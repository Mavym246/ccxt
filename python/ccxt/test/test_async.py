# -*- coding: utf-8 -*-

import argparse
import json
# import logging
import os
import sys
from traceback import format_tb, format_exception

import importlib  # noqa: E402
import glob  # noqa: E402
import re

# ------------------------------------------------------------------------------
# logging.basicConfig(level=logging.INFO)
# ------------------------------------------------------------------------------
current_dir = os.path.dirname(os.path.abspath(__file__))
root = os.path.dirname(os.path.dirname(current_dir))
sys.path.append(root)

import ccxt.async_support as ccxt  # noqa: E402

# ------------------------------------------------------------------------------
import asyncio
# from typing import Optional
# from typing import List
from ccxt.base.errors import NotSupported
from ccxt.base.errors import NetworkError
from ccxt.base.errors import ExchangeNotAvailable
from ccxt.base.errors import OnMaintenance
from ccxt.base.errors import AuthenticationError

# ------------------------------------------------------------------------------

class Argv(object):
    id_tests = False
    static_tests = False
    request_tests = False
    response_tests = False
    token_bucket = False
    sandbox = False
    privateOnly = False
    private = False
    verbose = False
    nonce = None
    exchange = None
    symbol = None
    info = False
    pass


argv = Argv()
parser = argparse.ArgumentParser()
parser.add_argument('--token_bucket', action='store_true', help='enable token bucket experimental test')
parser.add_argument('--sandbox', action='store_true', help='enable sandbox mode')
parser.add_argument('--privateOnly', action='store_true', help='run private tests only')
parser.add_argument('--private', action='store_true', help='run private tests')
parser.add_argument('--verbose', action='store_true', help='enable verbose output')
parser.add_argument('--info', action='store_true', help='enable info output')
parser.add_argument('--static', action='store_true', help='run static tests')
parser.add_argument('--idTests', action='store_true', help='run brokerId tests')
parser.add_argument('--responseTests', action='store_true', help='run response tests')
parser.add_argument('--requestTests', action='store_true', help='run response tests')
parser.add_argument('--nonce', type=int, help='integer')
parser.add_argument('exchange', type=str, help='exchange id in lowercase', nargs='?')
parser.add_argument('symbol', type=str, help='symbol in uppercase', nargs='?')
parser.parse_args(namespace=argv)

# ------------------------------------------------------------------------------

path = os.path.dirname(ccxt.__file__)
if 'site-packages' in os.path.dirname(ccxt.__file__):
    raise Exception("You are running test_async.py/test.py against a globally-installed version of the library! It was previously installed into your site-packages folder by pip or pip3. To ensure testing against the local folder uninstall it first with pip uninstall ccxt or pip3 uninstall ccxt")

# ------------------------------------------------------------------------------

Error = Exception

# # print an error string
# def dump_error(*args):
#     string = ' '.join([str(arg) for arg in args])
#     print(string)
#     sys.stderr.write(string + "\n")
#     sys.stderr.flush()


def handle_all_unhandled_exceptions(type, value, traceback):
    dump((type), (value), '\n<UNHANDLED EXCEPTION>\n' + ('\n'.join(format_tb(traceback))))
    exit(1)  # unrecoverable crash


sys.excepthook = handle_all_unhandled_exceptions
# ------------------------------------------------------------------------------

# non-transpiled part, but shared names among langs

is_synchronous = 'async' not in os.path.basename(__file__)

rootDir = current_dir + '/../../../'
rootDirForSkips = current_dir + '/../../../'
envVars = os.environ
LOG_CHARS_LENGTH = 10000
ext = 'py'
proxyTestFileName = 'proxies'


class baseMainTestClass():
    lang = 'PY'
    request_tests_failed = False
    response_tests_failed = False
    response_tests = False
    skipped_methods = {}
    check_public_tests = {}
    test_files = {}
    public_tests = {}
    root_dir = rootDir
    env_vars = envVars
    ext = ext
    root_dir_for_skips = rootDirForSkips
<<<<<<< HEAD
    only_specific_tests = []
=======
    proxy_test_file_name = proxyTestFileName
>>>>>>> eb4faedb
    pass


def dump(*args):
    print(' '.join([str(arg) for arg in args]))


def json_parse(elem):
    return json.loads(elem)


def json_stringify(elem):
    return json.dumps(elem)


def get_cli_arg_value(arg):
    arg_exists = getattr(argv, arg) if hasattr(argv, arg) else False
    with_hyphen = '--' + arg
    arg_exists_with_hyphen = getattr(argv, with_hyphen) if hasattr(argv, with_hyphen) else False
    without_hyphen = arg.replace('--', '')
    arg_exists_wo_hyphen = getattr(argv, without_hyphen) if hasattr(argv, without_hyphen) else False
    return arg_exists or arg_exists_with_hyphen or arg_exists_wo_hyphen


def get_test_name(methodName):
    snake_cased = re.sub(r'(?<!^)(?=[A-Z])', '_', methodName).lower()  # snake_case
    snake_cased = snake_cased.replace('o_h_l_c_v', 'ohlcv')
    full_name = 'test_' + snake_cased
    return full_name


def io_file_exists(path):
    return os.path.isfile(path)


def io_file_read(path, decode=True):
    fs = open(path, "r", encoding="utf-8")
    content = fs.read()
    if decode:
        return json.loads(content)
    else:
        return content


def io_dir_read(path):
    return os.listdir(path)


async def call_method(testFiles, methodName, exchange, skippedProperties, args):
    return await getattr(testFiles[methodName], methodName)(exchange, skippedProperties, *args)


async def call_exchange_method_dynamically(exchange, methodName, args):
    return await getattr(exchange, methodName)(*args)

async def call_overriden_method(exchange, methodName, args):
    # needed for php
    return await call_exchange_method_dynamically(exchange, methodName, args)

def exception_message(exc):
    message = '[' + type(exc).__name__ + '] ' + "".join(format_exception(type(exc), exc, exc.__traceback__, limit=6))
    if len(message) > LOG_CHARS_LENGTH:
        # Accessing out of range element causes error
        message = message[0:LOG_CHARS_LENGTH]
    return message


def exit_script(code=0):
    exit(code)


def get_exchange_prop(exchange, prop, defaultValue=None):
    if hasattr(exchange, prop):
        res = getattr(exchange, prop)
        if res is not None and res != '':
            return res
    return defaultValue


def set_exchange_prop(exchange, prop, value):
    setattr(exchange, prop, value)


def init_exchange(exchangeId, args):
    return getattr(ccxt, exchangeId)(args)


async def set_test_files(holderClass, properties):
    skip_tests = ['test_throttle']
    setattr(holderClass, 'testFiles', {})
    syncAsync = 'async' if not is_synchronous else 'sync'
    for file_path in glob.glob(current_dir + '/' + syncAsync + '/test_*.py'):
        name = os.path.basename(file_path)[:-3]
        if not (name in skip_tests):
            imp = importlib.import_module('ccxt.test.' + syncAsync + '.' + name)
            holderClass.testFiles[name] = imp  # getattr(imp, finalName)


async def close(exchange):
    if (hasattr(exchange, 'close')):
        await exchange.close()

def is_null_value(value):
    return value is None

def set_fetch_response(exchange: ccxt.Exchange, data):
    async def fetch(url, method='GET', headers=None, body=None):
        return data
    exchange.fetch = fetch
    return exchange

# *********************************
# ***** AUTO-TRANSPILER-START *****
class testMainClass(baseMainTestClass):
    def parse_cli_args(self):
        self.response_tests = get_cli_arg_value('--responseTests')
        self.id_tests = get_cli_arg_value('--idTests')
        self.request_tests = get_cli_arg_value('--requestTests')
        self.info = get_cli_arg_value('--info')
        self.verbose = get_cli_arg_value('--verbose')
        self.debug = get_cli_arg_value('--debug')
        self.private_test = get_cli_arg_value('--private')
        self.private_test_only = get_cli_arg_value('--privateOnly')
        self.sandbox = get_cli_arg_value('--sandbox')

    async def init(self, exchange_id, symbol):
        self.parse_cli_args()
        if self.response_tests:
            await self.run_static_response_tests(exchange_id, symbol)
            return
        if self.request_tests:
            await self.run_static_request_tests(exchange_id, symbol)  # symbol here is the testname
            return
        if self.id_tests:
            await self.run_broker_id_tests()
            return
        symbol_str = symbol if symbol is not None else 'all'
        dump('\nTESTING ', self.ext, {
            'exchange': exchange_id,
            'symbol': symbol_str,
        }, '\n')
        exchange_args = {
            'verbose': self.verbose,
            'debug': self.debug,
            'enableRateLimit': True,
            'timeout': 30000,
        }
        exchange = init_exchange(exchange_id, exchange_args)
        await self.import_files(exchange)
        self.expand_settings(exchange, symbol)
        await self.start_test(exchange, symbol)

    async def import_files(self, exchange):
        # exchange tests
        self.test_files = {}
        properties = list(exchange.has.keys())
        properties.append('loadMarkets')
        await set_test_files(self, properties)

    def expand_settings(self, exchange, symbol):
        exchange_id = exchange.id
        keys_global = self.root_dir + 'keys.json'
        keys_local = self.root_dir + 'keys.local.json'
        keys_global_exists = io_file_exists(keys_global)
        keys_local_exists = io_file_exists(keys_local)
        global_settings = io_file_read(keys_global) if keys_global_exists else {}
        local_settings = io_file_read(keys_local) if keys_local_exists else {}
        all_settings = exchange.deep_extend(global_settings, local_settings)
        exchange_settings = exchange.safe_value(all_settings, exchange_id, {})
        if exchange_settings:
            setting_keys = list(exchange_settings.keys())
            for i in range(0, len(setting_keys)):
                key = setting_keys[i]
                if exchange_settings[key]:
                    final_value = None
                    if isinstance(exchange_settings[key], dict):
                        existing = get_exchange_prop(exchange, key, {})
                        final_value = exchange.deep_extend(existing, exchange_settings[key])
                    else:
                        final_value = exchange_settings[key]
                    set_exchange_prop(exchange, key, final_value)
        # credentials
        req_creds = get_exchange_prop(exchange, 're' + 'quiredCredentials')  # dont glue the r-e-q-u-i-r-e phrase, because leads to messed up transpilation
        objkeys = list(req_creds.keys())
        for i in range(0, len(objkeys)):
            credential = objkeys[i]
            is_required = req_creds[credential]
            if is_required and get_exchange_prop(exchange, credential) is None:
                full_key = exchange_id + '_' + credential
                credential_env_name = full_key.upper()  # example: KRAKEN_APIKEY
                credential_value = self.env_vars[credential_env_name] if (credential_env_name in self.env_vars) else None
                if credential_value:
                    set_exchange_prop(exchange, credential, credential_value)
        # skipped tests
        skipped_file = self.root_dir_for_skips + 'skip-tests.json'
        skipped_settings = io_file_read(skipped_file)
        skipped_settings_for_exchange = exchange.safe_value(skipped_settings, exchange_id, {})
        # others
        timeout = exchange.safe_value(skipped_settings_for_exchange, 'timeout')
        if timeout is not None:
            exchange.timeout = timeout
        exchange.http_proxy = exchange.safe_string(skipped_settings_for_exchange, 'httpProxy')
        exchange.https_proxy = exchange.safe_string(skipped_settings_for_exchange, 'httpsProxy')
        self.skipped_methods = exchange.safe_value(skipped_settings_for_exchange, 'skipMethods', {})
        self.checked_public_tests = {}

    def add_padding(self, message, size):
        # has to be transpilable
        res = ''
        message_length = len(message)  # avoid php transpilation issue
        missing_space = size - message_length - 0  # - 0 is added just to trick transpile to treat the .length as a string for php
        if missing_space > 0:
            for i in range(0, missing_space):
                res += ' '
        return message + res

    async def test_method(self, method_name, exchange, args, is_public):
        is_load_markets = (method_name == 'loadMarkets')
        method_name_in_test = get_test_name(method_name)
        # if this is a private test, and the implementation was already tested in public, then no need to re-test it in private test (exception is fetchCurrencies, because our approach in base exchange)
        if not is_public and (method_name_in_test in self.checked_public_tests) and (method_name != 'fetchCurrencies'):
            return
        skip_message = None
        is_proxy_test = method_name == self.proxy_test_file_name
        supported_by_exchange = (method_name in exchange.has) and exchange.has[method_name]
        if not is_load_markets and not supported_by_exchange and not is_proxy_test:
            skip_message = '[INFO:UNSUPPORTED_TEST]'  # keep it aligned with the longest message
        elif (method_name in self.skipped_methods) and (isinstance(self.skipped_methods[method_name], str)):
            skip_message = '[INFO:SKIPPED_TEST]'
        elif not (method_name_in_test in self.test_files):
            skip_message = '[INFO:UNIMPLEMENTED_TEST]'
        # exceptionally for `loadMarkets` call, we call it before it's even checked for "skip" as we need it to be called anyway (but can skip "test.loadMarket" for it)
        if is_load_markets:
            await exchange.load_markets(True)
        if skip_message:
            if self.info:
                dump(self.add_padding(skip_message, 25), exchange.id, method_name_in_test)
            return
        if self.info:
            args_stringified = '(' + ','.join(args) + ')'
            dump(self.add_padding('[INFO:TESTING]', 25), exchange.id, method_name_in_test, args_stringified)
        skipped_properties = exchange.safe_value(self.skipped_methods, method_name, {})
        await call_method(self.test_files, method_name_in_test, exchange, skipped_properties, args)
        # if it was passed successfully, add to the list of successfull tests
        if is_public:
            self.checked_public_tests[method_name_in_test] = True

    async def test_safe(self, method_name, exchange, args=[], is_public=False):
        # `testSafe` method does not throw an exception, instead mutes it.
        # The reason we mute the thrown exceptions here is because if this test is part
        # of "runPublicTests", then we don't want to stop the whole test if any single
        # test-method fails. For example, if "fetchOrderBook" public test fails, we still
        # want to run "fetchTickers" and other methods. However, independently this fact,
        # from those test-methods we still echo-out (console.log/print...) the exception
        # messages with specific formatted message "[TEST_FAILURE] ..." and that output is
        # then regex-parsed by run-tests.js, so the exceptions are still printed out to
        # console from there. So, even if some public tests fail, the script will continue
        # doing other things (testing other spot/swap or private tests ...)
        max_retries = 3
        args_stringified = exchange.json(args)  # args.join() breaks when we provide a list of symbols | "args.toString()" breaks bcz of "array to string conversion"
        for i in range(0, max_retries):
            try:
                await self.test_method(method_name, exchange, args, is_public)
                return True
            except Exception as e:
                is_auth_error = (isinstance(e, AuthenticationError))
                is_not_supported = (isinstance(e, NotSupported))
                is_network_error = (isinstance(e, NetworkError))  # includes "DDoSProtection", "RateLimitExceeded", "RequestTimeout", "ExchangeNotAvailable", "isOperationFailed", "InvalidNonce", ...
                is_exchange_not_available = (isinstance(e, ExchangeNotAvailable))
                is_on_maintenance = (isinstance(e, OnMaintenance))
                temp_failure = is_network_error and (not is_exchange_not_available or is_on_maintenance)  # we do not mute specifically "ExchangeNotAvailable" excetpion (but its subtype "OnMaintenance" can be muted)
                if temp_failure:
                    # if last retry was gone with same `tempFailure` error, then let's eventually return false
                    if i == max_retries - 1:
                        dump('[TEST_WARNING]', 'Method could not be tested due to a repeated Network/Availability issues', ' | ', exchange.id, method_name, args_stringified)
                    else:
                        # wait and retry again
                        await exchange.sleep(i * 1000)  # increase wait seconds on every retry
                        continue
                elif isinstance(e, OnMaintenance):
                    # in case of maintenance, skip exchange (don't fail the test)
                    dump('[TEST_WARNING] Exchange is on maintenance', exchange.id)
                elif is_public and is_auth_error:
                    # in case of loadMarkets, it means that "tester" (developer or travis) does not have correct authentication, so it does not have a point to proceed at all
                    if method_name == 'loadMarkets':
                        dump('[TEST_WARNING]', 'Exchange can not be tested, because of authentication problems during loadMarkets', exception_message(e), exchange.id, method_name, args_stringified)
                    if self.info:
                        dump('[TEST_WARNING]', 'Authentication problem for public method', exception_message(e), exchange.id, method_name, args_stringified)
                else:
                    # if not a temporary connectivity issue, then mark test as failed (no need to re-try)
                    if is_not_supported:
                        dump('[NOT_SUPPORTED]', exchange.id, method_name, args_stringified)
                        return True   # why consider not supported as a failed test?
                    else:
                        dump('[TEST_FAILURE]', exception_message(e), exchange.id, method_name, args_stringified)
                return False

    async def run_public_tests(self, exchange, symbol):
        tests = {
            'fetchCurrencies': [],
            'fetchTicker': [symbol],
            'fetchTickers': [symbol],
            'fetchOHLCV': [symbol],
            'fetchTrades': [symbol],
            'fetchOrderBook': [symbol],
            'fetchL2OrderBook': [symbol],
            'fetchOrderBooks': [],
            'fetchBidsAsks': [],
            'fetchStatus': [],
            'fetchTime': [],
        }
        market = exchange.market(symbol)
        is_spot = market['spot']
        if is_spot:
            tests['fetchCurrencies'] = []
        else:
            tests['fetchFundingRates'] = [symbol]
            tests['fetchFundingRate'] = [symbol]
            tests['fetchFundingRateHistory'] = [symbol]
            tests['fetchIndexOHLCV'] = [symbol]
            tests['fetchMarkOHLCV'] = [symbol]
            tests['fetchPremiumIndexOHLCV'] = [symbol]
        self.public_tests = tests
        test_names = list(tests.keys())
        promises = []
        for i in range(0, len(test_names)):
            test_name = test_names[i]
            test_args = tests[test_name]
            promises.append(self.test_safe(test_name, exchange, test_args, True))
        # todo - not yet ready in other langs too
        # promises.push (testThrottle ());
        results = await asyncio.gather(*promises)
        # now count which test-methods retuned `false` from "testSafe" and dump that info below
        if self.info:
            errors = []
            for i in range(0, len(test_names)):
                if not results[i]:
                    errors.append(test_names[i])
            # we don't throw exception for public-tests, see comments under 'testSafe' method
            errors_in_message = ''
            if errors:
                failed_msg = ', '.join(errors)
                errors_in_message = ' | Failed methods : ' + failed_msg
            message_content = '[INFO:PUBLIC_TESTS_END] ' + market['type'] + errors_in_message
            message_with_padding = self.add_padding(message_content, 25)
            dump(message_with_padding, exchange.id)

    async def load_exchange(self, exchange):
        result = await self.test_safe('loadMarkets', exchange, [], True)
        if not result:
            return False
        symbols = ['BTC/CNY', 'BTC/USD', 'BTC/USDT', 'BTC/EUR', 'BTC/ETH', 'ETH/BTC', 'BTC/JPY', 'ETH/EUR', 'ETH/JPY', 'ETH/CNY', 'ETH/USD', 'LTC/CNY', 'DASH/BTC', 'DOGE/BTC', 'BTC/AUD', 'BTC/PLN', 'USD/SLL', 'BTC/RUB', 'BTC/UAH', 'LTC/BTC', 'EUR/USD']
        result_symbols = []
        exchange_specific_symbols = exchange.symbols
        for i in range(0, len(exchange_specific_symbols)):
            symbol = exchange_specific_symbols[i]
            if exchange.in_array(symbol, symbols):
                result_symbols.append(symbol)
        result_msg = ''
        result_length = len(result_symbols)
        exchange_symbols_length = len(exchange.symbols)
        if result_length > 0:
            if exchange_symbols_length > result_length:
                result_msg = ', '.join(result_symbols) + ' + more...'
            else:
                result_msg = ', '.join(result_symbols)
        dump('Exchange loaded', exchange_symbols_length, 'symbols', result_msg)
        return True

    def get_test_symbol(self, exchange, is_spot, symbols):
        symbol = None
        for i in range(0, len(symbols)):
            s = symbols[i]
            market = exchange.safe_value(exchange.markets, s)
            if market is not None:
                active = exchange.safe_value(market, 'active')
                if active or (active is None):
                    symbol = s
                    break
        return symbol

    def get_exchange_code(self, exchange, codes=None):
        if codes is None:
            codes = ['BTC', 'ETH', 'XRP', 'LTC', 'BCH', 'EOS', 'BNB', 'BSV', 'USDT']
        code = codes[0]
        for i in range(0, len(codes)):
            if codes[i] in exchange.currencies:
                return codes[i]
        return code

    def get_markets_from_exchange(self, exchange, spot=True):
        res = {}
        markets = exchange.markets
        keys = list(markets.keys())
        for i in range(0, len(keys)):
            key = keys[i]
            market = markets[key]
            if spot and market['spot']:
                res[market['symbol']] = market
            elif not spot and not market['spot']:
                res[market['symbol']] = market
        return res

    def get_valid_symbol(self, exchange, spot=True):
        current_type_markets = self.get_markets_from_exchange(exchange, spot)
        codes = ['BTC', 'ETH', 'XRP', 'LTC', 'BCH', 'EOS', 'BNB', 'BSV', 'USDT', 'ATOM', 'BAT', 'BTG', 'DASH', 'DOGE', 'ETC', 'IOTA', 'LSK', 'MKR', 'NEO', 'PAX', 'QTUM', 'TRX', 'TUSD', 'USD', 'USDC', 'WAVES', 'XEM', 'XMR', 'ZEC', 'ZRX']
        spot_symbols = ['BTC/USD', 'BTC/USDT', 'BTC/CNY', 'BTC/EUR', 'BTC/ETH', 'ETH/BTC', 'ETH/USD', 'ETH/USDT', 'BTC/JPY', 'LTC/BTC', 'ZRX/WETH', 'EUR/USD']
        swap_symbols = ['BTC/USDT:USDT', 'BTC/USD:USD', 'ETH/USDT:USDT', 'ETH/USD:USD', 'LTC/USDT:USDT', 'DOGE/USDT:USDT', 'ADA/USDT:USDT', 'BTC/USD:BTC', 'ETH/USD:ETH']
        target_symbols = spot_symbols if spot else swap_symbols
        symbol = self.get_test_symbol(exchange, spot, target_symbols)
        # if symbols wasn't found from above hardcoded list, then try to locate any symbol which has our target hardcoded 'base' code
        if symbol is None:
            for i in range(0, len(codes)):
                current_code = codes[i]
                markets_array_for_current_code = exchange.filter_by(current_type_markets, 'base', current_code)
                indexed_mkts = exchange.index_by(markets_array_for_current_code, 'symbol')
                symbols_array_for_current_code = list(indexed_mkts.keys())
                symbols_length = len(symbols_array_for_current_code)
                if symbols_length:
                    symbol = self.get_test_symbol(exchange, spot, symbols_array_for_current_code)
                    break
        # if there wasn't found any symbol with our hardcoded 'base' code, then just try to find symbols that are 'active'
        if symbol is None:
            active_markets = exchange.filter_by(current_type_markets, 'active', True)
            active_symbols = []
            for i in range(0, len(active_markets)):
                active_symbols.append(active_markets[i]['symbol'])
            symbol = self.get_test_symbol(exchange, spot, active_symbols)
        if symbol is None:
            values = list(current_type_markets.values())
            values_length = len(values)
            if values_length > 0:
                first = values[0]
                if first is not None:
                    symbol = first['symbol']
        return symbol

    async def test_exchange(self, exchange, provided_symbol=None):
        spot_symbol = None
        swap_symbol = None
        if provided_symbol is not None:
            market = exchange.market(provided_symbol)
            if market['spot']:
                spot_symbol = provided_symbol
            else:
                swap_symbol = provided_symbol
        else:
            if exchange.has['spot']:
                spot_symbol = self.get_valid_symbol(exchange, True)
            if exchange.has['swap']:
                swap_symbol = self.get_valid_symbol(exchange, False)
        if spot_symbol is not None:
            dump('Selected SPOT SYMBOL:', spot_symbol)
        if swap_symbol is not None:
            dump('Selected SWAP SYMBOL:', swap_symbol)
        if not self.private_test_only:
            if exchange.has['spot'] and spot_symbol is not None:
                if self.info:
                    dump('[INFO:SPOT TESTS]')
                exchange.options['type'] = 'spot'
                await self.run_public_tests(exchange, spot_symbol)
            if exchange.has['swap'] and swap_symbol is not None:
                if self.info:
                    dump('[INFO:SWAP TESTS]')
                exchange.options['type'] = 'swap'
                await self.run_public_tests(exchange, swap_symbol)
        if self.private_test or self.private_test_only:
            if exchange.has['spot'] and spot_symbol is not None:
                exchange.options['defaultType'] = 'spot'
                await self.run_private_tests(exchange, spot_symbol)
            if exchange.has['swap'] and swap_symbol is not None:
                exchange.options['defaultType'] = 'swap'
                await self.run_private_tests(exchange, swap_symbol)

    async def run_private_tests(self, exchange, symbol):
        if not exchange.check_required_credentials(False):
            dump('[Skipping private tests]', 'Keys not found')
            return
        code = self.get_exchange_code(exchange)
        # if (exchange.extendedTest) {
        #     await test ('InvalidNonce', exchange, symbol);
        #     await test ('OrderNotFound', exchange, symbol);
        #     await test ('InvalidOrder', exchange, symbol);
        #     await test ('InsufficientFunds', exchange, symbol, balance); # danger zone - won't execute with non-empty balance
        # }
        tests = {
            'signIn': [],
            'fetchBalance': [],
            'fetchAccounts': [],
            'fetchTransactionFees': [],
            'fetchTradingFees': [],
            'fetchStatus': [],
            'fetchOrders': [symbol],
            'fetchOpenOrders': [symbol],
            'fetchClosedOrders': [symbol],
            'fetchMyTrades': [symbol],
            'fetchLeverageTiers': [[symbol]],
            'fetchLedger': [code],
            'fetchTransactions': [code],
            'fetchDeposits': [code],
            'fetchWithdrawals': [code],
            'fetchBorrowInterest': [code, symbol],
            'cancelAllOrders': [symbol],
            'fetchCanceledOrders': [symbol],
            'fetchPosition': [symbol],
            'fetchDeposit': [code],
            'createDepositAddress': [code],
            'fetchDepositAddress': [code],
            'fetchDepositAddresses': [code],
            'fetchDepositAddressesByNetwork': [code],
            'fetchBorrowRateHistory': [code],
            'fetchLedgerEntry': [code],
        }
        market = exchange.market(symbol)
        is_spot = market['spot']
        if is_spot:
            tests['fetchCurrencies'] = []
        else:
            # derivatives only
            tests['fetchPositions'] = [symbol]  # this test fetches all positions for 1 symbol
            tests['fetchPosition'] = [symbol]
            tests['fetchPositionRisk'] = [symbol]
            tests['setPositionMode'] = [symbol]
            tests['setMarginMode'] = [symbol]
            tests['fetchOpenInterestHistory'] = [symbol]
            tests['fetchFundingRateHistory'] = [symbol]
            tests['fetchFundingHistory'] = [symbol]
        combined_public_private_tests = exchange.deep_extend(self.public_tests, tests)
        test_names = list(combined_public_private_tests.keys())
        promises = []
        for i in range(0, len(test_names)):
            test_name = test_names[i]
            test_args = combined_public_private_tests[test_name]
            promises.append(self.test_safe(test_name, exchange, test_args, False))
        results = await asyncio.gather(*promises)
        errors = []
        for i in range(0, len(test_names)):
            test_name = test_names[i]
            success = results[i]
            if not success:
                errors.append(test_name)
        errors_cnt = len(errors)  # PHP transpile count($errors)
        if errors_cnt > 0:
            # throw new Error ('Failed private tests [' + market['type'] + ']: ' + errors.join (', '));
            dump('[TEST_FAILURE]', 'Failed private tests [' + market['type'] + ']: ' + ', '.join(errors))
        else:
            if self.info:
                dump(self.add_padding('[INFO:PRIVATE_TESTS_DONE]', 25), exchange.id)

    async def test_proxies(self, exchange):
        # these tests should be synchronously executed, because of conflicting nature of proxy settings
        proxy_test_name = self.proxy_test_file_name
        if self.info:
            dump(self.add_padding('[INFO:TESTING]', 25), exchange.id, proxy_test_name)
        # try proxy several times
        max_retries = 3
        exception = None
        for j in range(0, max_retries):
            try:
                await self.test_method(proxy_test_name, exchange, [], True)
                break  # if successfull, then break
            except Exception as e:
                exception = e
        # if exception was set, then throw it
        if exception:
            raise Error('[TEST_FAILURE] Failed ' + proxy_test_name + ' : ' + exception_message(exception))

    async def start_test(self, exchange, symbol):
        # we do not need to test aliases
        if exchange.alias:
            return
        if self.sandbox or get_exchange_prop(exchange, 'sandbox'):
            exchange.set_sandbox_mode(True)
        try:
            result = await self.load_exchange(exchange)
            if not result:
                await close(exchange)
                return
            if exchange.id == 'binance':
                # we test proxies functionality just for one random exchange on each build, because proxy functionality is not exchange-specific, instead it's all done from base methods, so just one working sample would mean it works for all ccxt exchanges
                await self.test_proxies(exchange)
            await self.test_exchange(exchange, symbol)
            await close(exchange)
        except Exception as e:
            await close(exchange)
            raise e

    def assert_static_error(self, cond, message, calculated_output, stored_output):
        #  -----------------------------------------------------------------------------
        #  --- Init of static tests functions------------------------------------------
        #  -----------------------------------------------------------------------------
        calculated_string = json_stringify(calculated_output)
        output_string = json_stringify(stored_output)
        error_message = message + ' expected ' + output_string + ' received: ' + calculated_string
        assert cond, error_message

    def load_markets_from_file(self, id):
        # load markets from file
        # to make this test as fast as possible
        # and basically independent from the exchange
        # so we can run it offline
        filename = self.root_dir + './ts/src/test/static/markets/' + id + '.json'
        content = io_file_read(filename)
        return content

    def load_currencies_from_file(self, id):
        filename = self.root_dir + './ts/src/test/static/currencies/' + id + '.json'
        content = io_file_read(filename)
        return content

    def load_static_data(self, folder, target_exchange=None):
        result = {}
        if target_exchange:
            # read a single exchange
            result[target_exchange] = io_file_read(folder + target_exchange + '.json')
            return result
        files = io_dir_read(folder)
        for i in range(0, len(files)):
            file = files[i]
            exchange_name = file.replace('.json', '')
            content = io_file_read(folder + file)
            result[exchange_name] = content
        return result

    def remove_hostnamefrom_url(self, url):
        if url is None:
            return None
        url_parts = url.split('/')
        res = ''
        for i in range(0, len(url_parts)):
            if i > 2:
                current = url_parts[i]
                if current.find('?') > -1:
                    # handle urls like this: /v1/account/accounts?AccessK
                    current_parts = current.split('?')
                    res += '/'
                    res += current_parts[0]
                    break
                res += '/'
                res += current
        return res

    def urlencoded_to_dict(self, url):
        result = {}
        parts = url.split('&')
        for i in range(0, len(parts)):
            part = parts[i]
            key_value = part.split('=')
            keys_length = len(key_value)
            if keys_length != 2:
                continue
            key = key_value[0]
            value = key_value[1]
            if (value is not None) and ((value.startswith('[')) or (value.startswith('{'))):
                # some exchanges might return something like this: timestamp=1699382693405&batchOrders=[{\"symbol\":\"LTCUSDT\",\"side\":\"BUY\",\"newClientOrderI
                value = json_parse(value)
            result[key] = value
        return result

    def assert_new_and_stored_output(self, exchange, skip_keys, new_output, stored_output, strict_type_check=True):
        if is_null_value(new_output) and is_null_value(stored_output):
            return
        if not new_output and not stored_output:
            return
        if (isinstance(stored_output, dict)) and (isinstance(new_output, dict)):
            stored_output_keys = list(stored_output.keys())
            new_output_keys = list(new_output.keys())
            stored_keys_length = len(stored_output_keys)
            new_keys_length = len(new_output_keys)
            self.assert_static_error(stored_keys_length == new_keys_length, 'output length mismatch', stored_output, new_output)
            # iterate over the keys
            for i in range(0, len(stored_output_keys)):
                key = stored_output_keys[i]
                if exchange.in_array(key, skip_keys):
                    continue
                if not (exchange.in_array(key, new_output_keys)):
                    self.assert_static_error(False, 'output key missing: ' + key, stored_output, new_output)
                stored_value = stored_output[key]
                new_value = new_output[key]
                self.assert_new_and_stored_output(exchange, skip_keys, new_value, stored_value, strict_type_check)
        elif isinstance(stored_output, list) and (isinstance(new_output, list)):
            stored_array_length = len(stored_output)
            new_array_length = len(new_output)
            self.assert_static_error(stored_array_length == new_array_length, 'output length mismatch', stored_output, new_output)
            for i in range(0, len(stored_output)):
                stored_item = stored_output[i]
                new_item = new_output[i]
                self.assert_new_and_stored_output(exchange, skip_keys, new_item, stored_item, strict_type_check)
        else:
            # built-in types like strings, numbers, booleans
            sanitized_new_output = None if (not new_output) else new_output  # we store undefined as nulls in the json file so we need to convert it back
            sanitized_stored_output = None if (not stored_output) else stored_output
            new_output_string = str(sanitized_new_output) if sanitized_new_output else 'undefined'
            stored_output_string = str(sanitized_stored_output) if sanitized_stored_output else 'undefined'
            message_error = 'output value mismatch:' + new_output_string + ' != ' + stored_output_string
            if strict_type_check:
                # upon building the request we want strict type check to make sure all the types are correct
                # when comparing the response we want to allow some flexibility, because a 50.0 can be equal to 50 after saving it to the json file
                self.assert_static_error(sanitized_new_output == sanitized_stored_output, message_error, stored_output, new_output)
            else:
                is_boolean = (isinstance(sanitized_new_output, bool)) or (isinstance(sanitized_stored_output, bool))
                is_string = (isinstance(sanitized_new_output, str)) or (isinstance(sanitized_stored_output, str))
                is_undefined = (sanitized_new_output is None) or (sanitized_stored_output is None)  # undefined is a perfetly valid value
                if is_boolean or is_string or is_undefined:
                    self.assert_static_error(new_output_string == stored_output_string, message_error, stored_output, new_output)
                else:
                    numeric_new_output = exchange.parse_to_numeric(new_output_string)
                    numeric_stored_output = exchange.parse_to_numeric(stored_output_string)
                    self.assert_static_error(numeric_new_output == numeric_stored_output, message_error, stored_output, new_output)

    def assert_static_request_output(self, exchange, type, skip_keys, stored_url, request_url, stored_output, new_output):
        if stored_url != request_url:
            # remove the host part from the url
            first_path = self.remove_hostnamefrom_url(stored_url)
            second_path = self.remove_hostnamefrom_url(request_url)
            self.assert_static_error(first_path == second_path, 'url mismatch', first_path, second_path)
        # body (aka storedOutput and newOutput) is not defined and information is in the url
        # example: "https://open-api.bingx.com/openApi/spot/v1/trade/order?quoteOrderQty=5&side=BUY&symbol=LTC-USDT&timestamp=1698777135343&type=MARKET&signature=d55a7e4f7f9dbe56c4004c9f3ab340869d3cb004e2f0b5b861e5fbd1762fd9a0
        if (stored_output is None) and (new_output is None):
            if (stored_url is not None) and (request_url is not None):
                stored_url_parts = stored_url.split('?')
                new_url_parts = request_url.split('?')
                stored_url_query = exchange.safe_value(stored_url_parts, 1)
                new_url_query = exchange.safe_value(new_url_parts, 1)
                if (stored_url_query is None) and (new_url_query is None):
                    # might be a get request without any query parameters
                    # example: https://api.gateio.ws/api/v4/delivery/usdt/positions
                    return
                stored_url_params = self.urlencoded_to_dict(stored_url_query)
                new_url_params = self.urlencoded_to_dict(new_url_query)
                self.assert_new_and_stored_output(exchange, skip_keys, new_url_params, stored_url_params)
                return
        if type == 'json':
            if isinstance(stored_output, str):
                stored_output = json_parse(stored_output)
            if isinstance(new_output, str):
                new_output = json_parse(new_output)
        elif type == 'urlencoded':
            stored_output = self.urlencoded_to_dict(stored_output)
            new_output = self.urlencoded_to_dict(new_output)
        elif type == 'both':
            if stored_output.startswith('{') or stored_output.startswith('['):
                stored_output = json_parse(stored_output)
                new_output = json_parse(new_output)
            else:
                stored_output = self.urlencoded_to_dict(stored_output)
                new_output = self.urlencoded_to_dict(new_output)
        self.assert_new_and_stored_output(exchange, skip_keys, new_output, stored_output)

    def assert_static_response_output(self, exchange, skip_keys, computed_result, stored_result):
        self.assert_new_and_stored_output(exchange, skip_keys, computed_result, stored_result, False)

    def sanitize_data_input(self, input):
        # remove nulls and replace with unefined instead
        if input is None:
            return None
        new_input = []
        for i in range(0, len(input)):
            current = input[i]
            if is_null_value(current):
                new_input.append(None)
            else:
                new_input.append(current)
        return new_input

    async def test_method_statically(self, exchange, method, data, type, skip_keys):
        output = None
        request_url = None
        try:
            await call_exchange_method_dynamically(exchange, method, self.sanitize_data_input(data['input']))
        except Exception as e:
            if not (isinstance(e, NetworkError)):
                raise e
            output = exchange.last_request_body
            request_url = exchange.last_request_url
        try:
            call_output = exchange.safe_value(data, 'output')
            self.assert_static_request_output(exchange, type, skip_keys, data['url'], request_url, call_output, output)
        except Exception as e:
            self.request_tests_failed = True
            error_message = '[' + self.lang + '][STATIC_REQUEST_TEST_FAILURE]' + '[' + exchange.id + ']' + '[' + method + ']' + '[' + data['description'] + ']' + str(e)
            dump(error_message)

    async def test_response_statically(self, exchange, method, skip_keys, data):
        expected_result = exchange.safe_value(data, 'parsedResponse')
        mocked_exchange = set_fetch_response(exchange, data['httpResponse'])
        try:
            unified_result = await call_exchange_method_dynamically(exchange, method, self.sanitize_data_input(data['input']))
            self.assert_static_response_output(mocked_exchange, skip_keys, unified_result, expected_result)
        except Exception as e:
            self.request_tests_failed = True
            error_message = '[' + self.lang + '][STATIC_RESPONSE_TEST_FAILURE]' + '[' + exchange.id + ']' + '[' + method + ']' + '[' + data['description'] + ']' + str(e)
            dump(error_message)
        set_fetch_response(exchange, None)  # reset state

    def init_offline_exchange(self, exchange_name):
        markets = self.load_markets_from_file(exchange_name)
        currencies = self.load_currencies_from_file(exchange_name)
        exchange = init_exchange(exchange_name, {
            'markets': markets,
            'enableRateLimit': False,
            'rateLimit': 1,
            'httpsProxy': 'http://fake:8080',
            'apiKey': 'key',
            'secret': 'secretsecret',
            'password': 'password',
            'uid': 'uid',
            'accounts': [{
    'id': 'myAccount',
}],
            'options': {
                'enableUnifiedAccount': True,
                'enableUnifiedMargin': False,
                'accessToken': 'token',
                'expires': 999999999999999,
                'leverageBrackets': {},
            },
        })
        exchange.currencies = currencies  # not working in python if assigned  in the config dict
        return exchange

    async def test_exchange_request_statically(self, exchange_name, exchange_data, test_name=None):
        # instantiate the exchange and make sure that we sink the requests to avoid an actual request
        exchange = self.init_offline_exchange(exchange_name)
        methods = exchange.safe_value(exchange_data, 'methods', {})
        methods_names = list(methods.keys())
        for i in range(0, len(methods_names)):
            method = methods_names[i]
            results = methods[method]
            for j in range(0, len(results)):
                result = results[j]
                description = exchange.safe_value(result, 'description')
                if (test_name is not None) and (test_name != description):
                    continue
                type = exchange.safe_string(exchange_data, 'outputType')
                skip_keys = exchange.safe_value(exchange_data, 'skipKeys', [])
                await self.test_method_statically(exchange, method, result, type, skip_keys)
        await close(exchange)

    async def test_exchange_response_statically(self, exchange_name, exchange_data, test_name=None):
        exchange = self.init_offline_exchange(exchange_name)
        methods = exchange.safe_value(exchange_data, 'methods', {})
        options = exchange.safe_value(exchange_data, 'options', {})
        exchange.options = exchange.deep_extend(exchange.options, options)  # custom options to be used in the tests
        methods_names = list(methods.keys())
        for i in range(0, len(methods_names)):
            method = methods_names[i]
            results = methods[method]
            for j in range(0, len(results)):
                result = results[j]
                description = exchange.safe_value(result, 'description')
                if (test_name is not None) and (test_name != description):
                    continue
                skip_keys = exchange.safe_value(exchange_data, 'skipKeys', [])
                await self.test_response_statically(exchange, method, skip_keys, result)
        await close(exchange)

    def get_number_of_tests_from_exchange(self, exchange, exchange_data):
        sum = 0
        methods = exchange_data['methods']
        methods_names = list(methods.keys())
        for i in range(0, len(methods_names)):
            method = methods_names[i]
            results = methods[method]
            results_length = len(results)
            sum = exchange.sum(sum, results_length)
        return sum

    async def run_static_request_tests(self, target_exchange=None, test_name=None):
        await self.run_static_tests('request', target_exchange, test_name)

    async def run_static_tests(self, type, target_exchange=None, test_name=None):
        folder = self.root_dir + './ts/src/test/static/' + type + '/'
        static_data = self.load_static_data(folder, target_exchange)
        exchanges = list(static_data.keys())
        exchange = init_exchange('Exchange', {})  # tmp to do the calculations until we have the ast-transpiler transpiling this code
        promises = []
        sum = 0
        if target_exchange:
            dump('Exchange to test: ' + target_exchange)
        if test_name:
            dump('Testing only: ' + test_name)
        for i in range(0, len(exchanges)):
            exchange_name = exchanges[i]
            exchange_data = static_data[exchange_name]
            number_of_tests = self.get_number_of_tests_from_exchange(exchange, exchange_data)
            sum = exchange.sum(sum, number_of_tests)
            if type == 'request':
                promises.append(self.test_exchange_request_statically(exchange_name, exchange_data, test_name))
            else:
                promises.append(self.test_exchange_response_statically(exchange_name, exchange_data, test_name))
        await asyncio.gather(*promises)
        if self.request_tests_failed or self.response_tests_failed:
            exit_script(1)
        else:
            success_message = '[' + self.lang + '][TEST_SUCCESS] ' + str(sum) + ' static ' + type + ' tests passed.'
            dump(success_message)
            exit_script(0)

    async def run_static_response_tests(self, exchange_name=None, test=None):
        #  -----------------------------------------------------------------------------
        #  --- Init of mockResponses tests functions------------------------------------
        #  -----------------------------------------------------------------------------
        await self.run_static_tests('response', exchange_name, test)

    async def run_broker_id_tests(self):
        #  -----------------------------------------------------------------------------
        #  --- Init of brokerId tests functions-----------------------------------------
        #  -----------------------------------------------------------------------------
        promises = [self.test_binance(), self.test_okx(), self.test_cryptocom(), self.test_bybit(), self.test_kucoin(), self.test_kucoinfutures(), self.test_bitget(), self.test_mexc(), self.test_huobi(), self.test_woo(), self.test_bitmart(), self.test_coinex()]
        await asyncio.gather(*promises)
        success_message = '[' + self.lang + '][TEST_SUCCESS] brokerId tests passed.'
        dump(success_message)
        exit_script(0)

    async def test_binance(self):
        binance = self.init_offline_exchange('binance')
        spot_id = 'x-R4BD3S82'
        spot_order_request = None
        try:
            await binance.create_order('BTC/USDT', 'limit', 'buy', 1, 20000)
        except Exception as e:
            spot_order_request = self.urlencoded_to_dict(binance.last_request_body)
        client_order_id = spot_order_request['newClientOrderId']
        assert client_order_id.startswith(spot_id), 'spot clientOrderId does not start with spotId'
        swap_id = 'x-xcKtGhcu'
        swap_order_request = None
        try:
            await binance.create_order('BTC/USDT:USDT', 'limit', 'buy', 1, 20000)
        except Exception as e:
            swap_order_request = self.urlencoded_to_dict(binance.last_request_body)
        swap_inverse_order_request = None
        try:
            await binance.create_order('BTC/USD:BTC', 'limit', 'buy', 1, 20000)
        except Exception as e:
            swap_inverse_order_request = self.urlencoded_to_dict(binance.last_request_body)
        client_order_id_spot = swap_order_request['newClientOrderId']
        assert client_order_id_spot.startswith(swap_id), 'swap clientOrderId does not start with swapId'
        client_order_id_inverse = swap_inverse_order_request['newClientOrderId']
        assert client_order_id_inverse.startswith(swap_id), 'swap clientOrderIdInverse does not start with swapId'
        await close(binance)

    async def test_okx(self):
        okx = self.init_offline_exchange('okx')
        id = 'e847386590ce4dBC'
        spot_order_request = None
        try:
            await okx.create_order('BTC/USDT', 'limit', 'buy', 1, 20000)
        except Exception as e:
            spot_order_request = json_parse(okx.last_request_body)
        client_order_id = spot_order_request[0]['clOrdId']  # returns order inside array
        assert client_order_id.startswith(id), 'spot clientOrderId does not start with id'
        assert spot_order_request[0]['tag'] == id, 'id different from spot tag'
        swap_order_request = None
        try:
            await okx.create_order('BTC/USDT:USDT', 'limit', 'buy', 1, 20000)
        except Exception as e:
            swap_order_request = json_parse(okx.last_request_body)
        client_order_id_spot = swap_order_request[0]['clOrdId']
        assert client_order_id_spot.startswith(id), 'swap clientOrderId does not start with id'
        assert swap_order_request[0]['tag'] == id, 'id different from swap tag'
        await close(okx)

    async def test_cryptocom(self):
        cryptocom = self.init_offline_exchange('cryptocom')
        id = 'CCXT'
        await cryptocom.load_markets()
        request = None
        try:
            await cryptocom.create_order('BTC/USDT', 'limit', 'buy', 1, 20000)
        except Exception as e:
            request = json_parse(cryptocom.last_request_body)
        assert request['params']['broker_id'] == id, 'id different from  broker_id'
        await close(cryptocom)

    async def test_bybit(self):
        bybit = self.init_offline_exchange('bybit')
        req_headers = None
        id = 'CCXT'
        assert bybit.options['brokerId'] == id, 'id not in options'
        try:
            await bybit.create_order('BTC/USDT', 'limit', 'buy', 1, 20000)
        except Exception as e:
            # we expect an error here, we're only interested in the headers
            req_headers = bybit.last_request_headers
        assert req_headers['Referer'] == id, 'id not in headers'
        await close(bybit)

    async def test_kucoin(self):
        kucoin = self.init_offline_exchange('kucoin')
        req_headers = None
        assert kucoin.options['partner']['spot']['id'] == 'ccxt', 'id not in options'
        assert kucoin.options['partner']['spot']['key'] == '9e58cc35-5b5e-4133-92ec-166e3f077cb8', 'key not in options'
        try:
            await kucoin.create_order('BTC/USDT', 'limit', 'buy', 1, 20000)
        except Exception as e:
            # we expect an error here, we're only interested in the headers
            req_headers = kucoin.last_request_headers
        id = 'ccxt'
        assert req_headers['KC-API-PARTNER'] == id, 'id not in headers'
        await close(kucoin)

    async def test_kucoinfutures(self):
        kucoin = self.init_offline_exchange('kucoinfutures')
        req_headers = None
        id = 'ccxtfutures'
        assert kucoin.options['partner']['future']['id'] == id, 'id not in options'
        assert kucoin.options['partner']['future']['key'] == '1b327198-f30c-4f14-a0ac-918871282f15', 'key not in options'
        try:
            await kucoin.create_order('BTC/USDT:USDT', 'limit', 'buy', 1, 20000)
        except Exception as e:
            req_headers = kucoin.last_request_headers
        assert req_headers['KC-API-PARTNER'] == id, 'id not in headers'
        await close(kucoin)

    async def test_bitget(self):
        bitget = self.init_offline_exchange('bitget')
        req_headers = None
        id = 'p4sve'
        assert bitget.options['broker'] == id, 'id not in options'
        try:
            await bitget.create_order('BTC/USDT', 'limit', 'buy', 1, 20000)
        except Exception as e:
            req_headers = bitget.last_request_headers
        assert req_headers['X-CHANNEL-API-CODE'] == id, 'id not in headers'
        await close(bitget)

    async def test_mexc(self):
        mexc = self.init_offline_exchange('mexc')
        req_headers = None
        id = 'CCXT'
        assert mexc.options['broker'] == id, 'id not in options'
        await mexc.load_markets()
        try:
            await mexc.create_order('BTC/USDT', 'limit', 'buy', 1, 20000)
        except Exception as e:
            req_headers = mexc.last_request_headers
        assert req_headers['source'] == id, 'id not in headers'
        await close(mexc)

    async def test_huobi(self):
        huobi = self.init_offline_exchange('huobi')
        # spot test
        id = 'AA03022abc'
        spot_order_request = None
        try:
            await huobi.create_order('BTC/USDT', 'limit', 'buy', 1, 20000)
        except Exception as e:
            spot_order_request = json_parse(huobi.last_request_body)
        client_order_id = spot_order_request['client-order-id']
        assert client_order_id.startswith(id), 'spot clientOrderId does not start with id'
        # swap test
        swap_order_request = None
        try:
            await huobi.create_order('BTC/USDT:USDT', 'limit', 'buy', 1, 20000)
        except Exception as e:
            swap_order_request = json_parse(huobi.last_request_body)
        swap_inverse_order_request = None
        try:
            await huobi.create_order('BTC/USD:BTC', 'limit', 'buy', 1, 20000)
        except Exception as e:
            swap_inverse_order_request = json_parse(huobi.last_request_body)
        client_order_id_spot = swap_order_request['channel_code']
        assert client_order_id_spot.startswith(id), 'swap channel_code does not start with id'
        client_order_id_inverse = swap_inverse_order_request['channel_code']
        assert client_order_id_inverse.startswith(id), 'swap inverse channel_code does not start with id'
        await close(huobi)

    async def test_woo(self):
        woo = self.init_offline_exchange('woo')
        # spot test
        id = 'bc830de7-50f3-460b-9ee0-f430f83f9dad'
        spot_order_request = None
        try:
            await woo.create_order('BTC/USDT', 'limit', 'buy', 1, 20000)
        except Exception as e:
            spot_order_request = self.urlencoded_to_dict(woo.last_request_body)
        broker_id = spot_order_request['broker_id']
        assert broker_id.startswith(id), 'broker_id does not start with id'
        # swap test
        stop_order_request = None
        try:
            await woo.create_order('BTC/USDT:USDT', 'limit', 'buy', 1, 20000, {
                'stopPrice': 30000,
            })
        except Exception as e:
            stop_order_request = json_parse(woo.last_request_body)
        client_order_id_spot = stop_order_request['brokerId']
        assert client_order_id_spot.startswith(id), 'brokerId does not start with id'
        await close(woo)

    async def test_bitmart(self):
        bitmart = self.init_offline_exchange('bitmart')
        req_headers = None
        id = 'CCXTxBitmart000'
        assert bitmart.options['brokerId'] == id, 'id not in options'
        await bitmart.load_markets()
        try:
            await bitmart.create_order('BTC/USDT', 'limit', 'buy', 1, 20000)
        except Exception as e:
            req_headers = bitmart.last_request_headers
        assert req_headers['X-BM-BROKER-ID'] == id, 'id not in headers'
        await close(bitmart)

    async def test_coinex(self):
        exchange = self.init_offline_exchange('coinex')
        id = 'x-167673045'
        assert exchange.options['brokerId'] == id, 'id not in options'
        spot_order_request = None
        try:
            await exchange.create_order('BTC/USDT', 'limit', 'buy', 1, 20000)
        except Exception as e:
            spot_order_request = json_parse(exchange.last_request_body)
        client_order_id = spot_order_request['client_id']
        assert client_order_id.startswith(id), 'clientOrderId does not start with id'
        await close(exchange)

# ***** AUTO-TRANSPILER-END *****
# *******************************


if __name__ == '__main__':
    asyncio.run(testMainClass().init(argv.exchange, argv.symbol))<|MERGE_RESOLUTION|>--- conflicted
+++ resolved
@@ -117,11 +117,8 @@
     env_vars = envVars
     ext = ext
     root_dir_for_skips = rootDirForSkips
-<<<<<<< HEAD
     only_specific_tests = []
-=======
     proxy_test_file_name = proxyTestFileName
->>>>>>> eb4faedb
     pass
 
 
