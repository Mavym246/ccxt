--- conflicted
+++ resolved
@@ -4,11 +4,7 @@
 
 # ----------------------------------------------------------------------------
 
-<<<<<<< HEAD
-__version__ = '3.1.14'
-=======
 __version__ = '4.1.58'
->>>>>>> 510d8d17
 
 # ----------------------------------------------------------------------------
 
@@ -70,10 +66,7 @@
 from ccxt.pro.okex import okex                                            # noqa: F401
 from ccxt.pro.okx import okx                                              # noqa: F401
 from ccxt.pro.phemex import phemex                                        # noqa: F401
-<<<<<<< HEAD
-=======
 from ccxt.pro.poloniex import poloniex                                    # noqa: F401
->>>>>>> 510d8d17
 from ccxt.pro.poloniexfutures import poloniexfutures                      # noqa: F401
 from ccxt.pro.probit import probit                                        # noqa: F401
 from ccxt.pro.upbit import upbit                                          # noqa: F401
@@ -136,10 +129,7 @@
     'okex',
     'okx',
     'phemex',
-<<<<<<< HEAD
-=======
     'poloniex',
->>>>>>> 510d8d17
     'poloniexfutures',
     'probit',
     'upbit',
