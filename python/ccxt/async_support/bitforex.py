--- conflicted
+++ resolved
@@ -381,11 +381,7 @@
             'info': response,
         }
 
-<<<<<<< HEAD
-    def parse_ohlcv(self, ohlcv, market=None, timeframe='1m', since=None, limit=None):
-=======
     def parse_ohlcv(self, ohlcv, market=None):
->>>>>>> e73c37f7
         #
         #     {
         #         "close":0.02505143,
@@ -428,11 +424,7 @@
         #     }
         #
         data = self.safe_value(response, 'data', [])
-<<<<<<< HEAD
-        return self.parse_ohlcvs(data, market)
-=======
         return self.parse_ohlcvs(data, market, timeframe, since, limit)
->>>>>>> e73c37f7
 
     async def fetch_order_book(self, symbol, limit=None, params={}):
         await self.load_markets()
