# -*- coding: utf-8 -*-

# PLEASE DO NOT EDIT THIS FILE, IT IS GENERATED AND WILL BE OVERWRITTEN:
# https://github.com/ccxt/ccxt/blob/master/CONTRIBUTING.md#how-to-contribute-code

from ccxt.async_support.base.exchange import Exchange
import math
from ccxt.base.errors import ExchangeError
from ccxt.base.errors import AuthenticationError
from ccxt.base.errors import InsufficientFunds
from ccxt.base.errors import InvalidOrder
from ccxt.base.errors import DDoSProtection


class btcalpha(Exchange):

    def describe(self):
        return self.deep_extend(super(btcalpha, self).describe(), {
            'id': 'btcalpha',
            'name': 'BTC-Alpha',
            'countries': ['US'],
            'version': 'v1',
            'has': {
                'cancelOrder': True,
                'createOrder': True,
                'fetchBalance': True,
                'fetchClosedOrders': True,
                'fetchMarkets': True,
                'fetchMyTrades': True,
                'fetchOHLCV': True,
                'fetchOpenOrders': True,
                'fetchOrder': True,
                'fetchOrderBook': True,
                'fetchOrders': True,
                'fetchTicker': False,
                'fetchTrades': True,
            },
            'timeframes': {
                '1m': '1',
                '5m': '5',
                '15m': '15',
                '30m': '30',
                '1h': '60',
                '4h': '240',
                '1d': 'D',
            },
            'urls': {
                'logo': 'https://user-images.githubusercontent.com/1294454/42625213-dabaa5da-85cf-11e8-8f99-aa8f8f7699f0.jpg',
                'api': 'https://btc-alpha.com/api',
                'www': 'https://btc-alpha.com',
                'doc': 'https://btc-alpha.github.io/api-docs',
                'fees': 'https://btc-alpha.com/fees/',
                'referral': 'https://btc-alpha.com/?r=123788',
            },
            'api': {
                'public': {
                    'get': [
                        'currencies/',
                        'pairs/',
                        'orderbook/{pair_name}/',
                        'exchanges/',
                        'charts/{pair}/{type}/chart/',
                    ],
                },
                'private': {
                    'get': [
                        'wallets/',
                        'orders/own/',
                        'order/{id}/',
                        'exchanges/own/',
                        'deposits/',
                        'withdraws/',
                    ],
                    'post': [
                        'order/',
                        'order-cancel/',
                    ],
                },
            },
            'fees': {
                'trading': {
                    'maker': 0.2 / 100,
                    'taker': 0.2 / 100,
                },
                'funding': {
                    'withdraw': {
                        'BTC': 0.00135,
                        'LTC': 0.0035,
                        'XMR': 0.018,
                        'ZEC': 0.002,
                        'ETH': 0.01,
                        'ETC': 0.01,
                        'SIB': 1.5,
                        'CCRB': 4,
                        'PZM': 0.05,
                        'ITI': 0.05,
                        'DCY': 5,
                        'R': 5,
                        'ATB': 0.05,
                        'BRIA': 0.05,
                        'KZC': 0.05,
                        'HWC': 1,
                        'SPA': 1,
                        'SMS': 0.001,
                        'REC': 0.01,
                        'SUP': 1,
                        'BQ': 100,
                        'GDS': 0.1,
                        'EVN': 300,
                        'TRKC': 0.01,
                        'UNI': 1,
                        'STN': 1,
                        'BCH': None,
                        'QBIC': 0.5,
                    },
                },
            },
            'commonCurrencies': {
                'CBC': 'Cashbery',
            },
            'exceptions': {
                'exact': {},
                'broad': {
                    'Out of balance': InsufficientFunds,  # {"date":1570599531.4814300537,"error":"Out of balance -9.99243661 BTC"}
                },
            },
        })

    async def fetch_markets(self, params={}):
        response = await self.publicGetPairs(params)
        result = []
        for i in range(0, len(response)):
            market = response[i]
            id = self.safe_string(market, 'name')
            baseId = self.safe_string(market, 'currency1')
            quoteId = self.safe_string(market, 'currency2')
            base = self.safe_currency_code(baseId)
            quote = self.safe_currency_code(quoteId)
            symbol = base + '/' + quote
            precision = {
                'amount': 8,
                'price': self.safe_integer(market, 'price_precision'),
            }
            result.append({
                'id': id,
                'symbol': symbol,
                'base': base,
                'quote': quote,
                'active': True,
                'precision': precision,
                'limits': {
                    'amount': {
                        'min': self.safe_float(market, 'minimum_order_size'),
                        'max': self.safe_float(market, 'maximum_order_size'),
                    },
                    'price': {
                        'min': math.pow(10, -precision['price']),
                        'max': math.pow(10, precision['price']),
                    },
                    'cost': {
                        'min': None,
                        'max': None,
                    },
                },
                'info': market,
                'baseId': None,
                'quoteId': None,
            })
        return result

    async def fetch_order_book(self, symbol, limit=None, params={}):
        await self.load_markets()
        request = {
            'pair_name': self.market_id(symbol),
        }
        if limit:
            request['limit_sell'] = limit
            request['limit_buy'] = limit
        response = await self.publicGetOrderbookPairName(self.extend(request, params))
        return self.parse_order_book(response, None, 'buy', 'sell', 'price', 'amount')

    def parse_bids_asks(self, bidasks, priceKey=0, amountKey=1):
        result = []
        for i in range(0, len(bidasks)):
            bidask = bidasks[i]
            if bidask:
                result.append(self.parse_bid_ask(bidask, priceKey, amountKey))
        return result

    def parse_trade(self, trade, market=None):
        symbol = None
        if market is None:
            market = self.safe_value(self.marketsById, trade['pair'])
        if market is not None:
            symbol = market['symbol']
        timestamp = self.safe_timestamp(trade, 'timestamp')
        price = self.safe_float(trade, 'price')
        amount = self.safe_float(trade, 'amount')
        cost = None
        if price is not None:
            if amount is not None:
                cost = float(self.cost_to_precision(symbol, price * amount))
        id = self.safe_string_2(trade, 'id', 'tid')
        side = self.safe_string_2(trade, 'my_side', 'side')
        orderId = self.safe_string(trade, 'o_id')
        return {
            'id': id,
            'info': trade,
            'timestamp': timestamp,
            'datetime': self.iso8601(timestamp),
            'symbol': symbol,
            'order': orderId,
            'type': 'limit',
            'side': side,
            'takerOrMaker': None,
            'price': price,
            'amount': amount,
            'cost': cost,
            'fee': None,
        }

    async def fetch_trades(self, symbol, since=None, limit=None, params={}):
        await self.load_markets()
        market = None
        request = {}
        if symbol is not None:
            market = self.market(symbol)
            request['pair'] = market['id']
        if limit is not None:
            request['limit'] = limit
        trades = await self.publicGetExchanges(self.extend(request, params))
        return self.parse_trades(trades, market, since, limit)

<<<<<<< HEAD
    def parse_ohlcv(self, ohlcv, market=None, timeframe='5m', since=None, limit=None):
=======
    def parse_ohlcv(self, ohlcv, market=None):
>>>>>>> e73c37f7
        #
        #     {
        #         "time":1591296000,
        #         "open":0.024746,
        #         "close":0.024728,
        #         "low":0.024728,
        #         "high":0.024753,
        #         "volume":16.624
        #     }
        #
        return [
            self.safe_timestamp(ohlcv, 'time'),
            self.safe_float(ohlcv, 'open'),
            self.safe_float(ohlcv, 'high'),
            self.safe_float(ohlcv, 'low'),
            self.safe_float(ohlcv, 'close'),
            self.safe_float(ohlcv, 'volume'),
        ]

    async def fetch_ohlcv(self, symbol, timeframe='5m', since=None, limit=None, params={}):
        await self.load_markets()
        market = self.market(symbol)
        request = {
            'pair': market['id'],
            'type': self.timeframes[timeframe],
        }
        if limit is not None:
            request['limit'] = limit
        if since is not None:
            request['since'] = int(since / 1000)
        response = await self.publicGetChartsPairTypeChart(self.extend(request, params))
        #
        #     [
        #         {"time":1591296000,"open":0.024746,"close":0.024728,"low":0.024728,"high":0.024753,"volume":16.624},
        #         {"time":1591295700,"open":0.024718,"close":0.02475,"low":0.024711,"high":0.02475,"volume":31.645},
        #         {"time":1591295400,"open":0.024721,"close":0.024717,"low":0.024711,"high":0.02473,"volume":65.071}
        #     ]
        #
<<<<<<< HEAD
        return self.parse_ohlcvs(response, market)
=======
        return self.parse_ohlcvs(response, market, timeframe, since, limit)
>>>>>>> e73c37f7

    async def fetch_balance(self, params={}):
        await self.load_markets()
        response = await self.privateGetWallets(params)
        result = {'info': response}
        for i in range(0, len(response)):
            balance = response[i]
            currencyId = self.safe_string(balance, 'currency')
            code = self.safe_currency_code(currencyId)
            account = self.account()
            account['used'] = self.safe_float(balance, 'reserve')
            account['total'] = self.safe_float(balance, 'balance')
            result[code] = account
        return self.parse_balance(result)

    def parse_order_status(self, status):
        statuses = {
            '1': 'open',
            '2': 'canceled',
            '3': 'closed',
        }
        return self.safe_string(statuses, status, status)

    def parse_order(self, order, market=None):
        symbol = None
        if market is None:
            market = self.safe_value(self.marketsById, order['pair'])
        if market is not None:
            symbol = market['symbol']
        timestamp = self.safe_timestamp(order, 'date')
        price = self.safe_float(order, 'price')
        amount = self.safe_float(order, 'amount')
        status = self.parse_order_status(self.safe_string(order, 'status'))
        id = self.safe_string_2(order, 'oid', 'id')
        trades = self.safe_value(order, 'trades', [])
        trades = self.parse_trades(trades, market)
        side = self.safe_string_2(order, 'my_side', 'type')
        filled = None
        numTrades = len(trades)
        if numTrades > 0:
            filled = 0.0
            for i in range(0, numTrades):
                filled = self.sum(filled, trades[i]['amount'])
        remaining = None
        if (amount is not None) and (amount > 0) and (filled is not None):
            remaining = max(0, amount - filled)
        return {
            'id': id,
            'clientOrderId': None,
            'datetime': self.iso8601(timestamp),
            'timestamp': timestamp,
            'status': status,
            'symbol': symbol,
            'type': 'limit',
            'side': side,
            'price': price,
            'cost': None,
            'amount': amount,
            'filled': filled,
            'remaining': remaining,
            'trades': trades,
            'fee': None,
            'info': order,
            'lastTradeTimestamp': None,
            'average': None,
        }

    async def create_order(self, symbol, type, side, amount, price=None, params={}):
        await self.load_markets()
        market = self.market(symbol)
        request = {
            'pair': market['id'],
            'type': side,
            'amount': amount,
            'price': self.price_to_precision(symbol, price),
        }
        response = await self.privatePostOrder(self.extend(request, params))
        if not response['success']:
            raise InvalidOrder(self.id + ' ' + self.json(response))
        order = self.parse_order(response, market)
        amount = order['amount'] if (order['amount'] > 0) else amount
        return self.extend(order, {
            'amount': amount,
        })

    async def cancel_order(self, id, symbol=None, params={}):
        request = {
            'order': id,
        }
        response = await self.privatePostOrderCancel(self.extend(request, params))
        return response

    async def fetch_order(self, id, symbol=None, params={}):
        await self.load_markets()
        request = {
            'id': id,
        }
        order = await self.privateGetOrderId(self.extend(request, params))
        return self.parse_order(order)

    async def fetch_orders(self, symbol=None, since=None, limit=None, params={}):
        await self.load_markets()
        request = {}
        market = None
        if symbol is not None:
            market = self.market(symbol)
            request['pair'] = market['id']
        if limit is not None:
            request['limit'] = limit
        orders = await self.privateGetOrdersOwn(self.extend(request, params))
        return self.parse_orders(orders, market, since, limit)

    async def fetch_open_orders(self, symbol=None, since=None, limit=None, params={}):
        request = {
            'status': '1',
        }
        return await self.fetch_orders(symbol, since, limit, self.extend(request, params))

    async def fetch_closed_orders(self, symbol=None, since=None, limit=None, params={}):
        request = {
            'status': '3',
        }
        return await self.fetch_orders(symbol, since, limit, self.extend(request, params))

    async def fetch_my_trades(self, symbol=None, since=None, limit=None, params={}):
        await self.load_markets()
        request = {}
        if symbol is not None:
            market = self.market(symbol)
            request['pair'] = market['id']
        if limit is not None:
            request['limit'] = limit
        trades = await self.privateGetExchangesOwn(self.extend(request, params))
        return self.parse_trades(trades, None, since, limit)

    def nonce(self):
        return self.milliseconds()

    def sign(self, path, api='public', method='GET', params={}, headers=None, body=None):
        query = self.urlencode(self.keysort(self.omit(params, self.extract_params(path))))
        url = self.urls['api'] + '/'
        if path != 'charts/{pair}/{type}/chart/':
            url += 'v1/'
        url += self.implode_params(path, params)
        headers = {'Accept': 'application/json'}
        if api == 'public':
            if len(query):
                url += '?' + query
        else:
            self.check_required_credentials()
            payload = self.apiKey
            if method == 'POST':
                headers['Content-Type'] = 'application/x-www-form-urlencoded'
                body = query
                payload += body
            elif len(query):
                url += '?' + query
            headers['X-KEY'] = self.apiKey
            headers['X-SIGN'] = self.hmac(self.encode(payload), self.encode(self.secret))
            headers['X-NONCE'] = str(self.nonce())
        return {'url': url, 'method': method, 'body': body, 'headers': headers}

    def handle_errors(self, code, reason, url, method, headers, body, response, requestHeaders, requestBody):
        if response is None:
            return  # fallback to default error handler
        #
        #     {"date":1570599531.4814300537,"error":"Out of balance -9.99243661 BTC"}
        #
        error = self.safe_string(response, 'error')
        feedback = self.id + ' ' + body
        if error is not None:
            self.throw_exactly_matched_exception(self.exceptions['exact'], error, feedback)
            self.throw_broadly_matched_exception(self.exceptions['broad'], error, feedback)
        if code == 401 or code == 403:
            raise AuthenticationError(feedback)
        elif code == 429:
            raise DDoSProtection(feedback)
        if code < 400:
            return
        raise ExchangeError(feedback)<|MERGE_RESOLUTION|>--- conflicted
+++ resolved
@@ -231,11 +231,7 @@
         trades = await self.publicGetExchanges(self.extend(request, params))
         return self.parse_trades(trades, market, since, limit)
 
-<<<<<<< HEAD
-    def parse_ohlcv(self, ohlcv, market=None, timeframe='5m', since=None, limit=None):
-=======
     def parse_ohlcv(self, ohlcv, market=None):
->>>>>>> e73c37f7
         #
         #     {
         #         "time":1591296000,
@@ -274,11 +270,7 @@
         #         {"time":1591295400,"open":0.024721,"close":0.024717,"low":0.024711,"high":0.02473,"volume":65.071}
         #     ]
         #
-<<<<<<< HEAD
-        return self.parse_ohlcvs(response, market)
-=======
         return self.parse_ohlcvs(response, market, timeframe, since, limit)
->>>>>>> e73c37f7
 
     async def fetch_balance(self, params={}):
         await self.load_markets()
