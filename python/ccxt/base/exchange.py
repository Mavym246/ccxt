--- conflicted
+++ resolved
@@ -3159,11 +3159,8 @@
         self.lastRestRequestTimestamp = self.milliseconds()
         request = self.sign(path, api, method, params, headers, body)
         self.last_request_headers = request['headers']
-<<<<<<< HEAD
         self.last_request_body = request['body']
         self.last_request_url = request['url']
-=======
->>>>>>> 1b4cbde1
         return self.fetch(request['url'], request['method'], request['headers'], request['body'])
 
     def request(self, path, api: Any = 'public', method='GET', params={}, headers: Optional[Any] = None, body: Optional[Any] = None, config={}):
