# -*- coding: utf-8 -*-

"""Base exchange class"""

# -----------------------------------------------------------------------------

__version__ = '2.2.56'

# -----------------------------------------------------------------------------

from ccxt.base.errors import ExchangeError
from ccxt.base.errors import NetworkError
from ccxt.base.errors import NotSupported
from ccxt.base.errors import AuthenticationError
from ccxt.base.errors import DDoSProtection
from ccxt.base.errors import RequestTimeout
from ccxt.base.errors import ExchangeNotAvailable
from ccxt.base.errors import InvalidAddress
from ccxt.base.errors import InvalidOrder
from ccxt.base.errors import ArgumentsRequired
from ccxt.base.errors import BadSymbol
from ccxt.base.errors import NullResponse
from ccxt.base.errors import RateLimitExceeded

# -----------------------------------------------------------------------------

from ccxt.base.decimal_to_precision import decimal_to_precision
from ccxt.base.decimal_to_precision import DECIMAL_PLACES, TICK_SIZE, NO_PADDING, TRUNCATE, ROUND, ROUND_UP, ROUND_DOWN
from ccxt.base.decimal_to_precision import number_to_string
from ccxt.base.precise import Precise

# -----------------------------------------------------------------------------

# rsa jwt signing
from cryptography.hazmat import backends
from cryptography.hazmat.primitives import hashes
from cryptography.hazmat.primitives.asymmetric import padding
from cryptography.hazmat.primitives.serialization import load_pem_private_key

# -----------------------------------------------------------------------------

# ecdsa signing
from ccxt.static_dependencies import ecdsa
from ccxt.static_dependencies import keccak

# eddsa signing
try:
    import axolotl_curve25519 as eddsa
except ImportError:
    eddsa = None

# -----------------------------------------------------------------------------

__all__ = [
    'Exchange',
]

# -----------------------------------------------------------------------------

import types
import logging
import base64
import binascii
import calendar
import collections
import datetime
from email.utils import parsedate
import functools
import gzip
import hashlib
import hmac
import io
import json
import math
import random
from numbers import Number
import re
from requests import Session
from requests.utils import default_user_agent
from requests.exceptions import HTTPError, Timeout, TooManyRedirects, RequestException, ConnectionError as requestsConnectionError
# import socket
from ssl import SSLError
# import sys
import time
import uuid
import zlib
from decimal import Decimal
from time import mktime
from wsgiref.handlers import format_date_time
import urllib.parse as _urlencode

# -----------------------------------------------------------------------------


class Exchange(object):
    """Base exchange class"""
    id = None
    name = None
    version = None
    certified = False  # if certified by the CCXT dev team
    pro = False  # if it is integrated with CCXT Pro for WebSocket support
    alias = False  # whether this exchange is an alias to another exchange
    # rate limiter settings
    enableRateLimit = True
    rateLimit = 2000  # milliseconds = seconds * 1000
    timeout = 10000   # milliseconds = seconds * 1000
    asyncio_loop = None
    aiohttp_proxy = None
    aiohttp_trust_env = False
    requests_trust_env = False
    session = None  # Session () by default
    verify = True  # SSL verification
    validateServerSsl = True
    validateClientSsl = False
    logger = None  # logging.getLogger(__name__) by default
    userAgent = None
    userAgents = {
        'chrome': 'Mozilla/5.0 (Windows NT 10.0; Win64; x64) AppleWebKit/537.36 (KHTML, like Gecko) Chrome/62.0.3202.94 Safari/537.36',
        'chrome39': 'Mozilla/5.0 (Windows NT 6.1; WOW64) AppleWebKit/537.36 (KHTML, like Gecko) Chrome/39.0.2171.71 Safari/537.36',
        'chrome100': 'Mozilla/5.0 (Macintosh; Intel Mac OS X 10_15_7) AppleWebKit/537.36 (KHTML, like Gecko) Chrome/100.0.4896.75 Safari/537.36',
    }
    verbose = False
    markets = None
    symbols = None
    codes = None
    timeframes = None
    fees = {
        'trading': {
            'percentage': True,  # subclasses should rarely have to redefine this
        },
        'funding': {
            'withdraw': {},
            'deposit': {},
        },
    }
    loaded_fees = {
        'trading': {
            'percentage': True,
        },
        'funding': {
            'withdraw': {},
            'deposit': {},
        },
    }
    ids = None
    urls = None
    api = None
    parseJsonResponse = True
    proxy = ''
    origin = '*'  # CORS origin
    proxies = None
    hostname = None  # in case of inaccessibility of the "main" domain
    apiKey = ''
    secret = ''
    password = ''
    uid = ''
    privateKey = ''  # a "0x"-prefixed hexstring private key for a wallet
    walletAddress = ''  # the wallet address "0x"-prefixed hexstring
    token = ''  # reserved for HTTP auth in some cases
    twofa = None
    markets_by_id = None
    currencies_by_id = None
    precision = None
    exceptions = None
    limits = {
        'leverage': {
            'min': None,
            'max': None,
        },
        'amount': {
            'min': None,
            'max': None,
        },
        'price': {
            'min': None,
            'max': None,
        },
        'cost': {
            'min': None,
            'max': None,
        },
    }
    httpExceptions = {
        '422': ExchangeError,
        '418': DDoSProtection,
        '429': RateLimitExceeded,
        '404': ExchangeNotAvailable,
        '409': ExchangeNotAvailable,
        '410': ExchangeNotAvailable,
        '451': ExchangeNotAvailable,
        '500': ExchangeNotAvailable,
        '501': ExchangeNotAvailable,
        '502': ExchangeNotAvailable,
        '520': ExchangeNotAvailable,
        '521': ExchangeNotAvailable,
        '522': ExchangeNotAvailable,
        '525': ExchangeNotAvailable,
        '526': ExchangeNotAvailable,
        '400': ExchangeNotAvailable,
        '403': ExchangeNotAvailable,
        '405': ExchangeNotAvailable,
        '503': ExchangeNotAvailable,
        '530': ExchangeNotAvailable,
        '408': RequestTimeout,
        '504': RequestTimeout,
        '401': AuthenticationError,
        '511': AuthenticationError,
    }
    headers = None
    balance = None
    orderbooks = None
    orders = None
    myTrades = None
    trades = None
    transactions = None
    ohlcvs = None
    tickers = None
    base_currencies = None
    quote_currencies = None
    currencies = None
    options = None  # Python does not allow to define properties in run-time with setattr
    accounts = None
    positions = None

    status = {
        'status': 'ok',
        'updated': None,
        'eta': None,
        'url': None,
    }

    requiredCredentials = {
        'apiKey': True,
        'secret': True,
        'uid': False,
        'login': False,
        'password': False,
        'twofa': False,  # 2-factor authentication (one-time password key)
        'privateKey': False,  # a "0x"-prefixed hexstring private key for a wallet
        'walletAddress': False,  # the wallet address "0x"-prefixed hexstring
        'token': False,  # reserved for HTTP auth in some cases
    }

    # API method metainfo
    has = {
        'publxicAPI': True,
        'privateAPI': True,
        'CORS': None,
        'spot': None,
        'margin': None,
        'swap': None,
        'future': None,
        'option': None,
        'addMargin': None,
        'cancelAllOrders': None,
        'cancelOrder': True,
        'cancelOrders': None,
        'createDepositAddress': None,
        'createLimitOrder': True,
        'createMarketOrder': True,
        'createOrder': True,
        'createPostOnlyOrder': None,
        'createReduceOnlyOrder': None,
        'createStopOrder': None,
        'createStopLimitOrder': None,
        'createStopMarketOrder': None,
        'editOrder': 'emulated',
        'fetchAccounts': None,
        'fetchBalance': True,
        'fetchBidsAsks': None,
        'fetchBorrowInterest': None,
        'fetchBorrowRate': None,
        'fetchBorrowRateHistory': None,
        'fetchBorrowRatesPerSymbol': None,
        'fetchBorrowRates': None,
        'fetchCanceledOrders': None,
        'fetchClosedOrder': None,
        'fetchClosedOrders': None,
        'fetchCurrencies': 'emulated',
        'fetchDeposit': None,
        'fetchDepositAddress': None,
        'fetchDepositAddresses': None,
        'fetchDepositAddressesByNetwork': None,
        'fetchDeposits': None,
        'fetchFundingFee': None,
        'fetchFundingFees': None,
        'fetchFundingHistory': None,
        'fetchFundingRate': None,
        'fetchFundingRateHistory': None,
        'fetchFundingRates': None,
        'fetchIndexOHLCV': None,
        'fetchL2OrderBook': True,
        'fetchLedger': None,
        'fetchLedgerEntry': None,
        'fetchLeverageTiers': None,
        'fetchMarketLeverageTiers': None,
        'fetchMarkets': True,
        'fetchMarkOHLCV': None,
        'fetchMyTrades': None,
        'fetchOHLCV': 'emulated',
        'fetchOpenOrder': None,
        'fetchOpenOrders': None,
        'fetchOrder': None,
        'fetchOrderBook': True,
        'fetchOrderBooks': None,
        'fetchOrders': None,
        'fetchOrderTrades': None,
        'fetchPermissions': None,
        'fetchPosition': None,
        'fetchPositions': None,
        'fetchPositionsRisk': None,
        'fetchPremiumIndexOHLCV': None,
        'fetchStatus': 'emulated',
        'fetchTicker': True,
        'fetchTickers': None,
        'fetchTime': None,
        'fetchTrades': True,
        'fetchTradingFee': None,
        'fetchTradingFees': None,
        'fetchTradingLimits': None,
        'fetchTransactions': None,
        'fetchTransfers': None,
        'fetchWithdrawal': None,
        'fetchWithdrawals': None,
        'reduceMargin': None,
        'setLeverage': None,
        'setMargin': None,
        'setMarginMode': None,
        'setPositionMode': None,
        'signIn': None,
        'transfer': None,
        'withdraw': None,
    }
    precisionMode = DECIMAL_PLACES
    paddingMode = NO_PADDING
    minFundingAddressLength = 1  # used in check_address
    substituteCommonCurrencyCodes = True
    quoteJsonNumbers = True
    number = float  # or str (a pointer to a class)
    handleContentTypeApplicationZip = False
    # whether fees should be summed by currency code
    reduceFees = True
    lastRestRequestTimestamp = 0
    lastRestPollTimestamp = 0
    restRequestQueue = None
    restPollerLoopIsRunning = False
    rateLimitTokens = 16
    rateLimitMaxTokens = 16
    rateLimitUpdateTime = 0
    enableLastHttpResponse = True
    enableLastJsonResponse = True
    enableLastResponseHeaders = True
    last_http_response = None
    last_json_response = None
    last_response_headers = None

    requiresEddsa = False
    base58_encoder = None
    base58_decoder = None
    # no lower case l or upper case I, O
    base58_alphabet = '123456789ABCDEFGHJKLMNPQRSTUVWXYZabcdefghijkmnopqrstuvwxyz'

    commonCurrencies = {
        'XBT': 'BTC',
        'BCC': 'BCH',
        'BCHABC': 'BCH',
        'BCHSV': 'BSV',
    }
    synchronous = True

    def __init__(self, config={}):

        self.precision = dict() if self.precision is None else self.precision
        self.limits = dict() if self.limits is None else self.limits
        self.exceptions = dict() if self.exceptions is None else self.exceptions
        self.headers = dict() if self.headers is None else self.headers
        self.balance = dict() if self.balance is None else self.balance
        self.orderbooks = dict() if self.orderbooks is None else self.orderbooks
        self.tickers = dict() if self.tickers is None else self.tickers
        self.trades = dict() if self.trades is None else self.trades
        self.transactions = dict() if self.transactions is None else self.transactions
        self.positions = dict() if self.positions is None else self.positions
        self.ohlcvs = dict() if self.ohlcvs is None else self.ohlcvs
        self.currencies = dict() if self.currencies is None else self.currencies
        self.options = self.get_default_options() if self.options is None else self.options  # Python does not allow to define properties in run-time with setattr
        self.decimal_to_precision = decimal_to_precision
        self.number_to_string = number_to_string

        # version = '.'.join(map(str, sys.version_info[:3]))
        # self.userAgent = {
        #     'User-Agent': 'ccxt/' + __version__ + ' (+https://github.com/ccxt/ccxt) Python/' + version
        # }

        self.origin = self.uuid()
        self.userAgent = default_user_agent()

        settings = self.deep_extend(self.describe(), config)

        for key in settings:
            if hasattr(self, key) and isinstance(getattr(self, key), dict):
                setattr(self, key, self.deep_extend(getattr(self, key), settings[key]))
            else:
                setattr(self, key, settings[key])

        if self.api:
            self.define_rest_api(self.api, 'request')

        if self.markets:
            self.set_markets(self.markets)

        # convert all properties from underscore notation foo_bar to camelcase notation fooBar
        cls = type(self)
        for name in dir(self):
            if name[0] != '_' and name[-1] != '_' and '_' in name:
                parts = name.split('_')
                # fetch_ohlcv → fetchOHLCV (not fetchOhlcv!)
                exceptions = {'ohlcv': 'OHLCV', 'le': 'LE', 'be': 'BE'}
                camelcase = parts[0] + ''.join(exceptions.get(i, self.capitalize(i)) for i in parts[1:])
                attr = getattr(self, name)
                if isinstance(attr, types.MethodType):
                    setattr(cls, camelcase, getattr(cls, name))
                else:
                    setattr(self, camelcase, attr)

        self.tokenBucket = self.extend({
            'refillRate': 1.0 / self.rateLimit if self.rateLimit > 0 else float('inf'),
            'delay': 0.001,
            'capacity': 1.0,
            'defaultCost': 1.0,
        }, getattr(self, 'tokenBucket', {}))

        if not self.session and self.synchronous:
            self.session = Session()
            self.session.trust_env = self.requests_trust_env
        self.logger = self.logger if self.logger else logging.getLogger(__name__)

    def __del__(self):
        if self.session:
            try:
                self.session.close()
            except Exception as e:
                pass

    def __repr__(self):
        return 'ccxt.' + ('async_support.' if self.asyncio_loop else '') + self.id + '()'

    def __str__(self):
        return self.name

    def describe(self):
        return {}

    def set_sandbox_mode(self, enabled):
        if enabled:
            if 'test' in self.urls:
                self.urls['apiBackup'] = self.urls['api']
                self.urls['api'] = self.urls['test']
            else:
                raise NotSupported(self.id + ' does not have a sandbox URL')
        elif 'apiBackup' in self.urls:
            self.urls['api'] = self.urls['apiBackup']
            del self.urls['apiBackup']

    def define_rest_api_endpoint(self, method_name, uppercase_method, lowercase_method, camelcase_method, path, paths, config={}):
        cls = type(self)
        entry = getattr(cls, method_name)  # returns a function (instead of a bound method)
        delimiters = re.compile('[^a-zA-Z0-9]')
        split_path = delimiters.split(path)
        lowercase_path = [x.strip().lower() for x in split_path]
        camelcase_suffix = ''.join([Exchange.capitalize(x) for x in split_path])
        underscore_suffix = '_'.join([x for x in lowercase_path if len(x)])
        camelcase_prefix = ''
        underscore_prefix = ''
        if len(paths):
            camelcase_prefix = paths[0]
            underscore_prefix = paths[0]
            if len(paths) > 1:
                camelcase_prefix += ''.join([Exchange.capitalize(x) for x in paths[1:]])
                underscore_prefix += '_' + '_'.join([x.strip() for p in paths[1:] for x in delimiters.split(p)])
                api_argument = paths
            else:
                api_argument = paths[0]
        camelcase = camelcase_prefix + camelcase_method + Exchange.capitalize(camelcase_suffix)
        underscore = underscore_prefix + '_' + lowercase_method + '_' + underscore_suffix.lower()

        def partialer():
            outer_kwargs = {'path': path, 'api': api_argument, 'method': uppercase_method, 'config': config}

            @functools.wraps(entry)
            def inner(_self, params=None, context=None):
                """
                Inner is called when a generated method (publicGetX) is called.
                _self is a reference to self created by function.__get__(exchange, type(exchange))
                https://en.wikipedia.org/wiki/Closure_(computer_programming) equivalent to functools.partial
                """
                inner_kwargs = dict(outer_kwargs)  # avoid mutation
                if params is not None:
                    inner_kwargs['params'] = params
                if context is not None:
                    inner_kwargs['context'] = params
                return entry(_self, **inner_kwargs)
            return inner
        to_bind = partialer()
        setattr(cls, camelcase, to_bind)
        setattr(cls, underscore, to_bind)

    def define_rest_api(self, api, method_name, paths=[]):
        for key, value in api.items():
            uppercase_method = key.upper()
            lowercase_method = key.lower()
            camelcase_method = lowercase_method.capitalize()
            if isinstance(value, list):
                for path in value:
                    self.define_rest_api_endpoint(method_name, uppercase_method, lowercase_method, camelcase_method, path, paths)
            # the options HTTP method conflicts with the 'options' API url path
            # elif re.search(r'^(?:get|post|put|delete|options|head|patch)$', key, re.IGNORECASE) is not None:
            elif re.search(r'^(?:get|post|put|delete|head|patch)$', key, re.IGNORECASE) is not None:
                for [endpoint, config] in value.items():
                    path = endpoint.strip()
                    if isinstance(config, dict):
                        self.define_rest_api_endpoint(method_name, uppercase_method, lowercase_method, camelcase_method, path, paths, config)
                    elif isinstance(config, Number):
                        self.define_rest_api_endpoint(method_name, uppercase_method, lowercase_method, camelcase_method, path, paths, {'cost': config})
                    else:
                        raise NotSupported(self.id + ' define_rest_api() API format not supported, API leafs must strings, objects or numbers')
            else:
                self.define_rest_api(value, method_name, paths + [key])

    def throttle(self, cost=None):
        now = float(self.milliseconds())
        elapsed = now - self.lastRestRequestTimestamp
        cost = 1 if cost is None else cost
        sleep_time = self.rateLimit * cost
        if elapsed < sleep_time:
            delay = sleep_time - elapsed
            time.sleep(delay / 1000.0)

    @staticmethod
    def gzip_deflate(response, text):
        encoding = response.info().get('Content-Encoding')
        if encoding in ('gzip', 'x-gzip', 'deflate'):
            if encoding == 'deflate':
                return zlib.decompress(text, -zlib.MAX_WBITS)
            else:
                return gzip.GzipFile('', 'rb', 9, io.BytesIO(text)).read()
        return text

    def prepare_request_headers(self, headers=None):
        headers = headers or {}
        if self.session:
            headers.update(self.session.headers)
        headers.update(self.headers)
        if self.userAgent:
            if type(self.userAgent) is str:
                headers.update({'User-Agent': self.userAgent})
            elif (type(self.userAgent) is dict) and ('User-Agent' in self.userAgent):
                headers.update(self.userAgent)
        if self.proxy:
            headers.update({'Origin': self.origin})
        headers.update({'Accept-Encoding': 'gzip, deflate'})
        return self.set_headers(headers)

    def log(self, *args):
        print(*args)

    def on_rest_response(self, code, reason, url, method, response_headers, response_body, request_headers, request_body):
        return response_body.strip()

    def on_json_response(self, response_body):
        if self.quoteJsonNumbers:
            return json.loads(response_body, parse_float=str, parse_int=str)
        else:
            return json.loads(response_body)

    def fetch(self, url, method='GET', headers=None, body=None):
        """Perform a HTTP request and return decoded JSON data"""
        request_headers = self.prepare_request_headers(headers)
        url = self.proxy + url

        if self.verbose:
            self.log("\nfetch Request:", self.id, method, url, "RequestHeaders:", request_headers, "RequestBody:", body)
        self.logger.debug("%s %s, Request: %s %s", method, url, request_headers, body)

        request_body = body
        if body:
            body = body.encode()

        self.session.cookies.clear()

        http_response = None
        http_status_code = None
        http_status_text = None
        json_response = None
        try:
            response = self.session.request(
                method,
                url,
                data=body,
                headers=request_headers,
                timeout=int(self.timeout / 1000),
                proxies=self.proxies,
                verify=self.verify and self.validateServerSsl
            )
            # does not try to detect encoding
            response.encoding = 'utf-8'
            headers = response.headers
            http_status_code = response.status_code
            http_status_text = response.reason
            http_response = self.on_rest_response(http_status_code, http_status_text, url, method, headers, response.text, request_headers, request_body)
            json_response = self.parse_json(http_response)
            # FIXME remove last_x_responses from subclasses
            if self.enableLastHttpResponse:
                self.last_http_response = http_response
            if self.enableLastJsonResponse:
                self.last_json_response = json_response
            if self.enableLastResponseHeaders:
                self.last_response_headers = headers
            if self.verbose:
                self.log("\nfetch Response:", self.id, method, url, http_status_code, "ResponseHeaders:", headers, "ResponseBody:", http_response)
            self.logger.debug("%s %s, Response: %s %s %s", method, url, http_status_code, headers, http_response)
            response.raise_for_status()

        except Timeout as e:
            details = ' '.join([self.id, method, url])
            raise RequestTimeout(details) from e

        except TooManyRedirects as e:
            details = ' '.join([self.id, method, url])
            raise ExchangeError(details) from e

        except SSLError as e:
            details = ' '.join([self.id, method, url])
            raise ExchangeError(details) from e

        except HTTPError as e:
            details = ' '.join([self.id, method, url])
            skip_further_error_handling = self.handle_errors(http_status_code, http_status_text, url, method, headers, http_response, json_response, request_headers, request_body)
            if not skip_further_error_handling:
                self.handle_http_status_code(http_status_code, http_status_text, url, method, http_response)
            raise ExchangeError(details) from e

        except requestsConnectionError as e:
            error_string = str(e)
            details = ' '.join([self.id, method, url])
            if 'Read timed out' in error_string:
                raise RequestTimeout(details) from e
            else:
                raise NetworkError(details) from e

        except ConnectionResetError as e:
            error_string = str(e)
            details = ' '.join([self.id, method, url])
            raise NetworkError(details) from e

        except RequestException as e:  # base exception class
            error_string = str(e)
            details = ' '.join([self.id, method, url])
            if any(x in error_string for x in ['ECONNRESET', 'Connection aborted.', 'Connection broken:']):
                raise NetworkError(details) from e
            else:
                raise ExchangeError(details) from e

        self.handle_errors(http_status_code, http_status_text, url, method, headers, http_response, json_response, request_headers, request_body)
        if json_response is not None:
            return json_response
        elif self.is_text_response(headers):
            return http_response
        else:
            return response.content

    def parse_json(self, http_response):
        try:
            if Exchange.is_json_encoded_object(http_response):
                return self.on_json_response(http_response)
        except ValueError:  # superclass of JsonDecodeError (python2)
            pass

    def is_text_response(self, headers):
        # https://github.com/ccxt/ccxt/issues/5302
        content_type = headers.get('Content-Type', '')
        return content_type.startswith('application/json') or content_type.startswith('text/')

    @staticmethod
    def key_exists(dictionary, key):
        if dictionary is None or key is None:
            return False
        if isinstance(dictionary, list):
            if isinstance(key, int) and 0 <= key and key < len(dictionary):
                return dictionary[key] is not None
            else:
                return False
        if key in dictionary:
            return dictionary[key] is not None and dictionary[key] != ''
        return False

    @staticmethod
    def safe_float(dictionary, key, default_value=None):
        value = default_value
        try:
            if Exchange.key_exists(dictionary, key):
                value = float(dictionary[key])
        except ValueError as e:
            value = default_value
        return value

    @staticmethod
    def safe_string(dictionary, key, default_value=None):
        return str(dictionary[key]) if Exchange.key_exists(dictionary, key) else default_value

    @staticmethod
    def safe_string_lower(dictionary, key, default_value=None):
        if Exchange.key_exists(dictionary, key):
            return str(dictionary[key]).lower()
        else:
            return default_value.lower() if default_value is not None else default_value

    @staticmethod
    def safe_string_upper(dictionary, key, default_value=None):
        if Exchange.key_exists(dictionary, key):
            return str(dictionary[key]).upper()
        else:
            return default_value.upper() if default_value is not None else default_value

    @staticmethod
    def safe_integer(dictionary, key, default_value=None):
        if not Exchange.key_exists(dictionary, key):
            return default_value
        value = dictionary[key]
        try:
            # needed to avoid breaking on "100.0"
            # https://stackoverflow.com/questions/1094717/convert-a-string-to-integer-with-decimal-in-python#1094721
            return int(float(value))
        except ValueError:
            return default_value
        except TypeError:
            return default_value

    @staticmethod
    def safe_integer_product(dictionary, key, factor, default_value=None):
        if not Exchange.key_exists(dictionary, key):
            return default_value
        value = dictionary[key]
        if isinstance(value, Number):
            return int(value * factor)
        elif isinstance(value, str):
            try:
                return int(float(value) * factor)
            except ValueError:
                pass
        return default_value

    @staticmethod
    def safe_timestamp(dictionary, key, default_value=None):
        return Exchange.safe_integer_product(dictionary, key, 1000, default_value)

    @staticmethod
    def safe_value(dictionary, key, default_value=None):
        return dictionary[key] if Exchange.key_exists(dictionary, key) else default_value

    # we're not using safe_floats with a list argument as we're trying to save some cycles here
    # we're not using safe_float_3 either because those cases are too rare to deserve their own optimization

    @staticmethod
    def safe_float_2(dictionary, key1, key2, default_value=None):
        return Exchange.safe_either(Exchange.safe_float, dictionary, key1, key2, default_value)

    @staticmethod
    def safe_string_2(dictionary, key1, key2, default_value=None):
        return Exchange.safe_either(Exchange.safe_string, dictionary, key1, key2, default_value)

    @staticmethod
    def safe_string_lower_2(dictionary, key1, key2, default_value=None):
        return Exchange.safe_either(Exchange.safe_string_lower, dictionary, key1, key2, default_value)

    @staticmethod
    def safe_string_upper_2(dictionary, key1, key2, default_value=None):
        return Exchange.safe_either(Exchange.safe_string_upper, dictionary, key1, key2, default_value)

    @staticmethod
    def safe_integer_2(dictionary, key1, key2, default_value=None):
        return Exchange.safe_either(Exchange.safe_integer, dictionary, key1, key2, default_value)

    @staticmethod
    def safe_integer_product_2(dictionary, key1, key2, factor, default_value=None):
        value = Exchange.safe_integer_product(dictionary, key1, factor)
        return value if value is not None else Exchange.safe_integer_product(dictionary, key2, factor, default_value)

    @staticmethod
    def safe_timestamp_2(dictionary, key1, key2, default_value=None):
        return Exchange.safe_integer_product_2(dictionary, key1, key2, 1000, default_value)

    @staticmethod
    def safe_value_2(dictionary, key1, key2, default_value=None):
        return Exchange.safe_either(Exchange.safe_value, dictionary, key1, key2, default_value)

    # safe_method_n methods family

    @staticmethod
    def safe_float_n(dictionary, key_list, default_value=None):
        value = Exchange.get_object_value_from_key_list(dictionary, key_list)
        if value is None:
            return default_value
        try:
            value = float(value)
        except ValueError as e:
            value = default_value
        return value

    @staticmethod
    def safe_string_n(dictionary, key_list, default_value=None):
        value = Exchange.get_object_value_from_key_list(dictionary, key_list)
        return str(value) if value is not None else default_value

    @staticmethod
    def safe_string_lower_n(dictionary, key_list, default_value=None):
        value = Exchange.get_object_value_from_key_list(dictionary, key_list)
        if value is not None:
            return str(value).lower()
        elif default_value is None:
            return default_value
        else:
            return default_value.lower()

    @staticmethod
    def safe_string_upper_n(dictionary, key_list, default_value=None):
        value = Exchange.get_object_value_from_key_list(dictionary, key_list)
        if value is not None:
            return str(value).upper()
        elif default_value is None:
            return default_value
        else:
            return default_value.upper()

    @staticmethod
    def safe_integer_n(dictionary, key_list, default_value=None):
        value = Exchange.get_object_value_from_key_list(dictionary, key_list)
        if value is None:
            return default_value
        try:
            # needed to avoid breaking on "100.0"
            # https://stackoverflow.com/questions/1094717/convert-a-string-to-integer-with-decimal-in-python#1094721
            return int(float(value))
        except ValueError:
            return default_value
        except TypeError:
            return default_value

    @staticmethod
    def safe_integer_product_n(dictionary, key_list, factor, default_value=None):
        value = Exchange.get_object_value_from_key_list(dictionary, key_list)
        if value is None:
            return default_value
        if isinstance(value, Number):
            return int(value * factor)
        elif isinstance(value, str):
            try:
                return int(float(value) * factor)
            except ValueError:
                pass
        return default_value

    @staticmethod
    def safe_timestamp_n(dictionary, key_list, default_value=None):
        return Exchange.safe_integer_product_n(dictionary, key_list, 1000, default_value)

    @staticmethod
    def safe_value_n(dictionary, key_list, default_value=None):
        value = Exchange.get_object_value_from_key_list(dictionary, key_list)
        return value if value is not None else default_value

    @staticmethod
    def get_object_value_from_key_list(dictionary, key_list):
        filtered_list = list(filter(lambda el: el in dictionary, key_list))
        if (len(filtered_list) == 0):
            return None
        return dictionary[filtered_list[0]]

    @staticmethod
    def safe_either(method, dictionary, key1, key2, default_value=None):
        """A helper-wrapper for the safe_value_2() family."""
        value = method(dictionary, key1)
        return value if value is not None else method(dictionary, key2, default_value)

    @staticmethod
    def truncate(num, precision=0):
        """Deprecated, use decimal_to_precision instead"""
        if precision > 0:
            decimal_precision = math.pow(10, precision)
            return math.trunc(num * decimal_precision) / decimal_precision
        return int(Exchange.truncate_to_string(num, precision))

    @staticmethod
    def truncate_to_string(num, precision=0):
        """Deprecated, todo: remove references from subclasses"""
        if precision > 0:
            parts = ('{0:.%df}' % precision).format(Decimal(num)).split('.')
            decimal_digits = parts[1][:precision].rstrip('0')
            decimal_digits = decimal_digits if len(decimal_digits) else '0'
            return parts[0] + '.' + decimal_digits
        return ('%d' % num)

    @staticmethod
    def uuid22(length=22):
        return format(random.getrandbits(length * 4), 'x')

    @staticmethod
    def uuid16(length=16):
        return format(random.getrandbits(length * 4), 'x')

    @staticmethod
    def uuid():
        return str(uuid.uuid4())

    @staticmethod
    def uuidv1():
        return str(uuid.uuid1()).replace('-', '')

    @staticmethod
    def capitalize(string):  # first character only, rest characters unchanged
        # the native pythonic .capitalize() method lowercases all other characters
        # which is an unwanted behaviour, therefore we use this custom implementation
        # check it yourself: print('foobar'.capitalize(), 'fooBar'.capitalize())
        if len(string) > 1:
            return "%s%s" % (string[0].upper(), string[1:])
        return string.upper()

    @staticmethod
    def strip(string):
        return string.strip()

    @staticmethod
    def keysort(dictionary):
        return collections.OrderedDict(sorted(dictionary.items(), key=lambda t: t[0]))

    @staticmethod
    def extend(*args):
        if args is not None:
            result = None
            if type(args[0]) is collections.OrderedDict:
                result = collections.OrderedDict()
            else:
                result = {}
            for arg in args:
                result.update(arg)
            return result
        return {}

    @staticmethod
    def deep_extend(*args):
        result = None
        for arg in args:
            if isinstance(arg, dict):
                if not isinstance(result, dict):
                    result = {}
                for key in arg:
                    result[key] = Exchange.deep_extend(result[key] if key in result else None, arg[key])
            else:
                result = arg
        return result

    @staticmethod
    def filter_by(array, key, value=None):
        array = Exchange.to_array(array)
        return list(filter(lambda x: x[key] == value, array))

    @staticmethod
    def filterBy(array, key, value=None):
        return Exchange.filter_by(array, key, value)

    @staticmethod
    def group_by(array, key):
        result = {}
        array = Exchange.to_array(array)
        array = [entry for entry in array if (key in entry) and (entry[key] is not None)]
        for entry in array:
            if entry[key] not in result:
                result[entry[key]] = []
            result[entry[key]].append(entry)
        return result

    @staticmethod
    def groupBy(array, key):
        return Exchange.group_by(array, key)

    @staticmethod
    def index_by(array, key):
        result = {}
        if type(array) is dict:
            array = Exchange.keysort(array).values()
        is_int_key = isinstance(key, int)
        for element in array:
            if ((is_int_key and (key < len(element))) or (key in element)) and (element[key] is not None):
                k = element[key]
                result[k] = element
        return result

    @staticmethod
    def sort_by(array, key, descending=False):
        return sorted(array, key=lambda k: k[key] if k[key] is not None else "", reverse=descending)

    @staticmethod
    def sort_by_2(array, key1, key2, descending=False):
        return sorted(array, key=lambda k: (k[key1] if k[key1] is not None else "", k[key2] if k[key2] is not None else ""), reverse=descending)

    @staticmethod
    def array_concat(a, b):
        return a + b

    @staticmethod
    def in_array(needle, haystack):
        return needle in haystack

    @staticmethod
    def is_empty(object):
        return not object

    @staticmethod
    def extract_params(string):
        return re.findall(r'{([\w-]+)}', string)

    @staticmethod
    def implode_params(string, params):
        if isinstance(params, dict):
            for key in params:
                if not isinstance(params[key], list):
                    string = string.replace('{' + key + '}', str(params[key]))
        return string

    @staticmethod
    def urlencode(params={}, doseq=False):
        for key, value in params.items():
            if isinstance(value, bool):
                params[key] = 'true' if value else 'false'
        return _urlencode.urlencode(params, doseq)

    @staticmethod
    def urlencode_with_array_repeat(params={}):
        return re.sub(r'%5B\d*%5D', '', Exchange.urlencode(params, True))

    @staticmethod
    def urlencode_nested(params):
        result = {}

        def _encode_params(params, p_key=None):
            encode_params = {}
            if isinstance(params, dict):
                for key in params:
                    encode_key = '{}[{}]'.format(p_key, key)
                    encode_params[encode_key] = params[key]
            elif isinstance(params, (list, tuple)):
                for offset, value in enumerate(params):
                    encode_key = '{}[{}]'.format(p_key, offset)
                    encode_params[encode_key] = value
            else:
                result[p_key] = params
            for key in encode_params:
                value = encode_params[key]
                _encode_params(value, key)
        if isinstance(params, dict):
            for key in params:
                _encode_params(params[key], key)
        return _urlencode.urlencode(result)

    @staticmethod
    def rawencode(params={}):
        return _urlencode.unquote(Exchange.urlencode(params))

    @staticmethod
    def encode_uri_component(uri, safe="~()*!.'"):
        return _urlencode.quote(uri, safe=safe)

    @staticmethod
    def omit(d, *args):
        if isinstance(d, dict):
            result = d.copy()
            for arg in args:
                if type(arg) is list:
                    for key in arg:
                        if key in result:
                            del result[key]
                else:
                    if arg in result:
                        del result[arg]
            return result
        return d

    @staticmethod
    def unique(array):
        return list(set(array))

    @staticmethod
    def pluck(array, key):
        return [
            element[key]
            for element in array
            if (key in element) and (element[key] is not None)
        ]

    @staticmethod
    def sum(*args):
        return sum([arg for arg in args if isinstance(arg, (float, int))])

    @staticmethod
    def ordered(array):
        return collections.OrderedDict(array)

    @staticmethod
    def aggregate(bidasks):
        ordered = Exchange.ordered({})
        for [price, volume, *_] in bidasks:
            if volume > 0:
                ordered[price] = (ordered[price] if price in ordered else 0) + volume
        result = []
        items = list(ordered.items())
        for price, volume in items:
            result.append([price, volume])
        return result

    @staticmethod
    def sec():
        return Exchange.seconds()

    @staticmethod
    def msec():
        return Exchange.milliseconds()

    @staticmethod
    def usec():
        return Exchange.microseconds()

    @staticmethod
    def seconds():
        return int(time.time())

    @staticmethod
    def milliseconds():
        return int(time.time() * 1000)

    @staticmethod
    def microseconds():
        return int(time.time() * 1000000)

    @staticmethod
    def iso8601(timestamp=None):
        if timestamp is None:
            return timestamp
        if not isinstance(timestamp, int):
            return None
        if int(timestamp) < 0:
            return None

        try:
            utc = datetime.datetime.utcfromtimestamp(timestamp // 1000)
            return utc.strftime('%Y-%m-%dT%H:%M:%S.%f')[:-6] + "{:03d}".format(int(timestamp) % 1000) + 'Z'
        except (TypeError, OverflowError, OSError):
            return None

    @staticmethod
    def rfc2616(self, timestamp=None):
        if timestamp is None:
            ts = datetime.datetime.now()
        else:
            ts = timestamp
        stamp = mktime(ts.timetuple())
        return format_date_time(stamp)

    @staticmethod
    def dmy(timestamp, infix='-'):
        utc_datetime = datetime.datetime.utcfromtimestamp(int(round(timestamp / 1000)))
        return utc_datetime.strftime('%m' + infix + '%d' + infix + '%Y')

    @staticmethod
    def ymd(timestamp, infix='-', fullYear=True):
        year_format = '%Y' if fullYear else '%y'
        utc_datetime = datetime.datetime.utcfromtimestamp(int(round(timestamp / 1000)))
        return utc_datetime.strftime(year_format + infix + '%m' + infix + '%d')

    @staticmethod
    def yymmdd(timestamp, infix=''):
        return Exchange.ymd(timestamp, infix, False)

    @staticmethod
    def yyyymmdd(timestamp, infix='-'):
        return Exchange.ymd(timestamp, infix, True)

    @staticmethod
    def ymdhms(timestamp, infix=' '):
        utc_datetime = datetime.datetime.utcfromtimestamp(int(round(timestamp / 1000)))
        return utc_datetime.strftime('%Y-%m-%d' + infix + '%H:%M:%S')

    @staticmethod
    def parse_date(timestamp=None):
        if timestamp is None:
            return timestamp
        if not isinstance(timestamp, str):
            return None
        if 'GMT' in timestamp:
            try:
                string = ''.join([str(value) for value in parsedate(timestamp)[:6]]) + '.000Z'
                dt = datetime.datetime.strptime(string, "%Y%m%d%H%M%S.%fZ")
                return calendar.timegm(dt.utctimetuple()) * 1000
            except (TypeError, OverflowError, OSError):
                return None
        else:
            return Exchange.parse8601(timestamp)

    @staticmethod
    def parse8601(timestamp=None):
        if timestamp is None:
            return timestamp
        yyyy = '([0-9]{4})-?'
        mm = '([0-9]{2})-?'
        dd = '([0-9]{2})(?:T|[\\s])?'
        h = '([0-9]{2}):?'
        m = '([0-9]{2}):?'
        s = '([0-9]{2})'
        ms = '(\\.[0-9]{1,3})?'
        tz = '(?:(\\+|\\-)([0-9]{2})\\:?([0-9]{2})|Z)?'
        regex = r'' + yyyy + mm + dd + h + m + s + ms + tz
        try:
            match = re.search(regex, timestamp, re.IGNORECASE)
            if match is None:
                return None
            yyyy, mm, dd, h, m, s, ms, sign, hours, minutes = match.groups()
            ms = ms or '.000'
            ms = (ms + '00')[0:4]
            msint = int(ms[1:])
            sign = sign or ''
            sign = int(sign + '1') * -1
            hours = int(hours or 0) * sign
            minutes = int(minutes or 0) * sign
            offset = datetime.timedelta(hours=hours, minutes=minutes)
            string = yyyy + mm + dd + h + m + s + ms + 'Z'
            dt = datetime.datetime.strptime(string, "%Y%m%d%H%M%S.%fZ")
            dt = dt + offset
            return calendar.timegm(dt.utctimetuple()) * 1000 + msint
        except (TypeError, OverflowError, OSError, ValueError):
            return None

    @staticmethod
    def hash(request, algorithm='md5', digest='hex'):
        if algorithm == 'keccak':
            binary = bytes(keccak.SHA3(request))
        else:
            h = hashlib.new(algorithm, request)
            binary = h.digest()
        if digest == 'base64':
            return Exchange.binary_to_base64(binary)
        elif digest == 'hex':
            return Exchange.binary_to_base16(binary)
        return binary

    @staticmethod
    def hmac(request, secret, algorithm=hashlib.sha256, digest='hex'):
        h = hmac.new(secret, request, algorithm)
        binary = h.digest()
        if digest == 'hex':
            return Exchange.binary_to_base16(binary)
        elif digest == 'base64':
            return Exchange.binary_to_base64(binary)
        return binary

    @staticmethod
    def binary_concat(*args):
        result = bytes()
        for arg in args:
            result = result + arg
        return result

    @staticmethod
    def binary_concat_array(array):
        result = bytes()
        for element in array:
            result = result + element
        return result

    @staticmethod
    def base64urlencode(s):
        return Exchange.decode(base64.urlsafe_b64encode(s)).replace('=', '')

    @staticmethod
    def binary_to_base64(s):
        return Exchange.decode(base64.standard_b64encode(s))

    @staticmethod
    def base64_to_binary(s):
        return base64.standard_b64decode(s)

    @staticmethod
    def string_to_base64(s):
        # will return string in the future
        binary = Exchange.encode(s) if isinstance(s, str) else s
        return Exchange.encode(Exchange.binary_to_base64(binary))

    @staticmethod
    def base64_to_string(s):
        return base64.b64decode(s).decode('utf-8')

    @staticmethod
    def jwt(request, secret, alg='HS256'):
        algos = {
            'HS256': hashlib.sha256,
            'HS384': hashlib.sha384,
            'HS512': hashlib.sha512,
        }
        header = Exchange.encode(Exchange.json({
            'alg': alg,
            'typ': 'JWT',
        }))
        encoded_header = Exchange.base64urlencode(header)
        encoded_data = Exchange.base64urlencode(Exchange.encode(Exchange.json(request)))
        token = encoded_header + '.' + encoded_data
        if alg[:2] == 'RS':
            signature = Exchange.rsa(token, secret, alg)
        else:
            algorithm = algos[alg]
            signature = Exchange.hmac(Exchange.encode(token), secret, algorithm, 'binary')
        return token + '.' + Exchange.base64urlencode(signature)

    @staticmethod
    def rsa(request, secret, alg='RS256'):
        algorithms = {
            "RS256": hashes.SHA256(),
            "RS384": hashes.SHA384(),
            "RS512": hashes.SHA512(),
        }
        algorithm = algorithms[alg]
        priv_key = load_pem_private_key(secret, None, backends.default_backend())
        return priv_key.sign(Exchange.encode(request), padding.PKCS1v15(), algorithm)

    @staticmethod
    def ecdsa(request, secret, algorithm='p256', hash=None, fixed_length=False):
        # your welcome - frosty00
        algorithms = {
            'p192': [ecdsa.NIST192p, 'sha256'],
            'p224': [ecdsa.NIST224p, 'sha256'],
            'p256': [ecdsa.NIST256p, 'sha256'],
            'p384': [ecdsa.NIST384p, 'sha384'],
            'p521': [ecdsa.NIST521p, 'sha512'],
            'secp256k1': [ecdsa.SECP256k1, 'sha256'],
        }
        if algorithm not in algorithms:
            raise ArgumentsRequired(algorithm + ' is not a supported algorithm')
        curve_info = algorithms[algorithm]
        hash_function = getattr(hashlib, curve_info[1])
        encoded_request = Exchange.encode(request)
        if hash is not None:
            digest = Exchange.hash(encoded_request, hash, 'binary')
        else:
            digest = base64.b16decode(encoded_request, casefold=True)
        key = ecdsa.SigningKey.from_string(base64.b16decode(Exchange.encode(secret),
                                                            casefold=True), curve=curve_info[0])
        r_binary, s_binary, v = key.sign_digest_deterministic(digest, hashfunc=hash_function,
                                                              sigencode=ecdsa.util.sigencode_strings_canonize)
        r_int, s_int = ecdsa.util.sigdecode_strings((r_binary, s_binary), key.privkey.order)
        counter = 0
        minimum_size = (1 << (8 * 31)) - 1
        half_order = key.privkey.order / 2
        while fixed_length and (r_int > half_order or r_int <= minimum_size or s_int <= minimum_size):
            r_binary, s_binary, v = key.sign_digest_deterministic(digest, hashfunc=hash_function,
                                                                  sigencode=ecdsa.util.sigencode_strings_canonize,
                                                                  extra_entropy=Exchange.number_to_le(counter, 32))
            r_int, s_int = ecdsa.util.sigdecode_strings((r_binary, s_binary), key.privkey.order)
            counter += 1
        r, s = Exchange.decode(base64.b16encode(r_binary)).lower(), Exchange.decode(base64.b16encode(s_binary)).lower()
        return {
            'r': r,
            's': s,
            'v': v,
        }

    @staticmethod
    def eddsa(request, secret, curve='ed25519'):
        random = b'\x00' * 64
        request = base64.b16decode(request, casefold=True)
        secret = base64.b16decode(secret, casefold=True)
        signature = eddsa.calculateSignature(random, secret, request)
        return Exchange.binary_to_base58(signature)

    @staticmethod
    def json(data, params=None):
        return json.dumps(data, separators=(',', ':'))

    @staticmethod
    def is_json_encoded_object(input):
        return (isinstance(input, str) and
                (len(input) >= 2) and
                ((input[0] == '{') or (input[0] == '[')))

    @staticmethod
    def encode(string):
        return string.encode('latin-1')

    @staticmethod
    def decode(string):
        return string.decode('latin-1')

    @staticmethod
    def to_array(value):
        return list(value.values()) if type(value) is dict else value

    @staticmethod
    def check_required_version(required_version, error=True):
        result = True
        [major1, minor1, patch1] = required_version.split('.')
        [major2, minor2, patch2] = __version__.split('.')
        int_major1 = int(major1)
        int_minor1 = int(minor1)
        int_patch1 = int(patch1)
        int_major2 = int(major2)
        int_minor2 = int(minor2)
        int_patch2 = int(patch2)
        if int_major1 > int_major2:
            result = False
        if int_major1 == int_major2:
            if int_minor1 > int_minor2:
                result = False
            elif int_minor1 == int_minor2 and int_patch1 > int_patch2:
                result = False
        if not result:
            if error:
                raise NotSupported('Your current version of CCXT is ' + __version__ + ', a newer version ' + required_version + ' is required, please, upgrade your version of CCXT')
            else:
                return error
        return result

    def check_address(self, address):
        """Checks an address is not the same character repeated or an empty sequence"""
        if address is None:
            raise InvalidAddress(self.id + ' address is None')
        if all(letter == address[0] for letter in address) or len(address) < self.minFundingAddressLength or ' ' in address:
            raise InvalidAddress(self.id + ' address is invalid or has less than ' + str(self.minFundingAddressLength) + ' characters: "' + str(address) + '"')
        return address

    def precision_from_string(self, string):
        parts = re.sub(r'0+$', '', string).split('.')
        return len(parts[1]) if len(parts) > 1 else 0

    def load_markets(self, reload=False, params={}):
        if not reload:
            if self.markets:
                if not self.markets_by_id:
                    return self.set_markets(self.markets)
                return self.markets
        currencies = None
        if self.has['fetchCurrencies'] is True:
            currencies = self.fetch_currencies()
        markets = self.fetch_markets(params)
        return self.set_markets(markets, currencies)

    def load_fees(self, reload=False):
        if not reload:
            if self.loaded_fees != Exchange.loaded_fees:
                return self.loaded_fees
        self.loaded_fees = self.deep_extend(self.loaded_fees, self.fetch_fees())
        return self.loaded_fees

    def fetch_markets(self, params={}):
        # markets are returned as a list
        # currencies are returned as a dict
        # this is for historical reasons
        # and may be changed for consistency later
        return self.to_array(self.markets)

    def fetch_currencies(self, params={}):
        # markets are returned as a list
        # currencies are returned as a dict
        # this is for historical reasons
        # and may be changed for consistency later
        return self.currencies

    def fetch_fees(self):
        trading = {}
        funding = {}
        if self.has['fetchTradingFees']:
            trading = self.fetch_trading_fees()
        if self.has['fetchFundingFees']:
            funding = self.fetch_funding_fees()
        return {
            'trading': trading,
            'funding': funding,
        }

    def fetch_order_trades(self, id, symbol=None, params={}):
        raise NotSupported(self.id + ' fetch_order_trades() is not supported yet')

    def build_ohlcvc(self, trades, timeframe='1m', since=None, limit=None):
        ms = self.parse_timeframe(timeframe) * 1000
        ohlcvs = []
        (timestamp, open, high, low, close, volume, count) = (0, 1, 2, 3, 4, 5, 6)
        num_trades = len(trades)
        oldest = (num_trades - 1) if limit is None else min(num_trades - 1, limit)
        for i in range(0, oldest):
            trade = trades[i]
            if (since is not None) and (trade['timestamp'] < since):
                continue
            opening_time = None
            if trade['timestamp']:
                opening_time = int(math.floor(trade['timestamp'] / ms) * ms)  # Shift the edge of the m/h/d (but not M)
            j = len(ohlcvs)
            candle = j - 1
            if (j == 0) or (opening_time and opening_time >= ohlcvs[candle][timestamp] + ms):
                # moved to a new timeframe -> create a new candle from opening trade
                ohlcvs.append([
                    opening_time,
                    trade['price'],
                    trade['price'],
                    trade['price'],
                    trade['price'],
                    trade['amount'],
                    1,  # count
                ])
            else:
                # still processing the same timeframe -> update opening trade
                ohlcvs[candle][high] = max(ohlcvs[candle][high], trade['price'])
                ohlcvs[candle][low] = min(ohlcvs[candle][low], trade['price'])
                ohlcvs[candle][close] = trade['price']
                ohlcvs[candle][volume] += trade['amount']
                ohlcvs[candle][count] += 1
        return ohlcvs

    @staticmethod
    def parse_timeframe(timeframe):
        amount = int(timeframe[0:-1])
        unit = timeframe[-1]
        if 'y' == unit:
            scale = 60 * 60 * 24 * 365
        elif 'M' == unit:
            scale = 60 * 60 * 24 * 30
        elif 'w' == unit:
            scale = 60 * 60 * 24 * 7
        elif 'd' == unit:
            scale = 60 * 60 * 24
        elif 'h' == unit:
            scale = 60 * 60
        elif 'm' == unit:
            scale = 60
        elif 's' == unit:
            scale = 1
        else:
            raise NotSupported('timeframe unit {} is not supported'.format(unit))
        return amount * scale

    @staticmethod
    def round_timeframe(timeframe, timestamp, direction=ROUND_DOWN):
        ms = Exchange.parse_timeframe(timeframe) * 1000
        # Get offset based on timeframe in milliseconds
        offset = timestamp % ms
        return timestamp - offset + (ms if direction == ROUND_UP else 0)

    def filter_by_value_since_limit(self, array, field, value=None, since=None, limit=None, key='timestamp', tail=False):
        array = self.to_array(array)
        if value is not None:
            array = [entry for entry in array if entry[field] == value]
        if since is not None:
            array = [entry for entry in array if entry[key] >= since]
        if limit is not None:
            array = array[-limit:] if tail else array[:limit]
        return array

    def filter_by_since_limit(self, array, since=None, limit=None, key='timestamp', tail=False):
        array = self.to_array(array)
        if since is not None:
            array = [entry for entry in array if entry[key] >= since]
        if limit is not None:
            array = array[-limit:] if tail else array[:limit]
        return array

    def sign(self, path, api='public', method='GET', params={}, headers=None, body=None):
        raise NotSupported(self.id + ' sign() pure method must be redefined in derived classes')

    def vwap(self, baseVolume, quoteVolume):
        return (quoteVolume / baseVolume) if (quoteVolume is not None) and (baseVolume is not None) and (baseVolume > 0) else None

    def check_required_dependencies(self):
        if self.requiresEddsa and eddsa is None:
            raise NotSupported(self.id + ' Eddsa functionality requires python-axolotl-curve25519, install with `pip install python-axolotl-curve25519==0.4.1.post2`: https://github.com/tgalal/python-axolotl-curve25519')

    def privateKeyToAddress(self, privateKey):
        private_key_bytes = base64.b16decode(Exchange.encode(privateKey), True)
        public_key_bytes = ecdsa.SigningKey.from_string(private_key_bytes, curve=ecdsa.SECP256k1).verifying_key.to_string()
        public_key_hash = keccak.SHA3(public_key_bytes)
        return '0x' + Exchange.decode(base64.b16encode(public_key_hash))[-40:].lower()

    @staticmethod
    def remove0x_prefix(value):
        if value[:2] == '0x':
            return value[2:]
        return value

    def hashMessage(self, message):
        message_bytes = base64.b16decode(Exchange.encode(Exchange.remove0x_prefix(message)), True)
        hash_bytes = keccak.SHA3(b"\x19Ethereum Signed Message:\n" + Exchange.encode(str(len(message_bytes))) + message_bytes)
        return '0x' + Exchange.decode(base64.b16encode(hash_bytes)).lower()

    @staticmethod
    def signHash(hash, privateKey):
        signature = Exchange.ecdsa(hash[-64:], privateKey, 'secp256k1', None)
        return {
            'r': '0x' + signature['r'],
            's': '0x' + signature['s'],
            'v': 27 + signature['v'],
        }

    def sign_message_string(self, message, privateKey):
        signature = self.signMessage(message, privateKey)
        return signature['r'] + Exchange.remove0x_prefix(signature['s']) + Exchange.binary_to_base16(Exchange.number_to_be(signature['v'], 1))

    def signMessage(self, message, privateKey):
        #
        # The following comment is related to MetaMask, we use the upper type of signature prefix:
        #
        # z.ecSignOrderHashAsync ('0xcfdb0a485324ff37699b4c8557f6858f25916fc6fce5993b32fe018aea510b9f',
        #                         '0x731fc101bbe102221c91c31ed0489f1ddfc439a3', {
        #                              prefixType: 'ETH_SIGN',
        #                              shouldAddPrefixBeforeCallingEthSign: true
        #                          }).then ((e, r) => console.log (e,r))
        #
        #     {                            ↓
        #         v: 28,
        #         r: "0xea7a68268b47c48d5d7a4c900e6f9af0015bf70951b3db2f1d835c5d544aaec2",
        #         s: "0x5d1db2a060c955c1fde4c967237b995c2361097405407b33c6046c8aeb3ccbdf"
        #     }
        #
        # --------------------------------------------------------------------
        #
        # z.ecSignOrderHashAsync ('0xcfdb0a485324ff37699b4c8557f6858f25916fc6fce5993b32fe018aea510b9f',
        #                         '0x731fc101bbe102221c91c31ed0489f1ddfc439a3', {
        #                              prefixType: 'NONE',
        #                              shouldAddPrefixBeforeCallingEthSign: true
        #                          }).then ((e, r) => console.log (e,r))
        #
        #     {                            ↓
        #         v: 27,
        #         r: "0xc8c710022c57de4f529d448e9b40517dd9bfb49ff1eb245f5856664b865d14a6",
        #         s: "0x0740bb21f4f094fbbdbafa903bb8f057f82e0c6e4fe65d19a1daed4ed97cd394"
        #     }
        #
        message_hash = self.hashMessage(message)
        signature = self.signHash(message_hash[-64:], privateKey[-64:])
        return signature

    @staticmethod
    def totp(key):
        def hex_to_dec(n):
            return int(n, base=16)

        def base32_to_bytes(n):
            missing_padding = len(n) % 8
            padding = 8 - missing_padding if missing_padding > 0 else 0
            padded = n.upper() + ('=' * padding)
            return base64.b32decode(padded)  # throws an error if the key is invalid

        epoch = int(time.time()) // 30
        hmac_res = Exchange.hmac(epoch.to_bytes(8, 'big'), base32_to_bytes(key.replace(' ', '')), hashlib.sha1, 'hex')
        offset = hex_to_dec(hmac_res[-1]) * 2
        otp = str(hex_to_dec(hmac_res[offset: offset + 8]) & 0x7fffffff)
        return otp[-6:]

    @staticmethod
    def number_to_le(n, size):
        return int(n).to_bytes(size, 'little')

    @staticmethod
    def number_to_be(n, size):
        return int(n).to_bytes(size, 'big')

    @staticmethod
    def base16_to_binary(s):
        return base64.b16decode(s, True)

    @staticmethod
    def binary_to_base16(s):
        return Exchange.decode(base64.b16encode(s)).lower()

    def sleep(self, milliseconds):
        return time.sleep(milliseconds / 1000)

    @staticmethod
    def base58_to_binary(s):
        """encodes a base58 string to as a big endian integer"""
        if Exchange.base58_decoder is None:
            Exchange.base58_decoder = {}
            Exchange.base58_encoder = {}
            for i, c in enumerate(Exchange.base58_alphabet):
                Exchange.base58_decoder[c] = i
                Exchange.base58_encoder[i] = c
        result = 0
        for i in range(len(s)):
            result *= 58
            result += Exchange.base58_decoder[s[i]]
        return result.to_bytes((result.bit_length() + 7) // 8, 'big')

    @staticmethod
    def binary_to_base58(b):
        if Exchange.base58_encoder is None:
            Exchange.base58_decoder = {}
            Exchange.base58_encoder = {}
            for i, c in enumerate(Exchange.base58_alphabet):
                Exchange.base58_decoder[c] = i
                Exchange.base58_encoder[i] = c
        result = 0
        # undo decimal_to_bytes
        for byte in b:
            result *= 0x100
            result += byte
        string = []
        while result > 0:
            result, next_character = divmod(result, 58)
            string.append(Exchange.base58_encoder[next_character])
        string.reverse()
        return ''.join(string)

    def parse_number(self, value, default=None):
        if value is None:
            return default
        else:
            try:
                return self.number(value)
            except Exception:
                return default

    def omit_zero(self, string_number):
        if string_number is None or string_number == '':
            return None
        if float(string_number) == 0:
            return None
        return string_number

    def check_order_arguments(self, market, type, side, amount, price, params):
        if price is None:
            if type == 'limit':
                raise ArgumentsRequired(self.id + ' create_order() requires a price argument for a limit order')
        if amount <= 0:
            raise ArgumentsRequired(self.id + ' create_order() amount should be above 0')

    def handle_http_status_code(self, code, reason, url, method, body):
        codeAsString = str(code)
        if codeAsString in self.httpExceptions:
            ErrorClass = self.httpExceptions[codeAsString]
            raise ErrorClass(self.id + ' ' + method + ' ' + url + ' ' + codeAsString + ' ' + reason + ' ' + body)

    @staticmethod
    def crc32(string, signed=False):
        unsigned = binascii.crc32(string.encode('utf8'))
        if signed and (unsigned >= 0x80000000):
            return unsigned - 0x100000000
        else:
            return unsigned

    def find_timeframe(self, timeframe, timeframes=None):
        timeframes = timeframes if timeframes else self.timeframes
        for key, value in timeframes.items():
            if value == timeframe:
                return key
        return None

    def format_scientific_notation_ftx(self, n):
        if n == 0:
            return '0e-00'
        return format(n, 'g')

    # ########################################################################
    # ########################################################################
    # ########################################################################
    # ########################################################################
    # ########                        ########                        ########
    # ########                        ########                        ########
    # ########                        ########                        ########
    # ########                        ########                        ########
    # ########        ########################        ########################
    # ########        ########################        ########################
    # ########        ########################        ########################
    # ########        ########################        ########################
    # ########                        ########                        ########
    # ########                        ########                        ########
    # ########                        ########                        ########
    # ########                        ########                        ########
    # ########################################################################
    # ########################################################################
    # ########################################################################
    # ########################################################################
    # ########        ########        ########                        ########
    # ########        ########        ########                        ########
    # ########        ########        ########                        ########
    # ########        ########        ########                        ########
    # ################        ########################        ################
    # ################        ########################        ################
    # ################        ########################        ################
    # ################        ########################        ################
    # ########        ########        ################        ################
    # ########        ########        ################        ################
    # ########        ########        ################        ################
    # ########        ########        ################        ################
    # ########################################################################
    # ########################################################################
    # ########################################################################
    # ########################################################################

    # METHODS BELOW THIS LINE ARE TRANSPILED FROM JAVASCRIPT TO PYTHON AND PHP

<<<<<<< HEAD
    def parse_to_int(self, number):
        # Solve Common intmisuse ex: int((since / str(1000)))
        # using a number which is not valid in ts
        stringifiedNumber = str(number)
        convertedNumber = float(stringifiedNumber)
        return int(convertedNumber)
=======
    def get_default_options(self):
        return {
            'defaultNetworkCodeReplacements': {
                'ETH': {'ERC20': 'ETH'},
                'TRX': {'TRC20': 'TRX'},
            },
        }
>>>>>>> a929b65a

    def safe_ledger_entry(self, entry, currency=None):
        currency = self.safe_currency(None, currency)
        direction = self.safe_string(entry, 'direction')
        before = self.safe_string(entry, 'before')
        after = self.safe_string(entry, 'after')
        amount = self.safe_string(entry, 'amount')
        if amount is not None:
            if before is None and after is not None:
                before = Precise.string_sub(after, amount)
            elif before is not None and after is None:
                after = Precise.string_add(before, amount)
        if before is not None and after is not None:
            if direction is None:
                if Precise.string_gt(before, after):
                    direction = 'out'
                if Precise.string_gt(after, before):
                    direction = 'in'
        fee = self.safe_value(entry, 'fee')
        if fee is not None:
            fee['cost'] = self.safe_number(fee, 'cost')
        timestamp = self.safe_integer(entry, 'timestamp')
        return {
            'id': self.safe_string(entry, 'id'),
            'timestamp': timestamp,
            'datetime': self.iso8601(timestamp),
            'direction': direction,
            'account': self.safe_string(entry, 'account'),
            'referenceId': self.safe_string(entry, 'referenceId'),
            'referenceAccount': self.safe_string(entry, 'referenceAccount'),
            'type': self.safe_string(entry, 'type'),
            'currency': currency['code'],
            'amount': self.parse_number(amount),
            'before': self.parse_number(before),
            'after': self.parse_number(after),
            'status': self.safe_string(entry, 'status'),
            'fee': fee,
            'info': entry,
        }

    def set_markets(self, markets, currencies=None):
        values = []
        marketValues = self.to_array(markets)
        for i in range(0, len(marketValues)):
            market = self.deep_extend(self.safe_market(), {
                'precision': self.precision,
                'limits': self.limits,
            }, self.fees['trading'], marketValues[i])
            values.append(market)
        self.markets = self.index_by(values, 'symbol')
        self.markets_by_id = self.index_by(markets, 'id')
        marketsSortedBySymbol = self.keysort(self.markets)
        marketsSortedById = self.keysort(self.markets_by_id)
        self.symbols = list(marketsSortedBySymbol.keys())
        self.ids = list(marketsSortedById.keys())
        if currencies is not None:
            self.currencies = self.deep_extend(self.currencies, currencies)
        else:
            baseCurrencies = []
            quoteCurrencies = []
            for i in range(0, len(values)):
                market = values[i]
                defaultCurrencyPrecision = 8 if (self.precisionMode == DECIMAL_PLACES) else self.parse_number('0.00000001')
                marketPrecision = self.safe_value(market, 'precision', {})
                if 'base' in market:
                    currencyPrecision = self.safe_value_2(marketPrecision, 'base', 'amount', defaultCurrencyPrecision)
                    currency = {
                        'id': self.safe_string_2(market, 'baseId', 'base'),
                        'numericId': self.safe_string(market, 'baseNumericId'),
                        'code': self.safe_string(market, 'base'),
                        'precision': currencyPrecision,
                    }
                    baseCurrencies.append(currency)
                if 'quote' in market:
                    currencyPrecision = self.safe_value_2(marketPrecision, 'quote', 'price', defaultCurrencyPrecision)
                    currency = {
                        'id': self.safe_string_2(market, 'quoteId', 'quote'),
                        'numericId': self.safe_string(market, 'quoteNumericId'),
                        'code': self.safe_string(market, 'quote'),
                        'precision': currencyPrecision,
                    }
                    quoteCurrencies.append(currency)
            baseCurrencies = self.sort_by(baseCurrencies, 'code')
            quoteCurrencies = self.sort_by(quoteCurrencies, 'code')
            self.baseCurrencies = self.index_by(baseCurrencies, 'code')
            self.quoteCurrencies = self.index_by(quoteCurrencies, 'code')
            allCurrencies = self.array_concat(baseCurrencies, quoteCurrencies)
            groupedCurrencies = self.group_by(allCurrencies, 'code')
            codes = list(groupedCurrencies.keys())
            resultingCurrencies = []
            for i in range(0, len(codes)):
                code = codes[i]
                groupedCurrenciesCode = self.safe_value(groupedCurrencies, code, [])
                highestPrecisionCurrency = self.safe_value(groupedCurrenciesCode, 0)
                for j in range(1, len(groupedCurrenciesCode)):
                    currentCurrency = groupedCurrenciesCode[j]
                    if self.precisionMode == TICK_SIZE:
                        highestPrecisionCurrency = currentCurrency if (currentCurrency['precision'] < highestPrecisionCurrency['precision']) else highestPrecisionCurrency
                    else:
                        highestPrecisionCurrency = currentCurrency if (currentCurrency['precision'] > highestPrecisionCurrency['precision']) else highestPrecisionCurrency
                resultingCurrencies.append(highestPrecisionCurrency)
            sortedCurrencies = self.sort_by(resultingCurrencies, 'code')
            self.currencies = self.deep_extend(self.currencies, self.index_by(sortedCurrencies, 'code'))
        self.currencies_by_id = self.index_by(self.currencies, 'id')
        currenciesSortedByCode = self.keysort(self.currencies)
        self.codes = list(currenciesSortedByCode.keys())
        return self.markets

    def safe_balance(self, balance):
        balances = self.omit(balance, ['info', 'timestamp', 'datetime', 'free', 'used', 'total'])
        codes = list(balances.keys())
        balance['free'] = {}
        balance['used'] = {}
        balance['total'] = {}
        debtBalance = {}
        for i in range(0, len(codes)):
            code = codes[i]
            total = self.safe_string(balance[code], 'total')
            free = self.safe_string(balance[code], 'free')
            used = self.safe_string(balance[code], 'used')
            debt = self.safe_string(balance[code], 'debt')
            if (total is None) and (free is not None) and (used is not None):
                total = Precise.string_add(free, used)
            if (free is None) and (total is not None) and (used is not None):
                free = Precise.string_sub(total, used)
            if (used is None) and (total is not None) and (free is not None):
                used = Precise.string_sub(total, free)
            balance[code]['free'] = self.parse_number(free)
            balance[code]['used'] = self.parse_number(used)
            balance[code]['total'] = self.parse_number(total)
            balance['free'][code] = balance[code]['free']
            balance['used'][code] = balance[code]['used']
            balance['total'][code] = balance[code]['total']
            if debt is not None:
                balance[code]['debt'] = self.parse_number(debt)
                debtBalance[code] = balance[code]['debt']
        debtBalanceArray = list(debtBalance.keys())
        length = len(debtBalanceArray)
        if length:
            balance['debt'] = debtBalance
        return balance

    def safe_order(self, order, market=None):
        # parses numbers
        # it is important pass the trades rawTrades
        amount = self.omit_zero(self.safe_string(order, 'amount'))
        remaining = self.safe_string(order, 'remaining')
        filled = self.safe_string(order, 'filled')
        cost = self.safe_string(order, 'cost')
        average = self.omit_zero(self.safe_string(order, 'average'))
        price = self.omit_zero(self.safe_string(order, 'price'))
        lastTradeTimeTimestamp = self.safe_integer(order, 'lastTradeTimestamp')
        parseFilled = (filled is None)
        parseCost = (cost is None)
        parseLastTradeTimeTimestamp = (lastTradeTimeTimestamp is None)
        fee = self.safe_value(order, 'fee')
        parseFee = (fee is None)
        parseFees = self.safe_value(order, 'fees') is None
        shouldParseFees = parseFee or parseFees
        fees = self.safe_value(order, 'fees', [])
        trades = []
        if parseFilled or parseCost or shouldParseFees:
            rawTrades = self.safe_value(order, 'trades', trades)
            oldNumber = self.number
            # we parse trades here!
            self.number = str
            trades = self.parse_trades(rawTrades, market, None, None, {
                'symbol': order['symbol'],
                'side': order['side'],
                'type': order['type'],
                'order': order['id'],
            })
            self.number = oldNumber
            tradesLength = 0
            isArray = isinstance(trades, list)
            if isArray:
                tradesLength = len(trades)
            if isArray and (tradesLength > 0):
                # move properties that are defined in trades up into the order
                if order['symbol'] is None:
                    order['symbol'] = trades[0]['symbol']
                if order['side'] is None:
                    order['side'] = trades[0]['side']
                if order['type'] is None:
                    order['type'] = trades[0]['type']
                if order['id'] is None:
                    order['id'] = trades[0]['order']
                if parseFilled:
                    filled = '0'
                if parseCost:
                    cost = '0'
                for i in range(0, len(trades)):
                    trade = trades[i]
                    tradeAmount = self.safe_string(trade, 'amount')
                    if parseFilled and (tradeAmount is not None):
                        filled = Precise.string_add(filled, tradeAmount)
                    tradeCost = self.safe_string(trade, 'cost')
                    if parseCost and (tradeCost is not None):
                        cost = Precise.string_add(cost, tradeCost)
                    tradeTimestamp = self.safe_value(trade, 'timestamp')
                    if parseLastTradeTimeTimestamp and (tradeTimestamp is not None):
                        if lastTradeTimeTimestamp is None:
                            lastTradeTimeTimestamp = tradeTimestamp
                        else:
                            lastTradeTimeTimestamp = max(lastTradeTimeTimestamp, tradeTimestamp)
                    if shouldParseFees:
                        tradeFees = self.safe_value(trade, 'fees')
                        if tradeFees is not None:
                            for j in range(0, len(tradeFees)):
                                tradeFee = tradeFees[j]
                                fees.append(self.extend({}, tradeFee))
                        else:
                            tradeFee = self.safe_value(trade, 'fee')
                            if tradeFee is not None:
                                fees.append(self.extend({}, tradeFee))
        if shouldParseFees:
            reducedFees = self.reduce_fees_by_currency(fees) if self.reduceFees else fees
            reducedLength = len(reducedFees)
            for i in range(0, reducedLength):
                reducedFees[i]['cost'] = self.safe_number(reducedFees[i], 'cost')
                if 'rate' in reducedFees[i]:
                    reducedFees[i]['rate'] = self.safe_number(reducedFees[i], 'rate')
            if not parseFee and (reducedLength == 0):
                fee['cost'] = self.safe_number(fee, 'cost')
                if 'rate' in fee:
                    fee['rate'] = self.safe_number(fee, 'rate')
                reducedFees.append(fee)
            order['fees'] = reducedFees
            if parseFee and (reducedLength == 1):
                order['fee'] = reducedFees[0]
        if amount is None:
            # ensure amount = filled + remaining
            if filled is not None and remaining is not None:
                amount = Precise.string_add(filled, remaining)
            elif self.safe_string(order, 'status') == 'closed':
                amount = filled
        if filled is None:
            if amount is not None and remaining is not None:
                filled = Precise.string_sub(amount, remaining)
        if remaining is None:
            if amount is not None and filled is not None:
                remaining = Precise.string_sub(amount, filled)
        # ensure that the average field is calculated correctly
        if average is None:
            if (filled is not None) and (cost is not None) and Precise.string_gt(filled, '0'):
                average = Precise.string_div(cost, filled)
        # also ensure the cost field is calculated correctly
        costPriceExists = (average is not None) or (price is not None)
        if parseCost and (filled is not None) and costPriceExists:
            multiplyPrice = None
            if average is None:
                multiplyPrice = price
            else:
                multiplyPrice = average
            # contract trading
            contractSize = self.safe_string(market, 'contractSize')
            if contractSize is not None:
                inverse = self.safe_value(market, 'inverse', False)
                if inverse:
                    multiplyPrice = Precise.string_div('1', multiplyPrice)
                multiplyPrice = Precise.string_mul(multiplyPrice, contractSize)
            cost = Precise.string_mul(multiplyPrice, filled)
        # support for market orders
        orderType = self.safe_value(order, 'type')
        emptyPrice = (price is None) or Precise.string_equals(price, '0')
        if emptyPrice and (orderType == 'market'):
            price = average
        # we have trades with string values at self point so we will mutate them
        for i in range(0, len(trades)):
            entry = trades[i]
            entry['amount'] = self.safe_number(entry, 'amount')
            entry['price'] = self.safe_number(entry, 'price')
            entry['cost'] = self.safe_number(entry, 'cost')
            fee = self.safe_value(entry, 'fee', {})
            fee['cost'] = self.safe_number(fee, 'cost')
            if 'rate' in fee:
                fee['rate'] = self.safe_number(fee, 'rate')
            entry['fee'] = fee
        # timeInForceHandling
        timeInForce = self.safe_string(order, 'timeInForce')
        if timeInForce is None:
            if self.safe_string(order, 'type') == 'market':
                timeInForce = 'IOC'
            # allow postOnly override
            if self.safe_value(order, 'postOnly', False):
                timeInForce = 'PO'
        return self.extend(order, {
            'lastTradeTimestamp': lastTradeTimeTimestamp,
            'price': self.parse_number(price),
            'amount': self.parse_number(amount),
            'cost': self.parse_number(cost),
            'average': self.parse_number(average),
            'filled': self.parse_number(filled),
            'remaining': self.parse_number(remaining),
            'timeInForce': timeInForce,
            'trades': trades,
        })

    def parse_orders(self, orders, market=None, since=None, limit=None, params={}):
        #
        # the value of orders is either a dict or a list
        #
        # dict
        #
        #     {
        #         'id1': {...},
        #         'id2': {...},
        #         'id3': {...},
        #         ...
        #     }
        #
        # list
        #
        #     [
        #         {'id': 'id1', ...},
        #         {'id': 'id2', ...},
        #         {'id': 'id3', ...},
        #         ...
        #     ]
        #
        results = []
        if isinstance(orders, list):
            for i in range(0, len(orders)):
                order = self.extend(self.parse_order(orders[i], market), params)
                results.append(order)
        else:
            ids = list(orders.keys())
            for i in range(0, len(ids)):
                id = ids[i]
                order = self.extend(self.parse_order(self.extend({'id': id}, orders[id]), market), params)
                results.append(order)
        results = self.sort_by(results, 'timestamp')
        symbol = market['symbol'] if (market is not None) else None
        tail = since is None
        return self.filter_by_symbol_since_limit(results, symbol, since, limit, tail)

    def calculate_fee(self, symbol, type, side, amount, price, takerOrMaker='taker', params={}):
        if type == 'market' and takerOrMaker == 'maker':
            raise ArgumentsRequired(self.id + ' calculateFee() - you have provided incompatible arguments - "market" type order can not be "maker". Change either the "type" or the "takerOrMaker" argument to calculate the fee.')
        market = self.markets[symbol]
        feeSide = self.safe_string(market, 'feeSide', 'quote')
        key = 'quote'
        cost = None
        amountString = self.number_to_string(amount)
        priceString = self.number_to_string(price)
        if feeSide == 'quote':
            # the fee is always in quote currency
            cost = Precise.string_mul(amountString, priceString)
        elif feeSide == 'base':
            # the fee is always in base currency
            cost = amountString
        elif feeSide == 'get':
            # the fee is always in the currency you get
            cost = amountString
            if side == 'sell':
                cost = Precise.string_mul(cost, priceString)
            else:
                key = 'base'
        elif feeSide == 'give':
            # the fee is always in the currency you give
            cost = amountString
            if side == 'buy':
                cost = Precise.string_mul(cost, priceString)
            else:
                key = 'base'
        # for derivatives, the fee is in 'settle' currency
        if not market['spot']:
            key = 'settle'
        # even if `takerOrMaker` argument was set to 'maker', for 'market' orders we should forcefully override it to 'taker'
        if type == 'market':
            takerOrMaker = 'taker'
        rate = self.safe_string(market, takerOrMaker)
        if cost is not None:
            cost = Precise.string_mul(cost, rate)
        return {
            'type': takerOrMaker,
            'currency': market[key],
            'rate': self.parse_number(rate),
            'cost': self.parse_number(cost),
        }

    def safe_trade(self, trade, market=None):
        amount = self.safe_string(trade, 'amount')
        price = self.safe_string(trade, 'price')
        cost = self.safe_string(trade, 'cost')
        if cost is None:
            # contract trading
            contractSize = self.safe_string(market, 'contractSize')
            multiplyPrice = price
            if contractSize is not None:
                inverse = self.safe_value(market, 'inverse', False)
                if inverse:
                    multiplyPrice = Precise.string_div('1', price)
                multiplyPrice = Precise.string_mul(multiplyPrice, contractSize)
            cost = Precise.string_mul(multiplyPrice, amount)
        parseFee = self.safe_value(trade, 'fee') is None
        parseFees = self.safe_value(trade, 'fees') is None
        shouldParseFees = parseFee or parseFees
        fees = []
        if shouldParseFees:
            tradeFees = self.safe_value(trade, 'fees')
            if tradeFees is not None:
                for j in range(0, len(tradeFees)):
                    tradeFee = tradeFees[j]
                    fees.append(self.extend({}, tradeFee))
            else:
                tradeFee = self.safe_value(trade, 'fee')
                if tradeFee is not None:
                    fees.append(self.extend({}, tradeFee))
        fee = self.safe_value(trade, 'fee')
        if shouldParseFees:
            reducedFees = self.reduce_fees_by_currency(fees) if self.reduceFees else fees
            reducedLength = len(reducedFees)
            for i in range(0, reducedLength):
                reducedFees[i]['cost'] = self.safe_number(reducedFees[i], 'cost')
                if 'rate' in reducedFees[i]:
                    reducedFees[i]['rate'] = self.safe_number(reducedFees[i], 'rate')
            if not parseFee and (reducedLength == 0):
                fee['cost'] = self.safe_number(fee, 'cost')
                if 'rate' in fee:
                    fee['rate'] = self.safe_number(fee, 'rate')
                reducedFees.append(fee)
            if parseFees:
                trade['fees'] = reducedFees
            if parseFee and (reducedLength == 1):
                trade['fee'] = reducedFees[0]
            tradeFee = self.safe_value(trade, 'fee')
            if tradeFee is not None:
                tradeFee['cost'] = self.safe_number(tradeFee, 'cost')
                if 'rate' in tradeFee:
                    tradeFee['rate'] = self.safe_number(tradeFee, 'rate')
                trade['fee'] = tradeFee
        trade['amount'] = self.parse_number(amount)
        trade['price'] = self.parse_number(price)
        trade['cost'] = self.parse_number(cost)
        return trade

    def reduce_fees_by_currency(self, fees):
        #
        # self function takes a list of fee structures having the following format
        #
        #     string = True
        #
        #     [
        #         {'currency': 'BTC', 'cost': '0.1'},
        #         {'currency': 'BTC', 'cost': '0.2'  },
        #         {'currency': 'BTC', 'cost': '0.2', 'rate': '0.00123'},
        #         {'currency': 'BTC', 'cost': '0.4', 'rate': '0.00123'},
        #         {'currency': 'BTC', 'cost': '0.5', 'rate': '0.00456'},
        #         {'currency': 'USDT', 'cost': '12.3456'},
        #     ]
        #
        #     string = False
        #
        #     [
        #         {'currency': 'BTC', 'cost': 0.1},
        #         {'currency': 'BTC', 'cost': 0.2},
        #         {'currency': 'BTC', 'cost': 0.2, 'rate': 0.00123},
        #         {'currency': 'BTC', 'cost': 0.4, 'rate': 0.00123},
        #         {'currency': 'BTC', 'cost': 0.5, 'rate': 0.00456},
        #         {'currency': 'USDT', 'cost': 12.3456},
        #     ]
        #
        # and returns a reduced fee list, where fees are summed per currency and rate(if any)
        #
        #     string = True
        #
        #     [
        #         {'currency': 'BTC', 'cost': '0.3'  },
        #         {'currency': 'BTC', 'cost': '0.6', 'rate': '0.00123'},
        #         {'currency': 'BTC', 'cost': '0.5', 'rate': '0.00456'},
        #         {'currency': 'USDT', 'cost': '12.3456'},
        #     ]
        #
        #     string  = False
        #
        #     [
        #         {'currency': 'BTC', 'cost': 0.3  },
        #         {'currency': 'BTC', 'cost': 0.6, 'rate': 0.00123},
        #         {'currency': 'BTC', 'cost': 0.5, 'rate': 0.00456},
        #         {'currency': 'USDT', 'cost': 12.3456},
        #     ]
        #
        reduced = {}
        for i in range(0, len(fees)):
            fee = fees[i]
            feeCurrencyCode = self.safe_string(fee, 'currency')
            if feeCurrencyCode is not None:
                rate = self.safe_string(fee, 'rate')
                cost = self.safe_value(fee, 'cost')
                if Precise.string_eq(cost, '0'):
                    # omit zero cost fees
                    continue
                if not (feeCurrencyCode in reduced):
                    reduced[feeCurrencyCode] = {}
                rateKey = '' if (rate is None) else rate
                if rateKey in reduced[feeCurrencyCode]:
                    reduced[feeCurrencyCode][rateKey]['cost'] = Precise.string_add(reduced[feeCurrencyCode][rateKey]['cost'], cost)
                else:
                    reduced[feeCurrencyCode][rateKey] = {
                        'currency': feeCurrencyCode,
                        'cost': cost,
                    }
                    if rate is not None:
                        reduced[feeCurrencyCode][rateKey]['rate'] = rate
        result = []
        feeValues = list(reduced.values())
        for i in range(0, len(feeValues)):
            reducedFeeValues = list(feeValues[i].values())
            result = self.array_concat(result, reducedFeeValues)
        return result

    def safe_ticker(self, ticker, market=None):
        open = self.safe_value(ticker, 'open')
        close = self.safe_value(ticker, 'close')
        last = self.safe_value(ticker, 'last')
        change = self.safe_value(ticker, 'change')
        percentage = self.safe_value(ticker, 'percentage')
        average = self.safe_value(ticker, 'average')
        vwap = self.safe_value(ticker, 'vwap')
        baseVolume = self.safe_value(ticker, 'baseVolume')
        quoteVolume = self.safe_value(ticker, 'quoteVolume')
        if vwap is None:
            vwap = Precise.string_div(quoteVolume, baseVolume)
        if (last is not None) and (close is None):
            close = last
        elif (last is None) and (close is not None):
            last = close
        if (last is not None) and (open is not None):
            if change is None:
                change = Precise.string_sub(last, open)
            if average is None:
                average = Precise.string_div(Precise.string_add(last, open), '2')
        if (percentage is None) and (change is not None) and (open is not None) and Precise.string_gt(open, '0'):
            percentage = Precise.string_mul(Precise.string_div(change, open), '100')
        if (change is None) and (percentage is not None) and (open is not None):
            change = Precise.string_div(Precise.string_mul(percentage, open), '100')
        if (open is None) and (last is not None) and (change is not None):
            open = Precise.string_sub(last, change)
        # timestamp and symbol operations don't belong in safeTicker
        # they should be done in the derived classes
        return self.extend(ticker, {
            'bid': self.safe_number(ticker, 'bid'),
            'bidVolume': self.safe_number(ticker, 'bidVolume'),
            'ask': self.safe_number(ticker, 'ask'),
            'askVolume': self.safe_number(ticker, 'askVolume'),
            'high': self.safe_number(ticker, 'high'),
            'low': self.safe_number(ticker, 'low'),
            'open': self.parse_number(open),
            'close': self.parse_number(close),
            'last': self.parse_number(last),
            'change': self.parse_number(change),
            'percentage': self.parse_number(percentage),
            'average': self.parse_number(average),
            'vwap': self.parse_number(vwap),
            'baseVolume': self.parse_number(baseVolume),
            'quoteVolume': self.parse_number(quoteVolume),
            'previousClose': self.safe_number(ticker, 'previousClose'),
        })

    def fetch_ohlcv(self, symbol, timeframe='1m', since=None, limit=None, params={}):
        if not self.has['fetchTrades']:
            raise NotSupported(self.id + ' fetchOHLCV() is not supported yet')
        self.load_markets()
        trades = self.fetchTrades(symbol, since, limit, params)
        ohlcvc = self.build_ohlcvc(trades, timeframe, since, limit)
        result = []
        for i in range(0, len(ohlcvc)):
            result.append([
                self.safe_integer(ohlcvc[i], 0),
                self.safe_number(ohlcvc[i], 1),
                self.safe_number(ohlcvc[i], 2),
                self.safe_number(ohlcvc[i], 3),
                self.safe_number(ohlcvc[i], 4),
                self.safe_number(ohlcvc[i], 5),
            ])
        return result

    def convert_trading_view_to_ohlcv(self, ohlcvs, timestamp='t', open='o', high='h', low='l', close='c', volume='v', ms=False):
        result = []
        timestamps = self.safe_value(ohlcvs, timestamp, [])
        opens = self.safe_value(ohlcvs, open, [])
        highs = self.safe_value(ohlcvs, high, [])
        lows = self.safe_value(ohlcvs, low, [])
        closes = self.safe_value(ohlcvs, close, [])
        volumes = self.safe_value(ohlcvs, volume, [])
        for i in range(0, len(timestamps)):
            result.append([
                self.safe_integer(timestamps, i) if ms else self.safe_timestamp(timestamps, i),
                self.safe_value(opens, i),
                self.safe_value(highs, i),
                self.safe_value(lows, i),
                self.safe_value(closes, i),
                self.safe_value(volumes, i),
            ])
        return result

    def convert_ohlcv_to_trading_view(self, ohlcvs, timestamp='t', open='o', high='h', low='l', close='c', volume='v', ms=False):
        result = {}
        result[timestamp] = []
        result[open] = []
        result[high] = []
        result[low] = []
        result[close] = []
        result[volume] = []
        for i in range(0, len(ohlcvs)):
            ts = ohlcvs[i][0] if ms else self.parseToInt(ohlcvs[i][0] / 1000)
            result[timestamp].append(ts)
            result[open].append(ohlcvs[i][1])
            result[high].append(ohlcvs[i][2])
            result[low].append(ohlcvs[i][3])
            result[close].append(ohlcvs[i][4])
            result[volume].append(ohlcvs[i][5])
        return result

    def market_ids(self, symbols):
        result = []
        for i in range(0, len(symbols)):
            result.append(self.market_id(symbols[i]))
        return result

    def market_symbols(self, symbols):
        if symbols is None:
            return symbols
        result = []
        for i in range(0, len(symbols)):
            result.append(self.symbol(symbols[i]))
        return result

    def market_codes(self, codes):
        if codes is None:
            return codes
        result = []
        for i in range(0, len(codes)):
            result.append(self.common_currency_code(codes[i]))
        return result

    def parse_bids_asks(self, bidasks, priceKey=0, amountKey=1):
        bidasks = self.to_array(bidasks)
        result = []
        for i in range(0, len(bidasks)):
            result.append(self.parse_bid_ask(bidasks[i], priceKey, amountKey))
        return result

    def fetch_l2_order_book(self, symbol, limit=None, params={}):
        orderbook = self.fetch_order_book(symbol, limit, params)
        return self.extend(orderbook, {
            'asks': self.sort_by(self.aggregate(orderbook['asks']), 0),
            'bids': self.sort_by(self.aggregate(orderbook['bids']), 0, True),
        })

    def filter_by_symbol(self, objects, symbol=None):
        if symbol is None:
            return objects
        result = []
        for i in range(0, len(objects)):
            objectSymbol = self.safe_string(objects[i], 'symbol')
            if objectSymbol == symbol:
                result.append(objects[i])
        return result

    def parse_ohlcv(self, ohlcv, market=None):
        if isinstance(ohlcv, list):
            return [
                self.safe_integer(ohlcv, 0),  # timestamp
                self.safe_number(ohlcv, 1),  # open
                self.safe_number(ohlcv, 2),  # high
                self.safe_number(ohlcv, 3),  # low
                self.safe_number(ohlcv, 4),  # close
                self.safe_number(ohlcv, 5),  # volume
            ]
        return ohlcv

    def get_network(self, network, code):
        network = network.upper()
        aliases = {
            'ETHEREUM': 'ETH',
            'ETHER': 'ETH',
            'ERC20': 'ETH',
            'ETH': 'ETH',
            'TRC20': 'TRX',
            'TRON': 'TRX',
            'TRX': 'TRX',
            'BEP20': 'BSC',
            'BSC': 'BSC',
            'HRC20': 'HT',
            'HECO': 'HT',
            'SPL': 'SOL',
            'SOL': 'SOL',
            'TERRA': 'LUNA',
            'LUNA': 'LUNA',
            'POLYGON': 'MATIC',
            'MATIC': 'MATIC',
            'EOS': 'EOS',
            'WAVES': 'WAVES',
            'AVALANCHE': 'AVAX',
            'AVAX': 'AVAX',
            'QTUM': 'QTUM',
            'CHZ': 'CHZ',
            'NEO': 'NEO',
            'ONT': 'ONT',
            'RON': 'RON',
        }
        if network == code:
            return network
        elif network in aliases:
            return aliases[network]
        else:
            raise NotSupported(self.id + ' network ' + network + ' is not yet supported')

    def network_code_to_id(self, networkCode, currencyCode=None):
        """
         * @ignore
        tries to convert the provided networkCode(which is expected to be an unified network code) to a network id. In order to achieve self, derived class needs to have 'options->networks' defined.
        :param str networkCode: unified network code
        :param str|None currencyCode: unified currency code, but self argument is not required by default, unless there is an exchange(like huobi) that needs an override of the method to be able to pass currencyCode argument additionally
        :returns [str|None]: exchange-specific network id
        """
        networkIdsByCodes = self.safe_value(self.options, 'networks', {})
        networkId = self.safe_string(networkIdsByCodes, networkCode)
        # for example, if 'ETH' is passed for networkCode, but 'ETH' key not defined in `options->networks` object
        if networkId is None:
            if currencyCode is None:
                # if currencyCode was not provided, then we just set passed value to networkId
                networkId = networkCode
            else:
                # if currencyCode was provided, then we try to find if that currencyCode has a replacement(i.e. ERC20 for ETH)
                defaultNetworkCodeReplacements = self.safe_value(self.options, 'defaultNetworkCodeReplacements', {})
                if currencyCode in defaultNetworkCodeReplacements:
                    # if there is a replacement for the passed networkCode, then we use it to find network-id in `options->networks` object
                    replacementObject = defaultNetworkCodeReplacements[currencyCode]  # i.e. {'ERC20': 'ETH'}
                    keys = list(replacementObject.keys())
                    for i in range(0, len(keys)):
                        key = keys[i]
                        value = replacementObject[key]
                        # if value matches to provided unified networkCode, then we use it's key to find network-id in `options->networks` object
                        if value == networkCode:
                            networkId = self.safe_string(networkIdsByCodes, key)
                            break
                # if it wasn't found, we just set the provided value to network-id
                if networkId is None:
                    networkId = networkCode
        return networkId

    def network_id_to_code(self, networkId, currencyCode=None):
        """
         * @ignore
        tries to convert the provided exchange-specific networkId to an unified network Code. In order to achieve self, derived class needs to have 'options->networksById' defined.
        :param str networkId: unified network code
        :param str|None currencyCode: unified currency code, but self argument is not required by default, unless there is an exchange(like huobi) that needs an override of the method to be able to pass currencyCode argument additionally
        :returns [str|None]: unified network code
        """
        networkCodesByIds = self.safe_value(self.options, 'networksById', {})
        networkCode = self.safe_string(networkCodesByIds, networkId, networkId)
        # replace mainnet network-codes(i.e. ERC20->ETH)
        if currencyCode is not None:
            defaultNetworkCodeReplacements = self.safe_value(self.options, 'defaultNetworkCodeReplacements', {})
            if currencyCode in defaultNetworkCodeReplacements:
                replacementObject = self.safe_value(defaultNetworkCodeReplacements, currencyCode, {})
                networkCode = self.safe_string(replacementObject, networkCode, networkCode)
        return networkCode

    def handle_network_code_and_params(self, params):
        networkCodeInParams = self.safe_string_2(params, 'networkCode', 'network')
        if networkCodeInParams is not None:
            params = self.omit(params, ['networkCode', 'network'])
        # if it was not defined by user, we should not set it from 'defaultNetworks', because handleNetworkCodeAndParams is for only request-side and thus we do not fill it with anything. We can only use 'defaultNetworks' after parsing response-side
        return [networkCodeInParams, params]

    def default_network_code(self, currencyCode):
        defaultNetworkCode = None
        defaultNetworks = self.safe_value(self.options, 'defaultNetworks', {})
        if currencyCode in defaultNetworks:
            # if currency had set its network in "defaultNetworks", use it
            defaultNetworkCode = defaultNetworks[currencyCode]
        else:
            # otherwise, try to use the global-scope 'defaultNetwork' value(even if that network is not supported by currency, it doesn't make any problem, self will be just used "at first" if currency supports self network at all)
            defaultNetwork = self.safe_value(self.options, 'defaultNetwork')
            if defaultNetwork is not None:
                defaultNetworkCode = defaultNetwork
        return defaultNetworkCode

    def select_network_id_from_available_networks(self, currencyCode, networkCode, networkEntriesIndexed):
        # self method is used against raw & unparse network entries, which are just indexed by network id
        chosenNetworkId = None
        availableNetworkIds = list(networkEntriesIndexed.keys())
        responseNetworksLength = len(availableNetworkIds)
        if networkCode is not None:
            # if networkCode was provided by user, we should check it after response, as the referenced exchange doesn't support network-code during request
            networkId = self.networkCodeToId(networkCode, currencyCode)
            if responseNetworksLength == 0:
                raise NotSupported(self.id + ' - ' + networkCode + ' network did not return any result for ' + currencyCode)
            else:
                if networkId in networkEntriesIndexed:
                    chosenNetworkId = networkId
                else:
                    raise NotSupported(self.id + ' - ' + networkId + ' network was not found for ' + currencyCode + ', use one of ' + ', '.join(availableNetworkIds))
        else:
            if responseNetworksLength == 0:
                raise NotSupported(self.id + ' - no networks were returned for' + currencyCode)
            else:
                # if networkCode was not provided by user, then we try to use the default network(if it was defined in "defaultNetworks"), otherwise, we just return the first network entry
                defaultNetworkCode = self.defaultNetworkCode(currencyCode)
                defaultNetworkId = self.networkCodeToId(defaultNetworkCode, currencyCode)
                chosenNetworkId = defaultNetworkId if (defaultNetworkId in networkEntriesIndexed) else availableNetworkIds[0]
        return chosenNetworkId

    def safe_number_2(self, dictionary, key1, key2, d=None):
        value = self.safe_string_2(dictionary, key1, key2)
        return self.parse_number(value, d)

    def parse_order_book(self, orderbook, symbol, timestamp=None, bidsKey='bids', asksKey='asks', priceKey=0, amountKey=1):
        bids = self.parse_bids_asks(self.safe_value(orderbook, bidsKey, []), priceKey, amountKey)
        asks = self.parse_bids_asks(self.safe_value(orderbook, asksKey, []), priceKey, amountKey)
        return {
            'symbol': symbol,
            'bids': self.sort_by(bids, 0, True),
            'asks': self.sort_by(asks, 0),
            'timestamp': timestamp,
            'datetime': self.iso8601(timestamp),
            'nonce': None,
        }

    def parse_ohlcvs(self, ohlcvs, market=None, timeframe='1m', since=None, limit=None):
        results = []
        for i in range(0, len(ohlcvs)):
            results.append(self.parse_ohlcv(ohlcvs[i], market))
        sorted = self.sort_by(results, 0)
        tail = (since is None)
        return self.filter_by_since_limit(sorted, since, limit, 0, tail)

    def parse_leverage_tiers(self, response, symbols=None, marketIdKey=None):
        # marketIdKey should only be None when response is a dictionary
        symbols = self.market_symbols(symbols)
        tiers = {}
        for i in range(0, len(response)):
            item = response[i]
            id = self.safe_string(item, marketIdKey)
            market = self.safe_market(id)
            symbol = market['symbol']
            contract = self.safe_value(market, 'contract', False)
            if contract and ((symbols is None) or self.in_array(symbol, symbols)):
                tiers[symbol] = self.parse_market_leverage_tiers(item, market)
        return tiers

    def load_trading_limits(self, symbols=None, reload=False, params={}):
        if self.has['fetchTradingLimits']:
            if reload or not ('limitsLoaded' in self.options):
                response = self.fetch_trading_limits(symbols)
                for i in range(0, len(symbols)):
                    symbol = symbols[i]
                    self.markets[symbol] = self.deep_extend(self.markets[symbol], response[symbol])
                self.options['limitsLoaded'] = self.milliseconds()
        return self.markets

    def parse_positions(self, positions, symbols=None, params={}):
        symbols = self.market_symbols(symbols)
        positions = self.to_array(positions)
        result = []
        for i in range(0, len(positions)):
            position = self.extend(self.parse_position(positions[i], None), params)
            result.append(position)
        return self.filter_by_array(result, 'symbol', symbols, False)

    def parse_accounts(self, accounts, params={}):
        accounts = self.to_array(accounts)
        result = []
        for i in range(0, len(accounts)):
            account = self.extend(self.parse_account(accounts[i]), params)
            result.append(account)
        return result

    def parse_trades(self, trades, market=None, since=None, limit=None, params={}):
        trades = self.to_array(trades)
        result = []
        for i in range(0, len(trades)):
            trade = self.extend(self.parse_trade(trades[i], market), params)
            result.append(trade)
        result = self.sort_by_2(result, 'timestamp', 'id')
        symbol = market['symbol'] if (market is not None) else None
        tail = (since is None)
        return self.filter_by_symbol_since_limit(result, symbol, since, limit, tail)

    def parse_transactions(self, transactions, currency=None, since=None, limit=None, params={}):
        transactions = self.to_array(transactions)
        result = []
        for i in range(0, len(transactions)):
            transaction = self.extend(self.parse_transaction(transactions[i], currency), params)
            result.append(transaction)
        result = self.sort_by(result, 'timestamp')
        code = currency['code'] if (currency is not None) else None
        tail = (since is None)
        return self.filter_by_currency_since_limit(result, code, since, limit, tail)

    def parse_transfers(self, transfers, currency=None, since=None, limit=None, params={}):
        transfers = self.to_array(transfers)
        result = []
        for i in range(0, len(transfers)):
            transfer = self.extend(self.parse_transfer(transfers[i], currency), params)
            result.append(transfer)
        result = self.sort_by(result, 'timestamp')
        code = currency['code'] if (currency is not None) else None
        tail = (since is None)
        return self.filter_by_currency_since_limit(result, code, since, limit, tail)

    def parse_ledger(self, data, currency=None, since=None, limit=None, params={}):
        result = []
        arrayData = self.to_array(data)
        for i in range(0, len(arrayData)):
            itemOrItems = self.parse_ledger_entry(arrayData[i], currency)
            if isinstance(itemOrItems, list):
                for j in range(0, len(itemOrItems)):
                    result.append(self.extend(itemOrItems[j], params))
            else:
                result.append(self.extend(itemOrItems, params))
        result = self.sort_by(result, 'timestamp')
        code = currency['code'] if (currency is not None) else None
        tail = (since is None)
        return self.filter_by_currency_since_limit(result, code, since, limit, tail)

    def nonce(self):
        return self.seconds()

    def set_headers(self, headers):
        return headers

    def market_id(self, symbol):
        market = self.market(symbol)
        if market is not None:
            return market['id']
        return symbol

    def symbol(self, symbol):
        market = self.market(symbol)
        return self.safe_string(market, 'symbol', symbol)

    def resolve_path(self, path, params):
        return [
            self.implode_params(path, params),
            self.omit(params, self.extract_params(path)),
        ]

    def filter_by_array(self, objects, key, values=None, indexed=True):
        objects = self.to_array(objects)
        # return all of them if no values were passed
        if values is None or not values:
            return self.index_by(objects, key) if indexed else objects
        results = []
        for i in range(0, len(objects)):
            if self.in_array(objects[i][key], values):
                results.append(objects[i])
        return self.index_by(results, key) if indexed else results

    def fetch2(self, path, api='public', method='GET', params={}, headers=None, body=None, config={}, context={}):
        if self.enableRateLimit:
            cost = self.calculate_rate_limiter_cost(api, method, path, params, config, context)
            self.throttle(cost)
        self.lastRestRequestTimestamp = self.milliseconds()
        request = self.sign(path, api, method, params, headers, body)
        return self.fetch(request['url'], request['method'], request['headers'], request['body'])

    def request(self, path, api='public', method='GET', params={}, headers=None, body=None, config={}, context={}):
        return self.fetch2(path, api, method, params, headers, body, config, context)

    def load_accounts(self, reload=False, params={}):
        if reload:
            self.accounts = self.fetch_accounts(params)
        else:
            if self.accounts:
                return self.accounts
            else:
                self.accounts = self.fetch_accounts(params)
        self.accountsById = self.index_by(self.accounts, 'id')
        return self.accounts

    def fetch_ohlcvc(self, symbol, timeframe='1m', since=None, limit=None, params={}):
        if not self.has['fetchTrades']:
            raise NotSupported(self.id + ' fetchOHLCV() is not supported yet')
        self.load_markets()
        trades = self.fetchTrades(symbol, since, limit, params)
        return self.build_ohlcvc(trades, timeframe, since, limit)

    def parse_trading_view_ohlcv(self, ohlcvs, market=None, timeframe='1m', since=None, limit=None):
        result = self.convert_trading_view_to_ohlcv(ohlcvs)
        return self.parse_ohlcvs(result, market, timeframe, since, limit)

    def edit_limit_buy_order(self, id, symbol, amount, price=None, params={}):
        return self.edit_limit_order(id, symbol, 'buy', amount, price, params)

    def edit_limit_sell_order(self, id, symbol, amount, price=None, params={}):
        return self.edit_limit_order(id, symbol, 'sell', amount, price, params)

    def edit_limit_order(self, id, symbol, side, amount, price=None, params={}):
        return self.edit_order(id, symbol, 'limit', side, amount, price, params)

    def edit_order(self, id, symbol, type, side, amount, price=None, params={}):
        self.cancelOrder(id, symbol)
        return self.create_order(symbol, type, side, amount, price, params)

    def fetch_permissions(self, params={}):
        raise NotSupported(self.id + ' fetchPermissions() is not supported yet')

    def fetch_position(self, symbol, params={}):
        raise NotSupported(self.id + ' fetchPosition() is not supported yet')

    def fetch_positions(self, symbols=None, params={}):
        raise NotSupported(self.id + ' fetchPositions() is not supported yet')

    def fetch_positions_risk(self, symbols=None, params={}):
        raise NotSupported(self.id + ' fetchPositionsRisk() is not supported yet')

    def fetch_bids_asks(self, symbols=None, params={}):
        raise NotSupported(self.id + ' fetchBidsAsks() is not supported yet')

    def parse_bid_ask(self, bidask, priceKey=0, amountKey=1):
        price = self.safe_number(bidask, priceKey)
        amount = self.safe_number(bidask, amountKey)
        return [price, amount]

    def safe_currency(self, currencyId, currency=None):
        if (currencyId is None) and (currency is not None):
            return currency
        if (self.currencies_by_id is not None) and (currencyId in self.currencies_by_id) and (self.currencies_by_id[currencyId] is not None):
            return self.currencies_by_id[currencyId]
        code = currencyId
        if currencyId is not None:
            code = self.common_currency_code(currencyId.upper())
        return {
            'id': currencyId,
            'code': code,
        }

    def safe_market(self, marketId=None, market=None, delimiter=None):
        result = {
            'id': marketId,
            'symbol': marketId,
            'base': None,
            'quote': None,
            'baseId': None,
            'quoteId': None,
            'active': None,
            'type': None,
            'linear': None,
            'inverse': None,
            'spot': False,
            'swap': False,
            'future': False,
            'option': False,
            'margin': False,
            'contract': False,
            'contractSize': None,
            'expiry': None,
            'expiryDatetime': None,
            'optionType': None,
            'strike': None,
            'settle': None,
            'settleId': None,
            'precision': {
                'amount': None,
                'price': None,
            },
            'limits': {
                'amount': {
                    'min': None,
                    'max': None,
                },
                'price': {
                    'min': None,
                    'max': None,
                },
                'cost': {
                    'min': None,
                    'max': None,
                },
            },
            'info': None,
        }
        if marketId is not None:
            if (self.markets_by_id is not None) and (marketId in self.markets_by_id):
                market = self.markets_by_id[marketId]
            elif delimiter is not None:
                parts = marketId.split(delimiter)
                partsLength = len(parts)
                if partsLength == 2:
                    result['baseId'] = self.safe_string(parts, 0)
                    result['quoteId'] = self.safe_string(parts, 1)
                    result['base'] = self.safe_currency_code(result['baseId'])
                    result['quote'] = self.safe_currency_code(result['quoteId'])
                    result['symbol'] = result['base'] + '/' + result['quote']
                    return result
                else:
                    return result
        if market is not None:
            return market
        return result

    def check_required_credentials(self, error=True):
        keys = list(self.requiredCredentials.keys())
        for i in range(0, len(keys)):
            key = keys[i]
            if self.requiredCredentials[key] and not getattr(self, key):
                if error:
                    raise AuthenticationError(self.id + ' requires "' + key + '" credential')
                else:
                    return False
        return True

    def oath(self):
        if self.twofa is not None:
            return self.totp(self.twofa)
        else:
            raise ExchangeError(self.id + ' exchange.twofa has not been set for 2FA Two-Factor Authentication')

    def fetch_balance(self, params={}):
        raise NotSupported(self.id + ' fetchBalance() is not supported yet')

    def fetch_partial_balance(self, part, params={}):
        balance = self.fetch_balance(params)
        return balance[part]

    def fetch_free_balance(self, params={}):
        return self.fetch_partial_balance('free', params)

    def fetch_used_balance(self, params={}):
        return self.fetch_partial_balance('used', params)

    def fetch_total_balance(self, params={}):
        return self.fetch_partial_balance('total', params)

    def fetch_status(self, params={}):
        if self.has['fetchTime']:
            time = self.fetchTime(params)
            self.status = self.extend(self.status, {
                'updated': time,
            })
        return self.status

    def fetch_funding_fee(self, code, params={}):
        warnOnFetchFundingFee = self.safe_value(self.options, 'warnOnFetchFundingFee', True)
        if warnOnFetchFundingFee:
            raise NotSupported(self.id + ' fetchFundingFee() method is deprecated, it will be removed in July 2022, please, use fetchTransactionFee() or set exchange.options["warnOnFetchFundingFee"] = False to suppress self warning')
        return self.fetch_transaction_fee(code, params)

    def fetch_funding_fees(self, codes=None, params={}):
        warnOnFetchFundingFees = self.safe_value(self.options, 'warnOnFetchFundingFees', True)
        if warnOnFetchFundingFees:
            raise NotSupported(self.id + ' fetchFundingFees() method is deprecated, it will be removed in July 2022. Please, use fetchTransactionFees() or set exchange.options["warnOnFetchFundingFees"] = False to suppress self warning')
        return self.fetch_transaction_fees(codes, params)

    def fetch_transaction_fee(self, code, params={}):
        if not self.has['fetchTransactionFees']:
            raise NotSupported(self.id + ' fetchTransactionFee() is not supported yet')
        return self.fetch_transaction_fees([code], params)

    def fetch_transaction_fees(self, codes=None, params={}):
        raise NotSupported(self.id + ' fetchTransactionFees() is not supported yet')
        # eslint-disable-next-line
        return None

    def fetch_deposit_withdraw_fee(self, code, params={}):
        if not self.has['fetchDepositWithdrawFees']:
            raise NotSupported(self.id + ' fetchDepositWithdrawFee() is not supported yet')
        fees = self.fetchDepositWithdrawFees([code], params)
        return self.safe_value(fees, code)

    def get_supported_mapping(self, key, mapping={}):
        if key in mapping:
            return mapping[key]
        else:
            raise NotSupported(self.id + ' ' + key + ' does not have a value in mapping')

    def fetch_borrow_rate(self, code, params={}):
        self.load_markets()
        if not self.has['fetchBorrowRates']:
            raise NotSupported(self.id + ' fetchBorrowRate() is not supported yet')
        borrowRates = self.fetch_borrow_rates(params)
        rate = self.safe_value(borrowRates, code)
        if rate is None:
            raise ExchangeError(self.id + ' fetchBorrowRate() could not find the borrow rate for currency code ' + code)
        return rate

    def handle_option_and_params(self, params, methodName, optionName, defaultValue=None):
        # This method can be used to obtain method specific properties, i.e: self.handleOptionAndParams(params, 'fetchPosition', 'marginMode', 'isolated')
        defaultOptionName = 'default' + self.capitalize(optionName)  # we also need to check the 'defaultXyzWhatever'
        # check if params contain the key
        value = self.safe_string_2(params, optionName, defaultOptionName)
        if value is not None:
            params = self.omit(params, [optionName, defaultOptionName])
        if value is None:
            # check if exchange-wide method options contain the key
            exchangeWideMethodOptions = self.safe_value(self.options, methodName)
            if exchangeWideMethodOptions is not None:
                value = self.safe_string_2(exchangeWideMethodOptions, optionName, defaultOptionName)
        if value is None:
            # check if exchange-wide options contain the key
            value = self.safe_string_2(self.options, optionName, defaultOptionName)
        value = value if (value is not None) else defaultValue
        return [value, params]

    def handle_market_type_and_params(self, methodName, market=None, params={}):
        defaultType = self.safe_string_2(self.options, 'defaultType', 'type', 'spot')
        methodOptions = self.safe_value(self.options, methodName)
        methodType = defaultType
        if methodOptions is not None:
            if isinstance(methodOptions, str):
                methodType = methodOptions
            else:
                methodType = self.safe_string_2(methodOptions, 'defaultType', 'type', methodType)
        marketType = methodType if (market is None) else market['type']
        type = self.safe_string_2(params, 'defaultType', 'type', marketType)
        params = self.omit(params, ['defaultType', 'type'])
        return [type, params]

    def handle_sub_type_and_params(self, methodName, market=None, params={}, defaultValue='linear'):
        subType = None
        # if set in params, it takes precedence
        subTypeInParams = self.safe_string_2(params, 'subType', 'defaultSubType')
        # avoid omitting if it's not present
        if subTypeInParams is not None:
            subType = subTypeInParams
            params = self.omit(params, ['subType', 'defaultSubType'])
        else:
            # at first, check from market object
            if market is not None:
                if market['linear']:
                    subType = 'linear'
                elif market['inverse']:
                    subType = 'inverse'
            # if it was not defined in market object
            if subType is None:
                values = self.handleOptionAndParams(None, methodName, 'subType', defaultValue)  # no need to re-test params here
                subType = values[0]
        return [subType, params]

    def handle_margin_mode_and_params(self, methodName, params={}, defaultValue=None):
        """
         * @ignore
        :param dict params: extra parameters specific to the exchange api endpoint
        :returns [str|None, dict]: the marginMode in lowercase as specified by params["marginMode"], params["defaultMarginMode"] self.options["marginMode"] or self.options["defaultMarginMode"]
        """
        return self.handleOptionAndParams(params, methodName, 'marginMode', defaultValue)

    def throw_exactly_matched_exception(self, exact, string, message):
        if string in exact:
            raise exact[string](message)

    def throw_broadly_matched_exception(self, broad, string, message):
        broadKey = self.find_broadly_matched_key(broad, string)
        if broadKey is not None:
            raise broad[broadKey](message)

    def find_broadly_matched_key(self, broad, string):
        # a helper for matching error strings exactly vs broadly
        keys = list(broad.keys())
        for i in range(0, len(keys)):
            key = keys[i]
            if string is not None:  # #issues/12698
                if string.find(key) >= 0:
                    return key
        return None

    def handle_errors(self, statusCode, statusText, url, method, responseHeaders, responseBody, response, requestHeaders, requestBody):
        # it is a stub method that must be overrided in the derived exchange classes
        # raise NotSupported(self.id + ' handleErrors() not implemented yet')
        return None

    def calculate_rate_limiter_cost(self, api, method, path, params, config={}, context={}):
        return self.safe_value(config, 'cost', 1)

    def fetch_ticker(self, symbol, params={}):
        if self.has['fetchTickers']:
            tickers = self.fetch_tickers([symbol], params)
            ticker = self.safe_value(tickers, symbol)
            if ticker is None:
                raise NullResponse(self.id + ' fetchTickers() could not find a ticker for ' + symbol)
            else:
                return ticker
        else:
            raise NotSupported(self.id + ' fetchTicker() is not supported yet')

    def fetch_tickers(self, symbols=None, params={}):
        raise NotSupported(self.id + ' fetchTickers() is not supported yet')

    def fetch_order(self, id, symbol=None, params={}):
        raise NotSupported(self.id + ' fetchOrder() is not supported yet')

    def fetch_order_status(self, id, symbol=None, params={}):
        order = self.fetch_order(id, symbol, params)
        return order['status']

    def fetch_unified_order(self, order, params={}):
        return self.fetch_order(self.safe_value(order, 'id'), self.safe_value(order, 'symbol'), params)

    def create_order(self, symbol, type, side, amount, price=None, params={}):
        raise NotSupported(self.id + ' createOrder() is not supported yet')

    def cancel_order(self, id, symbol=None, params={}):
        raise NotSupported(self.id + ' cancelOrder() is not supported yet')

    def cancel_unified_order(self, order, params={}):
        return self.cancelOrder(self.safe_value(order, 'id'), self.safe_value(order, 'symbol'), params)

    def fetch_orders(self, symbol=None, since=None, limit=None, params={}):
        raise NotSupported(self.id + ' fetchOrders() is not supported yet')

    def fetch_open_orders(self, symbol=None, since=None, limit=None, params={}):
        raise NotSupported(self.id + ' fetchOpenOrders() is not supported yet')

    def fetch_closed_orders(self, symbol=None, since=None, limit=None, params={}):
        raise NotSupported(self.id + ' fetchClosedOrders() is not supported yet')

    def fetch_my_trades(self, symbol=None, since=None, limit=None, params={}):
        raise NotSupported(self.id + ' fetchMyTrades() is not supported yet')

    def fetch_transactions(self, symbol=None, since=None, limit=None, params={}):
        raise NotSupported(self.id + ' fetchTransactions() is not supported yet')

    def fetch_deposits(self, symbol=None, since=None, limit=None, params={}):
        raise NotSupported(self.id + ' fetchDeposits() is not supported yet')

    def fetch_withdrawals(self, symbol=None, since=None, limit=None, params={}):
        raise NotSupported(self.id + ' fetchWithdrawals() is not supported yet')

    def fetch_deposit_address(self, code, params={}):
        if self.has['fetchDepositAddresses']:
            depositAddresses = self.fetchDepositAddresses([code], params)
            depositAddress = self.safe_value(depositAddresses, code)
            if depositAddress is None:
                raise InvalidAddress(self.id + ' fetchDepositAddress() could not find a deposit address for ' + code + ', make sure you have created a corresponding deposit address in your wallet on the exchange website')
            else:
                return depositAddress
        else:
            raise NotSupported(self.id + ' fetchDepositAddress() is not supported yet')

    def account(self):
        return {
            'free': None,
            'used': None,
            'total': None,
        }

    def common_currency_code(self, currency):
        if not self.substituteCommonCurrencyCodes:
            return currency
        return self.safe_string(self.commonCurrencies, currency, currency)

    def currency(self, code):
        if self.currencies is None:
            raise ExchangeError(self.id + ' currencies not loaded')
        if isinstance(code, str):
            if code in self.currencies:
                return self.currencies[code]
            elif code in self.currencies_by_id:
                return self.currencies_by_id[code]
        raise ExchangeError(self.id + ' does not have currency code ' + code)

    def market(self, symbol):
        if self.markets is None:
            raise ExchangeError(self.id + ' markets not loaded')
        if self.markets_by_id is None:
            raise ExchangeError(self.id + ' markets not loaded')
        if isinstance(symbol, str):
            if symbol in self.markets:
                return self.markets[symbol]
            elif symbol in self.markets_by_id:
                return self.markets_by_id[symbol]
        raise BadSymbol(self.id + ' does not have market symbol ' + symbol)

    def handle_withdraw_tag_and_params(self, tag, params):
        if isinstance(tag, dict):
            params = self.extend(tag, params)
            tag = None
        if tag is None:
            tag = self.safe_string(params, 'tag')
            if tag is not None:
                params = self.omit(params, 'tag')
        return [tag, params]

    def create_limit_order(self, symbol, side, amount, price, params={}):
        return self.create_order(symbol, 'limit', side, amount, price, params)

    def create_market_order(self, symbol, side, amount, price=None, params={}):
        return self.create_order(symbol, 'market', side, amount, price, params)

    def create_limit_buy_order(self, symbol, amount, price, params={}):
        return self.create_order(symbol, 'limit', 'buy', amount, price, params)

    def create_limit_sell_order(self, symbol, amount, price, params={}):
        return self.create_order(symbol, 'limit', 'sell', amount, price, params)

    def create_market_buy_order(self, symbol, amount, params={}):
        return self.create_order(symbol, 'market', 'buy', amount, None, params)

    def create_market_sell_order(self, symbol, amount, params={}):
        return self.create_order(symbol, 'market', 'sell', amount, None, params)

    def cost_to_precision(self, symbol, cost):
        market = self.market(symbol)
        return self.decimal_to_precision(cost, TRUNCATE, market['precision']['price'], self.precisionMode, self.paddingMode)

    def price_to_precision(self, symbol, price):
        market = self.market(symbol)
        return self.decimal_to_precision(price, ROUND, market['precision']['price'], self.precisionMode, self.paddingMode)

    def amount_to_precision(self, symbol, amount):
        market = self.market(symbol)
        return self.decimal_to_precision(amount, TRUNCATE, market['precision']['amount'], self.precisionMode, self.paddingMode)

    def fee_to_precision(self, symbol, fee):
        market = self.market(symbol)
        return self.decimal_to_precision(fee, ROUND, market['precision']['price'], self.precisionMode, self.paddingMode)

    def currency_to_precision(self, code, fee, networkCode=None):
        currency = self.currencies[code]
        precision = self.safe_value(currency, 'precision')
        if networkCode is not None:
            networks = self.safe_value(currency, 'networks', {})
            networkItem = self.safe_value(networks, networkCode, {})
            precision = self.safe_value(networkItem, 'precision', precision)
        if precision is None:
            return fee
        else:
            return self.decimal_to_precision(fee, ROUND, precision, self.precisionMode, self.paddingMode)

    def safe_number(self, obj, key, defaultNumber=None):
        value = self.safe_string(obj, key)
        return self.parse_number(value, defaultNumber)

    def safe_number_n(self, object, arr, defaultNumber=None):
        value = self.safe_string_n(object, arr)
        return self.parse_number(value, defaultNumber)

    def parse_precision(self, precision):
        if precision is None:
            return None
        return '1e' + Precise.string_neg(precision)

    def load_time_difference(self, params={}):
        serverTime = self.fetchTime(params)
        after = self.milliseconds()
        self.options['timeDifference'] = after - serverTime
        return self.options['timeDifference']

    def implode_hostname(self, url):
        return self.implode_params(url, {'hostname': self.hostname})

    def fetch_market_leverage_tiers(self, symbol, params={}):
        if self.has['fetchLeverageTiers']:
            market = self.market(symbol)
            if not market['contract']:
                raise BadSymbol(self.id + ' fetchMarketLeverageTiers() supports contract markets only')
            tiers = self.fetch_leverage_tiers([symbol])
            return self.safe_value(tiers, symbol)
        else:
            raise NotSupported(self.id + ' fetchMarketLeverageTiers() is not supported yet')

    def create_post_only_order(self, symbol, type, side, amount, price, params={}):
        if not self.has['createPostOnlyOrder']:
            raise NotSupported(self.id + 'createPostOnlyOrder() is not supported yet')
        query = self.extend(params, {'postOnly': True})
        return self.create_order(symbol, type, side, amount, price, query)

    def create_reduce_only_order(self, symbol, type, side, amount, price, params={}):
        if not self.has['createReduceOnlyOrder']:
            raise NotSupported(self.id + 'createReduceOnlyOrder() is not supported yet')
        query = self.extend(params, {'reduceOnly': True})
        return self.create_order(symbol, type, side, amount, price, query)

    def create_stop_order(self, symbol, type, side, amount, price=None, stopPrice=None, params={}):
        if not self.has['createStopOrder']:
            raise NotSupported(self.id + ' createStopOrder() is not supported yet')
        if stopPrice is None:
            raise ArgumentsRequired(self.id + ' create_stop_order() requires a stopPrice argument')
        query = self.extend(params, {'stopPrice': stopPrice})
        return self.create_order(symbol, type, side, amount, price, query)

    def create_stop_limit_order(self, symbol, side, amount, price, stopPrice, params={}):
        if not self.has['createStopLimitOrder']:
            raise NotSupported(self.id + ' createStopLimitOrder() is not supported yet')
        query = self.extend(params, {'stopPrice': stopPrice})
        return self.create_order(symbol, 'limit', side, amount, price, query)

    def create_stop_market_order(self, symbol, side, amount, stopPrice, params={}):
        if not self.has['createStopMarketOrder']:
            raise NotSupported(self.id + ' createStopMarketOrder() is not supported yet')
        query = self.extend(params, {'stopPrice': stopPrice})
        return self.create_order(symbol, 'market', side, amount, None, query)

    def safe_currency_code(self, currencyId, currency=None):
        currency = self.safe_currency(currencyId, currency)
        return currency['code']

    def filter_by_symbol_since_limit(self, array, symbol=None, since=None, limit=None, tail=False):
        return self.filter_by_value_since_limit(array, 'symbol', symbol, since, limit, 'timestamp', tail)

    def filter_by_currency_since_limit(self, array, code=None, since=None, limit=None, tail=False):
        return self.filter_by_value_since_limit(array, 'currency', code, since, limit, 'timestamp', tail)

    def parse_tickers(self, tickers, symbols=None, params={}):
        #
        # the value of tickers is either a dict or a list
        #
        # dict
        #
        #     {
        #         'marketId1': {...},
        #         'marketId2': {...},
        #         'marketId3': {...},
        #         ...
        #     }
        #
        # list
        #
        #     [
        #         {'market': 'marketId1', ...},
        #         {'market': 'marketId2', ...},
        #         {'market': 'marketId3', ...},
        #         ...
        #     ]
        #
        results = []
        if isinstance(tickers, list):
            for i in range(0, len(tickers)):
                ticker = self.extend(self.parse_ticker(tickers[i]), params)
                results.append(ticker)
        else:
            marketIds = list(tickers.keys())
            for i in range(0, len(marketIds)):
                marketId = marketIds[i]
                market = self.safe_market(marketId)
                ticker = self.extend(self.parse_ticker(tickers[marketId], market), params)
                results.append(ticker)
        symbols = self.market_symbols(symbols)
        return self.filter_by_array(results, 'symbol', symbols)

    def parse_deposit_addresses(self, addresses, codes=None, indexed=True, params={}):
        result = None
        for i in range(0, len(addresses)):
            address = self.extend(self.parse_deposit_address(addresses[i]), params)
            result.append(address)
        if codes is not None:
            result = self.filter_by_array(result, 'currency', codes, False)
        result = self.index_by(result, 'currency') if indexed else result
        return result

    def parse_borrow_interests(self, response, market=None):
        interests = []
        for i in range(0, len(response)):
            row = response[i]
            interests.append(self.parse_borrow_interest(row, market))
        return interests

    def parse_funding_rate_histories(self, response, market=None, since=None, limit=None):
        rates = []
        for i in range(0, len(response)):
            entry = response[i]
            rates.append(self.parse_funding_rate_history(entry, market))
        sorted = self.sort_by(rates, 'timestamp')
        symbol = None if (market is None) else market['symbol']
        return self.filter_by_symbol_since_limit(sorted, symbol, since, limit)

    def safe_symbol(self, marketId, market=None, delimiter=None):
        safeMarket = self.safe_market(marketId, market, delimiter)
        return safeMarket['symbol']

    def parse_funding_rate(self, contract, market=None):
        raise NotSupported(self.id + ' parseFundingRate() is not supported yet')

    def parse_funding_rates(self, response, market=None):
        result = {}
        for i in range(0, len(response)):
            parsed = self.parse_funding_rate(response[i], market)
            result[parsed['symbol']] = parsed
        return result

    def is_trigger_order(self, params):
        isTrigger = self.safe_value_2(params, 'trigger', 'stop')
        if isTrigger:
            params = self.omit(params, ['trigger', 'stop'])
        return [isTrigger, params]

    def is_post_only(self, isMarketOrder, exchangeSpecificParam, params={}):
        """
         * @ignore
        :param str type: Order type
        :param boolean exchangeSpecificParam: exchange specific postOnly
        :param dict params: exchange specific params
        :returns boolean: True if a post only order, False otherwise
        """
        timeInForce = self.safe_string_upper(params, 'timeInForce')
        postOnly = self.safe_value_2(params, 'postOnly', 'post_only', False)
        # we assume timeInForce is uppercase from safeStringUpper(params, 'timeInForce')
        ioc = timeInForce == 'IOC'
        fok = timeInForce == 'FOK'
        timeInForcePostOnly = timeInForce == 'PO'
        postOnly = postOnly or timeInForcePostOnly or exchangeSpecificParam
        if postOnly:
            if ioc or fok:
                raise InvalidOrder(self.id + ' postOnly orders cannot have timeInForce equal to ' + timeInForce)
            elif isMarketOrder:
                raise InvalidOrder(self.id + ' market orders cannot be postOnly')
            else:
                return True
        else:
            return False

    def fetch_trading_fees(self, params={}):
        raise NotSupported(self.id + ' fetchTradingFees() is not supported yet')

    def fetch_trading_fee(self, symbol, params={}):
        if not self.has['fetchTradingFees']:
            raise NotSupported(self.id + ' fetchTradingFee() is not supported yet')
        return self.fetch_trading_fees(params)

    def parse_open_interest(self, interest, market=None):
        raise NotSupported(self.id + ' parseOpenInterest() is not supported yet')

    def parse_open_interests(self, response, market=None, since=None, limit=None):
        interests = []
        for i in range(0, len(response)):
            entry = response[i]
            interest = self.parse_open_interest(entry, market)
            interests.append(interest)
        sorted = self.sort_by(interests, 'timestamp')
        symbol = self.safe_string(market, 'symbol')
        return self.filter_by_symbol_since_limit(sorted, symbol, since, limit)

    def fetch_funding_rate(self, symbol, params={}):
        if self.has['fetchFundingRates']:
            self.load_markets()
            market = self.market(symbol)
            if not market['contract']:
                raise BadSymbol(self.id + ' fetchFundingRate() supports contract markets only')
            rates = self.fetchFundingRates([symbol], params)
            rate = self.safe_value(rates, symbol)
            if rate is None:
                raise NullResponse(self.id + ' fetchFundingRate() returned no data for ' + symbol)
            else:
                return rate
        else:
            raise NotSupported(self.id + ' fetchFundingRate() is not supported yet')

    def fetch_mark_ohlcv(self, symbol, timeframe='1m', since=None, limit=None, params={}):
        """
        fetches historical mark price candlestick data containing the open, high, low, and close price of a market
        :param str symbol: unified symbol of the market to fetch OHLCV data for
        :param str timeframe: the length of time each candle represents
        :param int|None since: timestamp in ms of the earliest candle to fetch
        :param int|None limit: the maximum amount of candles to fetch
        :param dict params: extra parameters specific to the exchange api endpoint
        :returns [[int|float]]: A list of candles ordered, open, high, low, close, None
        """
        if self.has['fetchMarkOHLCV']:
            request = {
                'price': 'mark',
            }
            return self.fetch_ohlcv(symbol, timeframe, since, limit, self.extend(request, params))
        else:
            raise NotSupported(self.id + ' fetchMarkOHLCV() is not supported yet')

    def fetch_index_ohlcv(self, symbol, timeframe='1m', since=None, limit=None, params={}):
        """
        fetches historical index price candlestick data containing the open, high, low, and close price of a market
        :param str symbol: unified symbol of the market to fetch OHLCV data for
        :param str timeframe: the length of time each candle represents
        :param int|None since: timestamp in ms of the earliest candle to fetch
        :param int|None limit: the maximum amount of candles to fetch
        :param dict params: extra parameters specific to the exchange api endpoint
        :returns [[int|float]]: A list of candles ordered, open, high, low, close, None
        """
        if self.has['fetchIndexOHLCV']:
            request = {
                'price': 'index',
            }
            return self.fetch_ohlcv(symbol, timeframe, since, limit, self.extend(request, params))
        else:
            raise NotSupported(self.id + ' fetchIndexOHLCV() is not supported yet')

    def fetch_premium_index_ohlcv(self, symbol, timeframe='1m', since=None, limit=None, params={}):
        """
        fetches historical premium index price candlestick data containing the open, high, low, and close price of a market
        :param str symbol: unified symbol of the market to fetch OHLCV data for
        :param str timeframe: the length of time each candle represents
        :param int|None since: timestamp in ms of the earliest candle to fetch
        :param int|None limit: the maximum amount of candles to fetch
        :param dict params: extra parameters specific to the exchange api endpoint
        :returns [[int|float]]: A list of candles ordered, open, high, low, close, None
        """
        if self.has['fetchPremiumIndexOHLCV']:
            request = {
                'price': 'premiumIndex',
            }
            return self.fetch_ohlcv(symbol, timeframe, since, limit, self.extend(request, params))
        else:
            raise NotSupported(self.id + ' fetchPremiumIndexOHLCV() is not supported yet')

    def handle_time_in_force(self, params={}):
        """
         * @ignore
         * * Must add timeInForce to self.options to use self method
        :return string returns: the exchange specific value for timeInForce
        """
        timeInForce = self.safe_string_upper(params, 'timeInForce')  # supported values GTC, IOC, PO
        if timeInForce is not None:
            exchangeValue = self.safe_string(self.options['timeInForce'], timeInForce)
            if exchangeValue is None:
                raise ExchangeError(self.id + ' does not support timeInForce "' + timeInForce + '"')
            return exchangeValue
        return None

    def convert_type_to_account(self, account):
        """
         * @ignore
         * * Must add accountsByType to self.options to use self method
        :param str account: key for account name in self.options['accountsByType']
        :returns: the exchange specific account name or the isolated margin id for transfers
        """
        accountsByType = self.safe_value(self.options, 'accountsByType', {})
        lowercaseAccount = account.lower()
        if lowercaseAccount in accountsByType:
            return accountsByType[lowercaseAccount]
        elif (account in self.markets) or (account in self.markets_by_id):
            market = self.market(account)
            return market['id']
        else:
            return account

    def check_required_argument(self, methodName, argument, argumentName, options=[]):
        """
         * @ignore
        :param str argument: the argument to check
        :param str argumentName: the name of the argument to check
        :param str methodName: the name of the method that the argument is being checked for
        :param [str] options: a list of options that the argument can be
        :returns None:
        """
        if (argument is None) or ((len(options) > 0) and (not(self.in_array(argument, options)))):
            messageOptions = ', '.join(options)
            message = self.id + ' ' + methodName + '() requires a ' + argumentName + ' argument'
            if messageOptions != '':
                message += ', one of ' + '(' + messageOptions + ')'
            raise ArgumentsRequired(message)

    def check_required_margin_argument(self, methodName, symbol, marginMode):
        """
         * @ignore
        :param str symbol: unified symbol of the market
        :param str methodName: name of the method that requires a symbol
        :param str marginMode: is either 'isolated' or 'cross'
        """
        if (marginMode == 'isolated') and (symbol is None):
            raise ArgumentsRequired(self.id + ' ' + methodName + '() requires a symbol argument for isolated margin')
        elif (marginMode == 'cross') and (symbol is not None):
            raise ArgumentsRequired(self.id + ' ' + methodName + '() cannot have a symbol argument for cross margin')

    def check_required_symbol(self, methodName, symbol):
        """
         * @ignore
        :param str symbol: unified symbol of the market
        :param str methodName: name of the method that requires a symbol
        """
        self.checkRequiredArgument(methodName, symbol, 'symbol')

    def parse_deposit_withdraw_fees(self, response, codes=None, currencyIdKey=None):
        """
         * @ignore
        :param [object]|dict response: unparsed response from the exchange
        :param [str]|None codes: the unified currency codes to fetch transactions fees for, returns all currencies when None
        :param str|None currencyIdKey: *should only be None when response is a dictionary* the object key that corresponds to the currency id
        :returns dict: objects with withdraw and deposit fees, indexed by currency codes
        """
        depositWithdrawFees = {}
        codes = self.marketCodes(codes)
        isArray = isinstance(response, list)
        responseKeys = response
        if not isArray:
            responseKeys = list(response.keys())
        for i in range(0, len(responseKeys)):
            entry = responseKeys[i]
            dictionary = entry if isArray else response[entry]
            currencyId = self.safe_string(dictionary, currencyIdKey) if isArray else entry
            currency = self.safe_value(self.currencies_by_id, currencyId)
            code = self.safe_string(currency, 'code', currencyId)
            if (codes is None) or (self.in_array(code, codes)):
                depositWithdrawFees[code] = self.parseDepositWithdrawFee(dictionary, currency)
        return depositWithdrawFees

    def deposit_withdraw_fee(self, info):
        return {
            'info': info,
            'withdraw': {
                'fee': None,
                'percentage': None,
            },
            'deposit': {
                'fee': None,
                'percentage': None,
            },
            'networks': {},
        }<|MERGE_RESOLUTION|>--- conflicted
+++ resolved
@@ -1799,14 +1799,13 @@
 
     # METHODS BELOW THIS LINE ARE TRANSPILED FROM JAVASCRIPT TO PYTHON AND PHP
 
-<<<<<<< HEAD
     def parse_to_int(self, number):
         # Solve Common intmisuse ex: int((since / str(1000)))
         # using a number which is not valid in ts
         stringifiedNumber = str(number)
         convertedNumber = float(stringifiedNumber)
         return int(convertedNumber)
-=======
+
     def get_default_options(self):
         return {
             'defaultNetworkCodeReplacements': {
@@ -1814,7 +1813,6 @@
                 'TRX': {'TRC20': 'TRX'},
             },
         }
->>>>>>> a929b65a
 
     def safe_ledger_entry(self, entry, currency=None):
         currency = self.safe_currency(None, currency)
