--- conflicted
+++ resolved
@@ -330,8 +330,4 @@
         }
         return array ( 'url' => $url, 'method' => $method, 'body' => $body, 'headers' => $headers );
     }
-<<<<<<< HEAD
-}
-=======
-}
->>>>>>> a79cb3e8
+}