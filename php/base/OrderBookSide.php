<?php
/**
 * Created by PhpStorm.
 * User: carlorevelli
 * Date: 2019-11-21
 * Time: 10:16
 **/

namespace ccxtpro;

use \Ds\Map;

class OrderBookSide extends \ArrayObject implements \JsonSerializable {
    public $index;
    public $depth;
    public $limit_type;
    public static $side = null;

    public function __construct($deltas = array(), $depth = PHP_INT_MAX, $limit_type = 0) {
        parent::__construct();
        $this->index = new Map();  // support for floating point keys
<<<<<<< HEAD
        $this->depth = $depth;
        $this->limit_type = $limit_type;
        foreach ($deltas as $delta) {
            $this->storeArray($delta);
        }
=======
        $this->data = array();
        $this->update($deltas);
>>>>>>> 595a6671
    }

    public function storeArray($delta) {
        $price = $delta[0];
        $size = $delta[1];
        if ($size) {
            $this->index->put($price, $size);
        } else {
            $this->index->remove($price);
        }
    }

    public function store($price, $size) {
        if ($size) {
            $this->index->put($price, $size);
        } else {
            $this->index->remove($price, null);
        }
    }

    public function limit($n = PHP_INT_MAX) {
        if ($this->limit_type) {
            $this->index->sort();
        } else {
            $this->index->ksort();
        }
<<<<<<< HEAD
=======
        $result = array_map(null, $keys, $values);
        $this->exchangeArray($result);
        return $this;
    }

    public function JsonSerialize () {
        return $this->getArrayCopy();
    }

    public function update($deltas) {
        foreach ($deltas as $delta) {
            $this->storeArray($delta);
        }
    }
}

// ----------------------------------------------------------------------------
// some exchanges limit the number of bids/asks in the aggregated orderbook
// orders beyond the limit threshold are not updated with new ws deltas
// those orders should not be returned to the user, they are outdated quickly

trait Limited {
    public $depth;

    public function __construct($deltas = array(), $depth = null) {
        parent::__construct($deltas);
        $this->depth = $depth;
    }

    public function limit($n = null) {
        $this->index->ksort();
>>>>>>> 595a6671
        if (static::$side) {
            $this->index->reverse();
        }
        if ($this->limit_type) {
            $array = $this->index->values()->toArray();
        } else {
            $array = [];
            foreach ($this->index as $key => $value) {
                $array[] = array($key, $value);
            }
        }
        $threshold = min($this->depth, count($array));
        $this->exchangeArray(array());
        $this->index->clear();
        for ($i = 0; $i < $threshold; $i++) {
            $current = $array[$i];
            $price = $current[0];
            if ($this->limit_type) {
                $last = $current[2];
                $this->index->put($this->limit_type & 1 ? $price : $last, $current);
            } else {
                $size = $current[1];
                $this->index->put($price, $size);
            }
            if ($i < $n) {
                $this->append($current);
            }
        }
        return $this;
    }

    public function JsonSerialize () {
        return $this->getArrayCopy();
    }
}

// ----------------------------------------------------------------------------
// overwrites absolute volumes at price levels
// or deletes price levels based on order counts (3rd value in a bidask delta)

class CountedOrderBookSide extends OrderBookSide {
    public function __construct($deltas = array(), $depth = PHP_INT_MAX) {
        parent::__construct($deltas, $depth, 1);
    }

    public function store($price, $size, $count = null) {
        if ($size && $count) {
            $this->index[$price] = array($price, $size, $count);
        } else {
            unset($this->index[$price]);
        }
    }

    public function storeArray($delta) {
        $price = $delta[0];
        $size = $delta[1];
        $count = $delta[2];
        if ($count && $size) {
            $this->index[$price] = $delta;
        } else {
            unset($this->index[$price]);
        }
    }}

// ----------------------------------------------------------------------------
// indexed by order ids (3rd value in a bidask delta)

class IndexedOrderBookSide extends OrderBookSide {
    public function __construct($deltas = array(), $depth = PHP_INT_MAX) {
        parent::__construct($deltas, $depth, 2);
    }

    public function store($price, $size, $id) {
        if ($size) {
<<<<<<< HEAD
            $this->index->put($id, array($price, $size, $id));
=======
            $this->index[$id] = array($price, $size, $id);
>>>>>>> 595a6671
        } else {
            $this->index->remove($id, null);
        }
    }

    public function restore($price, $size, $id) { // price is presumably null
        if ($size) {
            $array = $this->index[$id];
            $price = isset($price) ? $price : $array[0];
            $this->index[$id] = array($price, $size, $id);
        } else {
            unset($this->index[$id]);
        }
    }


    public function storeArray($delta) {
        $size = $delta[1];
        $id = $delta[2];
        if ($size) {
            $this->index->put($id, $delta);
        } else {
            $this->index->remove($id, null);
        }
    }
}

// ----------------------------------------------------------------------------
// adjusts the volumes by positive or negative relative changes or differences

class IncrementalOrderBookSide extends OrderBookSide {
    public function __construct($deltas = array(), $depth = PHP_INT_MAX) {
        parent::__construct($deltas, $depth, 0);
    }

    public function store($price, $size, $id = null) {
        $size = $this->index->get($price, 0) + $size;
        if ($size <= 0) {
            $this->index->remove($price, null);
        } else {
            $this->index->put($price, $size);
        }
    }

    public function storeArray($delta) {
        $price = $delta[0];
        $size = $delta[1];
<<<<<<< HEAD
        $size = $this->index->get($price, 0) + $size;
        if ($size <= 0) {
            $this->index->remove($price, null);
        } else {
            $this->index->put($price, $size);
=======
        $this->index[$price] = $this->index->get($price, 0) + $size;
        if ($this->index[$price] <= 0) {
            unset($this->index[$price]);
        }
    }
}

// ----------------------------------------------------------------------------
// limited and order-id-based

class LimitedIndexedOrderBookSide extends OrderBookSide {
    public $depth;
    use Indexed;

    public function __construct($deltas = array(), $depth = null) {
        parent::__construct($deltas);
        $this->depth = $depth;
    }

    public function limit($n = null) {
        $this->index->sort();
        if (static::$side) {
            $this->index->reverse();
        }
        $keys = $this->index->keys()->toArray();
        $values = $this->index->values()->toArray();
        if ($n || $this->depth) {
            $limit = min($n ? $n : PHP_INT_MAX, $this->depth ? $this->depth : PHP_INT_MAX);
            array_splice($values, $limit);
            array_splice($keys, $limit);
        }
        $this->index->clear();
        foreach ($values as $value) {
            $this->index[next($keys)] = $value;
        }
        $this->exchangeArray($values);
        return $this;
    }
}

// ----------------------------------------------------------------------------
// limited and count-based

class LimitedCountedOrderBookSide extends CountedOrderBookSide {
    public $depth;
    use Counted;

    public function __construct($deltas = array(), $depth = null) {
        parent::__construct($deltas);
        $this->depth = $depth;
    }

    public function limit($n = null) {
        $this->index->sort();
        if (static::$side) {
            $this->index->reverse();
        }
        $keys = $this->index->keys()->toArray();
        $values = $this->index->values()->toArray();
        if ($n || $this->depth) {
            $limit = min($n ? $n : PHP_INT_MAX, $this->depth ? $this->depth : PHP_INT_MAX);
            array_splice($values, $limit);
            array_splice($keys, $limit);
        }
        $this->index->clear();
        foreach ($values as $value) {
            $this->index[next($keys)] = $value;
>>>>>>> 595a6671
        }
    }
}

// ----------------------------------------------------------------------------
// incremental and indexed (2 in 1)

class IncrementalIndexedOrderBookSide extends IndexedOrderBookSide {
    public static $fallback = array(null, 0, null);

    public function store($price, $size, $id) {
        $stored = $this->index->get($id, static::$fallback);
        if ($size && $size + $stored[1] >= 0) {
            if ($price === $stored[0]) {
                $this->index->put($id, array($price, $size + $stored[1], $id));
            } else {
                $this->index->put($id, array($price, $size, $id));
            }
        } else {
            $this->index->remove($id, null);
        }
    }

    public function storeArray($delta) {
        $price = $delta[0];
        $size = $delta[1];
        $id = $delta[2];
        $stored = $this->index->get($id, static::$fallback);
        if ($size && $size + $stored[1] >= 0) {
            if ($price === $stored[0]) {
                $this->index->put($id, array($price, $size + $stored[1], $id));
            } else {
                $this->index->put($id, array($price, $size, $id));
            }
        } else {
            $this->index->remove($id, null);
        }
    }
}

// ----------------------------------------------------------------------------
// a more elegant syntax is possible here, but native inheritance is portable

class Asks extends OrderBookSide { public static $side = false; }
class Bids extends OrderBookSide { public static $side = true; }
class CountedAsks extends CountedOrderBookSide { public static $side = false; }
class CountedBids extends CountedOrderBookSide { public static $side = true; }
class IndexedAsks extends IndexedOrderBookSide { public static $side = false; }
class IndexedBids extends IndexedOrderBookSide { public static $side = true; }
class IncrementalAsks extends IncrementalOrderBookSide { public static $side = false; }
class IncrementalBids extends IncrementalOrderBookSide { public static $side = true; }
class IncrementalIndexedAsks extends IncrementalIndexedOrderBookSide { public static $side = false; }
class IncrementalIndexedBids extends IncrementalIndexedOrderBookSide { public static $side = true; }

// ----------------------------------------------------------------------------<|MERGE_RESOLUTION|>--- conflicted
+++ resolved
@@ -19,16 +19,11 @@
     public function __construct($deltas = array(), $depth = PHP_INT_MAX, $limit_type = 0) {
         parent::__construct();
         $this->index = new Map();  // support for floating point keys
-<<<<<<< HEAD
         $this->depth = $depth;
         $this->limit_type = $limit_type;
         foreach ($deltas as $delta) {
             $this->storeArray($delta);
         }
-=======
-        $this->data = array();
-        $this->update($deltas);
->>>>>>> 595a6671
     }
 
     public function storeArray($delta) {
@@ -55,40 +50,6 @@
         } else {
             $this->index->ksort();
         }
-<<<<<<< HEAD
-=======
-        $result = array_map(null, $keys, $values);
-        $this->exchangeArray($result);
-        return $this;
-    }
-
-    public function JsonSerialize () {
-        return $this->getArrayCopy();
-    }
-
-    public function update($deltas) {
-        foreach ($deltas as $delta) {
-            $this->storeArray($delta);
-        }
-    }
-}
-
-// ----------------------------------------------------------------------------
-// some exchanges limit the number of bids/asks in the aggregated orderbook
-// orders beyond the limit threshold are not updated with new ws deltas
-// those orders should not be returned to the user, they are outdated quickly
-
-trait Limited {
-    public $depth;
-
-    public function __construct($deltas = array(), $depth = null) {
-        parent::__construct($deltas);
-        $this->depth = $depth;
-    }
-
-    public function limit($n = null) {
-        $this->index->ksort();
->>>>>>> 595a6671
         if (static::$side) {
             $this->index->reverse();
         }
@@ -163,11 +124,7 @@
 
     public function store($price, $size, $id) {
         if ($size) {
-<<<<<<< HEAD
             $this->index->put($id, array($price, $size, $id));
-=======
-            $this->index[$id] = array($price, $size, $id);
->>>>>>> 595a6671
         } else {
             $this->index->remove($id, null);
         }
@@ -215,81 +172,11 @@
     public function storeArray($delta) {
         $price = $delta[0];
         $size = $delta[1];
-<<<<<<< HEAD
         $size = $this->index->get($price, 0) + $size;
         if ($size <= 0) {
             $this->index->remove($price, null);
         } else {
             $this->index->put($price, $size);
-=======
-        $this->index[$price] = $this->index->get($price, 0) + $size;
-        if ($this->index[$price] <= 0) {
-            unset($this->index[$price]);
-        }
-    }
-}
-
-// ----------------------------------------------------------------------------
-// limited and order-id-based
-
-class LimitedIndexedOrderBookSide extends OrderBookSide {
-    public $depth;
-    use Indexed;
-
-    public function __construct($deltas = array(), $depth = null) {
-        parent::__construct($deltas);
-        $this->depth = $depth;
-    }
-
-    public function limit($n = null) {
-        $this->index->sort();
-        if (static::$side) {
-            $this->index->reverse();
-        }
-        $keys = $this->index->keys()->toArray();
-        $values = $this->index->values()->toArray();
-        if ($n || $this->depth) {
-            $limit = min($n ? $n : PHP_INT_MAX, $this->depth ? $this->depth : PHP_INT_MAX);
-            array_splice($values, $limit);
-            array_splice($keys, $limit);
-        }
-        $this->index->clear();
-        foreach ($values as $value) {
-            $this->index[next($keys)] = $value;
-        }
-        $this->exchangeArray($values);
-        return $this;
-    }
-}
-
-// ----------------------------------------------------------------------------
-// limited and count-based
-
-class LimitedCountedOrderBookSide extends CountedOrderBookSide {
-    public $depth;
-    use Counted;
-
-    public function __construct($deltas = array(), $depth = null) {
-        parent::__construct($deltas);
-        $this->depth = $depth;
-    }
-
-    public function limit($n = null) {
-        $this->index->sort();
-        if (static::$side) {
-            $this->index->reverse();
-        }
-        $keys = $this->index->keys()->toArray();
-        $values = $this->index->values()->toArray();
-        if ($n || $this->depth) {
-            $limit = min($n ? $n : PHP_INT_MAX, $this->depth ? $this->depth : PHP_INT_MAX);
-            array_splice($values, $limit);
-            array_splice($keys, $limit);
-        }
-        $this->index->clear();
-        foreach ($values as $value) {
-            $this->index[next($keys)] = $value;
->>>>>>> 595a6671
         }
     }
 }
