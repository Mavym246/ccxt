<?php

namespace ccxt;

class bitfinex2 extends bitfinex {

    public function describe () {
        return array_replace_recursive (parent::describe (), array (
            'id' => 'bitfinex2',
            'name' => 'Bitfinex v2',
            'countries' => 'US',
            'version' => 'v2',
            'hasCORS' => true,
            // old metainfo interface
            'hasFetchOrder' => true,
            'hasFetchTickers' => true,
            'hasFetchOHLCV' => true,
            'hasWithdraw' => true,
            'hasDeposit' => false,
            'hasFetchOpenOrders' => false,
            'hasFetchClosedOrders' => false,
            // new metainfo interface
            'has' => array (
                'fetchOHLCV' => true,
                'fetchTickers' => true,
                'fetchOrder' => true,
                'fetchOpenOrders' => false,
                'fetchClosedOrders' => false,
                'withdraw' => true,
                'deposit' => false,
            ),
            'timeframes' => array (
                '1m' => '1m',
                '5m' => '5m',
                '15m' => '15m',
                '30m' => '30m',
                '1h' => '1h',
                '3h' => '3h',
                '6h' => '6h',
                '12h' => '12h',
                '1d' => '1D',
                '1w' => '7D',
                '2w' => '14D',
                '1M' => '1M',
            ),
            'rateLimit' => 1500,
            'urls' => array (
                'logo' => 'https://user-images.githubusercontent.com/1294454/27766244-e328a50c-5ed2-11e7-947b-041416579bb3.jpg',
                'api' => 'https://api.bitfinex.com',
                'www' => 'https://www.bitfinex.com',
                'doc' => array (
                    'https://bitfinex.readme.io/v2/docs',
                    'https://github.com/bitfinexcom/bitfinex-api-node',
                ),
                'fees' => 'https://www.bitfinex.com/fees',
            ),
            'api' => array (
                'public' => array (
                    'get' => array (
                        'platform/status',
                        'tickers',
                        'ticker/{symbol}',
                        'trades/{symbol}/hist',
                        'book/{symbol}/{precision}',
                        'book/{symbol}/P0',
                        'book/{symbol}/P1',
                        'book/{symbol}/P2',
                        'book/{symbol}/P3',
                        'book/{symbol}/R0',
                        'symbols_details',
                        'stats1/{key}:{size}:{symbol}/{side}/{section}',
                        'stats1/{key}:{size}:{symbol}/long/last',
                        'stats1/{key}:{size}:{symbol}/long/hist',
                        'stats1/{key}:{size}:{symbol}/short/last',
                        'stats1/{key}:{size}:{symbol}/short/hist',
                        'candles/trade:{timeframe}:{symbol}/{section}',
                        'candles/trade:{timeframe}:{symbol}/last',
                        'candles/trade:{timeframe}:{symbol}/hist',
                    ),
                    'post' => array (
                        'calc/trade/avg',
                    ),
                ),
                'private' => array (
                    'post' => array (
                        'auth/r/wallets',
                        'auth/r/orders/{symbol}',
                        'auth/r/orders/{symbol}/new',
                        'auth/r/orders/{symbol}/hist',
                        'auth/r/order/{symbol}:{id}/trades',
                        'auth/r/trades/{symbol}/hist',
                        'auth/r/positions',
                        'auth/r/funding/offers/{symbol}',
                        'auth/r/funding/offers/{symbol}/hist',
                        'auth/r/funding/loans/{symbol}',
                        'auth/r/funding/loans/{symbol}/hist',
                        'auth/r/funding/credits/{symbol}',
                        'auth/r/funding/credits/{symbol}/hist',
                        'auth/r/funding/trades/{symbol}/hist',
                        'auth/r/info/margin/{key}',
                        'auth/r/info/funding/{key}',
                        'auth/r/movements/{currency}/hist',
                        'auth/r/stats/perf:{timeframe}/hist',
                        'auth/r/alerts',
                        'auth/w/alert/set',
                        'auth/w/alert/{type}:{symbol}:{price}/del',
                        'auth/calc/order/avail',
                    ),
                ),
            ),
            'markets' => array (
                'AVT/BTC' => array ( 'id' => 'tAVTBTC', 'symbol' => 'AVT/BTC', 'base' => 'AVT', 'quote' => 'BTC' ),
                'AVT/ETH' => array ( 'id' => 'tAVTETH', 'symbol' => 'AVT/ETH', 'base' => 'AVT', 'quote' => 'ETH' ),
                'AVT/USD' => array ( 'id' => 'tAVTUSD', 'symbol' => 'AVT/USD', 'base' => 'AVT', 'quote' => 'USD' ),
                'CST_BCC/BTC' => array ( 'id' => 'tBCCBTC', 'symbol' => 'CST_BCC/BTC', 'base' => 'CST_BCC', 'quote' => 'BTC' ),
                'CST_BCC/USD' => array ( 'id' => 'tBCCUSD', 'symbol' => 'CST_BCC/USD', 'base' => 'CST_BCC', 'quote' => 'USD' ),
                'BCH/BTC' => array ( 'id' => 'tBCHBTC', 'symbol' => 'BCH/BTC', 'base' => 'BCH', 'quote' => 'BTC' ),
                'BCH/ETH' => array ( 'id' => 'tBCHETH', 'symbol' => 'BCH/ETH', 'base' => 'BCH', 'quote' => 'ETH' ),
                'BCH/USD' => array ( 'id' => 'tBCHUSD', 'symbol' => 'BCH/USD', 'base' => 'BCH', 'quote' => 'USD' ),
                'CST_BCU/BTC' => array ( 'id' => 'tBCUBTC', 'symbol' => 'CST_BCU/BTC', 'base' => 'CST_BCU', 'quote' => 'BTC' ),
                'CST_BCU/USD' => array ( 'id' => 'tBCUUSD', 'symbol' => 'CST_BCU/USD', 'base' => 'CST_BCU', 'quote' => 'USD' ),
                'BT1/BTC' => array ( 'id' => 'tBT1BTC', 'symbol' => 'BT1/BTC', 'base' => 'BT1', 'quote' => 'BTC' ),
                'BT1/USD' => array ( 'id' => 'tBT1USD', 'symbol' => 'BT1/USD', 'base' => 'BT1', 'quote' => 'USD' ),
                'BT2/BTC' => array ( 'id' => 'tBT2BTC', 'symbol' => 'BT2/BTC', 'base' => 'BT2', 'quote' => 'BTC' ),
                'BT2/USD' => array ( 'id' => 'tBT2USD', 'symbol' => 'BT2/USD', 'base' => 'BT2', 'quote' => 'USD' ),
                'BTC/USD' => array ( 'id' => 'tBTCUSD', 'symbol' => 'BTC/USD', 'base' => 'BTC', 'quote' => 'USD' ),
                'BTC/EUR' => array ( 'id' => 'tBTCEUR', 'symbol' => 'BTC/EUR', 'base' => 'BTC', 'quote' => 'EUR' ),
                'BTG/BTC' => array ( 'id' => 'tBTGBTC', 'symbol' => 'BTG/BTC', 'base' => 'BTG', 'quote' => 'BTC' ),
                'BTG/USD' => array ( 'id' => 'tBTGUSD', 'symbol' => 'BTG/USD', 'base' => 'BTG', 'quote' => 'USD' ),
                'DASH/BTC' => array ( 'id' => 'tDSHBTC', 'symbol' => 'DASH/BTC', 'base' => 'DASH', 'quote' => 'BTC' ),
                'DASH/USD' => array ( 'id' => 'tDSHUSD', 'symbol' => 'DASH/USD', 'base' => 'DASH', 'quote' => 'USD' ),
                'DAT/BTC' => array ( 'id' => 'tDATBTC', 'symbol' => 'DAT/BTC', 'base' => 'DAT', 'quote' => 'BTC' ),
                'DAT/ETH' => array ( 'id' => 'tDATETH', 'symbol' => 'DAT/ETH', 'base' => 'DAT', 'quote' => 'ETH' ),
                'DAT/USD' => array ( 'id' => 'tDATUSD', 'symbol' => 'DAT/USD', 'base' => 'DAT', 'quote' => 'USD' ),
                'EDO/BTC' => array ( 'id' => 'tEDOBTC', 'symbol' => 'EDO/BTC', 'base' => 'EDO', 'quote' => 'BTC' ),
                'EDO/ETH' => array ( 'id' => 'tEDOETH', 'symbol' => 'EDO/ETH', 'base' => 'EDO', 'quote' => 'ETH' ),
                'EDO/USD' => array ( 'id' => 'tEDOUSD', 'symbol' => 'EDO/USD', 'base' => 'EDO', 'quote' => 'USD' ),
                'EOS/BTC' => array ( 'id' => 'tEOSBTC', 'symbol' => 'EOS/BTC', 'base' => 'EOS', 'quote' => 'BTC' ),
                'EOS/ETH' => array ( 'id' => 'tEOSETH', 'symbol' => 'EOS/ETH', 'base' => 'EOS', 'quote' => 'ETH' ),
                'EOS/USD' => array ( 'id' => 'tEOSUSD', 'symbol' => 'EOS/USD', 'base' => 'EOS', 'quote' => 'USD' ),
                'ETC/BTC' => array ( 'id' => 'tETCBTC', 'symbol' => 'ETC/BTC', 'base' => 'ETC', 'quote' => 'BTC' ),
                'ETC/USD' => array ( 'id' => 'tETCUSD', 'symbol' => 'ETC/USD', 'base' => 'ETC', 'quote' => 'USD' ),
                'ETH/BTC' => array ( 'id' => 'tETHBTC', 'symbol' => 'ETH/BTC', 'base' => 'ETH', 'quote' => 'BTC' ),
                'ETH/USD' => array ( 'id' => 'tETHUSD', 'symbol' => 'ETH/USD', 'base' => 'ETH', 'quote' => 'USD' ),
                'ETP/BTC' => array ( 'id' => 'tETPBTC', 'symbol' => 'ETP/BTC', 'base' => 'ETP', 'quote' => 'BTC' ),
                'ETP/ETH' => array ( 'id' => 'tETPETH', 'symbol' => 'ETP/ETH', 'base' => 'ETP', 'quote' => 'ETH' ),
                'ETP/USD' => array ( 'id' => 'tETPUSD', 'symbol' => 'ETP/USD', 'base' => 'ETP', 'quote' => 'USD' ),
                'IOTA/BTC' => array ( 'id' => 'tIOTBTC', 'symbol' => 'IOTA/BTC', 'base' => 'IOTA', 'quote' => 'BTC' ),
                'IOTA/ETH' => array ( 'id' => 'tIOTETH', 'symbol' => 'IOTA/ETH', 'base' => 'IOTA', 'quote' => 'ETH' ),
                'IOTA/USD' => array ( 'id' => 'tIOTUSD', 'symbol' => 'IOTA/USD', 'base' => 'IOTA', 'quote' => 'USD' ),
                'LTC/BTC' => array ( 'id' => 'tLTCBTC', 'symbol' => 'LTC/BTC', 'base' => 'LTC', 'quote' => 'BTC' ),
                'LTC/USD' => array ( 'id' => 'tLTCUSD', 'symbol' => 'LTC/USD', 'base' => 'LTC', 'quote' => 'USD' ),
                'NEO/BTC' => array ( 'id' => 'tNEOBTC', 'symbol' => 'NEO/BTC', 'base' => 'NEO', 'quote' => 'BTC' ),
                'NEO/ETH' => array ( 'id' => 'tNEOETH', 'symbol' => 'NEO/ETH', 'base' => 'NEO', 'quote' => 'ETH' ),
                'NEO/USD' => array ( 'id' => 'tNEOUSD', 'symbol' => 'NEO/USD', 'base' => 'NEO', 'quote' => 'USD' ),
                'OMG/BTC' => array ( 'id' => 'tOMGBTC', 'symbol' => 'OMG/BTC', 'base' => 'OMG', 'quote' => 'BTC' ),
                'OMG/ETH' => array ( 'id' => 'tOMGETH', 'symbol' => 'OMG/ETH', 'base' => 'OMG', 'quote' => 'ETH' ),
                'OMG/USD' => array ( 'id' => 'tOMGUSD', 'symbol' => 'OMG/USD', 'base' => 'OMG', 'quote' => 'USD' ),
                'QTUM/BTC' => array ( 'id' => 'tQTMBTC', 'symbol' => 'QTUM/BTC', 'base' => 'QTUM', 'quote' => 'BTC' ),
                'QTUM/ETH' => array ( 'id' => 'tQTMETH', 'symbol' => 'QTUM/ETH', 'base' => 'QTUM', 'quote' => 'ETH' ),
                'QTUM/USD' => array ( 'id' => 'tQTMUSD', 'symbol' => 'QTUM/USD', 'base' => 'QTUM', 'quote' => 'USD' ),
                'RRT/BTC' => array ( 'id' => 'tRRTBTC', 'symbol' => 'RRT/BTC', 'base' => 'RRT', 'quote' => 'BTC' ),
                'RRT/USD' => array ( 'id' => 'tRRTUSD', 'symbol' => 'RRT/USD', 'base' => 'RRT', 'quote' => 'USD' ),
                'SAN/BTC' => array ( 'id' => 'tSANBTC', 'symbol' => 'SAN/BTC', 'base' => 'SAN', 'quote' => 'BTC' ),
                'SAN/ETH' => array ( 'id' => 'tSANETH', 'symbol' => 'SAN/ETH', 'base' => 'SAN', 'quote' => 'ETH' ),
                'SAN/USD' => array ( 'id' => 'tSANUSD', 'symbol' => 'SAN/USD', 'base' => 'SAN', 'quote' => 'USD' ),
                'XMR/BTC' => array ( 'id' => 'tXMRBTC', 'symbol' => 'XMR/BTC', 'base' => 'XMR', 'quote' => 'BTC' ),
                'XMR/USD' => array ( 'id' => 'tXMRUSD', 'symbol' => 'XMR/USD', 'base' => 'XMR', 'quote' => 'USD' ),
                'XRP/BTC' => array ( 'id' => 'tXRPBTC', 'symbol' => 'XRP/BTC', 'base' => 'XRP', 'quote' => 'BTC' ),
                'XRP/USD' => array ( 'id' => 'tXRPUSD', 'symbol' => 'XRP/USD', 'base' => 'XRP', 'quote' => 'USD' ),
                'ZEC/BTC' => array ( 'id' => 'tZECBTC', 'symbol' => 'ZEC/BTC', 'base' => 'ZEC', 'quote' => 'BTC' ),
                'ZEC/USD' => array ( 'id' => 'tZECUSD', 'symbol' => 'ZEC/USD', 'base' => 'ZEC', 'quote' => 'USD' ),
            ),
            'fees' => array (
                'trading' => array (
                    'maker' => 0.1 / 100,
                    'taker' => 0.2 / 100,
                ),
                'funding' => array (
                    'withdraw' => array (
                        'BTC' => 0.0005,
                        'BCH' => 0.0005,
                        'ETH' => 0.01,
                        'EOS' => 0.1,
                        'LTC' => 0.001,
                        'OMG' => 0.1,
                        'IOT' => 0.0,
                        'NEO' => 0.0,
                        'ETC' => 0.01,
                        'XRP' => 0.02,
                        'ETP' => 0.01,
                        'ZEC' => 0.001,
                        'BTG' => 0.0,
                        'DASH' => 0.01,
                        'XMR' => 0.04,
                        'QTM' => 0.01,
                        'EDO' => 0.5,
                        'DAT' => 1.0,
                        'AVT' => 0.5,
                        'SAN' => 0.1,
                        'USDT' => 5.0,
                    ),
                ),
            ),
        ));
    }

    public function common_currency_code ($currency) {
        // issue #4 Bitfinex names Dash as DSH, instead of DASH
        if ($currency == 'DSH')
            return 'DASH';
        if ($currency == 'QTM')
            return 'QTUM';
        // issue #796
        if ($currency == 'IOT')
            return 'IOTA';
        return $currency;
    }

    public function fetch_balance ($params = array ()) {
        $response = $this->privatePostAuthRWallets ();
        $balanceType = $this->safe_string($params, 'type', 'exchange');
        $result = array ( 'info' => $response );
        for ($b = 0; $b < count ($response); $b++) {
            $balance = $response[$b];
            list ($accountType, $currency, $total, $interest, $available) = $balance;
            if ($accountType == $balanceType) {
                if ($currency[0] == 't')
                    $currency = mb_substr ($currency, 1);
                $uppercase = strtoupper ($currency);
                $uppercase = $this->common_currency_code($uppercase);
                $account = $this->account ();
                $account['free'] = $available;
                $account['total'] = $total;
                if ($account['free'])
                    $account['used'] = $account['total'] - $account['free'];
                $result[$uppercase] = $account;
            }
        }
        return $this->parse_balance($result);
    }

    public function fetch_order_book ($symbol, $params = array ()) {
        $orderbook = $this->publicGetBookSymbolPrecision (array_merge (array (
            'symbol' => $this->market_id($symbol),
            'precision' => 'R0',
        ), $params));
        $timestamp = $this->milliseconds ();
        $result = array (
            'bids' => array (),
            'asks' => array (),
            'timestamp' => $timestamp,
            'datetime' => $this->iso8601 ($timestamp),
        );
        for ($i = 0; $i < count ($orderbook); $i++) {
            $order = $orderbook[$i];
            $price = $order[1];
            $amount = $order[2];
            $side = ($amount > 0) ? 'bids' : 'asks';
            $amount = abs ($amount);
            $result[$side][] = array ( $price, $amount );
        }
        $result['bids'] = $this->sort_by($result['bids'], 0, true);
        $result['asks'] = $this->sort_by($result['asks'], 0);
        return $result;
    }

    public function parse_ticker ($ticker, $market = null) {
        $timestamp = $this->milliseconds ();
        $symbol = null;
        if ($market)
            $symbol = $market['symbol'];
        $length = count ($ticker);
        return array (
            'symbol' => $symbol,
            'timestamp' => $timestamp,
            'datetime' => $this->iso8601 ($timestamp),
            'high' => $ticker[$length - 2],
            'low' => $ticker[$length - 1],
            'bid' => $ticker[$length - 10],
            'ask' => $ticker[$length - 8],
            'vwap' => null,
            'open' => null,
            'close' => null,
            'first' => null,
            'last' => $ticker[$length - 4],
            'change' => $ticker[$length - 6],
            'percentage' => $ticker[$length - 5],
            'average' => null,
            'baseVolume' => $ticker[$length - 3],
            'quoteVolume' => null,
            'info' => $ticker,
        );
    }

    public function fetch_tickers ($symbols = null, $params = array ()) {
        $tickers = $this->publicGetTickers (array_merge (array (
            'symbols' => implode (',', $this->ids),
        ), $params));
        $result = array ();
        for ($i = 0; $i < count ($tickers); $i++) {
            $ticker = $tickers[$i];
            $id = $ticker[0];
            $market = $this->markets_by_id[$id];
            $symbol = $market['symbol'];
            $result[$symbol] = $this->parse_ticker($ticker, $market);
        }
        return $result;
    }

    public function fetch_ticker ($symbol, $params = array ()) {
        $market = $this->markets[$symbol];
        $ticker = $this->publicGetTickerSymbol (array_merge (array (
            'symbol' => $market['id'],
        ), $params));
        return $this->parse_ticker($ticker, $market);
    }

    public function parse_trade ($trade, $market) {
        list ($id, $timestamp, $amount, $price) = $trade;
        $side = ($amount < 0) ? 'sell' : 'buy';
        if ($amount < 0) {
            $amount = -$amount;
        }
        return array (
            'id' => (string) $id,
            'info' => $trade,
            'timestamp' => $timestamp,
            'datetime' => $this->iso8601 ($timestamp),
            'symbol' => $market['symbol'],
            'type' => null,
            'side' => $side,
            'price' => $price,
            'amount' => $amount,
        );
    }

    public function fetch_trades ($symbol, $since = null, $limit = null, $params = array ()) {
        $market = $this->market ($symbol);
        $request = array (
            'symbol' => $market['id'],
        );
        if ($since) {
            $request['start'] = $since;
        }
        if ($limit) {
            $request['limit'] = $limit;
        }
        $response = $this->publicGetTradesSymbolHist (array_merge ($request, $params));
        return $this->parse_trades($response, $market, $since, $limit);
    }

    public function fetch_ohlcv ($symbol, $timeframe = '1m', $since = null, $limit = null, $params = array ()) {
        $market = $this->market ($symbol);
        $request = array (
            'symbol' => $market['id'],
            'timeframe' => $this->timeframes[$timeframe],
        );
        if ($limit)
            $request['limit'] = $limit;
        if ($since)
            $request['start'] = $since;
        $request = array_merge ($request, $params);
        $response = $this->publicGetCandlesTradeTimeframeSymbolHist ($request);
        return $this->parse_ohlcvs($response, $market, $timeframe, $since, $limit);
    }

    public function create_order ($symbol, $type, $side, $amount, $price = null, $params = array ()) {
        throw new NotSupported ($this->id . ' createOrder not implemented yet');
    }

    public function cancel_order ($id, $symbol = null, $params = array ()) {
        throw new NotSupported ($this->id . ' cancelOrder not implemented yet');
    }

    public function fetch_order ($id, $symbol = null, $params = array ()) {
        throw new NotSupported ($this->id . ' fetchOrder not implemented yet');
    }

    public function withdraw ($currency, $amount, $address, $params = array ()) {
        throw new NotSupported ($this->id . ' withdraw not implemented yet');
    }

    public function nonce () {
        return $this->milliseconds ();
    }

    public function sign ($path, $api = 'public', $method = 'GET', $params = array (), $headers = null, $body = null) {
        $request = $this->version . '/' . $this->implode_params($path, $params);
        $query = $this->omit ($params, $this->extract_params($path));
        $url = $this->urls['api'] . '/' . $request;
        if ($api == 'public') {
            if ($query) {
                $url .= '?' . $this->urlencode ($query);
            }
        } else {
            $this->check_required_credentials();
            $nonce = (string) $this->nonce ();
            $body = $this->json ($query);
            $auth = '/api' . '/' . $request . $nonce . $body;
            $signature = $this->hmac ($this->encode ($auth), $this->encode ($this->secret), 'sha384');
            $headers = array (
                'bfx-nonce' => $nonce,
                'bfx-apikey' => $this->apiKey,
                'bfx-signature' => $signature,
                'Content-Type' => 'application/json',
            );
        }
        return array ( 'url' => $url, 'method' => $method, 'body' => $body, 'headers' => $headers );
    }

    public function request ($path, $api = 'public', $method = 'GET', $params = array (), $headers = null, $body = null) {
        $response = $this->fetch2 ($path, $api, $method, $params, $headers, $body);
        if ($response) {
            if (is_array ($response) && array_key_exists ('message', $response)) {
                if (mb_strpos ($response['message'], 'not enough exchange balance') !== false)
                    throw new InsufficientFunds ($this->id . ' ' . $this->json ($response));
                throw new ExchangeError ($this->id . ' ' . $this->json ($response));
            }
            return $response;
        } else if ($response == '') {
            throw new ExchangeError ($this->id . ' returned empty response');
        }
        return $response;
    }
<<<<<<< HEAD
}
=======
}
>>>>>>> a79cb3e8
<|MERGE_RESOLUTION|>--- conflicted
+++ resolved
@@ -423,8 +423,4 @@
         }
         return $response;
     }
-<<<<<<< HEAD
-}
-=======
-}
->>>>>>> a79cb3e8
+}