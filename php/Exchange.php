<?php

/*

MIT License

Copyright (c) 2017 CCXT

Permission is hereby granted, free of charge, to any person obtaining a copy
of this software and associated documentation files (the "Software"), to deal
in the Software without restriction, including without limitation the rights
to use, copy, modify, merge, publish, distribute, sublicense, and/or sell
copies of the Software, and to permit persons to whom the Software is
furnished to do so, subject to the following conditions:

The above copyright notice and this permission notice shall be included in all
copies or substantial portions of the Software.

THE SOFTWARE IS PROVIDED "AS IS", WITHOUT WARRANTY OF ANY KIND, EXPRESS OR
IMPLIED, INCLUDING BUT NOT LIMITED TO THE WARRANTIES OF MERCHANTABILITY,
FITNESS FOR A PARTICULAR PURPOSE AND NONINFRINGEMENT. IN NO EVENT SHALL THE
AUTHORS OR COPYRIGHT HOLDERS BE LIABLE FOR ANY CLAIM, DAMAGES OR OTHER
LIABILITY, WHETHER IN AN ACTION OF CONTRACT, TORT OR OTHERWISE, ARISING FROM,
OUT OF OR IN CONNECTION WITH THE SOFTWARE OR THE USE OR OTHER DEALINGS IN THE
SOFTWARE.

*/

//-----------------------------------------------------------------------------

namespace ccxt;

use kornrunner\Keccak;
use Elliptic\EC;
use Elliptic\EdDSA;
use BN\BN;
use Exception;

<<<<<<< HEAD
$version = '4.1.75';
=======
$version = '4.1.76';
>>>>>>> bd55d91b

// rounding mode
const TRUNCATE = 0;
const ROUND = 1;
const ROUND_UP = 2;
const ROUND_DOWN = 3;

// digits counting mode
const DECIMAL_PLACES = 2;
const SIGNIFICANT_DIGITS = 3;
const TICK_SIZE = 4;

// padding mode
const NO_PADDING = 5;
const PAD_WITH_ZERO = 6;

class Exchange {

<<<<<<< HEAD
    const VERSION = '4.1.75';
=======
    const VERSION = '4.1.76';
>>>>>>> bd55d91b

    private static $base58_alphabet = '123456789ABCDEFGHJKLMNPQRSTUVWXYZabcdefghijkmnopqrstuvwxyz';
    private static $base58_encoder = null;
    private static $base58_decoder = null;

    public $defined_rest_api = array();

    public $curl = null;
    public $curl_options = array(); // overrideable by user, empty by default
    public $curl_reset = true;
    public $curl_close = false;

    public $id = null;

    public $validateServerSsl = true;
    public $validateClientSsl = false;
    public $curlopt_interface = null;
    public $timeout = 10000; // in milliseconds


    // PROXY & USER-AGENTS (see "examples/proxy-usage" file for explanation)
    public $proxy = null; // maintained for backwards compatibility, no-one should use it from now on
    public $proxyUrl = null;
    public $proxy_url = null;
    public $proxyUrlCallback = null;
    public $proxy_url_callback = null;
    public $httpProxy = null;
    public $http_proxy = null;
    public $httpProxyCallback = null;
    public $http_proxy_callback = null;
    public $httpsProxy = null;
    public $https_proxy = null;
    public $httpsProxyCallback = null;
    public $https_proxy_callback = null;
    public $socksProxy = null;
    public $socks_proxy = null;
    public $socksProxyCallback = null;
    public $socks_proxy_callback = null;
    public $userAgent = null; // 'ccxt/' . $this::VERSION . ' (+https://github.com/ccxt/ccxt) PHP/' . PHP_VERSION;
    public $user_agent = null;
    public $wsProxy = null;
    public $ws_proxy = null;
    public $wssProxy = null;
    public $wss_proxy = null;
    //
    public $userAgents = array(
        'chrome' => 'Mozilla/5.0 (Windows NT 10.0; Win64; x64) AppleWebKit/537.36 (KHTML, like Gecko) Chrome/62.0.3202.94 Safari/537.36',
        'chrome39' => 'Mozilla/5.0 (Windows NT 6.1; WOW64) AppleWebKit/537.36 (KHTML, like Gecko) Chrome/39.0.2171.71 Safari/537.36',
        'chrome100' => 'Mozilla/5.0 (Macintosh; Intel Mac OS X 10_15_7) AppleWebKit/537.36 (KHTML, like Gecko) Chrome/100.0.4896.75 Safari/537.36',
    );
    public $headers = array();
    public $origin = '*'; // CORS origin
    //

    public $hostname = null; // in case of inaccessibility of the "main" domain

    public $options = array(); // exchange-specific options if any

    public $skipJsonOnStatusCodes = false; // TODO: reserved, rewrite the curl routine to parse JSON body anyway
    public $quoteJsonNumbers = true; // treat numbers in json as quoted precise strings

    public $name = null;
    public $status = null;
    public $countries = null;
    public $version = null;
    public $certified = false; // if certified by the CCXT dev team
    public $pro = false; // if it is integrated with CCXT Pro for WebSocket support
    public $alias = false; // whether this exchange is an alias to another exchange

    public $debug = false;

    public $urls = array();
    public $api = array();
    public $comment = null;

    public $markets = null;
    public $symbols = null;
    public $codes = null;
    public $ids = null;
    public $currencies = array();
    public $base_currencies = null;
    public $quote_currencies = null;
    public $balance = array();
    public $orderbooks = array();
    public $tickers = array();
    public $fees = array('trading' => array(), 'funding' => array());
    public $precision = array();
    public $orders = null;
    public $triggerOrders = null;
    public $myTrades = null;
    public $trades = array();
    public $transactions = array();
    public $positions = null;
    public $ohlcvs = array();
    public $exceptions = array();
    public $accounts = array();
    public $accountsById = array();
    public $limits = array(
        'cost' => array(
            'min' => null,
            'max' => null,
        ),
        'price' => array(
            'min' => null,
            'max' => null,
        ),
        'amount' => array(
            'min' => null,
            'max' => null,
        ),
        'leverage' => array(
            'min' => null,
            'max' => null,
        ),
    );
    public $httpExceptions = array(
        '422' => 'ExchangeError',
        '418' => 'DDoSProtection',
        '429' => 'RateLimitExceeded',
        '404' => 'ExchangeNotAvailable',
        '409' => 'ExchangeNotAvailable',
        '410' => 'ExchangeNotAvailable',
        '451' => 'ExchangeNotAvailable',
        '500' => 'ExchangeNotAvailable',
        '501' => 'ExchangeNotAvailable',
        '502' => 'ExchangeNotAvailable',
        '520' => 'ExchangeNotAvailable',
        '521' => 'ExchangeNotAvailable',
        '522' => 'ExchangeNotAvailable',
        '525' => 'ExchangeNotAvailable',
        '526' => 'ExchangeNotAvailable',
        '400' => 'ExchangeNotAvailable',
        '403' => 'ExchangeNotAvailable',
        '405' => 'ExchangeNotAvailable',
        '503' => 'ExchangeNotAvailable',
        '530' => 'ExchangeNotAvailable',
        '408' => 'RequestTimeout',
        '504' => 'RequestTimeout',
        '401' => 'AuthenticationError',
        '407' => 'AuthenticationError',
        '511' => 'AuthenticationError',
    );
    public $verbose = false;
    public $apiKey = '';
    public $secret = '';
    public $password = '';
    public $login = '';
    public $uid = '';
    public $privateKey = '';
    public $walletAddress = '';
    public $token = ''; // reserved for HTTP auth in some cases

    public $twofa = null;
    public $markets_by_id = null;
    public $currencies_by_id = null;
    public $minFundingAddressLength = 1; // used in check_address
    public $substituteCommonCurrencyCodes = true;

    // whether fees should be summed by currency code
    public $reduceFees = true;

    public $timeframes = null;

    public $requiredCredentials = array(
        'apiKey' => true,
        'secret' => true,
        'uid' => false,
        'login' => false,
        'password' => false,
        'twofa' => false, // 2-factor authentication (one-time password key)
        'privateKey' => false,
        'walletAddress' => false,
        'token' => false, // reserved for HTTP auth in some cases
    );

    // API methods metainfo
    public $has = array(
        'publicAPI' => true,
        'privateAPI' => true,
        'CORS' => null,
        'spot' => null,
        'margin' => null,
        'swap' => null,
        'future' => null,
        'option' => null,
        'addMargin' => null,
        'cancelAllOrders' => null,
        'cancelOrder' => true,
        'cancelOrders' => null,
        'createDepositAddress' => null,
        'createLimitOrder' => true,
        'createMarketOrder' => true,
        'createOrder' => true,
        'createPostOnlyOrder' => null,
        'createReduceOnlyOrder' => null,
        'createStopOrder' => null,
        'editOrder' => 'emulated',
        'fetchAccounts' => null,
        'fetchBalance' => true,
        'fetchBidsAsks' => null,
        'fetchBorrowInterest' => null,
        'fetchBorrowRate' => null,
        'fetchBorrowRateHistory' => null,
        'fetchBorrowRatesPerSymbol' => null,
        'fetchBorrowRates' => null,
        'fetchCanceledOrders' => null,
        'fetchClosedOrder' => null,
        'fetchClosedOrders' => null,
        'fetchCurrencies' => 'emulated',
        'fetchDeposit' => null,
        'fetchDepositAddress' => null,
        'fetchDepositAddresses' => null,
        'fetchDepositAddressesByNetwork' => null,
        'fetchDeposits' => null,
        'fetchFundingFee' => null,
        'fetchFundingFees' => null,
        'fetchFundingHistory' => null,
        'fetchFundingRate' => null,
        'fetchFundingRateHistory' => null,
        'fetchFundingRates' => null,
        'fetchIndexOHLCV' => null,
        'fetchL2OrderBook' => true,
        'fetchLedger' => null,
        'fetchLedgerEntry' => null,
        'fetchLeverageTiers' => null,
        'fetchMarketLeverageTiers' => null,
        'fetchMarkets' => true,
        'fetchMarkOHLCV' => null,
        'fetchMyTrades' => null,
        'fetchOHLCV' => null,
        'fetchOpenOrder' => null,
        'fetchOpenOrders' => null,
        'fetchOrder' => null,
        'fetchOrderBook' => true,
        'fetchOrderBooks' => null,
        'fetchOrders' => null,
        'fetchOrderTrades' => null,
        'fetchPermissions' => null,
        'fetchPosition' => null,
        'fetchPositions' => null,
        'fetchPositionsRisk' => null,
        'fetchPremiumIndexOHLCV' => null,
        'fetchStatus' => 'emulated',
        'fetchTicker' => true,
        'fetchTickers' => null,
        'fetchTime' => null,
        'fetchTrades' => true,
        'fetchTradingFee' => null,
        'fetchTradingFees' => null,
        'fetchTradingLimits' => null,
        'fetchTransactions' => null,
        'fetchTransfers' => null,
        'fetchWithdrawal' => null,
        'fetchWithdrawals' => null,
        'reduceMargin' => null,
        'setLeverage' => null,
        'setMargin' => null,
        'setMarginMode' => null,
        'setPositionMode' => null,
        'signIn' => null,
        'transfer' => null,
        'withdraw' => null,
    );

    public $precisionMode = DECIMAL_PLACES;
    public $paddingMode = NO_PADDING;
    public $number = 'floatval';
    public $handleContentTypeApplicationZip = false;

    public $lastRestRequestTimestamp = 0;
    public $lastRestPollTimestamp = 0;
    public $restRequestQueue = null;
    public $restPollerLoopIsRunning = false;
    public $enableRateLimit = true;
    public $enableLastJsonResponse = true;
    public $enableLastHttpResponse = true;
    public $enableLastResponseHeaders = true;
    public $last_http_response = null;
    public $last_json_response = null;
    public $last_response_headers = null;
    public $last_request_headers = null;
    public $last_request_body = null;
    public $last_request_url = null;

    public $requiresWeb3 = false;
    public $requiresEddsa = false;
    public $rateLimit = 2000;

    public $commonCurrencies = array(
        'XBT' => 'BTC',
        'BCC' => 'BCH',
        'BCHSV' => 'BSV',
    );

    protected $overriden_methods = array();

    public $urlencode_glue = '&'; // ini_get('arg_separator.output'); // can be overrided by exchange constructor params
    public $urlencode_glue_warning = true;

    public $tokenBucket = null; /* array(
        'delay' => 0.001,
        'capacity' => 1.0,
        'cost' => 1.0,
        'maxCapacity' => 1000,
        'refillRate' => ($this->rateLimit > 0) ? 1.0 / $this->rateLimit : PHP_INT_MAX,
    ); */

    public $baseCurrencies = null;
    public $quoteCurrencies = null;

    public static $exchanges = array(
        'ace',
        'alpaca',
        'ascendex',
        'bequant',
        'bigone',
        'binance',
        'binancecoinm',
        'binanceus',
        'binanceusdm',
        'bingx',
        'bit2c',
        'bitbank',
        'bitbay',
        'bitbns',
        'bitcoincom',
        'bitfinex',
        'bitfinex2',
        'bitflyer',
        'bitforex',
        'bitget',
        'bithumb',
        'bitmart',
        'bitmex',
        'bitopro',
        'bitpanda',
        'bitrue',
        'bitso',
        'bitstamp',
        'bittrex',
        'bitvavo',
        'bl3p',
        'blockchaincom',
        'btcalpha',
        'btcbox',
        'btcmarkets',
        'btcturk',
        'bybit',
        'cex',
        'coinbase',
        'coinbaseprime',
        'coinbasepro',
        'coincheck',
        'coinex',
        'coinlist',
        'coinmate',
        'coinone',
        'coinsph',
        'coinspot',
        'cryptocom',
        'currencycom',
        'delta',
        'deribit',
        'digifinex',
        'exmo',
        'fmfwio',
        'gate',
        'gateio',
        'gemini',
        'hitbtc',
        'hitbtc3',
        'hollaex',
        'htx',
        'huobi',
        'huobijp',
        'idex',
        'independentreserve',
        'indodax',
        'kraken',
        'krakenfutures',
        'kucoin',
        'kucoinfutures',
        'kuna',
        'latoken',
        'lbank',
        'luno',
        'lykke',
        'mercado',
        'mexc',
        'ndax',
        'novadax',
        'oceanex',
        'okcoin',
        'okx',
        'p2b',
        'paymium',
        'phemex',
        'poloniex',
        'poloniexfutures',
        'probit',
        'timex',
        'tokocrypto',
        'upbit',
        'wavesexchange',
        'wazirx',
        'whitebit',
        'woo',
        'yobit',
        'zaif',
        'zonda',
    );

    public static function split($string, $delimiters = array(' ')) {
        return explode($delimiters[0], str_replace($delimiters, $delimiters[0], $string));
    }

    public static function strip($string) {
        return trim($string);
    }

    public static function decimal($number) {
        return '' + $number;
    }

    public static function valid_string($string) {
        return isset($string) && $string !== '';
    }

    public static function valid_object_value($object, $key) {
        return isset($object[$key]) && $object[$key] !== '' && is_scalar($object[$key]);
    }

    public static function safe_float($object, $key, $default_value = null) {
        return (isset($object[$key]) && is_numeric($object[$key])) ? floatval($object[$key]) : $default_value;
    }

    public static function safe_string($object, $key, $default_value = null) {
        return static::valid_object_value($object, $key) ? strval($object[$key]) : $default_value;
    }

    public static function safe_string_lower($object, $key, $default_value = null) {
        if (static::valid_object_value($object, $key)) {
            return strtolower(strval($object[$key]));
        } else if ($default_value === null) {
            return $default_value;
        } else {
            return strtolower($default_value);
        }
    }

    public static function safe_string_upper($object, $key, $default_value = null) {
        if (static::valid_object_value($object, $key)) {
            return strtoupper(strval($object[$key]));
        } else if ($default_value === null) {
            return $default_value;
        } else {
            return strtoupper($default_value);
        }
        return static::valid_object_value($object, $key) ? strtoupper(strval($object[$key])) : $default_value;
    }

    public static function safe_integer($object, $key, $default_value = null) {
        return (isset($object[$key]) && is_numeric($object[$key])) ? intval($object[$key]) : $default_value;
    }

    public static function safe_integer_product($object, $key, $factor, $default_value = null) {
        return (isset($object[$key]) && is_numeric($object[$key])) ? (intval($object[$key] * $factor)) : $default_value;
    }

    public static function safe_timestamp($object, $key, $default_value = null) {
        return static::safe_integer_product($object, $key, 1000, $default_value);
    }

    public static function safe_value($object, $key, $default_value = null) {
        return isset($object[$key]) ? $object[$key] : $default_value;
    }

    // we're not using safe_floats with a list argument as we're trying to save some cycles here
    // we're not using safe_float_3 either because those cases are too rare to deserve their own optimization

    public static function safe_float_2($object, $key1, $key2, $default_value = null) {
        $value = static::safe_float($object, $key1);
        return isset($value) ? $value : static::safe_float($object, $key2, $default_value);
    }

    public static function safe_string_2($object, $key1, $key2, $default_value = null) {
        $value = static::safe_string($object, $key1);
        return static::valid_string($value) ? $value : static::safe_string($object, $key2, $default_value);
    }

    public static function safe_string_lower_2($object, $key1, $key2, $default_value = null) {
        $value = static::safe_string_lower($object, $key1);
        return static::valid_string($value) ? $value : static::safe_string_lower($object, $key2, $default_value);
    }

    public static function safe_string_upper_2($object, $key1, $key2, $default_value = null) {
        $value = static::safe_string_upper($object, $key1);
        return static::valid_string($value) ? $value : static::safe_string_upper($object, $key2, $default_value);
    }

    public static function safe_integer_2($object, $key1, $key2, $default_value = null) {
        $value = static::safe_integer($object, $key1);
        return isset($value) ? $value : static::safe_integer($object, $key2, $default_value);
    }

    public static function safe_integer_product_2($object, $key1, $key2, $factor, $default_value = null) {
        $value = static::safe_integer_product($object, $key1, $factor);
        return isset($value) ? $value : static::safe_integer_product($object, $key2, $factor, $default_value);
    }

    public static function safe_timestamp_2($object, $key1, $key2, $default_value = null) {
        return static::safe_integer_product_2($object, $key1, $key2, 1000, $default_value);
    }

    public static function safe_value_2($object, $key1, $key2, $default_value = null) {
        $value = static::safe_value($object, $key1);
        return isset($value) ? $value : static::safe_value($object, $key2, $default_value);
    }

    // safe_method_n family
    public static function safe_float_n($object, $array, $default_value = null) {
        $value = static::get_object_value_from_key_array($object, $array);
        return (isset($value) && is_numeric($value)) ? floatval($value) : $default_value;
    }

    public static function safe_string_n($object, $array, $default_value = null) {
        $value = static::get_object_value_from_key_array($object, $array);
        return (static::valid_string($value) && is_scalar($value)) ? strval($value) : $default_value;
    }

    public static function safe_string_lower_n($object, $array, $default_value = null) {
        $value = static::get_object_value_from_key_array($object, $array);
        if (static::valid_string($value) && is_scalar($value)) {
            return strtolower(strval($value));
        } else if ($default_value === null) {
            return $default_value;
        } else {
            return strtolower($default_value);
        }
    }

    public static function safe_string_upper_n($object, $array, $default_value = null) {
        $value = static::get_object_value_from_key_array($object, $array);
        if (static::valid_string($value) && is_scalar($value)) {
            return strtoupper(strval($value));
        } else if ($default_value === null) {
            return $default_value;
        } else {
            return strtoupper($default_value);
        }
    }

    public static function safe_integer_n($object, $array, $default_value = null) {
        $value = static::get_object_value_from_key_array($object, $array);
        return (isset($value) && is_numeric($value)) ? intval($value) : $default_value;
    }

    public static function safe_integer_product_n($object, $array, $factor, $default_value = null) {
        $value = static::get_object_value_from_key_array($object, $array);
        return (isset($value) && is_numeric($value)) ? (intval($value * $factor)) : $default_value;
    }

    public static function safe_timestamp_n($object, $array, $default_value = null) {
        return static::safe_integer_product_n($object, $array, 1000, $default_value);
    }

    public static function safe_value_n($object, $array, $default_value = null) {
        $value = static::get_object_value_from_key_array($object, $array);
        return isset($value) ? $value : $default_value;
    }

    public static function get_object_value_from_key_array($object, $array) {
        foreach($array as $key) {
            if (isset($object[$key]) && $object[$key] !== '') {
                return $object[$key];
            }
        }
        return null;
    }

    public static function truncate($number, $precision = 0) {
        $decimal_precision = pow(10, $precision);
        return floor(floatval($number * $decimal_precision)) / $decimal_precision;
    }

    public static function truncate_to_string($number, $precision = 0) {
        if ($precision > 0) {
            $string = sprintf('%.' . ($precision + 1) . 'F', floatval($number));
            list($integer, $decimal) = explode('.', $string);
            $decimal = trim('.' . substr($decimal, 0, $precision), '0');
            if (strlen($decimal) < 2) {
                $decimal = '.0';
            }
            return $integer . $decimal;
        }
        return sprintf('%d', floatval($number));
    }

    public static function uuid16($length = 16) {
        return bin2hex(random_bytes(intval($length / 2)));
    }

    public static function uuid22($length = 22) {
        return bin2hex(random_bytes(intval($length / 2)));
    }

    public static function uuid() {
        return sprintf('%04x%04x-%04x-%04x-%04x-%04x%04x%04x',
            // 32 bits for "time_low"
            mt_rand(0, 0xffff), mt_rand(0, 0xffff),

            // 16 bits for "time_mid"
            mt_rand(0, 0xffff),

            // 16 bits for "time_hi_and_version",
            // four most significant bits holds version number 4
            mt_rand(0, 0x0fff) | 0x4000,

            // 16 bits, 8 bits for "clk_seq_hi_res", 8 bits for "clk_seq_low",
            // two most significant bits holds zero and one for variant DCE1.1
            mt_rand(0, 0x3fff) | 0x8000,

            // 48 bits for "node"
            mt_rand(0, 0xffff), mt_rand(0, 0xffff), mt_rand(0, 0xffff)
        );
    }

    public static function uuidv1() {
        $biasSeconds = 12219292800;  // seconds from 15th Oct 1572 to Jan 1st 1970
        $bias = $biasSeconds * 10000000;  // in hundreds of nanoseconds
        $time = static::microseconds() * 10 + $bias;
        $timeHex = dechex($time);
        $arranged = substr($timeHex, 7, 8) . substr($timeHex, 3, 4) . '1' . substr($timeHex, 0, 3);
        $clockId = '9696';
        $macAddress = 'ffffffffffff';
        return $arranged . $clockId . $macAddress;
    }

    public static function parse_timeframe($timeframe) {
        $amount = substr($timeframe, 0, -1);
        $unit = substr($timeframe, -1);
        $scale = 1;
        if ($unit === 'y') {
            $scale = 60 * 60 * 24 * 365;
        } elseif ($unit === 'M') {
            $scale = 60 * 60 * 24 * 30;
        } elseif ($unit === 'w') {
            $scale = 60 * 60 * 24 * 7;
        } elseif ($unit === 'd') {
            $scale = 60 * 60 * 24;
        } elseif ($unit === 'h') {
            $scale = 60 * 60;
        } elseif ($unit === 'm') {
            $scale = 60;
        } elseif ($unit === 's') {
            $scale = 1;
        } else {
            throw new NotSupported('timeframe unit ' . $unit . ' is not supported');
        }
        return $amount * $scale;
    }

    public static function round_timeframe($timeframe, $timestamp, $direction=ROUND_DOWN) {
        $ms = static::parse_timeframe($timeframe) * 1000;
        // Get offset based on timeframe in milliseconds
        $offset = $timestamp % $ms;
        return $timestamp - $offset + (($direction === ROUND_UP) ? $ms : 0);
    }

    public static function capitalize($string) {
        return mb_strtoupper(mb_substr($string, 0, 1)) . mb_substr($string, 1);
    }

    public static function is_associative($array) {
        return is_array($array) && (count(array_filter(array_keys($array), 'is_string')) > 0);
    }

    public static function omit($array, $keys) {
        if (static::is_associative($array)) {
            $result = $array;
            if (is_array($keys)) {
                foreach ($keys as $key) {
                    unset($result[$key]);
                }
            } else {
                unset($result[$keys]);
            }
            return $result;
        }
        return $array;
    }

    public static function unique($array) {
        return array_unique($array);
    }

    public static function pluck($array, $key) {
        $result = array();
        foreach ($array as $element) {
            if (isset($key, $element)) {
                $result[] = $element[$key];
            }
        }
        return $result;
    }

    public function filter_by($array, $key, $value = null) {
        $result = array();
        foreach ($array as $element) {
            if (isset($key, $element) && ($element[$key] == $value)) {
                $result[] = $element;
            }
        }
        return $result;
    }

    public static function group_by($array, $key) {
        $result = array();
        foreach ($array as $element) {
            if (isset($element[$key]) && !is_null($element[$key])) {
                if (!isset($result[$element[$key]])) {
                    $result[$element[$key]] = array();
                }
                $result[$element[$key]][] = $element;
            }
        }
        return $result;
    }

    public static function index_by($array, $key) {
        $result = array();
        foreach ($array as $element) {
            if (isset($element[$key])) {
                $result[$element[$key]] = $element;
            }
        }
        return $result;
    }

    public static function sort_by($arrayOfArrays, $key, $descending = false, $default = 0) {
        $descending = $descending ? -1 : 1;
        usort($arrayOfArrays, function ($a, $b) use ($key, $descending, $default) {
            $first = isset($a[$key]) ? $a[$key] : $default;
            $second = isset($b[$key]) ? $b[$key] : $default;
            if ($first == $second) {
                return 0;
            }
            return $first < $second ? -$descending : $descending;
        });
        return $arrayOfArrays;
    }

    public static function sort_by_2($arrayOfArrays, $key1, $key2, $descending = false) {
        $descending = $descending ? -1 : 1;
        usort($arrayOfArrays, function ($a, $b) use ($key1, $key2, $descending) {
            if ($a[$key1] == $b[$key1]) {
                if ($a[$key2] == $b[$key2]) {
                    return 0;
                }
                return $a[$key2] < $b[$key2] ? -$descending : $descending;
            }
            return $a[$key1] < $b[$key1] ? -$descending : $descending;
        });
        return $arrayOfArrays;
    }

    public static function flatten($array) {
        return array_reduce($array, function ($acc, $item) {
            return array_merge($acc, is_array($item) ? static::flatten($item) : array($item));
        }, array());
    }

    public static function array_concat() {
        return call_user_func_array('array_merge', array_filter(func_get_args(), 'is_array'));
    }

    public static function in_array($needle, $haystack) {
        return in_array($needle, $haystack);
    }

    public static function to_array($object) {
        if ($object instanceof \JsonSerializable) {
            $object = $object->jsonSerialize();
        }
        return array_values($object);
    }

    public static function is_empty($object) {
        return empty($object) || count($object) === 0;
    }

    public static function keysort($array) {
        $result = $array;
        ksort($result);
        return $result;
    }

    public static function extract_params($string) {
        if (preg_match_all('/{([\w-]+)}/u', $string, $matches)) {
            return $matches[1];
        }
    }

    public static function implode_params($string, $params) {
        if (static::is_associative($params)) {
            foreach ($params as $key => $value) {
                if (gettype($value) !== 'array') {
                    $string = implode($value, mb_split('{' . preg_quote($key) . '}', $string));
                }
            }
        }
        return $string;
    }

    public static function deep_extend() {
        //
        //     extend associative dictionaries only, replace everything else
        //
        $out = null;
        $args = func_get_args();
        foreach ($args as $arg) {
            if (static::is_associative($arg) || (is_array($arg) && (count($arg) === 0))) {
                if (!static::is_associative($out)) {
                    $out = array();
                }
                foreach ($arg as $k => $v) {
                    $out[$k] = static::deep_extend(isset($out[$k]) ? $out[$k] : array(), $v);
                }
            } else {
                $out = $arg;
            }
        }
        return $out;
    }

    public static function sum() {
        return array_sum(array_filter(func_get_args(), function ($x) {
            return isset($x) ? $x : 0;
        }));
    }

    public static function ordered($array) { // for Python OrderedDicts, does nothing in PHP and JS
        return $array;
    }

    public function aggregate($bidasks) {
        $result = array();

        foreach ($bidasks as $bidask) {
            if ($bidask[1] > 0) {
                $price = (string) $bidask[0];
                $result[$price] = array_key_exists($price, $result) ? $result[$price] : 0;
                $result[$price] += $bidask[1];
            }
        }

        $output = array();

        foreach ($result as $key => $value) {
            $output[] = array(floatval($key), floatval($value));
        }

        return $output;
    }

    public static function urlencodeBase64($string) {
        return preg_replace(array('#[=]+$#u', '#\+#u', '#\\/#'), array('', '-', '_'), \base64_encode($string));
    }

    public function urlencode($array) {
        foreach ($array as $key => $value) {
            if (is_bool($value)) {
                $array[$key] = var_export($value, true);
            }
        }
        return http_build_query($array, '', $this->urlencode_glue);
    }

    public function urlencode_nested($array) {
        // we don't have to implement this method in PHP
        // https://github.com/ccxt/ccxt/issues/12872
        // https://github.com/ccxt/ccxt/issues/12900
        return $this->urlencode($array);
    }

    public function urlencode_with_array_repeat($array) {
        return preg_replace('/%5B\d*%5D/', '', $this->urlencode($array));
    }

    public function rawencode($array) {
        return urldecode($this->urlencode($array));
    }

    public static function encode_uri_component($string) {
        return urlencode($string);
    }

    public static function url($path, $params = array()) {
        $result = static::implode_params($path, $params);
        $query = static::omit($params, static::extract_params($path));
        if ($query) {
            $result .= '?' . static::urlencode($query);
        }
        return $result;
    }

    public static function seconds() {
        return time();
    }

    public static function milliseconds() {
        if (PHP_INT_SIZE == 4) {
            return static::milliseconds32();
        } else {
            return static::milliseconds64();
        }
    }

    public static function milliseconds32() {
        list($msec, $sec) = explode(' ', microtime());
        // raspbian 32-bit integer workaround
        // https://github.com/ccxt/ccxt/issues/5978
        // return (int) ($sec . substr($msec, 2, 3));
        return $sec . substr($msec, 2, 3);
    }

    public static function milliseconds64() {
        list($msec, $sec) = explode(' ', microtime());
        // this method will not work on 32-bit raspbian
        return (int) ($sec . substr($msec, 2, 3));
    }

    public static function microseconds() {
        list($msec, $sec) = explode(' ', microtime());
        return $sec . str_pad(substr($msec, 2, 6), 6, '0');
    }

    public static function iso8601($timestamp = null) {
        if (!isset($timestamp)) {
            return null;
        }
        if (!is_numeric($timestamp) || intval($timestamp) != $timestamp) {
            return null;
        }
        $timestamp = (int) $timestamp;
        if ($timestamp < 0) {
            return null;
        }
        $result = gmdate('c', (int) floor($timestamp / 1000));
        $msec = (int) $timestamp % 1000;
        $result = str_replace('+00:00', sprintf('.%03dZ', $msec), $result);
        return $result;
    }

    public static function parse_date($timestamp) {
        return static::parse8601($timestamp);
    }

    public static function parse8601($timestamp = null) {
        if (!isset($timestamp)) {
            return null;
        }
        if (!$timestamp || !is_string($timestamp)) {
            return null;
        }
        $timedata = date_parse($timestamp);
        if (!$timedata || $timedata['error_count'] > 0 || $timedata['warning_count'] > 0 || (isset($timedata['relative']) && count($timedata['relative']) > 0)) {
            return null;
        }
        if (($timedata['hour'] === false) ||
            ($timedata['minute'] === false) ||
            ($timedata['second'] === false) ||
            ($timedata['year'] === false) ||
            ($timedata['month'] === false) ||
            ($timedata['day'] === false)) {
            return null;
        }
        $time = strtotime($timestamp);
        if ($time === false) {
            return null;
        }
        $time *= 1000;
        if (preg_match('/\.(?<milliseconds>[0-9]{1,3})/', $timestamp, $match)) {
            $time += (int) str_pad($match['milliseconds'], 3, '0', STR_PAD_RIGHT);
        }
        return $time;
    }

    public static function rfc2616($timestamp) {
        if (!$timestamp) {
            $timestamp = static::milliseconds();
        }
        return gmdate('D, d M Y H:i:s T', (int) round($timestamp / 1000));
    }

    public static function dmy($timestamp, $infix = '-') {
        return gmdate('m' . $infix . 'd' . $infix . 'Y', (int) round($timestamp / 1000));
    }

    public static function ymd($timestamp, $infix = '-', $fullYear = true) {
        $yearFormat = $fullYear ? 'Y' : 'y';
        return gmdate($yearFormat . $infix . 'm' . $infix . 'd', (int) round($timestamp / 1000));
    }

    public static function yymmdd($timestamp, $infix = '') {
        return static::ymd($timestamp, $infix, false);
    }

    public static function yyyymmdd($timestamp, $infix = '-') {
        return static::ymd($timestamp, $infix, true);
    }

    public static function ymdhms($timestamp, $infix = ' ') {
        return gmdate('Y-m-d\\' . $infix . 'H:i:s', (int) round($timestamp / 1000));
    }

    public static function binary_concat() {
        return implode('', func_get_args());
    }

    public static function binary_concat_array($arr) {
        return implode('', $arr);
    }

    public static function binary_to_base64($binary) {
        return \base64_encode($binary);
    }

    public static function base16_to_binary($data) {
        return hex2bin($data);
    }

    public static function json($data, $params = array()) {
        $options = array(
            'convertArraysToObjects' => JSON_FORCE_OBJECT,
            // other flags if needed...
        );
        $flags = JSON_UNESCAPED_SLASHES;
        foreach ($options as $key => $value) {
            if (array_key_exists($key, $params) && $params[$key]) {
                $flags |= $options[$key];
            }
        }
        return json_encode($data, $flags);
    }

    public static function is_json_encoded_object($input) {
        return ('string' === gettype($input)) &&
                (strlen($input) >= 2) &&
                (('{' === $input[0]) || ('[' === $input[0]));
    }

    public static function encode($input) {
        return $input;
    }

    public static function decode($input) {
        return $input;
    }

    public function check_address($address) {
        if (empty($address) || !is_string($address)) {
            throw new InvalidAddress($this->id . ' address is null');
        }

        if ((count(array_unique(str_split($address))) === 1) ||
            (strlen($address) < $this->minFundingAddressLength) ||
            (strpos($address, ' ') !== false)) {
            throw new InvalidAddress($this->id . ' address is invalid or has less than ' . strval($this->minFundingAddressLength) . ' characters: "' . strval($address) . '"');
        }

        return $address;
    }

    public function describe() {
        return array();
    }

    public function __construct($options = array()) {

        // todo auto-camelcasing for methods in PHP
        // $method_names = get_class_methods ($this);
        // foreach ($method_names as $method_name) {
        //     if ($method_name) {
        //         if (($method_name[0] != '_') && ($method_name[-1] != '_') && (mb_strpos ($method_name, '_') !== false)) {
        //             $parts = explode ('_', $method_name);
        //             $camelcase = $parts[0];
        //             for ($i = 1; $i < count ($parts); $i++) {
        //                 $camelcase .= static::capitalize ($parts[$i]);
        //             }
        //             // $this->$camelcase = $this->$method_name;
        //             // echo $method_name . " " . method_exists ($this, $method_name) . " " . $camelcase . " " . method_exists ($this, $camelcase) . "\n";
        //         }
        //     }
        // }

        $this->options = $this->get_default_options();

        $this->urlencode_glue = ini_get('arg_separator.output'); // can be overrided by exchange constructor params

        $options = array_replace_recursive($this->describe(), $options);
        if ($options) {
            foreach ($options as $key => $value) {
                $this->{$key} =
                    (property_exists($this, $key) && is_array($this->{$key}) && is_array($value)) ?
                        array_replace_recursive($this->{$key}, $value) :
                        $value;
            }
        }

        $this->tokenBucket = array(
            'delay' => 0.001,
            'capacity' => 1.0,
            'cost' => 1.0,
            'maxCapacity' => 1000,
            'refillRate' => ($this->rateLimit > 0) ? 1.0 / $this->rateLimit : PHP_INT_MAX,
        );

        if ($this->urlencode_glue !== '&') {
            if ($this->urlencode_glue_warning) {
                throw new ExchangeError($this->id . ' warning! The glue symbol for HTTP queries ' .
                    ' is changed from its default value & to ' . $this->urlencode_glue . ' in php.ini' .
                    ' (arg_separator.output) or with a call to ini_set prior to this message. If that' .
                    ' was the intent, you can acknowledge this warning and silence it by setting' .
                    " 'urlencode_glue_warning' => false or 'urlencode_glue' => '&' with exchange constructor params");
            }
        }

        if ($this->markets) {
            $this->set_markets($this->markets);
        }

        $this->after_construct();
    }

    public static function underscore($camelcase) {
        // conversion fooBar10OHLCV2Candles → foo_bar10_ohlcv2_candles
        $underscore = preg_replace_callback('/[a-z0-9][A-Z]/m', function ($x) {
            return $x[0][0] . '_' . $x[0][1];
        }, $camelcase);
        return strtolower($underscore);
    }

    public function camelcase($underscore) {
        // todo: write conversion foo_bar10_ohlcv2_candles → fooBar10OHLCV2Candles
        throw new NotSupported($this->id . ' camelcase() is not supported yet');
    }

    public static function hash($request, $type = 'md5', $digest = 'hex') {
        $base64 = ('base64' === $digest);
        $binary = ('binary' === $digest);
        $raw_output = ($binary || $base64) ? true : false;
        if ($type === 'keccak') {
            $hash = Keccak::hash($request, 256, $raw_output);
        } else {
            $hash = \hash($type, $request, $raw_output);
        }
        if ($base64) {
            $hash = \base64_encode($hash);
        }
        return $hash;
    }

    public static function hmac($request, $secret, $type = 'sha256', $digest = 'hex') {
        $base64 = ('base64' === $digest);
        $binary = ('binary' === $digest);
        $hmac = \hash_hmac($type, $request, $secret, ($binary || $base64) ? true : false);
        if ($base64) {
            $hmac = \base64_encode($hmac);
        }
        return $hmac;
    }

    public static function jwt($request, $secret, $algorithm = 'sha256', $is_rsa = false) {
        $alg = ($is_rsa ? 'RS' : 'HS') . mb_substr($algorithm, 3, 3);
        $encodedHeader = static::urlencodeBase64(json_encode(array('alg' => $alg, 'typ' => 'JWT')));
        $encodedData = static::urlencodeBase64(json_encode($request, JSON_UNESCAPED_SLASHES));
        $token = $encodedHeader . '.' . $encodedData;
        if ($is_rsa) {
            $signature = \base64_decode(static::rsa($token, $secret, $algorithm));
        } else {
            $signature =  static::hmac($token, $secret, $algorithm, 'binary');
        }
        return $token . '.' . static::urlencodeBase64($signature);
    }

    public static function rsa($request, $secret, $alg = 'sha256') {
        $algorithms = array(
            'sha256' => \OPENSSL_ALGO_SHA256,
            'sha384' => \OPENSSL_ALGO_SHA384,
            'sha512' => \OPENSSL_ALGO_SHA512,
        );
        if (!array_key_exists($alg, $algorithms)) {
            throw new ExchangeError($alg . ' is not a supported rsa signing algorithm.');
        }
        $algName = $algorithms[$alg];
        $signature = null;
        \openssl_sign($request, $signature, $secret, $algName);
        return \base64_encode($signature);
    }

    public static function ecdsa($request, $secret, $algorithm = 'p256', $hash = null, $fixedLength = false) {
        $digest = $request;
        if ($hash !== null) {
            $digest = static::hash($request, $hash, 'hex');
        }
        $ec = new EC(strtolower($algorithm));
        $key = $ec->keyFromPrivate(ltrim($secret, '0x'));
        $ellipticSignature = $key->sign($digest, 'hex', array('canonical' => true));
        $count = new BN('0');
        $minimumSize = (new BN('1'))->shln(8 * 31)->sub(new BN('1'));
        while ($fixedLength && ($ellipticSignature->r->gt($ec->nh) || $ellipticSignature->r->lte($minimumSize) || $ellipticSignature->s->lte($minimumSize))) {
            $ellipticSignature = $key->sign($digest, 'hex', array('canonical' => true, 'extraEntropy' => $count->toArray('le', 32)));
            $count = $count->add(new BN('1'));
        }
        $signature = array(
            'r' =>  $ellipticSignature->r->bi->toHex(),
            's' => $ellipticSignature->s->bi->toHex(),
            'v' => $ellipticSignature->recoveryParam,
        );
        return $signature;
    }

    public static function axolotl($request, $secret, $algorithm = 'ed25519') {
        // this method is experimental ( ͡° ͜ʖ ͡°)
        $curve = new EdDSA($algorithm);
        $signature = $curve->signModified($request, $secret);
        return static::binary_to_base58(static::base16_to_binary($signature->toHex()));
    }

    public static function eddsa($request, $secret, $algorithm = 'ed25519') {
        $curve = new EdDSA($algorithm);
        preg_match('/^-----BEGIN PRIVATE KEY-----\s(\S{64})\s-----END PRIVATE KEY-----$/', $secret, $match);
        // trim pem header from 48 bytes -> 32 bytes
        // in hex so 96 chars -> 64 chars
        $hex_secret = substr(bin2hex(base64_decode($match[1])), 32);
        $signature = $curve->sign(bin2hex(static::encode($request)), $hex_secret);
        return static::binary_to_base64(static::base16_to_binary($signature->toHex()));
    }

    public function throttle($cost = null) {
        // TODO: use a token bucket here
        $now = $this->milliseconds();
        $elapsed = $now - $this->lastRestRequestTimestamp;
        $cost = ($cost === null) ? 1 : $cost;
        $sleep_time = $this->rateLimit * $cost;
        if ($elapsed < $sleep_time) {
            $delay = $sleep_time - $elapsed;
            usleep((int) ($delay * 1000.0));
        }
    }

    public function parse_json($json_string, $as_associative_array = true) {
        return json_decode($this->on_json_response($json_string), $as_associative_array);
    }

    public function log() {
        $args = func_get_args();
        if (is_array($args)) {
            $array = array();
            foreach ($args as $arg) {
                $array[] = is_string($arg) ? $arg : json_encode($arg, JSON_PRETTY_PRINT);
            }
            echo implode(' ', $array), "\n";
        }
    }

    public function on_rest_response($code, $reason, $url, $method, $response_headers, $response_body, $request_headers, $request_body) {
        return is_string($response_body) ? trim($response_body) : $response_body;
    }

    public function on_json_response($response_body) {
        return (is_string($response_body) && $this->quoteJsonNumbers) ? preg_replace('/":([+.0-9eE-]+)([,}])/', '":"$1"$2', $response_body) : $response_body;
    }

    public function setProxyAgents($httpProxy, $httpsProxy, $socksProxy) {
        if ($httpProxy) {
            curl_setopt($this->curl, CURLOPT_PROXY, $httpProxy);
            curl_setopt($this->curl, CURLOPT_PROXYTYPE, CURLPROXY_HTTP);
        }  else if ($httpsProxy) {
            curl_setopt($this->curl, CURLOPT_PROXY, $httpsProxy);
            curl_setopt($this->curl, CURLOPT_PROXYTYPE, CURLPROXY_HTTPS);
            // atm we don't make as tunnel
            // curl_setopt($this->curl, CURLOPT_TUNNEL, 1);
            // curl_setopt($this->curl, CURLOPT_SUPPRESS_CONNECT_HEADERS, 1);
        } else if ($socksProxy) {
            curl_setopt($this->curl, CURLOPT_PROXY, $socksProxy);
            curl_setopt($this->curl, CURLOPT_PROXYTYPE, CURLPROXY_SOCKS5);
        }
    }

    public function fetch($url, $method = 'GET', $headers = null, $body = null) {

        // https://github.com/ccxt/ccxt/issues/5914
        if ($this->curl) {
            if ($this->curl_close) {
                curl_close($this->curl); // we properly close the curl channel here to save cookies
                $this->curl = curl_init();
            } elseif ($this->curl_reset) {
                curl_reset($this->curl); // this is the default
            }
        } else {
            $this->curl = curl_init();
        }

        $this->last_request_headers = $headers;

        // ##### PROXY & HEADERS #####
        $headers = array_merge($this->headers, $headers ? $headers : array());
        // proxy-url
        $proxyUrl = $this->check_proxy_url_settings($url, $method, $headers, $body);
        if ($proxyUrl !== null) {
            $headers['Origin'] = $this->origin;
            $url = $proxyUrl . $url;
        }
        // proxy agents
        [ $httpProxy, $httpsProxy, $socksProxy ] = $this->check_proxy_settings($url, $method, $headers, $body);
        $this->check_conflicting_proxies($httpProxy || $httpsProxy || $socksProxy, $proxyUrl);
        $this->setProxyAgents($httpProxy, $httpsProxy, $socksProxy);
        // user-agent
        $userAgent = ($this->userAgent !== null) ? $this->userAgent : $this->user_agent;
        if ($userAgent) {
            if (gettype($userAgent) == 'string') {
                curl_setopt($this->curl, CURLOPT_USERAGENT, $userAgent);
                $headers = array_merge(['User-Agent' => $userAgent], $headers);
            } elseif ((gettype($userAgent) == 'array') && array_key_exists('User-Agent', $userAgent)) {
                curl_setopt($this->curl, CURLOPT_USERAGENT, $userAgent['User-Agent']);
                $headers = array_merge($userAgent, $headers);
            }
        }
        // set final headers
        $headers = $this->set_headers($headers);
        // log
        if ($this->verbose) {
            print_r(array('fetch Request:', $this->id, $method, $url, 'RequestHeaders:', $headers, 'RequestBody:', $body));
        }
        // end of proxies & headers

        // reorganize headers for curl
        if (is_array($headers)) {
            $tmp = $headers;
            $headers = array();
            foreach ($tmp as $key => $value) {
                $headers[] = $key . ': ' . $value;
            }
        }

        if ($this->timeout) {
            curl_setopt($this->curl, CURLOPT_CONNECTTIMEOUT_MS, (int) ($this->timeout));
            curl_setopt($this->curl, CURLOPT_TIMEOUT_MS, (int) ($this->timeout));
        }

        curl_setopt($this->curl, CURLOPT_RETURNTRANSFER, true);
        if (!$this->validateClientSsl) {
            curl_setopt($this->curl, CURLOPT_SSL_VERIFYPEER, false);
        }
        if (!$this->validateServerSsl) {
            curl_setopt($this->curl, CURLOPT_SSL_VERIFYHOST, false);
        }

        curl_setopt($this->curl, CURLOPT_ENCODING, '');

        if ($method == 'GET') {
            curl_setopt($this->curl, CURLOPT_HTTPGET, true);
        } elseif ($method == 'POST') {
            curl_setopt($this->curl, CURLOPT_POST, true);
            curl_setopt($this->curl, CURLOPT_POSTFIELDS, $body);
        } elseif ($method == 'PUT') {
            curl_setopt($this->curl, CURLOPT_CUSTOMREQUEST, 'PUT');
            curl_setopt($this->curl, CURLOPT_POSTFIELDS, $body);
            $headers[] = 'X-HTTP-Method-Override: PUT';
        } elseif ($method == 'PATCH') {
            curl_setopt($this->curl, CURLOPT_CUSTOMREQUEST, 'PATCH');
            curl_setopt($this->curl, CURLOPT_POSTFIELDS, $body);
        } elseif ($method === 'DELETE') {
            curl_setopt($this->curl, CURLOPT_CUSTOMREQUEST, 'DELETE');
            curl_setopt($this->curl, CURLOPT_POSTFIELDS, $body);

            $headers[] = 'X-HTTP-Method-Override: DELETE';
        }

        if ($headers) {
            curl_setopt($this->curl, CURLOPT_HTTPHEADER, $headers);
        }

        if ($this->verbose) {
            print_r(array('fetch Request:', $this->id, $method, $url, 'RequestHeaders:', $headers, 'RequestBody:', $body));
        }

        // we probably only need to set it once on startup
        if ($this->curlopt_interface) {
            curl_setopt($this->curl, CURLOPT_INTERFACE, $this->curlopt_interface);
        }

        curl_setopt($this->curl, CURLOPT_URL, $url);
        // end of proxy settings

        curl_setopt($this->curl, CURLOPT_FOLLOWLOCATION, true);
        curl_setopt($this->curl, CURLOPT_FAILONERROR, false);

        curl_setopt($this->curl, CURLOPT_HEADER, 1);
        // match the same http version as python and js
        curl_setopt($this->curl, CURLOPT_HTTP_VERSION, CURL_HTTP_VERSION_1_1);

        // user-defined cURL options (if any)
        if (!empty($this->curl_options)) {
            curl_setopt_array($this->curl, $this->curl_options);
        }

        $response_headers = array();

        $response = curl_exec($this->curl);

        $headers_length = curl_getinfo($this->curl, CURLINFO_HEADER_SIZE);

        $raw_headers = mb_substr($response, 0, $headers_length);

        $raw_headers_array = explode("\r\n", trim($raw_headers));
        $status_line = $raw_headers_array[0];
        $parts = explode(' ', $status_line);
        $http_status_text = count($parts) === 3 ? $parts[2] : null;
        $raw_headers = array_slice($raw_headers_array, 1);
        foreach ($raw_headers as $raw_header) {
            if (strlen($raw_header)) {
                $exploded = explode(': ', $raw_header);
                if (count($exploded) > 1) {
                    list($key, $value) = $exploded;
                    // don't overwrite headers
                    // https://stackoverflow.com/a/4371395/4802441
                    if (array_key_exists($key, $response_headers)) {
                        $response_headers[$key] = $response_headers[$key] . ', ' . $value;
                    } else {
                        $response_headers[$key] = $value;
                    }
                }
            }
        }
        $result = mb_substr($response, $headers_length);

        $curl_errno = curl_errno($this->curl);
        $curl_error = curl_error($this->curl);
        $http_status_code = curl_getinfo($this->curl, CURLINFO_HTTP_CODE);

        $result = $this->on_rest_response($http_status_code, $http_status_text, $url, $method, $response_headers, $result, $headers, $body);

        $this->lastRestRequestTimestamp = $this->milliseconds();

        if ($this->enableLastHttpResponse) {
            $this->last_http_response = $result;
        }

        if ($this->enableLastResponseHeaders) {
            $this->last_response_headers = $response_headers;
        }

        $json_response = null;
        $is_json_encoded_response = $this->is_json_encoded_object($result);

        if ($is_json_encoded_response) {
            $json_response = $this->parse_json($result);
            if ($this->enableLastJsonResponse) {
                $this->last_json_response = $json_response;
            }
        }

        if ($this->verbose) {
            print_r(array('fetch Response:', $this->id, $method, $url, $http_status_code, $curl_error, 'ResponseHeaders:', $response_headers, 'ResponseBody:', $result));
        }

        if ($result === false) {
            if ($curl_errno == 28) { // CURLE_OPERATION_TIMEDOUT
                throw new RequestTimeout($this->id . ' ' . implode(' ', array($url, $method, $curl_errno, $curl_error)));
            }

            // all sorts of SSL problems, accessibility
            throw new ExchangeNotAvailable($this->id . ' ' . implode(' ', array($url, $method, $curl_errno, $curl_error)));
        }

        $skip_further_error_handling = $this->handle_errors($http_status_code, $http_status_text, $url, $method, $response_headers, $result ? $result : null, $json_response, $headers, $body);
        if (!$skip_further_error_handling) {
            $this->handle_http_status_code($http_status_code, $http_status_text, $url, $method, $result);
        }
        // check if $curl_errno is not zero
        if ($curl_errno) {
            throw new NetworkError($this->id . ' unknown error: ' . strval($curl_errno) . ' ' . $curl_error);
        }

        return isset($json_response) ? $json_response : $result;
    }

    public function load_markets($reload = false, $params = array()) {
        if (!$reload && $this->markets) {
            if (!$this->markets_by_id) {
                return $this->set_markets($this->markets);
            }
            return $this->markets;
        }
        $currencies = null;
        if (array_key_exists('fetchCurrencies', $this->has) && $this->has['fetchCurrencies'] === true) {
            $currencies = $this->fetch_currencies();
        }
        $markets = $this->fetch_markets($params);
        return $this->set_markets($markets, $currencies);
    }

    public function number($n) {
        return call_user_func($this->number, $n);
    }

    public function fetch_markets($params = array()) {
        // markets are returned as a list
        // currencies are returned as a dict
        // this is for historical reasons
        // and may be changed for consistency later
        return $this->markets ? array_values($this->markets) : array();
    }

    public function fetch_currencies($params = array()) {
        // markets are returned as a list
        // currencies are returned as a dict
        // this is for historical reasons
        // and may be changed for consistency later
        return $this->currencies ? $this->currencies : array();
    }

    public function precision_from_string($str) {
        // support string formats like '1e-4'
        if (strpos($str, 'e') > -1) {
            $numStr = preg_replace ('/\de/', '', $str);
            return ((int)$numStr) * -1;
        }
        // support integer formats (without dot) like '1', '10' etc [Note: bug in decimalToPrecision, so this should not be used atm]
        // if (strpos($str, '.') === -1) {
        //     return strlen(str) * -1;
        // }
        // default strings like '0.0001'
        $parts = explode('.', preg_replace('/0+$/', '', $str));
        return (count($parts) > 1) ? strlen($parts[1]) : 0;
    }

    public function __call($function, $params) {
        // support camelCase & snake_case functions
        if (!preg_match('/^[A-Z0-9_]+$/', $function)) {
            $underscore = static::underscore($function);
            if (method_exists($this, $underscore)) {
                return call_user_func_array(array($this, $underscore), $params);
            }
        }
        /* handle errors */
        throw new ExchangeError($function . ' method not found, try underscore_notation instead of camelCase for the method being called');
    }

    public function add_method($function_name, $callback) {
        $function_name = strtolower($function_name);
        $this->overriden_methods[$function_name] = $callback;
    }

    public function call_method($function_name, $params = []) {
        $function_name = strtolower($function_name);
        if (is_callable($this->overriden_methods[$function_name])) {
            return call_user_func_array($this->overriden_methods[$function_name], $params);
        }
    }

    public function __sleep() {
        $return = array_keys(array_filter(get_object_vars($this), function ($var) {
            return !(is_object($var) || is_resource($var) || is_callable($var));
        }));
        return $return;
    }

    public function __wakeup() {
        $this->curl = curl_init();
        if ($this->api) {
            $this->define_rest_api($this->api, 'request');
        }
    }

    public function __destruct() {
        if ($this->curl !== null) {
            curl_close($this->curl);
        }
    }

    public function has($feature = null) {
        if (!$feature) {
            return $this->has;
        }
        $feature = strtolower($feature);
        $new_feature_map = array_change_key_case($this->has, CASE_LOWER);
        if (array_key_exists($feature, $new_feature_map)) {
            return $new_feature_map[$feature];
        }

        // PHP 5.6+ only:
        // $old_feature_map = array_change_key_case (array_filter (get_object_vars ($this), function ($key) {
        //     return strpos($key, 'has') !== false && $key !== 'has';
        // }, ARRAY_FILTER_USE_KEY), CASE_LOWER);

        // the above rewritten for PHP 5.4+
        $nonfiltered = get_object_vars($this);
        $filtered = array();
        foreach ($nonfiltered as $key => $value) {
            if ((strpos($key, 'has') !== false) && ($key !== 'has')) {
                $filtered[$key] = $value;
            }
        }
        $old_feature_map = array_change_key_case($filtered, CASE_LOWER);

        $old_feature = "has{$feature}";
        return array_key_exists($old_feature, $old_feature_map) ? $old_feature_map[$old_feature] : false;
    }

    public static function precisionFromString($x) {
        $parts = explode('.', preg_replace('/0+$/', '', $x));
        if (count($parts) > 1) {
            return strlen($parts[1]);
        } else {
            return 0;
        }
    }

    public static function decimal_to_precision($x, $roundingMode = ROUND, $numPrecisionDigits = null, $countingMode = DECIMAL_PLACES, $paddingMode = NO_PADDING) {
        if ($countingMode === TICK_SIZE) {
            if (!(is_float($numPrecisionDigits) || is_int($numPrecisionDigits) || is_string($numPrecisionDigits) ))
                throw new BaseError('Precision must be an integer or float or string for TICK_SIZE');
        } else {
            if (!is_int($numPrecisionDigits)) {
                throw new BaseError('Precision must be an integer');
            }
        }

        if (is_string($numPrecisionDigits)) {
            $numPrecisionDigits = (float) $numPrecisionDigits;
        }

        if (!is_numeric($x)) {
            throw new BaseError('Invalid number');
        }

        assert(($roundingMode === ROUND) || ($roundingMode === TRUNCATE));

        $result = '';

        // Special handling for negative precision
        if ($numPrecisionDigits < 0) {
            if ($countingMode === TICK_SIZE) {
                throw new BaseError('TICK_SIZE cant be used with negative numPrecisionDigits');
            }
            $toNearest = pow(10, abs($numPrecisionDigits));
            if ($roundingMode === ROUND) {
                $result = (string) ($toNearest * static::decimal_to_precision($x / $toNearest, $roundingMode, 0, DECIMAL_PLACES, $paddingMode));
            }
            if ($roundingMode === TRUNCATE) {
                $result = static::decimal_to_precision($x - ( (int) $x % $toNearest), $roundingMode, 0, DECIMAL_PLACES, $paddingMode);
            }
            return $result;
        }

        if ($countingMode === TICK_SIZE) {
            $precisionDigitsString = static::decimal_to_precision($numPrecisionDigits, ROUND, 100, DECIMAL_PLACES, NO_PADDING);
            $newNumPrecisionDigits = static::precisionFromString($precisionDigitsString);
            $missing = fmod($x, $numPrecisionDigits);
            $missing = floatval(static::decimal_to_precision($missing, ROUND, 8, DECIMAL_PLACES, NO_PADDING));
            // See: https://github.com/ccxt/ccxt/pull/6486
            $fpError = static::decimal_to_precision($missing / $numPrecisionDigits, ROUND, max($newNumPrecisionDigits, 8), DECIMAL_PLACES, NO_PADDING);
            if(static::precisionFromString($fpError) !== 0) {
                if ($roundingMode === ROUND) {
                    if ($x > 0) {
                        if ($missing >= $numPrecisionDigits / 2) {
                            $x = $x - $missing + $numPrecisionDigits;
                        } else {
                            $x = $x - $missing;
                        }
                    } else {
                        if ($missing >= $numPrecisionDigits / 2) {
                            $x = $x - $missing;
                        } else {
                            $x = $x - $missing - $numPrecisionDigits;
                        }
                    }
                } elseif (TRUNCATE === $roundingMode) {
                    $x = $x - $missing;
                }
            }
            return static::decimal_to_precision($x, ROUND, $newNumPrecisionDigits, DECIMAL_PLACES, $paddingMode);
        }


        if ($roundingMode === ROUND) {
            if ($countingMode === DECIMAL_PLACES) {
                // Requested precision of 100 digits was truncated to PHP maximum of 53 digits
                $numPrecisionDigits = min(14, $numPrecisionDigits);
                $result = number_format(round($x, $numPrecisionDigits, PHP_ROUND_HALF_UP), $numPrecisionDigits, '.', '');
            } elseif ($countingMode === SIGNIFICANT_DIGITS) {
                $significantPosition = ((int) log( abs($x), 10)) % 10;
                if ($significantPosition > 0) {
                    ++$significantPosition;
                }
                $result = static::number_to_string(round($x, $numPrecisionDigits - $significantPosition, PHP_ROUND_HALF_UP));
            }
        } elseif ($roundingMode === TRUNCATE) {
            $dotIndex = strpos($x, '.');
            $dotPosition = $dotIndex ?: strlen($x);
            if ($countingMode === DECIMAL_PLACES) {
                if ($dotIndex) {
                    list($before, $after) = explode('.', static::number_to_string($x));
                    $result = $before . '.' . substr($after, 0, $numPrecisionDigits);
                } else {
                    $result = $x;
                }
            } elseif ($countingMode === SIGNIFICANT_DIGITS) {
                if ($numPrecisionDigits === 0) {
                    return '0';
                }
                $significantPosition = (int) log(abs($x), 10);
                $start = $dotPosition - $significantPosition;
                $end = $start + $numPrecisionDigits;
                if ($dotPosition >= $end) {
                    --$end;
                }
                if ($numPrecisionDigits >= (strlen($x) - ($dotPosition ? 1 : 0))) {
                    $result = (string) $x;
                } else {
                    if ($significantPosition < 0) {
                        ++$end;
                    }
                    $result = str_pad(substr($x, 0, $end), $dotPosition, '0');
                }
            }
            $result = rtrim($result, '.');
        }

        $hasDot = (false !== strpos($result, '.'));
        if ($paddingMode === NO_PADDING) {
            if (($result === '')  && ($numPrecisionDigits === 0)) {
                return '0';
            }
            if ($hasDot) {
                $result = rtrim($result, '0');
                $result = rtrim($result, '.');
            }
        } elseif ($paddingMode === PAD_WITH_ZERO) {
            if ($hasDot) {
                if ($countingMode === DECIMAL_PLACES) {
                    list($before, $after) = explode('.', $result, 2);
                    $result = $before . '.' . str_pad($after, $numPrecisionDigits, '0');
                } elseif ($countingMode === SIGNIFICANT_DIGITS) {
                    if ($result < 1) {
                        $result = str_pad($result, strcspn($result, '123456789') + $numPrecisionDigits, '0');
                    }
                }
            } else {
                if ($countingMode === DECIMAL_PLACES) {
                    if ($numPrecisionDigits > 0) {
                        $result = $result . '.' . str_repeat('0', $numPrecisionDigits);
                    }
                } elseif ($countingMode === SIGNIFICANT_DIGITS) {
                    if ($numPrecisionDigits > strlen($result)) {
                        $result = $result . '.' . str_repeat('0', ($numPrecisionDigits - strlen($result)));
                    }
                }
            }
        }
        if (($result === '-0') || ($result === '-0.' . str_repeat('0', max(strlen($result) - 3, 0)))) {
            $result = substr($result, 1);
        }
        return $result;
    }

    public static function number_to_string($x) {
        // avoids scientific notation for too large and too small numbers
        if ($x === null) {
            return null;
        }
        $type = gettype($x);
        $s = (string) $x;
        if (($type !== 'integer') && ($type !== 'double')) {
            return $s;
        }
        if (strpos($x, 'E') === false) {
            return $s;
        }
        $splitted = explode('E', $s);
        $number = rtrim(rtrim($splitted[0], '0'), '.');
        $exp = (int) $splitted[1];
        $len_after_dot = 0;
        if (strpos($number, '.') !== false) {
            $splitted = explode('.', $number);
            $len_after_dot = strlen($splitted[1]);
        }
        $number = str_replace(array('.', '-'), '', $number);
        $sign = ($x < 0) ? '-' : '';
        if ($exp > 0) {
            $zeros = str_repeat('0', abs($exp) - $len_after_dot);
            $s = $sign . $number . $zeros;
        } else {
            $zeros = str_repeat('0', abs($exp) - 1);
            $s = $sign . '0.' . $zeros . $number;
        }
        return $s;
    }

    public function vwap($baseVolume, $quoteVolume) {
        return (($quoteVolume !== null) && ($baseVolume !== null) && ($baseVolume > 0)) ? ($quoteVolume / $baseVolume) : null;
    }

    // ------------------------------------------------------------------------
    // web3 / 0x methods

    public static function has_web3() {
        // PHP version of this function does nothing, as most of its
        // dependencies are lightweight and don't eat a lot
        return true;
    }

    public static function check_required_version($required_version, $error = true) {
        global $version;
        $result = true;
        $required = explode('.', $required_version);
        $current = explode('.', $version);
        $intMajor1 = intval($required[0]);
        $intMinor1 = intval($required[1]);
        $intPatch1 = intval($required[2]);
        $intMajor2 = intval($current[0]);
        $intMinor2 = intval($current[1]);
        $intPatch2 = intval($current[2]);
        if ($intMajor1 > $intMajor2) {
            $result = false;
        }
        if ($intMajor1 === $intMajor2) {
            if ($intMinor1 > $intMinor2) {
                $result = false;
            } elseif ($intMinor1 === $intMinor2 && $intPatch1 > $intPatch2) {
                $result = false;
            }
        }
        if (!$result) {
            if ($error) {
                throw new NotSupported('Your current version of CCXT is ' . $version . ', a newer version ' . $required_version . ' is required, please, upgrade your version of CCXT');
            } else {
                return $error;
            }
        }
        return $result;
    }

    public function check_required_dependencies() {
        if (!static::has_web3()) {
            throw new ExchangeError($this->id . ' requires web3 dependencies');
        }
    }

    public static function hashMessage($message) {
        $trimmed = ltrim($message, '0x');
        $buffer = unpack('C*', hex2bin($trimmed));
        $prefix = bin2hex("\u{0019}Ethereum Signed Message:\n" . sizeof($buffer));
        return '0x' . Keccak::hash(hex2bin($prefix . $trimmed), 256);
    }

    public static function signHash($hash, $privateKey) {
        $signature = static::ecdsa($hash, $privateKey, 'secp256k1', null);
        return array(
            'r' => '0x' . $signature['r'],
            's' => '0x' . $signature['s'],
            'v' => 27 + $signature['v'],
        );
    }

    public static function signMessage($message, $privateKey) {
        return static::signHash(static::hashMessage($message), $privateKey);
    }

    public function sign_message_string($message, $privateKey) {
        $signature = static::signMessage($message, $privateKey);
        return $signature['r'] . $this->remove0x_prefix($signature['s']) . dechex($signature['v']);
    }

    public static function base32_decode($s) {
        static $alphabet = 'ABCDEFGHIJKLMNOPQRSTUVWXYZ234567';
        $tmp = '';
        foreach (str_split($s) as $c) {
            if (($v = strpos($alphabet, $c)) === false) {
                $v = 0;
            }
            $tmp .= sprintf('%05b', $v);
        }
        $args = array_map('bindec', str_split($tmp, 8));
        array_unshift($args, 'C*');
        return rtrim(call_user_func_array('pack', $args), "\0");
    }

    public static function totp($key) {
        $noSpaceKey = str_replace(' ', '', $key);
        $encodedKey = static::base32_decode($noSpaceKey);
        $epoch = floor(time() / 30);
        $encodedEpoch = pack('J', $epoch);
        $hmacResult = static::hmac($encodedEpoch, $encodedKey, 'sha1', 'hex');
        $hmac = [];
        foreach (str_split($hmacResult, 2) as $hex) {
            $hmac[] = hexdec($hex);
        }
        $offset = $hmac[count($hmac) - 1] & 0xF;
        $code = ($hmac[$offset + 0] & 0x7F) << 24 | ($hmac[$offset + 1] & 0xFF) << 16 | ($hmac[$offset + 2] & 0xFF) << 8 | ($hmac[$offset + 3] & 0xFF);
        $otp = $code % pow(10, 6);
        return str_pad((string) $otp, 6, '0', STR_PAD_LEFT);
    }

    public static function number_to_be($n, $padding) {
        $n = new BN($n);
        return array_reduce(array_map('chr', $n->toArray('be', $padding)), 'static::binary_concat');
    }

    public static function number_to_le($n, $padding) {
        $n = new BN($n);
        return array_reduce(array_map('chr', $n->toArray('le', $padding)), 'static::binary_concat');
    }

    public static function base58_to_binary($s) {
        if (!self::$base58_decoder) {
            self::$base58_decoder = array();
            self::$base58_encoder = array();
            for ($i = 0; $i < strlen(self::$base58_alphabet); $i++) {
                $bigNum = new BN($i);
                self::$base58_decoder[self::$base58_alphabet[$i]] = $bigNum;
                self::$base58_encoder[$i] = self::$base58_alphabet[$i];
            }
        }
        $result = new BN(0);
        $base = new BN(58);
        for ($i = 0; $i < strlen($s); $i++) {
            $result->imul($base);
            $result->iadd(self::$base58_decoder[$s[$i]]);
        }
        return static::number_to_be($result, 0);
    }

    public static function binary_to_base58($b) {
        if (!self::$base58_encoder) {
            self::$base58_decoder = array();
            self::$base58_encoder = array();
            for ($i = 0; $i < strlen(self::$base58_alphabet); $i++) {
                $bigNum = new BN($i);
                self::$base58_decoder[self::$base58_alphabet[$i]] = $bigNum;
                self::$base58_encoder[$i] = self::$base58_alphabet[$i];
            }
        }
        // convert binary to decimal
        $result = new BN(0);
        $fromBase = new BN(0x100);
        $string = array();
        foreach (str_split($b) as $c) {
            $result->imul($fromBase);
            $result->iadd(new BN(ord($c)));
        }
        while (!$result->isZero()) {
            $next_character = $result->modn(58);
            $result->idivn(58);
            $string[] = self::$base58_encoder[$next_character];
        }
        return implode('', array_reverse($string));
    }

    public function remove0x_prefix($string) {
        return (substr($string, 0, 2) === '0x') ? substr($string, 2) : $string;
    }

    public function parse_number($value, $default = null) {
        if ($value === null) {
            return $default;
        } else {
            try {
                return $this->number($value);
            } catch (Exception $e) {
                return $default;
            }
        }
    }

    public function omit_zero($string_number) {
        if ($string_number === null || $string_number === '') {
            return null;
        }
        if (floatval($string_number) === 0.0) {
            return null;
        }
        return $string_number;
    }

    public function sleep($milliseconds) {
        sleep($milliseconds / 1000);
    }

    public function check_order_arguments ($market, $type, $side, $amount, $price, $params) {
        if ($price === null) {
            if ($type === 'limit') {
                  throw new ArgumentsRequired ($this->id + ' create_order() requires a price argument for a limit order');
             }
        }
        if ($amount <= 0) {
            throw new ArgumentsRequired ($this->id + ' create_order() amount should be above 0');
        }
    }

    public function handle_http_status_code($http_status_code, $status_text, $url, $method, $body) {
        $string_code = (string) $http_status_code;
        if (array_key_exists($string_code, $this->httpExceptions)) {
            $error_class = $this->httpExceptions[$string_code];
            if (substr($error_class, 0, 6) !== '\\ccxt\\') {
                $error_class = '\\ccxt\\' . $error_class;
            }
            throw new $error_class($this->id . ' ' . implode(' ', array($this->id, $url, $method, $http_status_code, $body)));
        }
    }

    public static function crc32($string, $signed = false) {
        $unsigned = \crc32($string);
        if ($signed && ($unsigned >= 0x80000000)) {
            return $unsigned - 0x100000000;
        } else {
            return $unsigned;
        }
    }

    function clone($obj) {
        return is_array($obj) ? $obj : $this->extend($obj);
    }

    function parse_to_big_int($value) {
        return intval($value);
    }

    public function string_to_chars_array ($value) {
        return str_split($value);
    }

    function valueIsDefined($value){
        return isset($value) && !is_null($value);
    }

    function arraySlice($array, $first, $second = null){
        if ($second === null) {
            return array_slice($array, $first);
        } else {
            return array_slice($array, $first, $second);
        }
    }

    function get_property($obj, $property, $defaultValue = null){
        return (property_exists($obj, $property) ? $obj->$property : $defaultValue);
    }

    function set_property($obj, $property, $defaultValue = null){
        $obj->$property = $defaultValue;
    }

    function un_camel_case($str){
        return self::underscore($str);
    }

    // ########################################################################
    // ########################################################################
    // ########################################################################
    // ########################################################################
    // ########                        ########                        ########
    // ########                        ########                        ########
    // ########                        ########                        ########
    // ########                        ########                        ########
    // ########        ########################        ########################
    // ########        ########################        ########################
    // ########        ########################        ########################
    // ########        ########################        ########################
    // ########                        ########                        ########
    // ########                        ########                        ########
    // ########                        ########                        ########
    // ########                        ########                        ########
    // ########################################################################
    // ########################################################################
    // ########################################################################
    // ########################################################################
    // ########        ########        ########                        ########
    // ########        ########        ########                        ########
    // ########        ########        ########                        ########
    // ########        ########        ########                        ########
    // ################        ########################        ################
    // ################        ########################        ################
    // ################        ########################        ################
    // ################        ########################        ################
    // ########        ########        ################        ################
    // ########        ########        ################        ################
    // ########        ########        ################        ################
    // ########        ########        ################        ################
    // ########################################################################
    // ########################################################################
    // ########################################################################
    // ########################################################################

    // METHODS BELOW THIS LINE ARE TRANSPILED FROM JAVASCRIPT TO PYTHON AND PHP

    public function handle_deltas($orderbook, $deltas) {
        for ($i = 0; $i < count($deltas); $i++) {
            $this->handle_delta($orderbook, $deltas[$i]);
        }
    }

    public function handle_delta($bookside, $delta) {
        throw new NotSupported($this->id . ' handleDelta not supported yet');
    }

    public function get_cache_index($orderbook, $deltas) {
        // return the first index of the cache that can be applied to the $orderbook or -1 if not possible
        return -1;
    }

    public function find_timeframe($timeframe, $timeframes = null) {
        if ($timeframes === null) {
            $timeframes = $this->timeframes;
        }
        $keys = is_array($timeframes) ? array_keys($timeframes) : array();
        for ($i = 0; $i < count($keys); $i++) {
            $key = $keys[$i];
            if ($timeframes[$key] === $timeframe) {
                return $key;
            }
        }
        return null;
    }

    public function check_proxy_url_settings($url = null, $method = null, $headers = null, $body = null) {
        $usedProxies = array();
        $proxyUrl = null;
        if ($this->proxyUrl !== null) {
            $usedProxies[] = 'proxyUrl';
            $proxyUrl = $this->proxyUrl;
        }
        if ($this->proxy_url !== null) {
            $usedProxies[] = 'proxy_url';
            $proxyUrl = $this->proxy_url;
        }
        if ($this->proxyUrlCallback !== null) {
            $usedProxies[] = 'proxyUrlCallback';
            $proxyUrl = $this->proxyUrlCallback ($url, $method, $headers, $body);
        }
        if ($this->proxy_url_callback !== null) {
            $usedProxies[] = 'proxy_url_callback';
            $proxyUrl = $this->proxy_url_callback ($url, $method, $headers, $body);
        }
        // backwards-compatibility
        if ($this->proxy !== null) {
            $usedProxies[] = 'proxy';
            if (is_callable($this->proxy)) {
                $proxyUrl = $this->proxy ($url, $method, $headers, $body);
            } else {
                $proxyUrl = $this->proxy;
            }
        }
        $length = count($usedProxies);
        if ($length > 1) {
            $joinedProxyNames = implode(',', $usedProxies);
            throw new ExchangeError($this->id . ' you have multiple conflicting proxy_url settings (' . $joinedProxyNames . '), please use only one from : $proxyUrl, proxy_url, proxyUrlCallback, proxy_url_callback');
        }
        return $proxyUrl;
    }

    public function check_proxy_settings($url = null, $method = null, $headers = null, $body = null) {
        $usedProxies = array();
        $httpProxy = null;
        $httpsProxy = null;
        $socksProxy = null;
        // $httpProxy
        if ($this->httpProxy !== null) {
            $usedProxies[] = 'httpProxy';
            $httpProxy = $this->httpProxy;
        }
        if ($this->http_proxy !== null) {
            $usedProxies[] = 'http_proxy';
            $httpProxy = $this->http_proxy;
        }
        if ($this->httpProxyCallback !== null) {
            $usedProxies[] = 'httpProxyCallback';
            $httpProxy = $this->httpProxyCallback ($url, $method, $headers, $body);
        }
        if ($this->http_proxy_callback !== null) {
            $usedProxies[] = 'http_proxy_callback';
            $httpProxy = $this->http_proxy_callback ($url, $method, $headers, $body);
        }
        // $httpsProxy
        if ($this->httpsProxy !== null) {
            $usedProxies[] = 'httpsProxy';
            $httpsProxy = $this->httpsProxy;
        }
        if ($this->https_proxy !== null) {
            $usedProxies[] = 'https_proxy';
            $httpsProxy = $this->https_proxy;
        }
        if ($this->httpsProxyCallback !== null) {
            $usedProxies[] = 'httpsProxyCallback';
            $httpsProxy = $this->httpsProxyCallback ($url, $method, $headers, $body);
        }
        if ($this->https_proxy_callback !== null) {
            $usedProxies[] = 'https_proxy_callback';
            $httpsProxy = $this->https_proxy_callback ($url, $method, $headers, $body);
        }
        // $socksProxy
        if ($this->socksProxy !== null) {
            $usedProxies[] = 'socksProxy';
            $socksProxy = $this->socksProxy;
        }
        if ($this->socks_proxy !== null) {
            $usedProxies[] = 'socks_proxy';
            $socksProxy = $this->socks_proxy;
        }
        if ($this->socksProxyCallback !== null) {
            $usedProxies[] = 'socksProxyCallback';
            $socksProxy = $this->socksProxyCallback ($url, $method, $headers, $body);
        }
        if ($this->socks_proxy_callback !== null) {
            $usedProxies[] = 'socks_proxy_callback';
            $socksProxy = $this->socks_proxy_callback ($url, $method, $headers, $body);
        }
        // check
        $length = count($usedProxies);
        if ($length > 1) {
            $joinedProxyNames = implode(',', $usedProxies);
            throw new ExchangeError($this->id . ' you have multiple conflicting settings (' . $joinedProxyNames . '), please use only one from => $httpProxy, $httpsProxy, httpProxyCallback, httpsProxyCallback, $socksProxy, socksProxyCallback');
        }
        return array( $httpProxy, $httpsProxy, $socksProxy );
    }

    public function check_ws_proxy_settings() {
        $usedProxies = array();
        $wsProxy = null;
        $wssProxy = null;
        // $wsProxy
        if ($this->wsProxy !== null) {
            $usedProxies[] = 'wsProxy';
            $wsProxy = $this->wsProxy;
        }
        if ($this->ws_proxy !== null) {
            $usedProxies[] = 'ws_proxy';
            $wsProxy = $this->ws_proxy;
        }
        // $wsProxy
        if ($this->wssProxy !== null) {
            $usedProxies[] = 'wssProxy';
            $wssProxy = $this->wssProxy;
        }
        if ($this->wss_proxy !== null) {
            $usedProxies[] = 'wss_proxy';
            $wssProxy = $this->wss_proxy;
        }
        // check
        $length = count($usedProxies);
        if ($length > 1) {
            $joinedProxyNames = implode(',', $usedProxies);
            throw new ExchangeError($this->id . ' you have multiple conflicting settings (' . $joinedProxyNames . '), please use only one from => $wsProxy, wssProxy');
        }
        return array( $wsProxy, $wssProxy );
    }

    public function check_conflicting_proxies($proxyAgentSet, $proxyUrlSet) {
        if ($proxyAgentSet && $proxyUrlSet) {
            throw new ExchangeError($this->id . ' you have multiple conflicting proxy settings, please use only one from : proxyUrl, httpProxy, httpsProxy, socksProxy');
        }
    }

    public function find_message_hashes($client, string $element) {
        $result = array();
        $messageHashes = is_array($client->futures) ? array_keys($client->futures) : array();
        for ($i = 0; $i < count($messageHashes); $i++) {
            $messageHash = $messageHashes[$i];
            if (mb_strpos($messageHash, $element) !== false) {
                $result[] = $messageHash;
            }
        }
        return $result;
    }

    public function filter_by_limit(mixed $array, ?int $limit = null, int|string $key = 'timestamp') {
        if ($this->valueIsDefined ($limit)) {
            $arrayLength = count($array);
            if ($arrayLength > 0) {
                $ascending = true;
                if ((is_array($array[0]) && array_key_exists($key, $array[0]))) {
                    $first = $array[0][$key];
                    $last = $array[$arrayLength - 1][$key];
                    if ($first !== null && $last !== null) {
                        $ascending = $first <= $last;  // true if $array is sorted in $ascending order based on 'timestamp'
                    }
                }
                $array = $ascending ? $this->arraySlice ($array, -$limit) : $this->arraySlice ($array, 0, $limit);
            }
        }
        return $array;
    }

    public function filter_by_since_limit(mixed $array, ?int $since = null, ?int $limit = null, int|string $key = 'timestamp', $tail = false) {
        $sinceIsDefined = $this->valueIsDefined ($since);
        $parsedArray = $this->to_array($array);
        $result = $parsedArray;
        if ($sinceIsDefined) {
            $result = [ ];
            for ($i = 0; $i < count($parsedArray); $i++) {
                $entry = $parsedArray[$i];
                $value = $this->safe_value($entry, $key);
                if ($value && ($value >= $since)) {
                    $result[] = $entry;
                }
            }
        }
        if ($tail && $limit !== null) {
            return $this->arraySlice ($result, -$limit);
        }
        return $this->filter_by_limit($result, $limit, $key);
    }

    public function filter_by_value_since_limit(mixed $array, int|string $field, $value = null, ?int $since = null, ?int $limit = null, $key = 'timestamp', $tail = false) {
        $valueIsDefined = $this->valueIsDefined ($value);
        $sinceIsDefined = $this->valueIsDefined ($since);
        $parsedArray = $this->to_array($array);
        $result = $parsedArray;
        // single-pass filter for both symbol and $since
        if ($valueIsDefined || $sinceIsDefined) {
            $result = [ ];
            for ($i = 0; $i < count($parsedArray); $i++) {
                $entry = $parsedArray[$i];
                $entryFiledEqualValue = $entry[$field] === $value;
                $firstCondition = $valueIsDefined ? $entryFiledEqualValue : true;
                $entryKeyValue = $this->safe_value($entry, $key);
                $entryKeyGESince = ($entryKeyValue) && $since && ($entryKeyValue >= $since);
                $secondCondition = $sinceIsDefined ? $entryKeyGESince : true;
                if ($firstCondition && $secondCondition) {
                    $result[] = $entry;
                }
            }
        }
        if ($tail && $limit !== null) {
            return $this->arraySlice ($result, -$limit);
        }
        return $this->filter_by_limit($result, $limit, $key);
    }

    public function set_sandbox_mode($enabled) {
        if ($enabled) {
            if (is_array($this->urls) && array_key_exists('test', $this->urls)) {
                if (gettype($this->urls['api']) === 'string') {
                    $this->urls['apiBackup'] = $this->urls['api'];
                    $this->urls['api'] = $this->urls['test'];
                } else {
                    $this->urls['apiBackup'] = $this->clone ($this->urls['api']);
                    $this->urls['api'] = $this->clone ($this->urls['test']);
                }
            } else {
                throw new NotSupported($this->id . ' does not have a sandbox URL');
            }
        } elseif (is_array($this->urls) && array_key_exists('apiBackup', $this->urls)) {
            if (gettype($this->urls['api']) === 'string') {
                $this->urls['api'] = $this->urls['apiBackup'];
            } else {
                $this->urls['api'] = $this->clone ($this->urls['apiBackup']);
            }
            $newUrls = $this->omit ($this->urls, 'apiBackup');
            $this->urls = $newUrls;
        }
    }

    public function sign($path, mixed $api = 'public', $method = 'GET', $params = array (), mixed $headers = null, mixed $body = null) {
        return array();
    }

    public function fetch_accounts($params = array ()) {
        throw new NotSupported($this->id . ' fetchAccounts() is not supported yet');
    }

    public function fetch_trades(string $symbol, ?int $since = null, ?int $limit = null, $params = array ()) {
        throw new NotSupported($this->id . ' fetchTrades() is not supported yet');
    }

    public function fetch_trades_ws(string $symbol, ?int $since = null, ?int $limit = null, $params = array ()) {
        throw new NotSupported($this->id . ' fetchTradesWs() is not supported yet');
    }

    public function watch_trades(string $symbol, ?int $since = null, ?int $limit = null, $params = array ()) {
        throw new NotSupported($this->id . ' watchTrades() is not supported yet');
    }

    public function watch_trades_for_symbols(array $symbols, ?int $since = null, ?int $limit = null, $params = array ()) {
        throw new NotSupported($this->id . ' watchTradesForSymbols() is not supported yet');
    }

    public function watch_my_trades_for_symbols(array $symbols, ?int $since = null, ?int $limit = null, $params = array ()) {
        throw new NotSupported($this->id . ' watchMyTradesForSymbols() is not supported yet');
    }

    public function watch_orders_for_symbols(array $symbols, ?int $since = null, ?int $limit = null, $params = array ()) {
        throw new NotSupported($this->id . ' watchOrdersForSymbols() is not supported yet');
    }

    public function watch_ohlcv_for_symbols(array $symbolsAndTimeframes, ?int $since = null, ?int $limit = null, $params = array ()) {
        throw new NotSupported($this->id . ' watchOHLCVForSymbols() is not supported yet');
    }

    public function watch_order_book_for_symbols(array $symbols, ?int $limit = null, $params = array ()) {
        throw new NotSupported($this->id . ' watchOrderBookForSymbols() is not supported yet');
    }

    public function fetch_deposit_addresses(?array $codes = null, $params = array ()) {
        throw new NotSupported($this->id . ' fetchDepositAddresses() is not supported yet');
    }

    public function fetch_order_book(string $symbol, ?int $limit = null, $params = array ()) {
        throw new NotSupported($this->id . ' fetchOrderBook() is not supported yet');
    }

    public function fetch_margin_mode(?string $symbol = null, $params = array ()) {
        throw new NotSupported($this->id . ' fetchMarginMode() is not supported yet');
    }

    public function fetch_rest_order_book_safe($symbol, $limit = null, $params = array ()) {
        $fetchSnapshotMaxRetries = $this->handleOption ('watchOrderBook', 'maxRetries', 3);
        for ($i = 0; $i < $fetchSnapshotMaxRetries; $i++) {
            try {
                $orderBook = $this->fetch_order_book($symbol, $limit, $params);
                return $orderBook;
            } catch (Exception $e) {
                if (($i + 1) === $fetchSnapshotMaxRetries) {
                    throw $e;
                }
            }
        }
        return null;
    }

    public function watch_order_book(string $symbol, ?int $limit = null, $params = array ()) {
        throw new NotSupported($this->id . ' watchOrderBook() is not supported yet');
    }

    public function fetch_time($params = array ()) {
        throw new NotSupported($this->id . ' fetchTime() is not supported yet');
    }

    public function fetch_trading_limits(?array $symbols = null, $params = array ()) {
        throw new NotSupported($this->id . ' fetchTradingLimits() is not supported yet');
    }

    public function parse_market($market) {
        throw new NotSupported($this->id . ' parseMarket() is not supported yet');
    }

    public function parse_markets($markets) {
        $result = array();
        for ($i = 0; $i < count($markets); $i++) {
            $result[] = $this->parse_market($markets[$i]);
        }
        return $result;
    }

    public function parse_ticker(array $ticker, ?array $market = null) {
        throw new NotSupported($this->id . ' parseTicker() is not supported yet');
    }

    public function parse_deposit_address($depositAddress, ?array $currency = null) {
        throw new NotSupported($this->id . ' parseDepositAddress() is not supported yet');
    }

    public function parse_trade(array $trade, ?array $market = null) {
        throw new NotSupported($this->id . ' parseTrade() is not supported yet');
    }

    public function parse_transaction($transaction, ?array $currency = null) {
        throw new NotSupported($this->id . ' parseTransaction() is not supported yet');
    }

    public function parse_transfer($transfer, ?array $currency = null) {
        throw new NotSupported($this->id . ' parseTransfer() is not supported yet');
    }

    public function parse_account($account) {
        throw new NotSupported($this->id . ' parseAccount() is not supported yet');
    }

    public function parse_ledger_entry($item, ?array $currency = null) {
        throw new NotSupported($this->id . ' parseLedgerEntry() is not supported yet');
    }

    public function parse_order($order, ?array $market = null) {
        throw new NotSupported($this->id . ' parseOrder() is not supported yet');
    }

    public function fetch_cross_borrow_rates($params = array ()) {
        throw new NotSupported($this->id . ' fetchCrossBorrowRates() is not supported yet');
    }

    public function fetch_isolated_borrow_rates($params = array ()) {
        throw new NotSupported($this->id . ' fetchIsolatedBorrowRates() is not supported yet');
    }

    public function parse_market_leverage_tiers($info, ?array $market = null) {
        throw new NotSupported($this->id . ' parseMarketLeverageTiers() is not supported yet');
    }

    public function fetch_leverage_tiers(?array $symbols = null, $params = array ()) {
        throw new NotSupported($this->id . ' fetchLeverageTiers() is not supported yet');
    }

    public function parse_position($position, ?array $market = null) {
        throw new NotSupported($this->id . ' parsePosition() is not supported yet');
    }

    public function parse_funding_rate_history($info, ?array $market = null) {
        throw new NotSupported($this->id . ' parseFundingRateHistory() is not supported yet');
    }

    public function parse_borrow_interest($info, ?array $market = null) {
        throw new NotSupported($this->id . ' parseBorrowInterest() is not supported yet');
    }

    public function parse_ws_trade($trade, ?array $market = null) {
        throw new NotSupported($this->id . ' parseWsTrade() is not supported yet');
    }

    public function parse_ws_order($order, ?array $market = null) {
        throw new NotSupported($this->id . ' parseWsOrder() is not supported yet');
    }

    public function parse_ws_order_trade($trade, ?array $market = null) {
        throw new NotSupported($this->id . ' parseWsOrderTrade() is not supported yet');
    }

    public function parse_ws_ohlcv($ohlcv, ?array $market = null) {
        return $this->parse_ohlcv($ohlcv, $market);
    }

    public function fetch_funding_rates(?array $symbols = null, $params = array ()) {
        throw new NotSupported($this->id . ' fetchFundingRates() is not supported yet');
    }

    public function transfer(string $code, $amount, $fromAccount, $toAccount, $params = array ()) {
        throw new NotSupported($this->id . ' transfer() is not supported yet');
    }

    public function withdraw(string $code, $amount, $address, $tag = null, $params = array ()) {
        throw new NotSupported($this->id . ' withdraw() is not supported yet');
    }

    public function create_deposit_address(string $code, $params = array ()) {
        throw new NotSupported($this->id . ' createDepositAddress() is not supported yet');
    }

    public function set_leverage($leverage, ?string $symbol = null, $params = array ()) {
        throw new NotSupported($this->id . ' setLeverage() is not supported yet');
    }

    public function parse_to_int($number) {
        // Solve Common intvalmisuse ex => intval((since / (string) 1000))
        // using a $number which is not valid in ts
        $stringifiedNumber = (string) $number;
        $convertedNumber = floatval($stringifiedNumber);
        return intval($convertedNumber);
    }

    public function parse_to_numeric($number) {
        $stringVersion = $this->number_to_string($number); // this will convert 1.0 and 1 to "1" and 1.1 to "1.1"
        // keep this in mind:
        // in JS => 1 == 1.0 is true;  1 === 1.0 is true
        // in Python => 1 == 1.0 is true
        // in PHP 1 == 1.0 is true, but 1 === 1.0 is false
        if (mb_strpos($stringVersion, '.') !== false) {
            return floatval($stringVersion);
        }
        return intval($stringVersion);
    }

    public function is_round_number($value) {
        // this method is similar to isInteger, but this is more loyal and does not check for types.
        // i.e. isRoundNumber(1.000) returns true, while isInteger(1.000) returns false
        $res = $this->parse_to_numeric((fmod($value, 1)));
        return $res === 0;
    }

    public function after_construct() {
        $this->create_networks_by_id_object();
    }

    public function create_networks_by_id_object() {
        // automatically generate network-id-to-code mappings
        $networkIdsToCodesGenerated = $this->invert_flat_string_dictionary($this->safe_value($this->options, 'networks', array())); // invert defined networks dictionary
        $this->options['networksById'] = array_merge($networkIdsToCodesGenerated, $this->safe_value($this->options, 'networksById', array())); // support manually overriden "networksById" dictionary too
    }

    public function get_default_options() {
        return array(
            'defaultNetworkCodeReplacements' => array(
                'ETH' => array( 'ERC20' => 'ETH' ),
                'TRX' => array( 'TRC20' => 'TRX' ),
                'CRO' => array( 'CRC20' => 'CRONOS' ),
            ),
        );
    }

    public function safe_ledger_entry(array $entry, ?array $currency = null) {
        $currency = $this->safe_currency(null, $currency);
        $direction = $this->safe_string($entry, 'direction');
        $before = $this->safe_string($entry, 'before');
        $after = $this->safe_string($entry, 'after');
        $amount = $this->safe_string($entry, 'amount');
        if ($amount !== null) {
            if ($before === null && $after !== null) {
                $before = Precise::string_sub($after, $amount);
            } elseif ($before !== null && $after === null) {
                $after = Precise::string_add($before, $amount);
            }
        }
        if ($before !== null && $after !== null) {
            if ($direction === null) {
                if (Precise::string_gt($before, $after)) {
                    $direction = 'out';
                }
                if (Precise::string_gt($after, $before)) {
                    $direction = 'in';
                }
            }
        }
        $fee = $this->safe_value($entry, 'fee');
        if ($fee !== null) {
            $fee['cost'] = $this->safe_number($fee, 'cost');
        }
        $timestamp = $this->safe_integer($entry, 'timestamp');
        return array(
            'id' => $this->safe_string($entry, 'id'),
            'timestamp' => $timestamp,
            'datetime' => $this->iso8601 ($timestamp),
            'direction' => $direction,
            'account' => $this->safe_string($entry, 'account'),
            'referenceId' => $this->safe_string($entry, 'referenceId'),
            'referenceAccount' => $this->safe_string($entry, 'referenceAccount'),
            'type' => $this->safe_string($entry, 'type'),
            'currency' => $currency['code'],
            'amount' => $this->parse_number($amount),
            'before' => $this->parse_number($before),
            'after' => $this->parse_number($after),
            'status' => $this->safe_string($entry, 'status'),
            'fee' => $fee,
            'info' => $entry,
        );
    }

    public function safe_currency_structure(array $currency) {
        return array_merge(array(
            'info' => null,
            'id' => null,
            'numericId' => null,
            'code' => null,
            'precision' => null,
            'type' => null,
            'name' => null,
            'active' => null,
            'deposit' => null,
            'withdraw' => null,
            'fee' => null,
            'fees' => array(),
            'networks' => array(),
            'limits' => array(
                'deposit' => array(
                    'min' => null,
                    'max' => null,
                ),
                'withdraw' => array(
                    'min' => null,
                    'max' => null,
                ),
            ),
        ), $currency);
    }

    public function safe_market_structure($market = null) {
        $cleanStructure = array(
            'id' => null,
            'lowercaseId' => null,
            'symbol' => null,
            'base' => null,
            'quote' => null,
            'settle' => null,
            'baseId' => null,
            'quoteId' => null,
            'settleId' => null,
            'type' => null,
            'spot' => null,
            'margin' => null,
            'swap' => null,
            'future' => null,
            'option' => null,
            'index' => null,
            'active' => null,
            'contract' => null,
            'linear' => null,
            'inverse' => null,
            'subType' => null,
            'taker' => null,
            'maker' => null,
            'contractSize' => null,
            'expiry' => null,
            'expiryDatetime' => null,
            'strike' => null,
            'optionType' => null,
            'precision' => array(
                'amount' => null,
                'price' => null,
                'cost' => null,
                'base' => null,
                'quote' => null,
            ),
            'limits' => array(
                'leverage' => array(
                    'min' => null,
                    'max' => null,
                ),
                'amount' => array(
                    'min' => null,
                    'max' => null,
                ),
                'price' => array(
                    'min' => null,
                    'max' => null,
                ),
                'cost' => array(
                    'min' => null,
                    'max' => null,
                ),
            ),
            'created' => null,
            'info' => null,
        );
        if ($market !== null) {
            $result = array_merge($cleanStructure, $market);
            // set null swap/future/etc
            if ($result['spot']) {
                if ($result['contract'] === null) {
                    $result['contract'] = false;
                }
                if ($result['swap'] === null) {
                    $result['swap'] = false;
                }
                if ($result['future'] === null) {
                    $result['future'] = false;
                }
                if ($result['option'] === null) {
                    $result['option'] = false;
                }
                if ($result['index'] === null) {
                    $result['index'] = false;
                }
            }
            return $result;
        }
        return $cleanStructure;
    }

    public function set_markets($markets, $currencies = null) {
        $values = array();
        $this->markets_by_id = array();
        // handle marketId conflicts
        // we insert spot $markets first
        $marketValues = $this->sort_by($this->to_array($markets), 'spot', true, true);
        for ($i = 0; $i < count($marketValues); $i++) {
            $value = $marketValues[$i];
            if (is_array($this->markets_by_id) && array_key_exists($value['id'], $this->markets_by_id)) {
                ($this->markets_by_id[$value['id']])[] = $value;
            } else {
                $this->markets_by_id[$value['id']] = array( $value );
            }
            $market = $this->deep_extend($this->safe_market_structure(), array(
                'precision' => $this->precision,
                'limits' => $this->limits,
            ), $this->fees['trading'], $value);
            if ($market['linear']) {
                $market['subType'] = 'linear';
            } elseif ($market['inverse']) {
                $market['subType'] = 'inverse';
            } else {
                $market['subType'] = null;
            }
            $values[] = $market;
        }
        $this->markets = $this->index_by($values, 'symbol');
        $marketsSortedBySymbol = $this->keysort ($this->markets);
        $marketsSortedById = $this->keysort ($this->markets_by_id);
        $this->symbols = is_array($marketsSortedBySymbol) ? array_keys($marketsSortedBySymbol) : array();
        $this->ids = is_array($marketsSortedById) ? array_keys($marketsSortedById) : array();
        if ($currencies !== null) {
            // $currencies is always null when called in constructor but not when called from loadMarkets
            $this->currencies = $this->deep_extend($this->currencies, $currencies);
        } else {
            $baseCurrencies = array();
            $quoteCurrencies = array();
            for ($i = 0; $i < count($values); $i++) {
                $market = $values[$i];
                $defaultCurrencyPrecision = ($this->precisionMode === DECIMAL_PLACES) ? 8 : $this->parse_number('1e-8');
                $marketPrecision = $this->safe_value($market, 'precision', array());
                if (is_array($market) && array_key_exists('base', $market)) {
                    $currency = $this->safe_currency_structure(array(
                        'id' => $this->safe_string_2($market, 'baseId', 'base'),
                        'numericId' => $this->safe_integer($market, 'baseNumericId'),
                        'code' => $this->safe_string($market, 'base'),
                        'precision' => $this->safe_value_2($marketPrecision, 'base', 'amount', $defaultCurrencyPrecision),
                    ));
                    $baseCurrencies[] = $currency;
                }
                if (is_array($market) && array_key_exists('quote', $market)) {
                    $currency = $this->safe_currency_structure(array(
                        'id' => $this->safe_string_2($market, 'quoteId', 'quote'),
                        'numericId' => $this->safe_integer($market, 'quoteNumericId'),
                        'code' => $this->safe_string($market, 'quote'),
                        'precision' => $this->safe_value_2($marketPrecision, 'quote', 'price', $defaultCurrencyPrecision),
                    ));
                    $quoteCurrencies[] = $currency;
                }
            }
            $baseCurrencies = $this->sort_by($baseCurrencies, 'code', false, '');
            $quoteCurrencies = $this->sort_by($quoteCurrencies, 'code', false, '');
            $this->baseCurrencies = $this->index_by($baseCurrencies, 'code');
            $this->quoteCurrencies = $this->index_by($quoteCurrencies, 'code');
            $allCurrencies = $this->array_concat($baseCurrencies, $quoteCurrencies);
            $groupedCurrencies = $this->group_by($allCurrencies, 'code');
            $codes = is_array($groupedCurrencies) ? array_keys($groupedCurrencies) : array();
            $resultingCurrencies = array();
            for ($i = 0; $i < count($codes); $i++) {
                $code = $codes[$i];
                $groupedCurrenciesCode = $this->safe_value($groupedCurrencies, $code, array());
                $highestPrecisionCurrency = $this->safe_value($groupedCurrenciesCode, 0);
                for ($j = 1; $j < count($groupedCurrenciesCode); $j++) {
                    $currentCurrency = $groupedCurrenciesCode[$j];
                    if ($this->precisionMode === TICK_SIZE) {
                        $highestPrecisionCurrency = ($currentCurrency['precision'] < $highestPrecisionCurrency['precision']) ? $currentCurrency : $highestPrecisionCurrency;
                    } else {
                        $highestPrecisionCurrency = ($currentCurrency['precision'] > $highestPrecisionCurrency['precision']) ? $currentCurrency : $highestPrecisionCurrency;
                    }
                }
                $resultingCurrencies[] = $highestPrecisionCurrency;
            }
            $sortedCurrencies = $this->sort_by($resultingCurrencies, 'code');
            $this->currencies = $this->deep_extend($this->currencies, $this->index_by($sortedCurrencies, 'code'));
        }
        $this->currencies_by_id = $this->index_by($this->currencies, 'id');
        $currenciesSortedByCode = $this->keysort ($this->currencies);
        $this->codes = is_array($currenciesSortedByCode) ? array_keys($currenciesSortedByCode) : array();
        return $this->markets;
    }

    public function safe_balance(array $balance) {
        $balances = $this->omit ($balance, array( 'info', 'timestamp', 'datetime', 'free', 'used', 'total' ));
        $codes = is_array($balances) ? array_keys($balances) : array();
        $balance['free'] = array();
        $balance['used'] = array();
        $balance['total'] = array();
        $debtBalance = array();
        for ($i = 0; $i < count($codes); $i++) {
            $code = $codes[$i];
            $total = $this->safe_string($balance[$code], 'total');
            $free = $this->safe_string($balance[$code], 'free');
            $used = $this->safe_string($balance[$code], 'used');
            $debt = $this->safe_string($balance[$code], 'debt');
            if (($total === null) && ($free !== null) && ($used !== null)) {
                $total = Precise::string_add($free, $used);
            }
            if (($free === null) && ($total !== null) && ($used !== null)) {
                $free = Precise::string_sub($total, $used);
            }
            if (($used === null) && ($total !== null) && ($free !== null)) {
                $used = Precise::string_sub($total, $free);
            }
            $balance[$code]['free'] = $this->parse_number($free);
            $balance[$code]['used'] = $this->parse_number($used);
            $balance[$code]['total'] = $this->parse_number($total);
            $balance['free'][$code] = $balance[$code]['free'];
            $balance['used'][$code] = $balance[$code]['used'];
            $balance['total'][$code] = $balance[$code]['total'];
            if ($debt !== null) {
                $balance[$code]['debt'] = $this->parse_number($debt);
                $debtBalance[$code] = $balance[$code]['debt'];
            }
        }
        $debtBalanceArray = is_array($debtBalance) ? array_keys($debtBalance) : array();
        $length = count($debtBalanceArray);
        if ($length) {
            $balance['debt'] = $debtBalance;
        }
        return $balance;
    }

    public function safe_order(array $order, ?array $market = null) {
        // parses numbers
        // * it is important pass the $trades $rawTrades
        $amount = $this->omit_zero($this->safe_string($order, 'amount'));
        $remaining = $this->safe_string($order, 'remaining');
        $filled = $this->safe_string($order, 'filled');
        $cost = $this->safe_string($order, 'cost');
        $average = $this->omit_zero($this->safe_string($order, 'average'));
        $price = $this->omit_zero($this->safe_string($order, 'price'));
        $lastTradeTimeTimestamp = $this->safe_integer($order, 'lastTradeTimestamp');
        $symbol = $this->safe_string($order, 'symbol');
        $side = $this->safe_string($order, 'side');
        $status = $this->safe_string($order, 'status');
        $parseFilled = ($filled === null);
        $parseCost = ($cost === null);
        $parseLastTradeTimeTimestamp = ($lastTradeTimeTimestamp === null);
        $fee = $this->safe_value($order, 'fee');
        $parseFee = ($fee === null);
        $parseFees = $this->safe_value($order, 'fees') === null;
        $parseSymbol = $symbol === null;
        $parseSide = $side === null;
        $shouldParseFees = $parseFee || $parseFees;
        $fees = $this->safe_value($order, 'fees', array());
        $trades = array();
        if ($parseFilled || $parseCost || $shouldParseFees) {
            $rawTrades = $this->safe_value($order, 'trades', $trades);
            $oldNumber = $this->number;
            // we parse $trades here!
            $this->number = 'strval';
            $firstTrade = $this->safe_value($rawTrades, 0);
            // parse $trades if they haven't already been parsed
            $tradesAreParsed = (($firstTrade !== null) && (is_array($firstTrade) && array_key_exists('info', $firstTrade)) && (is_array($firstTrade) && array_key_exists('id', $firstTrade)));
            if (!$tradesAreParsed) {
                $trades = $this->parse_trades($rawTrades, $market);
            } else {
                $trades = $rawTrades;
            }
            $this->number = $oldNumber;
            $tradesLength = 0;
            $isArray = gettype($trades) === 'array' && array_keys($trades) === array_keys(array_keys($trades));
            if ($isArray) {
                $tradesLength = count($trades);
            }
            if ($isArray && ($tradesLength > 0)) {
                // move properties that are defined in $trades up into the $order
                if ($order['symbol'] === null) {
                    $order['symbol'] = $trades[0]['symbol'];
                }
                if ($order['side'] === null) {
                    $order['side'] = $trades[0]['side'];
                }
                if ($order['type'] === null) {
                    $order['type'] = $trades[0]['type'];
                }
                if ($order['id'] === null) {
                    $order['id'] = $trades[0]['order'];
                }
                if ($parseFilled) {
                    $filled = '0';
                }
                if ($parseCost) {
                    $cost = '0';
                }
                for ($i = 0; $i < count($trades); $i++) {
                    $trade = $trades[$i];
                    $tradeAmount = $this->safe_string($trade, 'amount');
                    if ($parseFilled && ($tradeAmount !== null)) {
                        $filled = Precise::string_add($filled, $tradeAmount);
                    }
                    $tradeCost = $this->safe_string($trade, 'cost');
                    if ($parseCost && ($tradeCost !== null)) {
                        $cost = Precise::string_add($cost, $tradeCost);
                    }
                    if ($parseSymbol) {
                        $symbol = $this->safe_string($trade, 'symbol');
                    }
                    if ($parseSide) {
                        $side = $this->safe_string($trade, 'side');
                    }
                    $tradeTimestamp = $this->safe_value($trade, 'timestamp');
                    if ($parseLastTradeTimeTimestamp && ($tradeTimestamp !== null)) {
                        if ($lastTradeTimeTimestamp === null) {
                            $lastTradeTimeTimestamp = $tradeTimestamp;
                        } else {
                            $lastTradeTimeTimestamp = max ($lastTradeTimeTimestamp, $tradeTimestamp);
                        }
                    }
                    if ($shouldParseFees) {
                        $tradeFees = $this->safe_value($trade, 'fees');
                        if ($tradeFees !== null) {
                            for ($j = 0; $j < count($tradeFees); $j++) {
                                $tradeFee = $tradeFees[$j];
                                $fees[] = array_merge(array(), $tradeFee);
                            }
                        } else {
                            $tradeFee = $this->safe_value($trade, 'fee');
                            if ($tradeFee !== null) {
                                $fees[] = array_merge(array(), $tradeFee);
                            }
                        }
                    }
                }
            }
        }
        if ($shouldParseFees) {
            $reducedFees = $this->reduceFees ? $this->reduce_fees_by_currency($fees) : $fees;
            $reducedLength = count($reducedFees);
            for ($i = 0; $i < $reducedLength; $i++) {
                $reducedFees[$i]['cost'] = $this->safe_number($reducedFees[$i], 'cost');
                if (is_array($reducedFees[$i]) && array_key_exists('rate', $reducedFees[$i])) {
                    $reducedFees[$i]['rate'] = $this->safe_number($reducedFees[$i], 'rate');
                }
            }
            if (!$parseFee && ($reducedLength === 0)) {
                // copy $fee to avoid modification by reference
                $feeCopy = $this->deep_extend($fee);
                $feeCopy['cost'] = $this->safe_number($feeCopy, 'cost');
                if (is_array($feeCopy) && array_key_exists('rate', $feeCopy)) {
                    $feeCopy['rate'] = $this->safe_number($feeCopy, 'rate');
                }
                $reducedFees[] = $feeCopy;
            }
            $order['fees'] = $reducedFees;
            if ($parseFee && ($reducedLength === 1)) {
                $order['fee'] = $reducedFees[0];
            }
        }
        if ($amount === null) {
            // ensure $amount = $filled . $remaining
            if ($filled !== null && $remaining !== null) {
                $amount = Precise::string_add($filled, $remaining);
            } elseif ($status === 'closed') {
                $amount = $filled;
            }
        }
        if ($filled === null) {
            if ($amount !== null && $remaining !== null) {
                $filled = Precise::string_sub($amount, $remaining);
            } elseif ($status === 'closed' && $amount !== null) {
                $filled = $amount;
            }
        }
        if ($remaining === null) {
            if ($amount !== null && $filled !== null) {
                $remaining = Precise::string_sub($amount, $filled);
            } elseif ($status === 'closed') {
                $remaining = '0';
            }
        }
        // ensure that the $average field is calculated correctly
        $inverse = $this->safe_value($market, 'inverse', false);
        $contractSize = $this->number_to_string($this->safe_value($market, 'contractSize', 1));
        // $inverse
        // $price = $filled * contract size / $cost
        //
        // linear
        // $price = $cost / ($filled * contract size)
        if ($average === null) {
            if (($filled !== null) && ($cost !== null) && Precise::string_gt($filled, '0')) {
                $filledTimesContractSize = Precise::string_mul($filled, $contractSize);
                if ($inverse) {
                    $average = Precise::string_div($filledTimesContractSize, $cost);
                } else {
                    $average = Precise::string_div($cost, $filledTimesContractSize);
                }
            }
        }
        // similarly
        // $inverse
        // $cost = $filled * contract size / $price
        //
        // linear
        // $cost = $filled * contract size * $price
        $costPriceExists = ($average !== null) || ($price !== null);
        if ($parseCost && ($filled !== null) && $costPriceExists) {
            $multiplyPrice = null;
            if ($average === null) {
                $multiplyPrice = $price;
            } else {
                $multiplyPrice = $average;
            }
            // contract trading
            $filledTimesContractSize = Precise::string_mul($filled, $contractSize);
            if ($inverse) {
                $cost = Precise::string_div($filledTimesContractSize, $multiplyPrice);
            } else {
                $cost = Precise::string_mul($filledTimesContractSize, $multiplyPrice);
            }
        }
        // support for $market orders
        $orderType = $this->safe_value($order, 'type');
        $emptyPrice = ($price === null) || Precise::string_equals($price, '0');
        if ($emptyPrice && ($orderType === 'market')) {
            $price = $average;
        }
        // we have $trades with string values at this point so we will mutate them
        for ($i = 0; $i < count($trades); $i++) {
            $entry = $trades[$i];
            $entry['amount'] = $this->safe_number($entry, 'amount');
            $entry['price'] = $this->safe_number($entry, 'price');
            $entry['cost'] = $this->safe_number($entry, 'cost');
            $tradeFee = $this->safe_value($entry, 'fee', array());
            $tradeFee['cost'] = $this->safe_number($tradeFee, 'cost');
            if (is_array($tradeFee) && array_key_exists('rate', $tradeFee)) {
                $tradeFee['rate'] = $this->safe_number($tradeFee, 'rate');
            }
            $entry['fee'] = $tradeFee;
        }
        $timeInForce = $this->safe_string($order, 'timeInForce');
        $postOnly = $this->safe_value($order, 'postOnly');
        // timeInForceHandling
        if ($timeInForce === null) {
            if ($this->safe_string($order, 'type') === 'market') {
                $timeInForce = 'IOC';
            }
            // allow $postOnly override
            if ($postOnly) {
                $timeInForce = 'PO';
            }
        } elseif ($postOnly === null) {
            // $timeInForce is not null here
            $postOnly = $timeInForce === 'PO';
        }
        $timestamp = $this->safe_integer($order, 'timestamp');
        $lastUpdateTimestamp = $this->safe_integer($order, 'lastUpdateTimestamp');
        $datetime = $this->safe_string($order, 'datetime');
        if ($datetime === null) {
            $datetime = $this->iso8601 ($timestamp);
        }
        $triggerPrice = $this->parse_number($this->safe_string_2($order, 'triggerPrice', 'stopPrice'));
        $takeProfitPrice = $this->parse_number($this->safe_string($order, 'takeProfitPrice'));
        $stopLossPrice = $this->parse_number($this->safe_string($order, 'stopLossPrice'));
        return array_merge($order, array(
            'id' => $this->safe_string($order, 'id'),
            'clientOrderId' => $this->safe_string($order, 'clientOrderId'),
            'timestamp' => $timestamp,
            'datetime' => $datetime,
            'symbol' => $symbol,
            'type' => $this->safe_string($order, 'type'),
            'side' => $side,
            'lastTradeTimestamp' => $lastTradeTimeTimestamp,
            'lastUpdateTimestamp' => $lastUpdateTimestamp,
            'price' => $this->parse_number($price),
            'amount' => $this->parse_number($amount),
            'cost' => $this->parse_number($cost),
            'average' => $this->parse_number($average),
            'filled' => $this->parse_number($filled),
            'remaining' => $this->parse_number($remaining),
            'timeInForce' => $timeInForce,
            'postOnly' => $postOnly,
            'trades' => $trades,
            'reduceOnly' => $this->safe_value($order, 'reduceOnly'),
            'stopPrice' => $triggerPrice,  // ! deprecated, use $triggerPrice instead
            'triggerPrice' => $triggerPrice,
            'takeProfitPrice' => $takeProfitPrice,
            'stopLossPrice' => $stopLossPrice,
            'status' => $status,
            'fee' => $this->safe_value($order, 'fee'),
        ));
    }

    public function parse_orders(array $orders, ?array $market = null, ?int $since = null, ?int $limit = null, $params = array ()) {
        //
        // the value of $orders is either a dict or a list
        //
        // dict
        //
        //     {
        //         'id1' => array( ... ),
        //         'id2' => array( ... ),
        //         'id3' => array( ... ),
        //         ...
        //     }
        //
        // list
        //
        //     array(
        //         array( 'id' => 'id1', ... ),
        //         array( 'id' => 'id2', ... ),
        //         array( 'id' => 'id3', ... ),
        //         ...
        //     )
        //
        $results = array();
        if (gettype($orders) === 'array' && array_keys($orders) === array_keys(array_keys($orders))) {
            for ($i = 0; $i < count($orders); $i++) {
                $order = array_merge($this->parse_order($orders[$i], $market), $params);
                $results[] = $order;
            }
        } else {
            $ids = is_array($orders) ? array_keys($orders) : array();
            for ($i = 0; $i < count($ids); $i++) {
                $id = $ids[$i];
                $order = array_merge($this->parse_order(array_merge(array( 'id' => $id ), $orders[$id]), $market), $params);
                $results[] = $order;
            }
        }
        $results = $this->sort_by($results, 'timestamp');
        $symbol = ($market !== null) ? $market['symbol'] : null;
        return $this->filter_by_symbol_since_limit($results, $symbol, $since, $limit);
    }

    public function calculate_fee(string $symbol, string $type, string $side, float $amount, float $price, $takerOrMaker = 'taker', $params = array ()) {
        if ($type === 'market' && $takerOrMaker === 'maker') {
            throw new ArgumentsRequired($this->id . ' calculateFee() - you have provided incompatible arguments - "market" $type order can not be "maker". Change either the "type" or the "takerOrMaker" argument to calculate the fee.');
        }
        $market = $this->markets[$symbol];
        $feeSide = $this->safe_string($market, 'feeSide', 'quote');
        $useQuote = null;
        if ($feeSide === 'get') {
            // the fee is always in the currency you get
            $useQuote = $side === 'sell';
        } elseif ($feeSide === 'give') {
            // the fee is always in the currency you give
            $useQuote = $side === 'buy';
        } else {
            // the fee is always in $feeSide currency
            $useQuote = $feeSide === 'quote';
        }
        $cost = $this->number_to_string($amount);
        $key = null;
        if ($useQuote) {
            $priceString = $this->number_to_string($price);
            $cost = Precise::string_mul($cost, $priceString);
            $key = 'quote';
        } else {
            $key = 'base';
        }
        // for derivatives, the fee is in 'settle' currency
        if (!$market['spot']) {
            $key = 'settle';
        }
        // even if `$takerOrMaker` argument was set to 'maker', for 'market' orders we should forcefully override it to 'taker'
        if ($type === 'market') {
            $takerOrMaker = 'taker';
        }
        $rate = $this->safe_string($market, $takerOrMaker);
        $cost = Precise::string_mul($cost, $rate);
        return array(
            'type' => $takerOrMaker,
            'currency' => $market[$key],
            'rate' => $this->parse_number($rate),
            'cost' => $this->parse_number($cost),
        );
    }

    public function safe_liquidation(array $liquidation, ?array $market = null) {
        $contracts = $this->safe_string($liquidation, 'contracts');
        $contractSize = $this->safe_string($market, 'contractSize');
        $price = $this->safe_string($liquidation, 'price');
        $baseValue = $this->safe_string($liquidation, 'baseValue');
        $quoteValue = $this->safe_string($liquidation, 'quoteValue');
        if (($baseValue === null) && ($contracts !== null) && ($contractSize !== null) && ($price !== null)) {
            $baseValue = Precise::string_mul($contracts, $contractSize);
        }
        if (($quoteValue === null) && ($baseValue !== null) && ($price !== null)) {
            $quoteValue = Precise::string_mul($baseValue, $price);
        }
        $liquidation['contracts'] = $this->parse_number($contracts);
        $liquidation['contractSize'] = $this->parse_number($contractSize);
        $liquidation['price'] = $this->parse_number($price);
        $liquidation['baseValue'] = $this->parse_number($baseValue);
        $liquidation['quoteValue'] = $this->parse_number($quoteValue);
        return $liquidation;
    }

    public function safe_trade(array $trade, ?array $market = null) {
        $amount = $this->safe_string($trade, 'amount');
        $price = $this->safe_string($trade, 'price');
        $cost = $this->safe_string($trade, 'cost');
        if ($cost === null) {
            // contract trading
            $contractSize = $this->safe_string($market, 'contractSize');
            $multiplyPrice = $price;
            if ($contractSize !== null) {
                $inverse = $this->safe_value($market, 'inverse', false);
                if ($inverse) {
                    $multiplyPrice = Precise::string_div('1', $price);
                }
                $multiplyPrice = Precise::string_mul($multiplyPrice, $contractSize);
            }
            $cost = Precise::string_mul($multiplyPrice, $amount);
        }
        $parseFee = $this->safe_value($trade, 'fee') === null;
        $parseFees = $this->safe_value($trade, 'fees') === null;
        $shouldParseFees = $parseFee || $parseFees;
        $fees = array();
        $fee = $this->safe_value($trade, 'fee');
        if ($shouldParseFees) {
            $reducedFees = $this->reduceFees ? $this->reduce_fees_by_currency($fees) : $fees;
            $reducedLength = count($reducedFees);
            for ($i = 0; $i < $reducedLength; $i++) {
                $reducedFees[$i]['cost'] = $this->safe_number($reducedFees[$i], 'cost');
                if (is_array($reducedFees[$i]) && array_key_exists('rate', $reducedFees[$i])) {
                    $reducedFees[$i]['rate'] = $this->safe_number($reducedFees[$i], 'rate');
                }
            }
            if (!$parseFee && ($reducedLength === 0)) {
                // copy $fee to avoid modification by reference
                $feeCopy = $this->deep_extend($fee);
                $feeCopy['cost'] = $this->safe_number($feeCopy, 'cost');
                if (is_array($feeCopy) && array_key_exists('rate', $feeCopy)) {
                    $feeCopy['rate'] = $this->safe_number($feeCopy, 'rate');
                }
                $reducedFees[] = $feeCopy;
            }
            if ($parseFees) {
                $trade['fees'] = $reducedFees;
            }
            if ($parseFee && ($reducedLength === 1)) {
                $trade['fee'] = $reducedFees[0];
            }
            $tradeFee = $this->safe_value($trade, 'fee');
            if ($tradeFee !== null) {
                $tradeFee['cost'] = $this->safe_number($tradeFee, 'cost');
                if (is_array($tradeFee) && array_key_exists('rate', $tradeFee)) {
                    $tradeFee['rate'] = $this->safe_number($tradeFee, 'rate');
                }
                $trade['fee'] = $tradeFee;
            }
        }
        $trade['amount'] = $this->parse_number($amount);
        $trade['price'] = $this->parse_number($price);
        $trade['cost'] = $this->parse_number($cost);
        return $trade;
    }

    public function invert_flat_string_dictionary($dict) {
        $reversed = array();
        $keys = is_array($dict) ? array_keys($dict) : array();
        for ($i = 0; $i < count($keys); $i++) {
            $key = $keys[$i];
            $value = $dict[$key];
            if (gettype($value) === 'string') {
                $reversed[$value] = $key;
            }
        }
        return $reversed;
    }

    public function reduce_fees_by_currency($fees) {
        //
        // this function takes a list of $fee structures having the following format
        //
        //     string = true
        //
        //     array(
        //         array( 'currency' => 'BTC', 'cost' => '0.1' ),
        //         array( 'currency' => 'BTC', 'cost' => '0.2'  ),
        //         array( 'currency' => 'BTC', 'cost' => '0.2', 'rate' => '0.00123' ),
        //         array( 'currency' => 'BTC', 'cost' => '0.4', 'rate' => '0.00123' ),
        //         array( 'currency' => 'BTC', 'cost' => '0.5', 'rate' => '0.00456' ),
        //         array( 'currency' => 'USDT', 'cost' => '12.3456' ),
        //     )
        //
        //     string = false
        //
        //     array(
        //         array( 'currency' => 'BTC', 'cost' => 0.1 ),
        //         array( 'currency' => 'BTC', 'cost' => 0.2 ),
        //         array( 'currency' => 'BTC', 'cost' => 0.2, 'rate' => 0.00123 ),
        //         array( 'currency' => 'BTC', 'cost' => 0.4, 'rate' => 0.00123 ),
        //         array( 'currency' => 'BTC', 'cost' => 0.5, 'rate' => 0.00456 ),
        //         array( 'currency' => 'USDT', 'cost' => 12.3456 ),
        //     )
        //
        // and returns a $reduced $fee list, where $fees are summed per currency and $rate (if any)
        //
        //     string = true
        //
        //     array(
        //         array( 'currency' => 'BTC', 'cost' => '0.4'  ),
        //         array( 'currency' => 'BTC', 'cost' => '0.6', 'rate' => '0.00123' ),
        //         array( 'currency' => 'BTC', 'cost' => '0.5', 'rate' => '0.00456' ),
        //         array( 'currency' => 'USDT', 'cost' => '12.3456' ),
        //     )
        //
        //     string  = false
        //
        //     array(
        //         array( 'currency' => 'BTC', 'cost' => 0.3  ),
        //         array( 'currency' => 'BTC', 'cost' => 0.6, 'rate' => 0.00123 ),
        //         array( 'currency' => 'BTC', 'cost' => 0.5, 'rate' => 0.00456 ),
        //         array( 'currency' => 'USDT', 'cost' => 12.3456 ),
        //     )
        //
        $reduced = array();
        for ($i = 0; $i < count($fees); $i++) {
            $fee = $fees[$i];
            $feeCurrencyCode = $this->safe_string($fee, 'currency');
            if ($feeCurrencyCode !== null) {
                $rate = $this->safe_string($fee, 'rate');
                $cost = $this->safe_value($fee, 'cost');
                if (Precise::string_eq($cost, '0')) {
                    // omit zero $cost $fees
                    continue;
                }
                if (!(is_array($reduced) && array_key_exists($feeCurrencyCode, $reduced))) {
                    $reduced[$feeCurrencyCode] = array();
                }
                $rateKey = ($rate === null) ? '' : $rate;
                if (is_array($reduced[$feeCurrencyCode]) && array_key_exists($rateKey, $reduced[$feeCurrencyCode])) {
                    $reduced[$feeCurrencyCode][$rateKey]['cost'] = Precise::string_add($reduced[$feeCurrencyCode][$rateKey]['cost'], $cost);
                } else {
                    $reduced[$feeCurrencyCode][$rateKey] = array(
                        'currency' => $feeCurrencyCode,
                        'cost' => $cost,
                    );
                    if ($rate !== null) {
                        $reduced[$feeCurrencyCode][$rateKey]['rate'] = $rate;
                    }
                }
            }
        }
        $result = array();
        $feeValues = is_array($reduced) ? array_values($reduced) : array();
        for ($i = 0; $i < count($feeValues); $i++) {
            $reducedFeeValues = is_array($feeValues[$i]) ? array_values($feeValues[$i]) : array();
            $result = $this->array_concat($result, $reducedFeeValues);
        }
        return $result;
    }

    public function safe_ticker(array $ticker, ?array $market = null) {
        $open = $this->omit_zero($this->safe_string($ticker, 'open'));
        $close = $this->omit_zero($this->safe_string($ticker, 'close'));
        $last = $this->omit_zero($this->safe_string($ticker, 'last'));
        $change = $this->omit_zero($this->safe_string($ticker, 'change'));
        $percentage = $this->omit_zero($this->safe_string($ticker, 'percentage'));
        $average = $this->omit_zero($this->safe_string($ticker, 'average'));
        $vwap = $this->omit_zero($this->safe_string($ticker, 'vwap'));
        $baseVolume = $this->safe_string($ticker, 'baseVolume');
        $quoteVolume = $this->safe_string($ticker, 'quoteVolume');
        if ($vwap === null) {
            $vwap = Precise::string_div($this->omit_zero($quoteVolume), $baseVolume);
        }
        if (($last !== null) && ($close === null)) {
            $close = $last;
        } elseif (($last === null) && ($close !== null)) {
            $last = $close;
        }
        if (($last !== null) && ($open !== null)) {
            if ($change === null) {
                $change = Precise::string_sub($last, $open);
            }
            if ($average === null) {
                $average = Precise::string_div(Precise::string_add($last, $open), '2');
            }
        }
        if (($percentage === null) && ($change !== null) && ($open !== null) && Precise::string_gt($open, '0')) {
            $percentage = Precise::string_mul(Precise::string_div($change, $open), '100');
        }
        if (($change === null) && ($percentage !== null) && ($open !== null)) {
            $change = Precise::string_div(Precise::string_mul($percentage, $open), '100');
        }
        if (($open === null) && ($last !== null) && ($change !== null)) {
            $open = Precise::string_sub($last, $change);
        }
        // timestamp and symbol operations don't belong in safeTicker
        // they should be done in the derived classes
        return array_merge($ticker, array(
            'bid' => $this->parse_number($this->omit_zero($this->safe_number($ticker, 'bid'))),
            'bidVolume' => $this->safe_number($ticker, 'bidVolume'),
            'ask' => $this->parse_number($this->omit_zero($this->safe_number($ticker, 'ask'))),
            'askVolume' => $this->safe_number($ticker, 'askVolume'),
            'high' => $this->parse_number($this->omit_zero($this->safe_string($ticker, 'high'))),
            'low' => $this->parse_number($this->omit_zero($this->safe_number($ticker, 'low'))),
            'open' => $this->parse_number($this->omit_zero($this->parse_number($open))),
            'close' => $this->parse_number($this->omit_zero($this->parse_number($close))),
            'last' => $this->parse_number($this->omit_zero($this->parse_number($last))),
            'change' => $this->parse_number($change),
            'percentage' => $this->parse_number($percentage),
            'average' => $this->parse_number($average),
            'vwap' => $this->parse_number($vwap),
            'baseVolume' => $this->parse_number($baseVolume),
            'quoteVolume' => $this->parse_number($quoteVolume),
            'previousClose' => $this->safe_number($ticker, 'previousClose'),
        ));
    }

    public function fetch_borrow_rate(string $code, $amount, $params = array ()) {
        throw new NotSupported($this->id . ' fetchBorrowRate is deprecated, please use fetchCrossBorrowRate or fetchIsolatedBorrowRate instead');
    }

    public function repay_cross_margin(string $code, $amount, $params = array ()) {
        throw new NotSupported($this->id . ' repayCrossMargin is not support yet');
    }

    public function repay_isolated_margin(string $symbol, string $code, $amount, $params = array ()) {
        throw new NotSupported($this->id . ' repayIsolatedMargin is not support yet');
    }

    public function borrow_cross_margin(string $code, $amount, $params = array ()) {
        throw new NotSupported($this->id . ' borrowCrossMargin is not support yet');
    }

    public function borrow_isolated_margin(string $symbol, string $code, $amount, $params = array ()) {
        throw new NotSupported($this->id . ' borrowIsolatedMargin is not support yet');
    }

    public function borrow_margin(string $code, $amount, ?string $symbol = null, $params = array ()) {
        throw new NotSupported($this->id . ' borrowMargin is deprecated, please use borrowCrossMargin or borrowIsolatedMargin instead');
    }

    public function repay_margin(string $code, $amount, ?string $symbol = null, $params = array ()) {
        throw new NotSupported($this->id . ' repayMargin is deprecated, please use repayCrossMargin or repayIsolatedMargin instead');
    }

    public function fetch_ohlcv(string $symbol, $timeframe = '1m', ?int $since = null, ?int $limit = null, $params = array ()) {
        $message = '';
        if ($this->has['fetchTrades']) {
            $message = '. If you want to build OHLCV candles from trade executions data, visit https://github.com/ccxt/ccxt/tree/master/examples/ and see "build-ohlcv-bars" file';
        }
        throw new NotSupported($this->id . ' fetchOHLCV() is not supported yet' . $message);
    }

    public function watch_ohlcv(string $symbol, $timeframe = '1m', ?int $since = null, ?int $limit = null, $params = array ()) {
        throw new NotSupported($this->id . ' watchOHLCV() is not supported yet');
    }

    public function convert_trading_view_to_ohlcv($ohlcvs, $timestamp = 't', $open = 'o', $high = 'h', $low = 'l', $close = 'c', $volume = 'v', $ms = false) {
        $result = array();
        $timestamps = $this->safe_value($ohlcvs, $timestamp, array());
        $opens = $this->safe_value($ohlcvs, $open, array());
        $highs = $this->safe_value($ohlcvs, $high, array());
        $lows = $this->safe_value($ohlcvs, $low, array());
        $closes = $this->safe_value($ohlcvs, $close, array());
        $volumes = $this->safe_value($ohlcvs, $volume, array());
        for ($i = 0; $i < count($timestamps); $i++) {
            $result[] = array(
                $ms ? $this->safe_integer($timestamps, $i) : $this->safe_timestamp($timestamps, $i),
                $this->safe_value($opens, $i),
                $this->safe_value($highs, $i),
                $this->safe_value($lows, $i),
                $this->safe_value($closes, $i),
                $this->safe_value($volumes, $i),
            );
        }
        return $result;
    }

    public function convert_ohlcv_to_trading_view($ohlcvs, $timestamp = 't', $open = 'o', $high = 'h', $low = 'l', $close = 'c', $volume = 'v', $ms = false) {
        $result = array();
        $result[$timestamp] = array();
        $result[$open] = array();
        $result[$high] = array();
        $result[$low] = array();
        $result[$close] = array();
        $result[$volume] = array();
        for ($i = 0; $i < count($ohlcvs); $i++) {
            $ts = $ms ? $ohlcvs[$i][0] : $this->parseToInt ($ohlcvs[$i][0] / 1000);
            $result[$timestamp][] = $ts;
            $result[$open][] = $ohlcvs[$i][1];
            $result[$high][] = $ohlcvs[$i][2];
            $result[$low][] = $ohlcvs[$i][3];
            $result[$close][] = $ohlcvs[$i][4];
            $result[$volume][] = $ohlcvs[$i][5];
        }
        return $result;
    }

    public function fetch_web_endpoint($method, $endpointMethod, $returnAsJson, $startRegex = null, $endRegex = null) {
        $errorMessage = '';
        $options = $this->safe_value($this->options, $method, array());
        $muteOnFailure = $this->safe_value($options, 'webApiMuteFailure', true);
        try {
            // if it was not explicitly disabled, then don't fetch
            if ($this->safe_value($options, 'webApiEnable', true) !== true) {
                return null;
            }
            $maxRetries = $this->safe_value($options, 'webApiRetries', 10);
            $response = null;
            $retry = 0;
            while ($retry < $maxRetries) {
                try {
                    $response = $this->$endpointMethod (array());
                    break;
                } catch (Exception $e) {
                    $retry = $retry + 1;
                    if ($retry === $maxRetries) {
                        throw $e;
                    }
                }
            }
            $content = $response;
            if ($startRegex !== null) {
                $splitted_by_start = explode($startRegex, $content);
                $content = $splitted_by_start[1]; // we need second part after start
            }
            if ($endRegex !== null) {
                $splitted_by_end = explode($endRegex, $content);
                $content = $splitted_by_end[0]; // we need first part after start
            }
            if ($returnAsJson && (gettype($content) === 'string')) {
                $jsoned = $this->parse_json(trim($content)); // $content should be trimmed before json parsing
                if ($jsoned) {
                    return $jsoned; // if parsing was not successfull, exception should be thrown
                } else {
                    throw new BadResponse('could not parse the $response into json');
                }
            } else {
                return $content;
            }
        } catch (Exception $e) {
            $errorMessage = $this->id . ' ' . $method . '() failed to fetch correct data from website. Probably webpage markup has been changed, breaking the page custom parser.';
        }
        if ($muteOnFailure) {
            return null;
        } else {
            throw new BadResponse($errorMessage);
        }
    }

    public function market_ids($symbols) {
        if ($symbols === null) {
            return $symbols;
        }
        $result = array();
        for ($i = 0; $i < count($symbols); $i++) {
            $result[] = $this->market_id($symbols[$i]);
        }
        return $result;
    }

    public function market_symbols($symbols, ?string $type = null, $allowEmpty = true, $sameTypeOnly = false, $sameSubTypeOnly = false) {
        if ($symbols === null) {
            if (!$allowEmpty) {
                throw new ArgumentsRequired($this->id . ' empty list of $symbols is not supported');
            }
            return $symbols;
        }
        $symbolsLength = count($symbols);
        if ($symbolsLength === 0) {
            if (!$allowEmpty) {
                throw new ArgumentsRequired($this->id . ' empty list of $symbols is not supported');
            }
            return $symbols;
        }
        $result = array();
        $marketType = null;
        $isLinearSubType = null;
        for ($i = 0; $i < count($symbols); $i++) {
            $market = $this->market ($symbols[$i]);
            if ($sameTypeOnly && ($marketType !== null)) {
                if ($market['type'] !== $marketType) {
                    throw new BadRequest($this->id . ' $symbols must be of the same $type, either ' . $marketType . ' or ' . $market['type'] . '.');
                }
            }
            if ($sameSubTypeOnly && ($isLinearSubType !== null)) {
                if ($market['linear'] !== $isLinearSubType) {
                    throw new BadRequest($this->id . ' $symbols must be of the same subType, either linear or inverse.');
                }
            }
            if ($type !== null && $market['type'] !== $type) {
                throw new BadRequest($this->id . ' $symbols must be of the same $type ' . $type . '. If the $type is incorrect you can change it in options or the params of the request');
            }
            $marketType = $market['type'];
            if (!$market['spot']) {
                $isLinearSubType = $market['linear'];
            }
            $symbol = $this->safe_string($market, 'symbol', $symbols[$i]);
            $result[] = $symbol;
        }
        return $result;
    }

    public function market_codes($codes) {
        if ($codes === null) {
            return $codes;
        }
        $result = array();
        for ($i = 0; $i < count($codes); $i++) {
            $result[] = $this->common_currency_code($codes[$i]);
        }
        return $result;
    }

    public function parse_bids_asks($bidasks, int|string $priceKey = 0, int|string $amountKey = 1) {
        $bidasks = $this->to_array($bidasks);
        $result = array();
        for ($i = 0; $i < count($bidasks); $i++) {
            $result[] = $this->parse_bid_ask($bidasks[$i], $priceKey, $amountKey);
        }
        return $result;
    }

    public function fetch_l2_order_book(string $symbol, ?int $limit = null, $params = array ()) {
        $orderbook = $this->fetch_order_book($symbol, $limit, $params);
        return array_merge($orderbook, array(
            'asks' => $this->sort_by($this->aggregate ($orderbook['asks']), 0),
            'bids' => $this->sort_by($this->aggregate ($orderbook['bids']), 0, true),
        ));
    }

    public function filter_by_symbol($objects, ?string $symbol = null) {
        if ($symbol === null) {
            return $objects;
        }
        $result = array();
        for ($i = 0; $i < count($objects); $i++) {
            $objectSymbol = $this->safe_string($objects[$i], 'symbol');
            if ($objectSymbol === $symbol) {
                $result[] = $objects[$i];
            }
        }
        return $result;
    }

    public function parse_ohlcv($ohlcv, ?array $market = null): array {
        if (gettype($ohlcv) === 'array' && array_keys($ohlcv) === array_keys(array_keys($ohlcv))) {
            return array(
                $this->safe_integer($ohlcv, 0), // timestamp
                $this->safe_number($ohlcv, 1), // open
                $this->safe_number($ohlcv, 2), // high
                $this->safe_number($ohlcv, 3), // low
                $this->safe_number($ohlcv, 4), // close
                $this->safe_number($ohlcv, 5), // volume
            );
        }
        return $ohlcv;
    }

    public function network_code_to_id($networkCode, $currencyCode = null) {
        /**
         * @ignore
         * tries to convert the provided $networkCode (which is expected to be an unified network code) to a network id. In order to achieve this, derived class needs to have 'options->networks' defined.
         * @param {string} $networkCode unified network code
         * @param {string} $currencyCode unified currency code, but this argument is not required by default, unless there is an exchange (like huobi) that needs an override of the method to be able to pass $currencyCode argument additionally
         * @return {string|null} exchange-specific network id
         */
        $networkIdsByCodes = $this->safe_value($this->options, 'networks', array());
        $networkId = $this->safe_string($networkIdsByCodes, $networkCode);
        // for example, if 'ETH' is passed for $networkCode, but 'ETH' $key not defined in `options->networks` object
        if ($networkId === null) {
            if ($currencyCode === null) {
                // if $currencyCode was not provided, then we just set passed $value to $networkId
                $networkId = $networkCode;
            } else {
                // if $currencyCode was provided, then we try to find if that $currencyCode has a replacement ($i->e. ERC20 for ETH)
                $defaultNetworkCodeReplacements = $this->safe_value($this->options, 'defaultNetworkCodeReplacements', array());
                if (is_array($defaultNetworkCodeReplacements) && array_key_exists($currencyCode, $defaultNetworkCodeReplacements)) {
                    // if there is a replacement for the passed $networkCode, then we use it to find network-id in `options->networks` object
                    $replacementObject = $defaultNetworkCodeReplacements[$currencyCode]; // $i->e. array( 'ERC20' => 'ETH' )
                    $keys = is_array($replacementObject) ? array_keys($replacementObject) : array();
                    for ($i = 0; $i < count($keys); $i++) {
                        $key = $keys[$i];
                        $value = $replacementObject[$key];
                        // if $value matches to provided unified $networkCode, then we use it's $key to find network-id in `options->networks` object
                        if ($value === $networkCode) {
                            $networkId = $this->safe_string($networkIdsByCodes, $key);
                            break;
                        }
                    }
                }
                // if it wasn't found, we just set the provided $value to network-id
                if ($networkId === null) {
                    $networkId = $networkCode;
                }
            }
        }
        return $networkId;
    }

    public function network_id_to_code($networkId, $currencyCode = null) {
        /**
         * @ignore
         * tries to convert the provided exchange-specific $networkId to an unified network Code. In order to achieve this, derived class needs to have "options['networksById']" defined.
         * @param {string} $networkId exchange specific network id/title, like => TRON, Trc-20, usdt-erc20, etc
         * @param {string|null} $currencyCode unified currency code, but this argument is not required by default, unless there is an exchange (like huobi) that needs an override of the method to be able to pass $currencyCode argument additionally
         * @return {string|null} unified network code
         */
        $networkCodesByIds = $this->safe_value($this->options, 'networksById', array());
        $networkCode = $this->safe_string($networkCodesByIds, $networkId, $networkId);
        // replace mainnet network-codes (i.e. ERC20->ETH)
        if ($currencyCode !== null) {
            $defaultNetworkCodeReplacements = $this->safe_value($this->options, 'defaultNetworkCodeReplacements', array());
            if (is_array($defaultNetworkCodeReplacements) && array_key_exists($currencyCode, $defaultNetworkCodeReplacements)) {
                $replacementObject = $this->safe_value($defaultNetworkCodeReplacements, $currencyCode, array());
                $networkCode = $this->safe_string($replacementObject, $networkCode, $networkCode);
            }
        }
        return $networkCode;
    }

    public function handle_network_code_and_params($params) {
        $networkCodeInParams = $this->safe_string_2($params, 'networkCode', 'network');
        if ($networkCodeInParams !== null) {
            $params = $this->omit ($params, array( 'networkCode', 'network' ));
        }
        // if it was not defined by user, we should not set it from 'defaultNetworks', because handleNetworkCodeAndParams is for only request-side and thus we do not fill it with anything. We can only use 'defaultNetworks' after parsing response-side
        return array( $networkCodeInParams, $params );
    }

    public function default_network_code($currencyCode) {
        $defaultNetworkCode = null;
        $defaultNetworks = $this->safe_value($this->options, 'defaultNetworks', array());
        if (is_array($defaultNetworks) && array_key_exists($currencyCode, $defaultNetworks)) {
            // if currency had set its network in "defaultNetworks", use it
            $defaultNetworkCode = $defaultNetworks[$currencyCode];
        } else {
            // otherwise, try to use the global-scope 'defaultNetwork' value (even if that network is not supported by currency, it doesn't make any problem, this will be just used "at first" if currency supports this network at all)
            $defaultNetwork = $this->safe_value($this->options, 'defaultNetwork');
            if ($defaultNetwork !== null) {
                $defaultNetworkCode = $defaultNetwork;
            }
        }
        return $defaultNetworkCode;
    }

    public function select_network_code_from_unified_networks($currencyCode, $networkCode, $indexedNetworkEntries) {
        return $this->select_network_key_from_networks($currencyCode, $networkCode, $indexedNetworkEntries, true);
    }

    public function select_network_id_from_raw_networks($currencyCode, $networkCode, $indexedNetworkEntries) {
        return $this->select_network_key_from_networks($currencyCode, $networkCode, $indexedNetworkEntries, false);
    }

    public function select_network_key_from_networks($currencyCode, $networkCode, $indexedNetworkEntries, $isIndexedByUnifiedNetworkCode = false) {
        // this method is used against raw & unparse network entries, which are just indexed by network id
        $chosenNetworkId = null;
        $availableNetworkIds = is_array($indexedNetworkEntries) ? array_keys($indexedNetworkEntries) : array();
        $responseNetworksLength = count($availableNetworkIds);
        if ($networkCode !== null) {
            if ($responseNetworksLength === 0) {
                throw new NotSupported($this->id . ' - ' . $networkCode . ' network did not return any result for ' . $currencyCode);
            } else {
                // if $networkCode was provided by user, we should check it after response, referenced exchange doesn't support network-code during request
                $networkId = $isIndexedByUnifiedNetworkCode ? $networkCode : $this->network_code_to_id($networkCode, $currencyCode);
                if (is_array($indexedNetworkEntries) && array_key_exists($networkId, $indexedNetworkEntries)) {
                    $chosenNetworkId = $networkId;
                } else {
                    throw new NotSupported($this->id . ' - ' . $networkId . ' network was not found for ' . $currencyCode . ', use one of ' . implode(', ', $availableNetworkIds));
                }
            }
        } else {
            if ($responseNetworksLength === 0) {
                throw new NotSupported($this->id . ' - no networks were returned for ' . $currencyCode);
            } else {
                // if $networkCode was not provided by user, then we try to use the default network (if it was defined in "defaultNetworks"), otherwise, we just return the first network entry
                $defaultNetworkCode = $this->default_network_code($currencyCode);
                $defaultNetworkId = $isIndexedByUnifiedNetworkCode ? $defaultNetworkCode : $this->network_code_to_id($defaultNetworkCode, $currencyCode);
                $chosenNetworkId = (is_array($indexedNetworkEntries) && array_key_exists($defaultNetworkId, $indexedNetworkEntries)) ? $defaultNetworkId : $availableNetworkIds[0];
            }
        }
        return $chosenNetworkId;
    }

    public function safe_number_2($dictionary, $key1, $key2, $d = null) {
        $value = $this->safe_string_2($dictionary, $key1, $key2);
        return $this->parse_number($value, $d);
    }

    public function parse_order_book(array $orderbook, string $symbol, ?int $timestamp = null, $bidsKey = 'bids', $asksKey = 'asks', int|string $priceKey = 0, int|string $amountKey = 1) {
        $bids = $this->parse_bids_asks($this->safe_value($orderbook, $bidsKey, array()), $priceKey, $amountKey);
        $asks = $this->parse_bids_asks($this->safe_value($orderbook, $asksKey, array()), $priceKey, $amountKey);
        return array(
            'symbol' => $symbol,
            'bids' => $this->sort_by($bids, 0, true),
            'asks' => $this->sort_by($asks, 0),
            'timestamp' => $timestamp,
            'datetime' => $this->iso8601 ($timestamp),
            'nonce' => null,
        );
    }

    public function parse_ohlcvs(mixed $ohlcvs, mixed $market = null, string $timeframe = '1m', ?int $since = null, ?int $limit = null) {
        $results = array();
        for ($i = 0; $i < count($ohlcvs); $i++) {
            $results[] = $this->parse_ohlcv($ohlcvs[$i], $market);
        }
        $sorted = $this->sort_by($results, 0);
        return $this->filter_by_since_limit($sorted, $since, $limit, 0);
    }

    public function parse_leverage_tiers($response, ?array $symbols = null, $marketIdKey = null) {
        // $marketIdKey should only be null when $response is a dictionary
        $symbols = $this->market_symbols($symbols);
        $tiers = array();
        for ($i = 0; $i < count($response); $i++) {
            $item = $response[$i];
            $id = $this->safe_string($item, $marketIdKey);
            $market = $this->safe_market($id, null, null, $this->safe_string($this->options, 'defaultType'));
            $symbol = $market['symbol'];
            $contract = $this->safe_value($market, 'contract', false);
            if ($contract && (($symbols === null) || $this->in_array($symbol, $symbols))) {
                $tiers[$symbol] = $this->parse_market_leverage_tiers($item, $market);
            }
        }
        return $tiers;
    }

    public function load_trading_limits(?array $symbols = null, $reload = false, $params = array ()) {
        if ($this->has['fetchTradingLimits']) {
            if ($reload || !(is_array($this->options) && array_key_exists('limitsLoaded', $this->options))) {
                $response = $this->fetch_trading_limits($symbols);
                for ($i = 0; $i < count($symbols); $i++) {
                    $symbol = $symbols[$i];
                    $this->markets[$symbol] = $this->deep_extend($this->markets[$symbol], $response[$symbol]);
                }
                $this->options['limitsLoaded'] = $this->milliseconds ();
            }
        }
        return $this->markets;
    }

    public function safe_position($position) {
        // simplified version of => /pull/12765/
        $unrealizedPnlString = $this->safe_string($position, 'unrealisedPnl');
        $initialMarginString = $this->safe_string($position, 'initialMargin');
        //
        // PERCENTAGE
        //
        $percentage = $this->safe_value($position, 'percentage');
        if (($percentage === null) && ($unrealizedPnlString !== null) && ($initialMarginString !== null)) {
            // was done in all implementations ( aax, btcex, bybit, deribit, ftx, gate, kucoinfutures, phemex )
            $percentageString = Precise::string_mul(Precise::string_div($unrealizedPnlString, $initialMarginString, 4), '100');
            $position['percentage'] = $this->parse_number($percentageString);
        }
        // if $contractSize is null get from $market
        $contractSize = $this->safe_number($position, 'contractSize');
        $symbol = $this->safe_string($position, 'symbol');
        $market = null;
        if ($symbol !== null) {
            $market = $this->safe_value($this->markets, $symbol);
        }
        if ($contractSize === null && $market !== null) {
            $contractSize = $this->safe_number($market, 'contractSize');
            $position['contractSize'] = $contractSize;
        }
        return $position;
    }

    public function parse_positions($positions, ?array $symbols = null, $params = array ()) {
        $symbols = $this->market_symbols($symbols);
        $positions = $this->to_array($positions);
        $result = array();
        for ($i = 0; $i < count($positions); $i++) {
            $position = array_merge($this->parse_position($positions[$i], null), $params);
            $result[] = $position;
        }
        return $this->filter_by_array_positions($result, 'symbol', $symbols, false);
    }

    public function parse_accounts($accounts, $params = array ()) {
        $accounts = $this->to_array($accounts);
        $result = array();
        for ($i = 0; $i < count($accounts); $i++) {
            $account = array_merge($this->parse_account($accounts[$i]), $params);
            $result[] = $account;
        }
        return $result;
    }

    public function parse_trades($trades, ?array $market = null, ?int $since = null, ?int $limit = null, $params = array ()) {
        $trades = $this->to_array($trades);
        $result = array();
        for ($i = 0; $i < count($trades); $i++) {
            $trade = array_merge($this->parse_trade($trades[$i], $market), $params);
            $result[] = $trade;
        }
        $result = $this->sort_by_2($result, 'timestamp', 'id');
        $symbol = ($market !== null) ? $market['symbol'] : null;
        return $this->filter_by_symbol_since_limit($result, $symbol, $since, $limit);
    }

    public function parse_transactions($transactions, ?array $currency = null, ?int $since = null, ?int $limit = null, $params = array ()) {
        $transactions = $this->to_array($transactions);
        $result = array();
        for ($i = 0; $i < count($transactions); $i++) {
            $transaction = array_merge($this->parse_transaction($transactions[$i], $currency), $params);
            $result[] = $transaction;
        }
        $result = $this->sort_by($result, 'timestamp');
        $code = ($currency !== null) ? $currency['code'] : null;
        return $this->filter_by_currency_since_limit($result, $code, $since, $limit);
    }

    public function parse_transfers($transfers, ?array $currency = null, ?int $since = null, ?int $limit = null, $params = array ()) {
        $transfers = $this->to_array($transfers);
        $result = array();
        for ($i = 0; $i < count($transfers); $i++) {
            $transfer = array_merge($this->parse_transfer($transfers[$i], $currency), $params);
            $result[] = $transfer;
        }
        $result = $this->sort_by($result, 'timestamp');
        $code = ($currency !== null) ? $currency['code'] : null;
        return $this->filter_by_currency_since_limit($result, $code, $since, $limit);
    }

    public function parse_ledger($data, ?array $currency = null, ?int $since = null, ?int $limit = null, $params = array ()) {
        $result = array();
        $arrayData = $this->to_array($data);
        for ($i = 0; $i < count($arrayData); $i++) {
            $itemOrItems = $this->parse_ledger_entry($arrayData[$i], $currency);
            if (gettype($itemOrItems) === 'array' && array_keys($itemOrItems) === array_keys(array_keys($itemOrItems))) {
                for ($j = 0; $j < count($itemOrItems); $j++) {
                    $result[] = array_merge($itemOrItems[$j], $params);
                }
            } else {
                $result[] = array_merge($itemOrItems, $params);
            }
        }
        $result = $this->sort_by($result, 'timestamp');
        $code = ($currency !== null) ? $currency['code'] : null;
        return $this->filter_by_currency_since_limit($result, $code, $since, $limit);
    }

    public function nonce() {
        return $this->seconds ();
    }

    public function set_headers($headers) {
        return $headers;
    }

    public function market_id(string $symbol) {
        $market = $this->market ($symbol);
        if ($market !== null) {
            return $market['id'];
        }
        return $symbol;
    }

    public function symbol(string $symbol) {
        $market = $this->market ($symbol);
        return $this->safe_string($market, 'symbol', $symbol);
    }

    public function resolve_path($path, $params) {
        return array(
            $this->implode_params($path, $params),
            $this->omit ($params, $this->extract_params($path)),
        );
    }

    public function filter_by_array($objects, int|string $key, $values = null, $indexed = true) {
        $objects = $this->to_array($objects);
        // return all of them if no $values were passed
        if ($values === null || !$values) {
            return $indexed ? $this->index_by($objects, $key) : $objects;
        }
        $results = array();
        for ($i = 0; $i < count($objects); $i++) {
            if ($this->in_array($objects[$i][$key], $values)) {
                $results[] = $objects[$i];
            }
        }
        return $indexed ? $this->index_by($results, $key) : $results;
    }

    public function fetch2($path, mixed $api = 'public', $method = 'GET', $params = array (), mixed $headers = null, mixed $body = null, $config = array ()) {
        if ($this->enableRateLimit) {
            $cost = $this->calculate_rate_limiter_cost($api, $method, $path, $params, $config);
            $this->throttle ($cost);
        }
        $this->lastRestRequestTimestamp = $this->milliseconds ();
        $request = $this->sign ($path, $api, $method, $params, $headers, $body);
        $this->last_request_headers = $request['headers'];
        $this->last_request_body = $request['body'];
        $this->last_request_url = $request['url'];
        return $this->fetch ($request['url'], $request['method'], $request['headers'], $request['body']);
    }

    public function request($path, mixed $api = 'public', $method = 'GET', $params = array (), mixed $headers = null, mixed $body = null, $config = array ()) {
        return $this->fetch2 ($path, $api, $method, $params, $headers, $body, $config);
    }

    public function load_accounts($reload = false, $params = array ()) {
        if ($reload) {
            $this->accounts = $this->fetch_accounts($params);
        } else {
            if ($this->accounts) {
                return $this->accounts;
            } else {
                $this->accounts = $this->fetch_accounts($params);
            }
        }
        $this->accountsById = $this->index_by($this->accounts, 'id');
        return $this->accounts;
    }

    public function build_ohlcvc(array $trades, string $timeframe = '1m', float $since = 0, float $limit = 2147483647) {
        // given a sorted arrays of $trades (recent last) and a $timeframe builds an array of OHLCV candles
        // note, default $limit value (2147483647) is max int32 value
        $ms = $this->parse_timeframe($timeframe) * 1000;
        $ohlcvs = array();
        $i_timestamp = 0;
        // $open = 1;
        $i_high = 2;
        $i_low = 3;
        $i_close = 4;
        $i_volume = 5;
        $i_count = 6;
        $tradesLength = count($trades);
        $oldest = min ($tradesLength, $limit);
        for ($i = 0; $i < $oldest; $i++) {
            $trade = $trades[$i];
            $ts = $trade['timestamp'];
            if ($ts < $since) {
                continue;
            }
            $openingTime = (int) floor($ts / $ms) * $ms; // shift to the edge of m/h/d (but not M)
            if ($openingTime < $since) { // we don't need bars, that have opening time earlier than requested
                continue;
            }
            $ohlcv_length = count($ohlcvs);
            $candle = $ohlcv_length - 1;
            if (($candle === -1) || ($openingTime >= $this->sum ($ohlcvs[$candle][$i_timestamp], $ms))) {
                // moved to a new $timeframe -> create a new $candle from opening $trade
                $ohlcvs[] = [
                    $openingTime, // timestamp
                    $trade['price'], // O
                    $trade['price'], // H
                    $trade['price'], // L
                    $trade['price'], // C
                    $trade['amount'], // V
                    1, // count
                ];
            } else {
                // still processing the same $timeframe -> update opening $trade
                $ohlcvs[$candle][$i_high] = max ($ohlcvs[$candle][$i_high], $trade['price']);
                $ohlcvs[$candle][$i_low] = min ($ohlcvs[$candle][$i_low], $trade['price']);
                $ohlcvs[$candle][$i_close] = $trade['price'];
                $ohlcvs[$candle][$i_volume] = $this->sum ($ohlcvs[$candle][$i_volume], $trade['amount']);
                $ohlcvs[$candle][$i_count] = $this->sum ($ohlcvs[$candle][$i_count], 1);
            }
        }
        return $ohlcvs;
    }

    public function parse_trading_view_ohlcv($ohlcvs, $market = null, $timeframe = '1m', ?int $since = null, ?int $limit = null) {
        $result = $this->convert_trading_view_to_ohlcv($ohlcvs);
        return $this->parse_ohlcvs($result, $market, $timeframe, $since, $limit);
    }

    public function edit_limit_buy_order($id, $symbol, $amount, $price = null, $params = array ()) {
        return $this->edit_limit_order($id, $symbol, 'buy', $amount, $price, $params);
    }

    public function edit_limit_sell_order($id, $symbol, $amount, $price = null, $params = array ()) {
        return $this->edit_limit_order($id, $symbol, 'sell', $amount, $price, $params);
    }

    public function edit_limit_order($id, $symbol, $side, $amount, $price = null, $params = array ()) {
        return $this->edit_order($id, $symbol, 'limit', $side, $amount, $price, $params);
    }

    public function edit_order(string $id, $symbol, $type, $side, $amount = null, $price = null, $params = array ()) {
        $this->cancelOrder ($id, $symbol);
        return $this->create_order($symbol, $type, $side, $amount, $price, $params);
    }

    public function edit_order_ws(string $id, string $symbol, string $type, string $side, float $amount, ?float $price = null, $params = array ()) {
        $this->cancelOrderWs ($id, $symbol);
        return $this->createOrderWs ($symbol, $type, $side, $amount, $price, $params);
    }

    public function fetch_permissions($params = array ()) {
        throw new NotSupported($this->id . ' fetchPermissions() is not supported yet');
    }

    public function fetch_position(string $symbol, $params = array ()) {
        throw new NotSupported($this->id . ' fetchPosition() is not supported yet');
    }

    public function watch_position(?string $symbol = null, $params = array ()) {
        throw new NotSupported($this->id . ' watchPosition() is not supported yet');
    }

    public function watch_positions(?array $symbols = null, ?int $since = null, ?int $limit = null, $params = array ()) {
        throw new NotSupported($this->id . ' watchPositions() is not supported yet');
    }

    public function watch_position_for_symbols(?array $symbols = null, ?int $since = null, ?int $limit = null, $params = array ()) {
        return $this->watchPositions ($symbols, $since, $limit, $params);
    }

    public function fetch_positions_for_symbol(string $symbol, $params = array ()) {
        /**
         * fetches all open positions for specific $symbol, unlike fetchPositions (which is designed to work with multiple symbols) so this method might be preffered for one-market position, because of less rate-limit consumption and speed
         * @param {string} $symbol unified market $symbol
         * @param {array} $params extra parameters specific to the endpoint
         * @return {array[]} a list of ~@link https://docs.ccxt.com/#/?id=position-structure position structure~ with maximum 3 items - possible one position for "one-way" mode, and possible two positions (long & short) for "two-way" (a.k.a. hedge) mode
         */
        throw new NotSupported($this->id . ' fetchPositionsForSymbol() is not supported yet');
    }

    public function fetch_positions(?array $symbols = null, $params = array ()) {
        throw new NotSupported($this->id . ' fetchPositions() is not supported yet');
    }

    public function fetch_positions_risk(?array $symbols = null, $params = array ()) {
        throw new NotSupported($this->id . ' fetchPositionsRisk() is not supported yet');
    }

    public function fetch_bids_asks(?array $symbols = null, $params = array ()) {
        throw new NotSupported($this->id . ' fetchBidsAsks() is not supported yet');
    }

    public function parse_bid_ask($bidask, int|string $priceKey = 0, int|string $amountKey = 1) {
        $price = $this->safe_number($bidask, $priceKey);
        $amount = $this->safe_number($bidask, $amountKey);
        return array( $price, $amount );
    }

    public function safe_currency(?string $currencyId, ?array $currency = null) {
        if (($currencyId === null) && ($currency !== null)) {
            return $currency;
        }
        if (($this->currencies_by_id !== null) && (is_array($this->currencies_by_id) && array_key_exists($currencyId, $this->currencies_by_id)) && ($this->currencies_by_id[$currencyId] !== null)) {
            return $this->currencies_by_id[$currencyId];
        }
        $code = $currencyId;
        if ($currencyId !== null) {
            $code = $this->common_currency_code(strtoupper($currencyId));
        }
        return array(
            'id' => $currencyId,
            'code' => $code,
            'precision' => null,
        );
    }

    public function safe_market(?string $marketId, ?array $market = null, ?string $delimiter = null, ?string $marketType = null) {
        $result = $this->safe_market_structure(array(
            'symbol' => $marketId,
            'marketId' => $marketId,
        ));
        if ($marketId !== null) {
            if (($this->markets_by_id !== null) && (is_array($this->markets_by_id) && array_key_exists($marketId, $this->markets_by_id))) {
                $markets = $this->markets_by_id[$marketId];
                $numMarkets = count($markets);
                if ($numMarkets === 1) {
                    return $markets[0];
                } else {
                    if ($marketType === null) {
                        if ($market === null) {
                            throw new ArgumentsRequired($this->id . ' safeMarket() requires a fourth argument for ' . $marketId . ' to disambiguate between different $markets with the same $market id');
                        } else {
                            $marketType = $market['type'];
                        }
                    }
                    for ($i = 0; $i < count($markets); $i++) {
                        $currentMarket = $markets[$i];
                        if ($currentMarket[$marketType]) {
                            return $currentMarket;
                        }
                    }
                }
            } elseif ($delimiter !== null) {
                $parts = explode($delimiter, $marketId);
                $partsLength = count($parts);
                if ($partsLength === 2) {
                    $result['baseId'] = $this->safe_string($parts, 0);
                    $result['quoteId'] = $this->safe_string($parts, 1);
                    $result['base'] = $this->safe_currency_code($result['baseId']);
                    $result['quote'] = $this->safe_currency_code($result['quoteId']);
                    $result['symbol'] = $result['base'] . '/' . $result['quote'];
                    return $result;
                } else {
                    return $result;
                }
            }
        }
        if ($market !== null) {
            return $market;
        }
        return $result;
    }

    public function check_required_credentials($error = true) {
        $keys = is_array($this->requiredCredentials) ? array_keys($this->requiredCredentials) : array();
        for ($i = 0; $i < count($keys); $i++) {
            $key = $keys[$i];
            if ($this->requiredCredentials[$key] && !$this->$key) {
                if ($error) {
                    throw new AuthenticationError($this->id . ' requires "' . $key . '" credential');
                } else {
                    return false;
                }
            }
        }
        return true;
    }

    public function oath() {
        if ($this->twofa !== null) {
            return $this->totp($this->twofa);
        } else {
            throw new ExchangeError($this->id . ' exchange.twofa has not been set for 2FA Two-Factor Authentication');
        }
    }

    public function fetch_balance($params = array ()) {
        throw new NotSupported($this->id . ' fetchBalance() is not supported yet');
    }

    public function fetch_balance_ws($params = array ()) {
        throw new NotSupported($this->id . ' fetchBalanceWs() is not supported yet');
    }

    public function parse_balance($response) {
        throw new NotSupported($this->id . ' parseBalance() is not supported yet');
    }

    public function watch_balance($params = array ()) {
        throw new NotSupported($this->id . ' watchBalance() is not supported yet');
    }

    public function fetch_partial_balance($part, $params = array ()) {
        $balance = $this->fetch_balance($params);
        return $balance[$part];
    }

    public function fetch_free_balance($params = array ()) {
        return $this->fetch_partial_balance('free', $params);
    }

    public function fetch_used_balance($params = array ()) {
        return $this->fetch_partial_balance('used', $params);
    }

    public function fetch_total_balance($params = array ()) {
        return $this->fetch_partial_balance('total', $params);
    }

    public function fetch_status($params = array ()) {
        throw new NotSupported($this->id . ' fetchStatus() is not supported yet');
    }

    public function fetch_funding_fee(string $code, $params = array ()) {
        $warnOnFetchFundingFee = $this->safe_value($this->options, 'warnOnFetchFundingFee', true);
        if ($warnOnFetchFundingFee) {
            throw new NotSupported($this->id . ' fetchFundingFee() method is deprecated, it will be removed in July 2022, please, use fetchTransactionFee() or set exchange.options["warnOnFetchFundingFee"] = false to suppress this warning');
        }
        return $this->fetch_transaction_fee($code, $params);
    }

    public function fetch_funding_fees(?array $codes = null, $params = array ()) {
        $warnOnFetchFundingFees = $this->safe_value($this->options, 'warnOnFetchFundingFees', true);
        if ($warnOnFetchFundingFees) {
            throw new NotSupported($this->id . ' fetchFundingFees() method is deprecated, it will be removed in July 2022. Please, use fetchTransactionFees() or set exchange.options["warnOnFetchFundingFees"] = false to suppress this warning');
        }
        return $this->fetch_transaction_fees($codes, $params);
    }

    public function fetch_transaction_fee(string $code, $params = array ()) {
        if (!$this->has['fetchTransactionFees']) {
            throw new NotSupported($this->id . ' fetchTransactionFee() is not supported yet');
        }
        return $this->fetch_transaction_fees(array( $code ), $params);
    }

    public function fetch_transaction_fees(?array $codes = null, $params = array ()) {
        throw new NotSupported($this->id . ' fetchTransactionFees() is not supported yet');
    }

    public function fetch_deposit_withdraw_fees(?array $codes = null, $params = array ()) {
        throw new NotSupported($this->id . ' fetchDepositWithdrawFees() is not supported yet');
    }

    public function fetch_deposit_withdraw_fee(string $code, $params = array ()) {
        if (!$this->has['fetchDepositWithdrawFees']) {
            throw new NotSupported($this->id . ' fetchDepositWithdrawFee() is not supported yet');
        }
        $fees = $this->fetchDepositWithdrawFees (array( $code ), $params);
        return $this->safe_value($fees, $code);
    }

    public function get_supported_mapping($key, $mapping = array ()) {
        if (is_array($mapping) && array_key_exists($key, $mapping)) {
            return $mapping[$key];
        } else {
            throw new NotSupported($this->id . ' ' . $key . ' does not have a value in mapping');
        }
    }

    public function fetch_cross_borrow_rate(string $code, $params = array ()) {
        $this->load_markets();
        if (!$this->has['fetchBorrowRates']) {
            throw new NotSupported($this->id . ' fetchCrossBorrowRate() is not supported yet');
        }
        $borrowRates = $this->fetchCrossBorrowRates ($params);
        $rate = $this->safe_value($borrowRates, $code);
        if ($rate === null) {
            throw new ExchangeError($this->id . ' fetchCrossBorrowRate() could not find the borrow $rate for currency $code ' . $code);
        }
        return $rate;
    }

    public function fetch_isolated_borrow_rate(string $symbol, $params = array ()) {
        $this->load_markets();
        if (!$this->has['fetchBorrowRates']) {
            throw new NotSupported($this->id . ' fetchIsolatedBorrowRate() is not supported yet');
        }
        $borrowRates = $this->fetchIsolatedBorrowRates ($params);
        $rate = $this->safe_value($borrowRates, $symbol);
        if ($rate === null) {
            throw new ExchangeError($this->id . ' fetchIsolatedBorrowRate() could not find the borrow $rate for market $symbol ' . $symbol);
        }
        return $rate;
    }

    public function handle_option_and_params($params, $methodName, $optionName, $defaultValue = null) {
        // This method can be used to obtain method specific properties, i.e => $this->handle_option_and_params($params, 'fetchPosition', 'marginMode', 'isolated')
        $defaultOptionName = 'default' . $this->capitalize ($optionName); // we also need to check the 'defaultXyzWhatever'
        // check if $params contain the key
        $value = $this->safe_value_2($params, $optionName, $defaultOptionName);
        if ($value !== null) {
            $params = $this->omit ($params, array( $optionName, $defaultOptionName ));
        } else {
            // check if exchange has properties for this method
            $exchangeWideMethodOptions = $this->safe_value($this->options, $methodName);
            if ($exchangeWideMethodOptions !== null) {
                // check if the option is defined inside this method's props
                $value = $this->safe_value_2($exchangeWideMethodOptions, $optionName, $defaultOptionName);
            }
            if ($value === null) {
                // if it's still null, check if global exchange-wide option exists
                $value = $this->safe_value_2($this->options, $optionName, $defaultOptionName);
            }
            // if it's still null, use the default $value
            $value = ($value !== null) ? $value : $defaultValue;
        }
        return array( $value, $params );
    }

    public function handle_option($methodName, $optionName, $defaultValue = null) {
        // eslint-disable-next-line no-unused-vars
        list($result, $empty) = $this->handle_option_and_params(array(), $methodName, $optionName, $defaultValue);
        return $result;
    }

    public function handle_market_type_and_params(string $methodName, ?array $market = null, $params = array ()) {
        $defaultType = $this->safe_string_2($this->options, 'defaultType', 'type', 'spot');
        $methodOptions = $this->safe_value($this->options, $methodName);
        $methodType = $defaultType;
        if ($methodOptions !== null) {
            if (gettype($methodOptions) === 'string') {
                $methodType = $methodOptions;
            } else {
                $methodType = $this->safe_string_2($methodOptions, 'defaultType', 'type', $methodType);
            }
        }
        $marketType = ($market === null) ? $methodType : $market['type'];
        $type = $this->safe_string_2($params, 'defaultType', 'type', $marketType);
        $params = $this->omit ($params, array( 'defaultType', 'type' ));
        return array( $type, $params );
    }

    public function handle_sub_type_and_params($methodName, $market = null, $params = array (), $defaultValue = null) {
        $subType = null;
        // if set in $params, it takes precedence
        $subTypeInParams = $this->safe_string_2($params, 'subType', 'defaultSubType');
        // avoid omitting if it's not present
        if ($subTypeInParams !== null) {
            $subType = $subTypeInParams;
            $params = $this->omit ($params, array( 'subType', 'defaultSubType' ));
        } else {
            // at first, check from $market object
            if ($market !== null) {
                if ($market['linear']) {
                    $subType = 'linear';
                } elseif ($market['inverse']) {
                    $subType = 'inverse';
                }
            }
            // if it was not defined in $market object
            if ($subType === null) {
                $values = $this->handle_option_and_params(null, $methodName, 'subType', $defaultValue); // no need to re-test $params here
                $subType = $values[0];
            }
        }
        return array( $subType, $params );
    }

    public function handle_margin_mode_and_params($methodName, $params = array (), $defaultValue = null) {
        /**
         * @ignore
         * @param {array} [$params] extra parameters specific to the exchange API endpoint
         * @return {Array} the marginMode in lowercase by $params["marginMode"], $params["defaultMarginMode"] $this->options["marginMode"] or $this->options["defaultMarginMode"]
         */
        return $this->handle_option_and_params($params, $methodName, 'marginMode', $defaultValue);
    }

    public function throw_exactly_matched_exception($exact, $string, $message) {
        if (is_array($exact) && array_key_exists($string, $exact)) {
            throw new $exact[$string]($message);
        }
    }

    public function throw_broadly_matched_exception($broad, $string, $message) {
        $broadKey = $this->find_broadly_matched_key($broad, $string);
        if ($broadKey !== null) {
            throw new $broad[$broadKey]($message);
        }
    }

    public function find_broadly_matched_key($broad, $string) {
        // a helper for matching error strings exactly vs broadly
        $keys = is_array($broad) ? array_keys($broad) : array();
        for ($i = 0; $i < count($keys); $i++) {
            $key = $keys[$i];
            if ($string !== null) { // #issues/12698
                if (mb_strpos($string, $key) !== false) {
                    return $key;
                }
            }
        }
        return null;
    }

    public function handle_errors($statusCode, $statusText, $url, $method, $responseHeaders, $responseBody, $response, $requestHeaders, $requestBody) {
        // it is a stub $method that must be overrided in the derived exchange classes
        // throw new NotSupported($this->id . ' handleErrors() not implemented yet');
        return null;
    }

    public function calculate_rate_limiter_cost($api, $method, $path, $params, $config = array ()) {
        return $this->safe_value($config, 'cost', 1);
    }

    public function fetch_ticker(string $symbol, $params = array ()) {
        if ($this->has['fetchTickers']) {
            $this->load_markets();
            $market = $this->market ($symbol);
            $symbol = $market['symbol'];
            $tickers = $this->fetch_tickers(array( $symbol ), $params);
            $ticker = $this->safe_value($tickers, $symbol);
            if ($ticker === null) {
                throw new NullResponse($this->id . ' fetchTickers() could not find a $ticker for ' . $symbol);
            } else {
                return $ticker;
            }
        } else {
            throw new NotSupported($this->id . ' fetchTicker() is not supported yet');
        }
    }

    public function watch_ticker(string $symbol, $params = array ()) {
        throw new NotSupported($this->id . ' watchTicker() is not supported yet');
    }

    public function fetch_tickers(?array $symbols = null, $params = array ()) {
        throw new NotSupported($this->id . ' fetchTickers() is not supported yet');
    }

    public function fetch_order_books(?array $symbols = null, ?int $limit = null, $params = array ()) {
        throw new NotSupported($this->id . ' fetchOrderBooks() is not supported yet');
    }

    public function watch_tickers(?array $symbols = null, $params = array ()) {
        throw new NotSupported($this->id . ' watchTickers() is not supported yet');
    }

    public function fetch_order(string $id, ?string $symbol = null, $params = array ()) {
        throw new NotSupported($this->id . ' fetchOrder() is not supported yet');
    }

    public function fetch_order_ws(string $id, ?string $symbol = null, $params = array ()) {
        throw new NotSupported($this->id . ' fetchOrderWs() is not supported yet');
    }

    public function fetch_order_status(string $id, ?string $symbol = null, $params = array ()) {
        // TODO => TypeScript => change method signature by replacing
        // Promise<string> with Promise<Order['status']>.
        $order = $this->fetch_order($id, $symbol, $params);
        return $order['status'];
    }

    public function fetch_unified_order($order, $params = array ()) {
        return $this->fetch_order($this->safe_value($order, 'id'), $this->safe_value($order, 'symbol'), $params);
    }

    public function create_order(string $symbol, string $type, string $side, $amount, $price = null, $params = array ()) {
        throw new NotSupported($this->id . ' createOrder() is not supported yet');
    }

    public function create_market_order_with_cost(string $symbol, string $side, $cost, $params = array ()) {
        /**
         * create a market order by providing the $symbol, $side and $cost
         * @param {string} $symbol unified $symbol of the market to create an order in
         * @param {string} $side 'buy' or 'sell'
         * @param {float} $cost how much you want to trade in units of the quote currency
         * @param {array} [$params] extra parameters specific to the exchange API endpoint
         * @return {array} an ~@link https://docs.ccxt.com/#/?id=order-structure order structure~
         */
        if ($this->options['createMarketOrderWithCost'] || ($this->options['createMarketBuyOrderWithCost'] && $this->options['createMarketSellOrderWithCost'])) {
            return $this->create_order($symbol, 'market', $side, $cost, 1, $params);
        }
        throw new NotSupported($this->id . ' createMarketOrderWithCost() is not supported yet');
    }

    public function create_market_buy_order_with_cost(string $symbol, $cost, $params = array ()) {
        /**
         * create a market buy order by providing the $symbol and $cost
         * @param {string} $symbol unified $symbol of the market to create an order in
         * @param {float} $cost how much you want to trade in units of the quote currency
         * @param {array} [$params] extra parameters specific to the exchange API endpoint
         * @return {array} an ~@link https://docs.ccxt.com/#/?id=order-structure order structure~
         */
        if ($this->options['createMarketBuyOrderRequiresPrice'] || $this->options['createMarketBuyOrderWithCost']) {
            return $this->create_order($symbol, 'market', 'buy', $cost, 1, $params);
        }
        throw new NotSupported($this->id . ' createMarketBuyOrderWithCost() is not supported yet');
    }

    public function create_market_sell_order_with_cost(string $symbol, $cost, $params = array ()) {
        /**
         * create a market sell order by providing the $symbol and $cost
         * @param {string} $symbol unified $symbol of the market to create an order in
         * @param {float} $cost how much you want to trade in units of the quote currency
         * @param {array} [$params] extra parameters specific to the exchange API endpoint
         * @return {array} an ~@link https://docs.ccxt.com/#/?id=order-structure order structure~
         */
        if ($this->options['createMarketSellOrderRequiresPrice'] || $this->options['createMarketSellOrderWithCost']) {
            return $this->create_order($symbol, 'market', 'sell', $cost, 1, $params);
        }
        throw new NotSupported($this->id . ' createMarketSellOrderWithCost() is not supported yet');
    }

    public function create_orders(array $orders, $params = array ()) {
        throw new NotSupported($this->id . ' createOrders() is not supported yet');
    }

    public function create_order_ws(string $symbol, string $type, string $side, float $amount, ?float $price = null, $params = array ()) {
        throw new NotSupported($this->id . ' createOrderWs() is not supported yet');
    }

    public function cancel_order(string $id, ?string $symbol = null, $params = array ()) {
        throw new NotSupported($this->id . ' cancelOrder() is not supported yet');
    }

    public function cancel_order_ws(string $id, ?string $symbol = null, $params = array ()) {
        throw new NotSupported($this->id . ' cancelOrderWs() is not supported yet');
    }

    public function cancel_orders_ws(array $ids, ?string $symbol = null, $params = array ()) {
        throw new NotSupported($this->id . ' cancelOrdersWs() is not supported yet');
    }

    public function cancel_all_orders(?string $symbol = null, $params = array ()) {
        throw new NotSupported($this->id . ' cancelAllOrders() is not supported yet');
    }

    public function cancel_all_orders_ws(?string $symbol = null, $params = array ()) {
        throw new NotSupported($this->id . ' cancelAllOrdersWs() is not supported yet');
    }

    public function cancel_unified_order($order, $params = array ()) {
        return $this->cancelOrder ($this->safe_value($order, 'id'), $this->safe_value($order, 'symbol'), $params);
    }

    public function fetch_orders(?string $symbol = null, ?int $since = null, ?int $limit = null, $params = array ()) {
        throw new NotSupported($this->id . ' fetchOrders() is not supported yet');
    }

    public function fetch_order_trades(string $id, ?string $symbol = null, ?int $since = null, ?int $limit = null, $params = array ()) {
        throw new NotSupported($this->id . ' fetchOrderTrades() is not supported yet');
    }

    public function watch_orders(?string $symbol = null, ?int $since = null, ?int $limit = null, $params = array ()) {
        throw new NotSupported($this->id . ' watchOrders() is not supported yet');
    }

    public function fetch_open_orders(?string $symbol = null, ?int $since = null, ?int $limit = null, $params = array ()) {
        throw new NotSupported($this->id . ' fetchOpenOrders() is not supported yet');
    }

    public function fetch_open_orders_ws(?string $symbol = null, ?int $since = null, ?int $limit = null, $params = array ()) {
        throw new NotSupported($this->id . ' fetchOpenOrdersWs() is not supported yet');
    }

    public function fetch_closed_orders(?string $symbol = null, ?int $since = null, ?int $limit = null, $params = array ()) {
        throw new NotSupported($this->id . ' fetchClosedOrders() is not supported yet');
    }

    public function fetch_my_trades(?string $symbol = null, ?int $since = null, ?int $limit = null, $params = array ()) {
        throw new NotSupported($this->id . ' fetchMyTrades() is not supported yet');
    }

    public function fetch_my_liquidations(?string $symbol = null, ?int $since = null, ?int $limit = null, $params = array ()) {
        throw new NotSupported($this->id . ' fetchMyLiquidations() is not supported yet');
    }

    public function fetch_liquidations(string $symbol, ?int $since = null, ?int $limit = null, $params = array ()) {
        throw new NotSupported($this->id . ' fetchLiquidations() is not supported yet');
    }

    public function fetch_my_trades_ws(?string $symbol = null, ?int $since = null, ?int $limit = null, $params = array ()) {
        throw new NotSupported($this->id . ' fetchMyTradesWs() is not supported yet');
    }

    public function watch_my_trades(?string $symbol = null, ?int $since = null, ?int $limit = null, $params = array ()) {
        throw new NotSupported($this->id . ' watchMyTrades() is not supported yet');
    }

    public function fetch_ohlcv_ws(string $symbol, string $timeframe = '1m', ?int $since = null, ?int $limit = null, $params = array ()) {
        throw new NotSupported($this->id . ' fetchOHLCVWs() is not supported yet');
    }

    public function fetch_greeks(string $symbol, $params = array ()) {
        throw new NotSupported($this->id . ' fetchGreeks() is not supported yet');
    }

    public function fetch_deposits_withdrawals(?string $code = null, ?int $since = null, ?int $limit = null, $params = array ()) {
        /**
         * fetch history of deposits and withdrawals
         * @param {string} [$code] unified currency $code for the currency of the deposit/withdrawals, default is null
         * @param {int} [$since] timestamp in ms of the earliest deposit/withdrawal, default is null
         * @param {int} [$limit] max number of deposit/withdrawals to return, default is null
         * @param {array} [$params] extra parameters specific to the exchange API endpoint
         * @return {array} a list of ~@link https://docs.ccxt.com/#/?id=transaction-structure transaction structures~
         */
        throw new NotSupported($this->id . ' fetchDepositsWithdrawals() is not supported yet');
    }

    public function fetch_deposits(?string $code = null, ?int $since = null, ?int $limit = null, $params = array ()) {
        throw new NotSupported($this->id . ' fetchDeposits() is not supported yet');
    }

    public function fetch_withdrawals(?string $code = null, ?int $since = null, ?int $limit = null, $params = array ()) {
        throw new NotSupported($this->id . ' fetchWithdrawals() is not supported yet');
    }

    public function fetch_open_interest(string $symbol, $params = array ()) {
        throw new NotSupported($this->id . ' fetchOpenInterest() is not supported yet');
    }

    public function fetch_funding_rate_history(?string $symbol = null, ?int $since = null, ?int $limit = null, $params = array ()) {
        throw new NotSupported($this->id . ' fetchFundingRateHistory() is not supported yet');
    }

    public function fetch_funding_history(?string $symbol = null, ?int $since = null, ?int $limit = null, $params = array ()) {
        throw new NotSupported($this->id . ' fetchFundingHistory() is not supported yet');
    }

    public function close_position(string $symbol, ?string $side = null, ?string $marginMode = null, $params = array ()) {
        throw new NotSupported($this->id . ' closePositions() is not supported yet');
    }

    public function close_all_positions($params = array ()) {
        throw new NotSupported($this->id . ' closeAllPositions() is not supported yet');
    }

    public function parse_last_price($price, ?array $market = null) {
        throw new NotSupported($this->id . ' parseLastPrice() is not supported yet');
    }

    public function fetch_deposit_address(string $code, $params = array ()) {
        if ($this->has['fetchDepositAddresses']) {
            $depositAddresses = $this->fetchDepositAddresses (array( $code ), $params);
            $depositAddress = $this->safe_value($depositAddresses, $code);
            if ($depositAddress === null) {
                throw new InvalidAddress($this->id . ' fetchDepositAddress() could not find a deposit address for ' . $code . ', make sure you have created a corresponding deposit address in your wallet on the exchange website');
            } else {
                return $depositAddress;
            }
        } else {
            throw new NotSupported($this->id . ' fetchDepositAddress() is not supported yet');
        }
    }

    public function account(): array {
        return array(
            'free' => null,
            'used' => null,
            'total' => null,
        );
    }

    public function common_currency_code(string $currency) {
        if (!$this->substituteCommonCurrencyCodes) {
            return $currency;
        }
        return $this->safe_string($this->commonCurrencies, $currency, $currency);
    }

    public function currency($code) {
        if ($this->currencies === null) {
            throw new ExchangeError($this->id . ' currencies not loaded');
        }
        if (gettype($code) === 'string') {
            if (is_array($this->currencies) && array_key_exists($code, $this->currencies)) {
                return $this->currencies[$code];
            } elseif (is_array($this->currencies_by_id) && array_key_exists($code, $this->currencies_by_id)) {
                return $this->currencies_by_id[$code];
            }
        }
        throw new ExchangeError($this->id . ' does not have currency $code ' . $code);
    }

    public function market(string $symbol) {
        if ($this->markets === null) {
            throw new ExchangeError($this->id . ' $markets not loaded');
        }
        if (is_array($this->markets) && array_key_exists($symbol, $this->markets)) {
            return $this->markets[$symbol];
        } elseif (is_array($this->markets_by_id) && array_key_exists($symbol, $this->markets_by_id)) {
            $markets = $this->markets_by_id[$symbol];
            $defaultType = $this->safe_string_2($this->options, 'defaultType', 'defaultSubType', 'spot');
            for ($i = 0; $i < count($markets); $i++) {
                $market = $markets[$i];
                if ($market[$defaultType]) {
                    return $market;
                }
            }
            return $markets[0];
        }
        throw new BadSymbol($this->id . ' does not have $market $symbol ' . $symbol);
    }

    public function handle_withdraw_tag_and_params($tag, $params) {
        if (gettype($tag) === 'array') {
            $params = array_merge($tag, $params);
            $tag = null;
        }
        if ($tag === null) {
            $tag = $this->safe_string($params, 'tag');
            if ($tag !== null) {
                $params = $this->omit ($params, 'tag');
            }
        }
        return array( $tag, $params );
    }

    public function create_limit_order(string $symbol, string $side, $amount, $price, $params = array ()) {
        return $this->create_order($symbol, 'limit', $side, $amount, $price, $params);
    }

    public function create_market_order(string $symbol, string $side, $amount, $price = null, $params = array ()) {
        return $this->create_order($symbol, 'market', $side, $amount, $price, $params);
    }

    public function create_limit_buy_order(string $symbol, $amount, $price, $params = array ()) {
        return $this->create_order($symbol, 'limit', 'buy', $amount, $price, $params);
    }

    public function create_limit_sell_order(string $symbol, $amount, $price, $params = array ()) {
        return $this->create_order($symbol, 'limit', 'sell', $amount, $price, $params);
    }

    public function create_market_buy_order(string $symbol, $amount, $params = array ()) {
        return $this->create_order($symbol, 'market', 'buy', $amount, null, $params);
    }

    public function create_market_sell_order(string $symbol, $amount, $params = array ()) {
        return $this->create_order($symbol, 'market', 'sell', $amount, null, $params);
    }

    public function cost_to_precision(string $symbol, $cost) {
        $market = $this->market ($symbol);
        return $this->decimal_to_precision($cost, TRUNCATE, $market['precision']['price'], $this->precisionMode, $this->paddingMode);
    }

    public function price_to_precision(string $symbol, $price) {
        $market = $this->market ($symbol);
        $result = $this->decimal_to_precision($price, ROUND, $market['precision']['price'], $this->precisionMode, $this->paddingMode);
        if ($result === '0') {
            throw new InvalidOrder($this->id . ' $price of ' . $market['symbol'] . ' must be greater than minimum $price precision of ' . $this->number_to_string($market['precision']['price']));
        }
        return $result;
    }

    public function amount_to_precision(string $symbol, $amount) {
        $market = $this->market ($symbol);
        $result = $this->decimal_to_precision($amount, TRUNCATE, $market['precision']['amount'], $this->precisionMode, $this->paddingMode);
        if ($result === '0') {
            throw new InvalidOrder($this->id . ' $amount of ' . $market['symbol'] . ' must be greater than minimum $amount precision of ' . $this->number_to_string($market['precision']['amount']));
        }
        return $result;
    }

    public function fee_to_precision(string $symbol, $fee) {
        $market = $this->market ($symbol);
        return $this->decimal_to_precision($fee, ROUND, $market['precision']['price'], $this->precisionMode, $this->paddingMode);
    }

    public function currency_to_precision(string $code, $fee, $networkCode = null) {
        $currency = $this->currencies[$code];
        $precision = $this->safe_value($currency, 'precision');
        if ($networkCode !== null) {
            $networks = $this->safe_value($currency, 'networks', array());
            $networkItem = $this->safe_value($networks, $networkCode, array());
            $precision = $this->safe_value($networkItem, 'precision', $precision);
        }
        if ($precision === null) {
            return $this->forceString ($fee);
        } else {
            return $this->decimal_to_precision($fee, ROUND, $precision, $this->precisionMode, $this->paddingMode);
        }
    }

    public function force_string($value) {
        if (gettype($value) !== 'string') {
            return $this->number_to_string($value);
        }
        return $value;
    }

    public function is_tick_precision() {
        return $this->precisionMode === TICK_SIZE;
    }

    public function is_decimal_precision() {
        return $this->precisionMode === DECIMAL_PLACES;
    }

    public function is_significant_precision() {
        return $this->precisionMode === SIGNIFICANT_DIGITS;
    }

    public function safe_number(array $obj, int|string $key, ?float $defaultNumber = null) {
        $value = $this->safe_string($obj, $key);
        return $this->parse_number($value, $defaultNumber);
    }

    public function safe_number_n(array $obj, array $arr, ?float $defaultNumber = null) {
        $value = $this->safe_string_n($obj, $arr);
        return $this->parse_number($value, $defaultNumber);
    }

    public function parse_precision(?string $precision) {
        /**
         * @ignore
         * @param {string} $precision The number of digits to the right of the decimal
         * @return {string} a string number equal to 1e-$precision
         */
        if ($precision === null) {
            return null;
        }
        $precisionNumber = intval($precision);
        if ($precisionNumber === 0) {
            return '1';
        }
        $parsedPrecision = '0.';
        for ($i = 0; $i < $precisionNumber - 1; $i++) {
            $parsedPrecision = $parsedPrecision . '0';
        }
        return $parsedPrecision . '1';
    }

    public function load_time_difference($params = array ()) {
        $serverTime = $this->fetch_time($params);
        $after = $this->milliseconds ();
        $this->options['timeDifference'] = $after - $serverTime;
        return $this->options['timeDifference'];
    }

    public function implode_hostname(string $url) {
        return $this->implode_params($url, array( 'hostname' => $this->hostname ));
    }

    public function fetch_market_leverage_tiers(string $symbol, $params = array ()) {
        if ($this->has['fetchLeverageTiers']) {
            $market = $this->market ($symbol);
            if (!$market['contract']) {
                throw new BadSymbol($this->id . ' fetchMarketLeverageTiers() supports contract markets only');
            }
            $tiers = $this->fetch_leverage_tiers(array( $symbol ));
            return $this->safe_value($tiers, $symbol);
        } else {
            throw new NotSupported($this->id . ' fetchMarketLeverageTiers() is not supported yet');
        }
    }

    public function create_post_only_order(string $symbol, string $type, string $side, $amount, $price, $params = array ()) {
        if (!$this->has['createPostOnlyOrder']) {
            throw new NotSupported($this->id . 'createPostOnlyOrder() is not supported yet');
        }
        $query = array_merge($params, array( 'postOnly' => true ));
        return $this->create_order($symbol, $type, $side, $amount, $price, $query);
    }

    public function create_reduce_only_order(string $symbol, string $type, string $side, $amount, $price, $params = array ()) {
        if (!$this->has['createReduceOnlyOrder']) {
            throw new NotSupported($this->id . 'createReduceOnlyOrder() is not supported yet');
        }
        $query = array_merge($params, array( 'reduceOnly' => true ));
        return $this->create_order($symbol, $type, $side, $amount, $price, $query);
    }

    public function create_stop_order(string $symbol, string $type, string $side, $amount, $price = null, $stopPrice = null, $params = array ()) {
        if (!$this->has['createStopOrder']) {
            throw new NotSupported($this->id . ' createStopOrder() is not supported yet');
        }
        if ($stopPrice === null) {
            throw new ArgumentsRequired($this->id . ' create_stop_order() requires a $stopPrice argument');
        }
        $query = array_merge($params, array( 'stopPrice' => $stopPrice ));
        return $this->create_order($symbol, $type, $side, $amount, $price, $query);
    }

    public function create_stop_limit_order(string $symbol, string $side, $amount, $price, $stopPrice, $params = array ()) {
        if (!$this->has['createStopLimitOrder']) {
            throw new NotSupported($this->id . ' createStopLimitOrder() is not supported yet');
        }
        $query = array_merge($params, array( 'stopPrice' => $stopPrice ));
        return $this->create_order($symbol, 'limit', $side, $amount, $price, $query);
    }

    public function create_stop_market_order(string $symbol, string $side, $amount, $stopPrice, $params = array ()) {
        if (!$this->has['createStopMarketOrder']) {
            throw new NotSupported($this->id . ' createStopMarketOrder() is not supported yet');
        }
        $query = array_merge($params, array( 'stopPrice' => $stopPrice ));
        return $this->create_order($symbol, 'market', $side, $amount, null, $query);
    }

    public function safe_currency_code(?string $currencyId, ?array $currency = null) {
        $currency = $this->safe_currency($currencyId, $currency);
        return $currency['code'];
    }

    public function filter_by_symbol_since_limit($array, ?string $symbol = null, ?int $since = null, ?int $limit = null, $tail = false) {
        return $this->filter_by_value_since_limit($array, 'symbol', $symbol, $since, $limit, 'timestamp', $tail);
    }

    public function filter_by_currency_since_limit($array, $code = null, ?int $since = null, ?int $limit = null, $tail = false) {
        return $this->filter_by_value_since_limit($array, 'currency', $code, $since, $limit, 'timestamp', $tail);
    }

    public function filter_by_symbols_since_limit($array, ?array $symbols = null, ?int $since = null, ?int $limit = null, $tail = false) {
        $result = $this->filter_by_array($array, 'symbol', $symbols, false);
        return $this->filter_by_since_limit($result, $since, $limit, 'timestamp', $tail);
    }

    public function parse_last_prices($pricesData, ?array $symbols = null, $params = array ()) {
        //
        // the value of tickers is either a dict or a list
        //
        // dict
        //
        //     {
        //         'marketId1' => array( ... ),
        //         'marketId2' => array( ... ),
        //         ...
        //     }
        //
        // list
        //
        //     array(
        //         array( 'market' => 'marketId1', ... ),
        //         array( 'market' => 'marketId2', ... ),
        //         ...
        //     )
        //
        $results = array();
        if (gettype($pricesData) === 'array' && array_keys($pricesData) === array_keys(array_keys($pricesData))) {
            for ($i = 0; $i < count($pricesData); $i++) {
                $priceData = array_merge($this->parseLastPrice ($pricesData[$i]), $params);
                $results[] = $priceData;
            }
        } else {
            $marketIds = is_array($pricesData) ? array_keys($pricesData) : array();
            for ($i = 0; $i < count($marketIds); $i++) {
                $marketId = $marketIds[$i];
                $market = $this->safe_market($marketId);
                $priceData = array_merge($this->parseLastPrice ($pricesData[$marketId], $market), $params);
                $results[] = $priceData;
            }
        }
        $symbols = $this->market_symbols($symbols);
        return $this->filter_by_array($results, 'symbol', $symbols);
    }

    public function parse_tickers($tickers, ?array $symbols = null, $params = array ()) {
        //
        // the value of $tickers is either a dict or a list
        //
        // dict
        //
        //     {
        //         'marketId1' => array( ... ),
        //         'marketId2' => array( ... ),
        //         'marketId3' => array( ... ),
        //         ...
        //     }
        //
        // list
        //
        //     array(
        //         array( 'market' => 'marketId1', ... ),
        //         array( 'market' => 'marketId2', ... ),
        //         array( 'market' => 'marketId3', ... ),
        //         ...
        //     )
        //
        $results = array();
        if (gettype($tickers) === 'array' && array_keys($tickers) === array_keys(array_keys($tickers))) {
            for ($i = 0; $i < count($tickers); $i++) {
                $ticker = array_merge($this->parse_ticker($tickers[$i]), $params);
                $results[] = $ticker;
            }
        } else {
            $marketIds = is_array($tickers) ? array_keys($tickers) : array();
            for ($i = 0; $i < count($marketIds); $i++) {
                $marketId = $marketIds[$i];
                $market = $this->safe_market($marketId);
                $ticker = array_merge($this->parse_ticker($tickers[$marketId], $market), $params);
                $results[] = $ticker;
            }
        }
        $symbols = $this->market_symbols($symbols);
        return $this->filter_by_array($results, 'symbol', $symbols);
    }

    public function parse_deposit_addresses($addresses, ?array $codes = null, $indexed = true, $params = array ()) {
        $result = array();
        for ($i = 0; $i < count($addresses); $i++) {
            $address = array_merge($this->parse_deposit_address($addresses[$i]), $params);
            $result[] = $address;
        }
        if ($codes !== null) {
            $result = $this->filter_by_array($result, 'currency', $codes, false);
        }
        if ($indexed) {
            return $this->index_by($result, 'currency');
        }
        return $result;
    }

    public function parse_borrow_interests($response, ?array $market = null) {
        $interests = array();
        for ($i = 0; $i < count($response); $i++) {
            $row = $response[$i];
            $interests[] = $this->parse_borrow_interest($row, $market);
        }
        return $interests;
    }

    public function parse_funding_rate_histories($response, $market = null, ?int $since = null, ?int $limit = null) {
        $rates = array();
        for ($i = 0; $i < count($response); $i++) {
            $entry = $response[$i];
            $rates[] = $this->parse_funding_rate_history($entry, $market);
        }
        $sorted = $this->sort_by($rates, 'timestamp');
        $symbol = ($market === null) ? null : $market['symbol'];
        return $this->filter_by_symbol_since_limit($sorted, $symbol, $since, $limit);
    }

    public function safe_symbol(?string $marketId, ?array $market = null, ?string $delimiter = null, ?string $marketType = null) {
        $market = $this->safe_market($marketId, $market, $delimiter, $marketType);
        return $market['symbol'];
    }

    public function parse_funding_rate(string $contract, ?array $market = null) {
        throw new NotSupported($this->id . ' parseFundingRate() is not supported yet');
    }

    public function parse_funding_rates($response, ?array $market = null) {
        $result = array();
        for ($i = 0; $i < count($response); $i++) {
            $parsed = $this->parse_funding_rate($response[$i], $market);
            $result[$parsed['symbol']] = $parsed;
        }
        return $result;
    }

    public function is_trigger_order($params) {
        $isTrigger = $this->safe_value_2($params, 'trigger', 'stop');
        if ($isTrigger) {
            $params = $this->omit ($params, array( 'trigger', 'stop' ));
        }
        return array( $isTrigger, $params );
    }

    public function is_post_only(bool $isMarketOrder, $exchangeSpecificParam, $params = array ()) {
        /**
         * @ignore
         * @param {string} type Order type
         * @param {boolean} $exchangeSpecificParam exchange specific $postOnly
         * @param {array} [$params] exchange specific $params
         * @return {boolean} true if a post only order, false otherwise
         */
        $timeInForce = $this->safe_string_upper($params, 'timeInForce');
        $postOnly = $this->safe_value_2($params, 'postOnly', 'post_only', false);
        // we assume $timeInForce is uppercase from safeStringUpper ($params, 'timeInForce')
        $ioc = $timeInForce === 'IOC';
        $fok = $timeInForce === 'FOK';
        $timeInForcePostOnly = $timeInForce === 'PO';
        $postOnly = $postOnly || $timeInForcePostOnly || $exchangeSpecificParam;
        if ($postOnly) {
            if ($ioc || $fok) {
                throw new InvalidOrder($this->id . ' $postOnly orders cannot have $timeInForce equal to ' . $timeInForce);
            } elseif ($isMarketOrder) {
                throw new InvalidOrder($this->id . ' market orders cannot be postOnly');
            } else {
                return true;
            }
        } else {
            return false;
        }
    }

    public function handle_post_only(bool $isMarketOrder, bool $exchangeSpecificPostOnlyOption, mixed $params = array ()) {
        /**
         * @ignore
         * @param {string} type Order type
         * @param {boolean} exchangeSpecificBoolean exchange specific $postOnly
         * @param {array} [$params] exchange specific $params
         * @return {Array}
         */
        $timeInForce = $this->safe_string_upper($params, 'timeInForce');
        $postOnly = $this->safe_value($params, 'postOnly', false);
        $ioc = $timeInForce === 'IOC';
        $fok = $timeInForce === 'FOK';
        $po = $timeInForce === 'PO';
        $postOnly = $postOnly || $po || $exchangeSpecificPostOnlyOption;
        if ($postOnly) {
            if ($ioc || $fok) {
                throw new InvalidOrder($this->id . ' $postOnly orders cannot have $timeInForce equal to ' . $timeInForce);
            } elseif ($isMarketOrder) {
                throw new InvalidOrder($this->id . ' market orders cannot be postOnly');
            } else {
                if ($po) {
                    $params = $this->omit ($params, 'timeInForce');
                }
                $params = $this->omit ($params, 'postOnly');
                return array( true, $params );
            }
        }
        return array( false, $params );
    }

    public function fetch_last_prices(?array $symbols = null, $params = array ()) {
        throw new NotSupported($this->id . ' fetchLastPrices() is not supported yet');
    }

    public function fetch_trading_fees($params = array ()) {
        throw new NotSupported($this->id . ' fetchTradingFees() is not supported yet');
    }

    public function fetch_trading_fee(string $symbol, $params = array ()) {
        if (!$this->has['fetchTradingFees']) {
            throw new NotSupported($this->id . ' fetchTradingFee() is not supported yet');
        }
        return $this->fetch_trading_fees($params);
    }

    public function parse_open_interest($interest, ?array $market = null) {
        throw new NotSupported($this->id . ' parseOpenInterest () is not supported yet');
    }

    public function parse_open_interests($response, $market = null, ?int $since = null, ?int $limit = null) {
        $interests = array();
        for ($i = 0; $i < count($response); $i++) {
            $entry = $response[$i];
            $interest = $this->parse_open_interest($entry, $market);
            $interests[] = $interest;
        }
        $sorted = $this->sort_by($interests, 'timestamp');
        $symbol = $this->safe_string($market, 'symbol');
        return $this->filter_by_symbol_since_limit($sorted, $symbol, $since, $limit);
    }

    public function fetch_funding_rate(string $symbol, $params = array ()) {
        if ($this->has['fetchFundingRates']) {
            $this->load_markets();
            $market = $this->market ($symbol);
            $symbol = $market['symbol'];
            if (!$market['contract']) {
                throw new BadSymbol($this->id . ' fetchFundingRate() supports contract markets only');
            }
            $rates = $this->fetchFundingRates (array( $symbol ), $params);
            $rate = $this->safe_value($rates, $symbol);
            if ($rate === null) {
                throw new NullResponse($this->id . ' fetchFundingRate () returned no data for ' . $symbol);
            } else {
                return $rate;
            }
        } else {
            throw new NotSupported($this->id . ' fetchFundingRate () is not supported yet');
        }
    }

    public function fetch_mark_ohlcv($symbol, $timeframe = '1m', ?int $since = null, ?int $limit = null, $params = array ()) {
        /**
         * fetches historical mark price candlestick data containing the open, high, low, and close price of a market
         * @param {string} $symbol unified $symbol of the market to fetch OHLCV data for
         * @param {string} $timeframe the length of time each candle represents
         * @param {int} [$since] timestamp in ms of the earliest candle to fetch
         * @param {int} [$limit] the maximum amount of candles to fetch
         * @param {array} [$params] extra parameters specific to the exchange API endpoint
         * @return {float[][]} A list of candles ordered, open, high, low, close, null
         */
        if ($this->has['fetchMarkOHLCV']) {
            $request = array(
                'price' => 'mark',
            );
            return $this->fetch_ohlcv($symbol, $timeframe, $since, $limit, array_merge($request, $params));
        } else {
            throw new NotSupported($this->id . ' fetchMarkOHLCV () is not supported yet');
        }
    }

    public function fetch_index_ohlcv(string $symbol, $timeframe = '1m', ?int $since = null, ?int $limit = null, $params = array ()) {
        /**
         * fetches historical index price candlestick data containing the open, high, low, and close price of a market
         * @param {string} $symbol unified $symbol of the market to fetch OHLCV data for
         * @param {string} $timeframe the length of time each candle represents
         * @param {int} [$since] timestamp in ms of the earliest candle to fetch
         * @param {int} [$limit] the maximum amount of candles to fetch
         * @param {array} [$params] extra parameters specific to the exchange API endpoint
         * @return array() A list of candles ordered, open, high, low, close, null
         */
        if ($this->has['fetchIndexOHLCV']) {
            $request = array(
                'price' => 'index',
            );
            return $this->fetch_ohlcv($symbol, $timeframe, $since, $limit, array_merge($request, $params));
        } else {
            throw new NotSupported($this->id . ' fetchIndexOHLCV () is not supported yet');
        }
    }

    public function fetch_premium_index_ohlcv(string $symbol, $timeframe = '1m', ?int $since = null, ?int $limit = null, $params = array ()) {
        /**
         * fetches historical premium index price candlestick data containing the open, high, low, and close price of a market
         * @param {string} $symbol unified $symbol of the market to fetch OHLCV data for
         * @param {string} $timeframe the length of time each candle represents
         * @param {int} [$since] timestamp in ms of the earliest candle to fetch
         * @param {int} [$limit] the maximum amount of candles to fetch
         * @param {array} [$params] extra parameters specific to the exchange API endpoint
         * @return {float[][]} A list of candles ordered, open, high, low, close, null
         */
        if ($this->has['fetchPremiumIndexOHLCV']) {
            $request = array(
                'price' => 'premiumIndex',
            );
            return $this->fetch_ohlcv($symbol, $timeframe, $since, $limit, array_merge($request, $params));
        } else {
            throw new NotSupported($this->id . ' fetchPremiumIndexOHLCV () is not supported yet');
        }
    }

    public function handle_time_in_force($params = array ()) {
        /**
         * @ignore
         * * Must add $timeInForce to $this->options to use this method
         * @return {string} returns the exchange specific value for $timeInForce
         */
        $timeInForce = $this->safe_string_upper($params, 'timeInForce'); // supported values GTC, IOC, PO
        if ($timeInForce !== null) {
            $exchangeValue = $this->safe_string($this->options['timeInForce'], $timeInForce);
            if ($exchangeValue === null) {
                throw new ExchangeError($this->id . ' does not support $timeInForce "' . $timeInForce . '"');
            }
            return $exchangeValue;
        }
        return null;
    }

    public function convert_type_to_account($account) {
        /**
         * @ignore
         * * Must add $accountsByType to $this->options to use this method
         * @param {string} $account key for $account name in $this->options['accountsByType']
         * @return the exchange specific $account name or the isolated margin id for transfers
         */
        $accountsByType = $this->safe_value($this->options, 'accountsByType', array());
        $lowercaseAccount = strtolower($account);
        if (is_array($accountsByType) && array_key_exists($lowercaseAccount, $accountsByType)) {
            return $accountsByType[$lowercaseAccount];
        } elseif ((is_array($this->markets) && array_key_exists($account, $this->markets)) || (is_array($this->markets_by_id) && array_key_exists($account, $this->markets_by_id))) {
            $market = $this->market ($account);
            return $market['id'];
        } else {
            return $account;
        }
    }

    public function check_required_argument($methodName, $argument, $argumentName, $options = []) {
        /**
         * @ignore
         * @param {string} $methodName the name of the method that the $argument is being checked for
         * @param {string} $argument the argument's actual value provided
         * @param {string} $argumentName the name of the $argument being checked (for logging purposes)
         * @param {string[]} $options a list of $options that the $argument can be
         * @return {null}
         */
        $optionsLength = count($options);
        if (($argument === null) || (($optionsLength > 0) && (!($this->in_array($argument, $options))))) {
            $messageOptions = implode(', ', $options);
            $message = $this->id . ' ' . $methodName . '() requires a ' . $argumentName . ' argument';
            if ($messageOptions !== '') {
                $message .= ', one of ' . '(' . $messageOptions . ')';
            }
            throw new ArgumentsRequired($message);
        }
    }

    public function check_required_margin_argument(string $methodName, ?string $symbol, string $marginMode) {
        /**
         * @ignore
         * @param {string} $symbol unified $symbol of the market
         * @param {string} $methodName name of the method that requires a $symbol
         * @param {string} $marginMode is either 'isolated' or 'cross'
         */
        if (($marginMode === 'isolated') && ($symbol === null)) {
            throw new ArgumentsRequired($this->id . ' ' . $methodName . '() requires a $symbol argument for isolated margin');
        } elseif (($marginMode === 'cross') && ($symbol !== null)) {
            throw new ArgumentsRequired($this->id . ' ' . $methodName . '() cannot have a $symbol argument for cross margin');
        }
    }

    public function parse_deposit_withdraw_fees($response, ?array $codes = null, $currencyIdKey = null) {
        /**
         * @ignore
         * @param {object[]|array} $response unparsed $response from the exchange
         * @param {string[]|null} $codes the unified $currency $codes to fetch transactions fees for, returns all currencies when null
         * @param {str} $currencyIdKey *should only be null when $response is a $dictionary* the object key that corresponds to the $currency id
         * @return {array} objects with withdraw and deposit fees, indexed by $currency $codes
         */
        $depositWithdrawFees = array();
        $codes = $this->marketCodes ($codes);
        $isArray = gettype($response) === 'array' && array_keys($response) === array_keys(array_keys($response));
        $responseKeys = $response;
        if (!$isArray) {
            $responseKeys = is_array($response) ? array_keys($response) : array();
        }
        for ($i = 0; $i < count($responseKeys); $i++) {
            $entry = $responseKeys[$i];
            $dictionary = $isArray ? $entry : $response[$entry];
            $currencyId = $isArray ? $this->safe_string($dictionary, $currencyIdKey) : $entry;
            $currency = $this->safe_value($this->currencies_by_id, $currencyId);
            $code = $this->safe_string($currency, 'code', $currencyId);
            if (($codes === null) || ($this->in_array($code, $codes))) {
                $depositWithdrawFees[$code] = $this->parseDepositWithdrawFee ($dictionary, $currency);
            }
        }
        return $depositWithdrawFees;
    }

    public function parse_deposit_withdraw_fee($fee, ?array $currency = null) {
        throw new NotSupported($this->id . ' parseDepositWithdrawFee() is not supported yet');
    }

    public function deposit_withdraw_fee($info) {
        return array(
            'info' => $info,
            'withdraw' => array(
                'fee' => null,
                'percentage' => null,
            ),
            'deposit' => array(
                'fee' => null,
                'percentage' => null,
            ),
            'networks' => array(),
        );
    }

    public function assign_default_deposit_withdraw_fees($fee, $currency = null) {
        /**
         * @ignore
         * Takes a depositWithdrawFee structure and assigns the default values for withdraw and deposit
         * @param {array} $fee A deposit withdraw $fee structure
         * @param {array} $currency A $currency structure, the response from $this->currency ()
         * @return {array} A deposit withdraw $fee structure
         */
        $networkKeys = is_array($fee['networks']) ? array_keys($fee['networks']) : array();
        $numNetworks = count($networkKeys);
        if ($numNetworks === 1) {
            $fee['withdraw'] = $fee['networks'][$networkKeys[0]]['withdraw'];
            $fee['deposit'] = $fee['networks'][$networkKeys[0]]['deposit'];
            return $fee;
        }
        $currencyCode = $this->safe_string($currency, 'code');
        for ($i = 0; $i < $numNetworks; $i++) {
            $network = $networkKeys[$i];
            if ($network === $currencyCode) {
                $fee['withdraw'] = $fee['networks'][$networkKeys[$i]]['withdraw'];
                $fee['deposit'] = $fee['networks'][$networkKeys[$i]]['deposit'];
            }
        }
        return $fee;
    }

    public function parse_income($info, ?array $market = null) {
        throw new NotSupported($this->id . ' parseIncome () is not supported yet');
    }

    public function parse_incomes($incomes, $market = null, ?int $since = null, ?int $limit = null) {
        /**
         * @ignore
         * parses funding fee info from exchange response
         * @param {array[]} $incomes each item describes once instance of currency being received or paid
         * @param {array} $market ccxt $market
         * @param {int} [$since] when defined, the response items are filtered to only include items after this timestamp
         * @param {int} [$limit] limits the number of items in the response
         * @return {array[]} an array of ~@link https://docs.ccxt.com/#/?id=funding-history-structure funding history structures~
         */
        $result = array();
        for ($i = 0; $i < count($incomes); $i++) {
            $entry = $incomes[$i];
            $parsed = $this->parse_income($entry, $market);
            $result[] = $parsed;
        }
        $sorted = $this->sort_by($result, 'timestamp');
        return $this->filter_by_since_limit($sorted, $since, $limit);
    }

    public function get_market_from_symbols(?array $symbols = null) {
        if ($symbols === null) {
            return null;
        }
        $firstMarket = $this->safe_string($symbols, 0);
        $market = $this->market ($firstMarket);
        return $market;
    }

    public function parse_ws_ohlcvs(mixed $ohlcvs, mixed $market = null, string $timeframe = '1m', ?int $since = null, ?int $limit = null) {
        $results = array();
        for ($i = 0; $i < count($ohlcvs); $i++) {
            $results[] = $this->parse_ws_ohlcv($ohlcvs[$i], $market);
        }
        return $results;
    }

    public function fetch_transactions(?string $code = null, ?int $since = null, ?int $limit = null, $params = array ()) {
        /**
         * @deprecated
         * *DEPRECATED* use fetchDepositsWithdrawals instead
         * @param {string} $code unified currency $code for the currency of the deposit/withdrawals, default is null
         * @param {int} [$since] timestamp in ms of the earliest deposit/withdrawal, default is null
         * @param {int} [$limit] max number of deposit/withdrawals to return, default is null
         * @param {array} [$params] extra parameters specific to the exchange API endpoint
         * @return {array} a list of ~@link https://docs.ccxt.com/#/?id=transaction-structure transaction structures~
         */
        if ($this->has['fetchDepositsWithdrawals']) {
            return $this->fetchDepositsWithdrawals ($code, $since, $limit, $params);
        } else {
            throw new NotSupported($this->id . ' fetchTransactions () is not supported yet');
        }
    }

    public function filter_by_array_positions($objects, int|string $key, $values = null, $indexed = true) {
        /**
         * @ignore
         * Typed wrapper for filterByArray that returns a list of positions
         */
        return $this->filter_by_array($objects, $key, $values, $indexed);
    }

    public function filter_by_array_tickers($objects, int|string $key, $values = null, $indexed = true) {
        /**
         * @ignore
         * Typed wrapper for filterByArray that returns a dictionary of tickers
         */
        return $this->filter_by_array($objects, $key, $values, $indexed);
    }

    public function resolve_promise_if_messagehash_matches($client, string $prefix, string $symbol, $data) {
        $messageHashes = $this->findMessageHashes ($client, $prefix);
        for ($i = 0; $i < count($messageHashes); $i++) {
            $messageHash = $messageHashes[$i];
            $parts = explode('::', $messageHash);
            $symbolsString = $parts[1];
            $symbols = explode(',', $symbolsString);
            if ($this->in_array($symbol, $symbols)) {
                $client->resolve ($data, $messageHash);
            }
        }
    }

    public function resolve_multiple_ohlcv($client, string $prefix, string $symbol, string $timeframe, $data) {
        $messageHashes = $this->findMessageHashes ($client, 'multipleOHLCV::');
        for ($i = 0; $i < count($messageHashes); $i++) {
            $messageHash = $messageHashes[$i];
            $parts = explode('::', $messageHash);
            $symbolsAndTimeframes = $parts[1];
            $splitted = explode(',', $symbolsAndTimeframes);
            $id = $symbol . '#' . $timeframe;
            if ($this->in_array($id, $splitted)) {
                $client->resolve (array( $symbol, $timeframe, $data ), $messageHash);
            }
        }
    }

    public function create_ohlcv_object(string $symbol, string $timeframe, $data) {
        $res = array();
        $res[$symbol] = array();
        $res[$symbol][$timeframe] = $data;
        return $res;
    }

    public function handle_max_entries_per_request_and_params(string $method, ?int $maxEntriesPerRequest = null, $params = array ()) {
        $newMaxEntriesPerRequest = null;
        list($newMaxEntriesPerRequest, $params) = $this->handle_option_and_params($params, $method, 'maxEntriesPerRequest');
        if (($newMaxEntriesPerRequest !== null) && ($newMaxEntriesPerRequest !== $maxEntriesPerRequest)) {
            $maxEntriesPerRequest = $newMaxEntriesPerRequest;
        }
        if ($maxEntriesPerRequest === null) {
            $maxEntriesPerRequest = 1000; // default to 1000
        }
        return array( $maxEntriesPerRequest, $params );
    }

    public function fetch_paginated_call_dynamic(string $method, ?string $symbol = null, ?int $since = null, ?int $limit = null, $params = array (), ?int $maxEntriesPerRequest = null) {
        $maxCalls = null;
        list($maxCalls, $params) = $this->handle_option_and_params($params, $method, 'paginationCalls', 10);
        $maxRetries = null;
        list($maxRetries, $params) = $this->handle_option_and_params($params, $method, 'maxRetries', 3);
        $paginationDirection = null;
        list($paginationDirection, $params) = $this->handle_option_and_params($params, $method, 'paginationDirection', 'backward');
        $paginationTimestamp = null;
        $calls = 0;
        $result = array();
        $errors = 0;
        $until = $this->safe_integer_2($params, 'untill', 'till'); // do not omit it from $params here
        list($maxEntriesPerRequest, $params) = $this->handle_max_entries_per_request_and_params($method, $maxEntriesPerRequest, $params);
        if (($paginationDirection === 'forward')) {
            if ($since === null) {
                throw new ArgumentsRequired($this->id . ' pagination requires a $since argument when $paginationDirection set to forward');
            }
            $paginationTimestamp = $since;
        }
        while (($calls < $maxCalls)) {
            $calls += 1;
            try {
                if ($paginationDirection === 'backward') {
                    // do it backwards, starting from the $last
                    // UNTIL filtering is required in order to work
                    if ($paginationTimestamp !== null) {
                        $params['until'] = $paginationTimestamp - 1;
                    }
                    $response = $this->$method ($symbol, null, $maxEntriesPerRequest, $params);
                    $responseLength = count($response);
                    if ($this->verbose) {
                        $this->log ('Dynamic pagination call', $calls, 'method', $method, 'response length', $responseLength, 'timestamp', $paginationTimestamp);
                    }
                    if ($responseLength === 0) {
                        break;
                    }
                    $errors = 0;
                    $result = $this->array_concat($result, $response);
                    $firstElement = $this->safe_value($response, 0);
                    $paginationTimestamp = $this->safe_integer_2($firstElement, 'timestamp', 0);
                    if (($since !== null) && ($paginationTimestamp <= $since)) {
                        break;
                    }
                } else {
                    // do it forwards, starting from the $since
                    $response = $this->$method ($symbol, $paginationTimestamp, $maxEntriesPerRequest, $params);
                    $responseLength = count($response);
                    if ($this->verbose) {
                        $this->log ('Dynamic pagination call', $calls, 'method', $method, 'response length', $responseLength, 'timestamp', $paginationTimestamp);
                    }
                    if ($responseLength === 0) {
                        break;
                    }
                    $errors = 0;
                    $result = $this->array_concat($result, $response);
                    $last = $this->safe_value($response, $responseLength - 1);
                    $paginationTimestamp = $this->safe_integer($last, 'timestamp') - 1;
                    if (($until !== null) && ($paginationTimestamp >= $until)) {
                        break;
                    }
                }
            } catch (Exception $e) {
                $errors += 1;
                if ($errors > $maxRetries) {
                    throw $e;
                }
            }
        }
        $uniqueResults = $this->remove_repeated_elements_from_array($result);
        $key = ($method === 'fetchOHLCV') ? 0 : 'timestamp';
        return $this->filter_by_since_limit($uniqueResults, $since, $limit, $key);
    }

    public function safe_deterministic_call(string $method, ?string $symbol = null, ?int $since = null, ?int $limit = null, ?string $timeframe = null, $params = array ()) {
        $maxRetries = null;
        list($maxRetries, $params) = $this->handle_option_and_params($params, $method, 'maxRetries', 3);
        $errors = 0;
        try {
            if ($timeframe && $method !== 'fetchFundingRateHistory') {
                return $this->$method ($symbol, $timeframe, $since, $limit, $params);
            } else {
                return $this->$method ($symbol, $since, $limit, $params);
            }
        } catch (Exception $e) {
            if ($e instanceof RateLimitExceeded) {
                throw $e; // if we are rate limited, we should not retry and fail fast
            }
            $errors += 1;
            if ($errors > $maxRetries) {
                throw $e;
            }
        }
    }

    public function fetch_paginated_call_deterministic(string $method, ?string $symbol = null, ?int $since = null, ?int $limit = null, ?string $timeframe = null, $params = array (), $maxEntriesPerRequest = null) {
        $maxCalls = null;
        list($maxCalls, $params) = $this->handle_option_and_params($params, $method, 'paginationCalls', 10);
        list($maxEntriesPerRequest, $params) = $this->handle_max_entries_per_request_and_params($method, $maxEntriesPerRequest, $params);
        $current = $this->milliseconds ();
        $tasks = array();
        $time = $this->parse_timeframe($timeframe) * 1000;
        $step = $time * $maxEntriesPerRequest;
        $currentSince = $current - ($maxCalls * $step) - 1;
        if ($since !== null) {
            $currentSince = max ($currentSince, $since);
        }
        $until = $this->safe_integer_2($params, 'until', 'till'); // do not omit it here
        if ($until !== null) {
            $requiredCalls = (int) ceil(($until - $since) / $step);
            if ($requiredCalls > $maxCalls) {
                throw new BadRequest($this->id . ' the number of required calls is greater than the max number of calls allowed, either increase the paginationCalls or decrease the $since-$until gap. Current paginationCalls $limit is ' . (string) $maxCalls . ' required calls is ' . (string) $requiredCalls);
            }
        }
        for ($i = 0; $i < $maxCalls; $i++) {
            if (($until !== null) && ($currentSince >= $until)) {
                break;
            }
            $tasks[] = $this->safe_deterministic_call($method, $symbol, $currentSince, $maxEntriesPerRequest, $timeframe, $params);
            $currentSince = $this->sum ($currentSince, $step) - 1;
        }
        $results = $tasks;
        $result = array();
        for ($i = 0; $i < count($results); $i++) {
            $result = $this->array_concat($result, $results[$i]);
        }
        $uniqueResults = $this->remove_repeated_elements_from_array($result);
        $key = ($method === 'fetchOHLCV') ? 0 : 'timestamp';
        return $this->filter_by_since_limit($uniqueResults, $since, $limit, $key);
    }

    public function fetch_paginated_call_cursor(string $method, ?string $symbol = null, $since = null, $limit = null, $params = array (), $cursorReceived = null, $cursorSent = null, $cursorIncrement = null, $maxEntriesPerRequest = null) {
        $maxCalls = null;
        list($maxCalls, $params) = $this->handle_option_and_params($params, $method, 'paginationCalls', 10);
        $maxRetries = null;
        list($maxRetries, $params) = $this->handle_option_and_params($params, $method, 'maxRetries', 3);
        list($maxEntriesPerRequest, $params) = $this->handle_max_entries_per_request_and_params($method, $maxEntriesPerRequest, $params);
        $cursorValue = null;
        $i = 0;
        $errors = 0;
        $result = array();
        while ($i < $maxCalls) {
            try {
                if ($cursorValue !== null) {
                    if ($cursorIncrement !== null) {
                        $cursorValue = $this->parseToInt ($cursorValue) . $cursorIncrement;
                    }
                    $params[$cursorSent] = $cursorValue;
                }
                $response = null;
                if ($method === 'fetchAccounts') {
                    $response = $this->$method ($params);
                } else {
                    $response = $this->$method ($symbol, $since, $maxEntriesPerRequest, $params);
                }
                $errors = 0;
                $responseLength = count($response);
                if ($this->verbose) {
                    $this->log ('Cursor pagination call', $i + 1, 'method', $method, 'response length', $responseLength, 'cursor', $cursorValue);
                }
                if ($responseLength === 0) {
                    break;
                }
                $result = $this->array_concat($result, $response);
                $last = $this->safe_value($response, $responseLength - 1);
                $cursorValue = $this->safe_value($last['info'], $cursorReceived);
                if ($cursorValue === null) {
                    break;
                }
                $lastTimestamp = $this->safe_integer($last, 'timestamp');
                if ($lastTimestamp !== null && $lastTimestamp < $since) {
                    break;
                }
            } catch (Exception $e) {
                $errors += 1;
                if ($errors > $maxRetries) {
                    throw $e;
                }
            }
            $i += 1;
        }
        $sorted = $this->sortCursorPaginatedResult ($result);
        $key = ($method === 'fetchOHLCV') ? 0 : 'timestamp';
        return $this->filter_by_since_limit($sorted, $since, $limit, $key);
    }

    public function fetch_paginated_call_incremental(string $method, ?string $symbol = null, $since = null, $limit = null, $params = array (), $pageKey = null, $maxEntriesPerRequest = null) {
        $maxCalls = null;
        list($maxCalls, $params) = $this->handle_option_and_params($params, $method, 'paginationCalls', 10);
        $maxRetries = null;
        list($maxRetries, $params) = $this->handle_option_and_params($params, $method, 'maxRetries', 3);
        list($maxEntriesPerRequest, $params) = $this->handle_max_entries_per_request_and_params($method, $maxEntriesPerRequest, $params);
        $i = 0;
        $errors = 0;
        $result = array();
        while ($i < $maxCalls) {
            try {
                $params[$pageKey] = $i + 1;
                $response = $this->$method ($symbol, $since, $maxEntriesPerRequest, $params);
                $errors = 0;
                $responseLength = count($response);
                if ($this->verbose) {
                    $this->log ('Incremental pagination call', $i + 1, 'method', $method, 'response length', $responseLength);
                }
                if ($responseLength === 0) {
                    break;
                }
                $result = $this->array_concat($result, $response);
            } catch (Exception $e) {
                $errors += 1;
                if ($errors > $maxRetries) {
                    throw $e;
                }
            }
            $i += 1;
        }
        $sorted = $this->sortCursorPaginatedResult ($result);
        $key = ($method === 'fetchOHLCV') ? 0 : 'timestamp';
        return $this->filter_by_since_limit($sorted, $since, $limit, $key);
    }

    public function sort_cursor_paginated_result($result) {
        $first = $this->safe_value($result, 0);
        if ($first !== null) {
            if (is_array($first) && array_key_exists('timestamp', $first)) {
                return $this->sort_by($result, 'timestamp', true);
            }
            if (is_array($first) && array_key_exists('id', $first)) {
                return $this->sort_by($result, 'id', true);
            }
        }
        return $result;
    }

    public function remove_repeated_elements_from_array($input) {
        $uniqueResult = array();
        for ($i = 0; $i < count($input); $i++) {
            $entry = $input[$i];
            $id = $this->safe_string($entry, 'id');
            if ($id !== null) {
                if ($this->safe_string($uniqueResult, $id) === null) {
                    $uniqueResult[$id] = $entry;
                }
            } else {
                $timestamp = $this->safe_integer_2($entry, 'timestamp', 0);
                if ($timestamp !== null) {
                    if ($this->safe_string($uniqueResult, $timestamp) === null) {
                        $uniqueResult[$timestamp] = $entry;
                    }
                }
            }
        }
        $values = is_array($uniqueResult) ? array_values($uniqueResult) : array();
        $valuesLength = count($values);
        if ($valuesLength > 0) {
            return $values;
        }
        return $input;
    }

    public function handle_until_option($key, $request, $params, $multiplier = 1) {
        $until = $this->safe_value_2($params, 'until', 'till');
        if ($until !== null) {
            $request[$key] = $this->parseToInt ($until * $multiplier);
            $params = $this->omit ($params, array( 'until', 'till' ));
        }
        return array( $request, $params );
    }

    public function safe_open_interest($interest, ?array $market = null) {
        return array_merge($interest, array(
            'symbol' => $this->safe_string($market, 'symbol'),
            'baseVolume' => $this->safe_number($interest, 'baseVolume'), // deprecated
            'quoteVolume' => $this->safe_number($interest, 'quoteVolume'), // deprecated
            'openInterestAmount' => $this->safe_number($interest, 'openInterestAmount'),
            'openInterestValue' => $this->safe_number($interest, 'openInterestValue'),
            'timestamp' => $this->safe_integer($interest, 'timestamp'),
            'datetime' => $this->safe_string($interest, 'datetime'),
            'info' => $this->safe_value($interest, 'info'),
        ));
    }

    public function parse_liquidation($liquidation, ?array $market = null) {
        throw new NotSupported($this->id . ' parseLiquidation () is not supported yet');
    }

    public function parse_liquidations($liquidations, $market = null, ?int $since = null, ?int $limit = null) {
        /**
         * @ignore
         * parses liquidation info from the exchange response
         * @param {array[]} $liquidations each item describes an instance of a liquidation event
         * @param {array} $market ccxt $market
         * @param {int} [$since] when defined, the response items are filtered to only include items after this timestamp
         * @param {int} [$limit] limits the number of items in the response
         * @return {array[]} an array of ~@link https://docs.ccxt.com/#/?id=liquidation-structure liquidation structures~
         */
        $result = array();
        for ($i = 0; $i < count($liquidations); $i++) {
            $entry = $liquidations[$i];
            $parsed = $this->parseLiquidation ($entry, $market);
            $result[] = $parsed;
        }
        $sorted = $this->sort_by($result, 'timestamp');
        $symbol = $this->safe_string($market, 'symbol');
        return $this->filter_by_symbol_since_limit($sorted, $symbol, $since, $limit);
    }

    public function parse_greeks($greeks, ?array $market = null) {
        throw new NotSupported($this->id . ' parseGreeks () is not supported yet');
    }
}<|MERGE_RESOLUTION|>--- conflicted
+++ resolved
@@ -36,11 +36,7 @@
 use BN\BN;
 use Exception;
 
-<<<<<<< HEAD
-$version = '4.1.75';
-=======
 $version = '4.1.76';
->>>>>>> bd55d91b
 
 // rounding mode
 const TRUNCATE = 0;
@@ -59,11 +55,7 @@
 
 class Exchange {
 
-<<<<<<< HEAD
-    const VERSION = '4.1.75';
-=======
     const VERSION = '4.1.76';
->>>>>>> bd55d91b
 
     private static $base58_alphabet = '123456789ABCDEFGHJKLMNPQRSTUVWXYZabcdefghijkmnopqrstuvwxyz';
     private static $base58_encoder = null;
