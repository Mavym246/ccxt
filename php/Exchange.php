<?php

/*

MIT License

Copyright (c) 2017 CCXT

Permission is hereby granted, free of charge, to any person obtaining a copy
of this software and associated documentation files (the "Software"), to deal
in the Software without restriction, including without limitation the rights
to use, copy, modify, merge, publish, distribute, sublicense, and/or sell
copies of the Software, and to permit persons to whom the Software is
furnished to do so, subject to the following conditions:

The above copyright notice and this permission notice shall be included in all
copies or substantial portions of the Software.

THE SOFTWARE IS PROVIDED "AS IS", WITHOUT WARRANTY OF ANY KIND, EXPRESS OR
IMPLIED, INCLUDING BUT NOT LIMITED TO THE WARRANTIES OF MERCHANTABILITY,
FITNESS FOR A PARTICULAR PURPOSE AND NONINFRINGEMENT. IN NO EVENT SHALL THE
AUTHORS OR COPYRIGHT HOLDERS BE LIABLE FOR ANY CLAIM, DAMAGES OR OTHER
LIABILITY, WHETHER IN AN ACTION OF CONTRACT, TORT OR OTHERWISE, ARISING FROM,
OUT OF OR IN CONNECTION WITH THE SOFTWARE OR THE USE OR OTHER DEALINGS IN THE
SOFTWARE.

*/

//-----------------------------------------------------------------------------

namespace ccxt;

use kornrunner\Keccak;
use Elliptic\EC;
use Elliptic\EdDSA;
use BN\BN;
use Exception;

<<<<<<< HEAD
$version = '2.1.102';
=======
$version = '2.2.40';
>>>>>>> 1660ebec

// rounding mode
const TRUNCATE = 0;
const ROUND = 1;
const ROUND_UP = 2;
const ROUND_DOWN = 3;

// digits counting mode
const DECIMAL_PLACES = 0;
const SIGNIFICANT_DIGITS = 1;
const TICK_SIZE = 2;

// padding mode
const NO_PADDING = 0;
const PAD_WITH_ZERO = 1;

class Exchange {

<<<<<<< HEAD
    const VERSION = '2.1.102';
=======
    const VERSION = '2.2.40';
>>>>>>> 1660ebec

    private static $base58_alphabet = '123456789ABCDEFGHJKLMNPQRSTUVWXYZabcdefghijkmnopqrstuvwxyz';
    private static $base58_encoder = null;
    private static $base58_decoder = null;

    public static $exchanges = array(
        'aax',
        'alpaca',
        'ascendex',
        'bequant',
        'bibox',
        'bigone',
        'binance',
        'binancecoinm',
        'binanceus',
        'binanceusdm',
        'bit2c',
        'bitbank',
        'bitbay',
        'bitbns',
        'bitcoincom',
        'bitfinex',
        'bitfinex2',
        'bitflyer',
        'bitforex',
        'bitget',
        'bithumb',
        'bitmart',
        'bitmex',
        'bitopro',
        'bitpanda',
        'bitrue',
        'bitso',
        'bitstamp',
        'bitstamp1',
        'bittrex',
        'bitvavo',
        'bkex',
        'bl3p',
        'blockchaincom',
        'btcalpha',
        'btcbox',
        'btcex',
        'btcmarkets',
        'btctradeua',
        'btcturk',
        'buda',
        'bybit',
        'bytetrade',
        'cex',
        'coinbase',
        'coinbaseprime',
        'coinbasepro',
        'coincheck',
        'coinex',
        'coinfalcon',
        'coinmate',
        'coinone',
        'coinspot',
        'crex24',
        'cryptocom',
        'currencycom',
        'delta',
        'deribit',
        'digifinex',
        'exmo',
        'flowbtc',
        'fmfwio',
        'gate',
        'gateio',
        'gemini',
        'hitbtc',
        'hitbtc3',
        'hollaex',
        'huobi',
        'huobijp',
        'huobipro',
        'idex',
        'independentreserve',
        'indodax',
        'itbit',
        'kraken',
        'kucoin',
        'kucoinfutures',
        'kuna',
        'latoken',
        'lbank',
        'lbank2',
        'liquid',
        'luno',
        'lykke',
        'mercado',
        'mexc',
        'mexc3',
        'ndax',
        'novadax',
        'oceanex',
        'okcoin',
        'okex',
        'okex5',
        'okx',
        'paymium',
        'phemex',
        'poloniex',
        'probit',
        'qtrade',
        'ripio',
        'stex',
        'therock',
        'tidex',
        'timex',
        'tokocrypto',
        'upbit',
        'wavesexchange',
        'wazirx',
        'whitebit',
        'woo',
        'yobit',
        'zaif',
        'zb',
        'zipmex',
        'zonda',
    );

    public static $camelcase_methods = array(
        'defaultFetch' => 'default_fetch',
        'arrayConcat' => 'array_concat',
        'inArray' => 'in_array',
        'toArray' => 'to_array',
        'isEmpty' => 'is_empty',
        'indexBy' => 'index_by',
        'groupBy' => 'group_by',
        'filterBy' => 'filter_by',
        'sortBy' => 'sort_by',
        'sortBy2' => 'sort_by_2',
        'deepExtend' => 'deep_extend',
        'unCamelCase' => 'un_camel_case',
        'isNumber' => 'is_number',
        'isInteger' => 'is_integer',
        'isArray' => 'is_array',
        'isObject' => 'is_object',
        'isString' => 'is_string',
        'isStringCoercible' => 'is_string_coercible',
        'isDictionary' => 'is_dictionary',
        'hasProps' => 'has_props',
        'asFloat' => 'as_float',
        'asInteger' => 'as_integer',
        'safeFloat' => 'safe_float',
        'safeInteger' => 'safe_integer',
        'safeIntegerProduct' => 'safe_integer_product',
        'safeTimestamp' => 'safe_timestamp',
        'safeValue' => 'safe_value',
        'safeString' => 'safe_string',
        'safeStringLower' => 'safe_string_lower',
        'safeStringUpper' => 'safe_string_upper',
        'safeFloat2' => 'safe_float_2',
        'safeInteger2' => 'safe_integer_2',
        'safeIntegerProduct2' => 'safe_integer_product_2',
        'safeTimestamp2' => 'safe_timestamp_2',
        'safeValue2' => 'safe_value_2',
        'safeString2' => 'safe_string_2',
        'safeStringLower2' => 'safe_string_lower_2',
        'safeStringUpper2' => 'safe_string_upper_2',
        'safeFloatN' => 'safe_float_n',
        'safeIntegerN' => 'safe_integer_n',
        'safeIntegerProductN' => 'safe_integer_product_n',
        'safeTimestampN' => 'safe_timestamp_n',
        'safeValueN' => 'safe_value_n',
        'safeStringN' => 'safe_string_n',
        'safeStringLowerN' => 'safe_string_lower_n',
        'safeStringUpperN' => 'safe_string_upper_n',
        'numberToString' => 'number_to_string',
        'precisionFromString' => 'precision_from_string',
        'decimalToPrecision' => 'decimal_to_precision',
        'omitZero' => 'omit_zero',
        'isJsonEncodedObject' => 'is_json_encoded_object',
        'stringToBinary' => 'string_to_binary',
        'stringToBase64' => 'string_to_base64',
        'base64ToBinary' => 'base64_to_binary',
        'base64ToString' => 'base64_to_string',
        'binaryToBase64' => 'binary_to_base64',
        'base16ToBinary' => 'base16_to_binary',
        'binaryToBase16' => 'binary_to_base16',
        'binaryConcat' => 'binary_concat',
        'binaryConcatArray' => 'binary_concat_array',
        'urlencodeNested' => 'urlencode_nested',
        'urlencodeWithArrayRepeat' => 'urlencode_with_array_repeat',
        'urlencodeBase64' => 'urlencode_base64',
        'numberToLE' => 'number_to_le',
        'numberToBE' => 'number_to_be',
        'base58ToBinary' => 'base58_to_binary',
        'binaryToBase58' => 'binary_to_base58',
        'byteArrayToWordArray' => 'byte_array_to_word_array',
        'parseDate' => 'parse_date',
        'setTimeout_safe' => 'set_timeout_safe',
        'TimedOut' => 'timed_out',
        'parseTimeframe' => 'parse_timeframe',
        'roundTimeframe' => 'round_timeframe',
        'buildOHLCVC' => 'build_ohlcvc',
        'implodeParams' => 'implode_params',
        'extractParams' => 'extract_params',
        'fetchImplementation' => 'fetch_implementation',
        'executeRestRequest' => 'execute_rest_request',
        'encodeURIComponent' => 'encode_uri_component',
        'checkRequiredVersion' => 'check_required_version',
        'checkAddress' => 'check_address',
        'initRestRateLimiter' => 'init_rest_rate_limiter',
        'setSandboxMode' => 'set_sandbox_mode',
        'defineRestApiEndpoint' => 'define_rest_api_endpoint',
        'defineRestApi' => 'define_rest_api',
        'parseJson' => 'parse_json',
        'getResponseHeaders' => 'get_response_headers',
        'handleRestResponse' => 'handle_rest_response',
        'onRestResponse' => 'on_rest_response',
        'onJsonResponse' => 'on_json_response',
        'loadMarketsHelper' => 'load_markets_helper',
        'loadMarkets' => 'load_markets',
        'fetchCurrencies' => 'fetch_currencies',
        'fetchMarkets' => 'fetch_markets',
        'filterBySinceLimit' => 'filter_by_since_limit',
        'filterByValueSinceLimit' => 'filter_by_value_since_limit',
        'checkRequiredDependencies' => 'check_required_dependencies',
        'remove0xPrefix' => 'remove0x_prefix',
        'hashMessage' => 'hash_message',
        'signHash' => 'sign_hash',
        'signMessage' => 'sign_message',
        'signMessageString' => 'sign_message_string',
        'parseNumber' => 'parse_number',
        'checkOrderArguments' => 'check_order_arguments',
        'handleHttpStatusCode' => 'handle_http_status_code',
        'safeLedgerEntry' => 'safe_ledger_entry',
        'setMarkets' => 'set_markets',
        'safeBalance' => 'safe_balance',
        'safeOrder' => 'safe_order',
        'parseOrders' => 'parse_orders',
        'calculateFee' => 'calculate_fee',
        'safeTrade' => 'safe_trade',
        'reduceFeesByCurrency' => 'reduce_fees_by_currency',
        'safeTicker' => 'safe_ticker',
        'fetchOHLCV' => 'fetch_ohlcv',
        'convertTradingViewToOHLCV' => 'convert_trading_view_to_ohlcv',
        'convertOHLCVToTradingView' => 'convert_ohlcv_to_trading_view',
        'marketIds' => 'market_ids',
        'marketSymbols' => 'market_symbols',
        'marketCodes' => 'market_codes',
        'parseBidsAsks' => 'parse_bids_asks',
        'fetchL2OrderBook' => 'fetch_l2_order_book',
        'filterBySymbol' => 'filter_by_symbol',
        'parseOHLCV' => 'parse_ohlcv',
        'getNetwork' => 'get_network',
        'networkCodeToId' => 'network_code_to_id',
        'networkIdToCode' => 'network_id_to_code',
        'handleNetworkCodeAndParams' => 'handle_network_code_and_params',
        'defaultNetworkCode' => 'default_network_code',
        'selectNetworkIdFromAvailableNetworks' => 'select_network_id_from_available_networks',
        'safeNumber2' => 'safe_number_2',
        'parseOrderBook' => 'parse_order_book',
        'parseOHLCVs' => 'parse_ohlcvs',
        'parseLeverageTiers' => 'parse_leverage_tiers',
        'loadTradingLimits' => 'load_trading_limits',
        'parsePositions' => 'parse_positions',
        'parseAccounts' => 'parse_accounts',
        'parseTrades' => 'parse_trades',
        'parseTransactions' => 'parse_transactions',
        'parseTransfers' => 'parse_transfers',
        'parseLedger' => 'parse_ledger',
        'setHeaders' => 'set_headers',
        'marketId' => 'market_id',
        'resolvePath' => 'resolve_path',
        'filterByArray' => 'filter_by_array',
        'loadAccounts' => 'load_accounts',
        'fetchTrades' => 'fetch_trades',
        'fetchOHLCVC' => 'fetch_ohlcvc',
        'parseTradingViewOHLCV' => 'parse_trading_view_ohlcv',
        'editLimitBuyOrder' => 'edit_limit_buy_order',
        'editLimitSellOrder' => 'edit_limit_sell_order',
        'editLimitOrder' => 'edit_limit_order',
        'editOrder' => 'edit_order',
        'fetchPermissions' => 'fetch_permissions',
        'fetchPosition' => 'fetch_position',
        'fetchPositions' => 'fetch_positions',
        'fetchPositionsRisk' => 'fetch_positions_risk',
        'fetchBidsAsks' => 'fetch_bids_asks',
        'parseBidAsk' => 'parse_bid_ask',
        'safeCurrency' => 'safe_currency',
        'safeMarket' => 'safe_market',
        'checkRequiredCredentials' => 'check_required_credentials',
        'fetchBalance' => 'fetch_balance',
        'fetchPartialBalance' => 'fetch_partial_balance',
        'fetchFreeBalance' => 'fetch_free_balance',
        'fetchUsedBalance' => 'fetch_used_balance',
        'fetchTotalBalance' => 'fetch_total_balance',
        'fetchStatus' => 'fetch_status',
        'fetchFundingFee' => 'fetch_funding_fee',
        'fetchFundingFees' => 'fetch_funding_fees',
        'fetchTransactionFee' => 'fetch_transaction_fee',
        'fetchTransactionFees' => 'fetch_transaction_fees',
        'fetchDepositWithdrawFee' => 'fetch_deposit_withdraw_fee',
        'getSupportedMapping' => 'get_supported_mapping',
        'fetchBorrowRate' => 'fetch_borrow_rate',
        'handleOptionAndParams' => 'handle_option_and_params',
        'handleMarketTypeAndParams' => 'handle_market_type_and_params',
        'handleSubTypeAndParams' => 'handle_sub_type_and_params',
        'handleMarginModeAndParams' => 'handle_margin_mode_and_params',
        'throwExactlyMatchedException' => 'throw_exactly_matched_exception',
        'throwBroadlyMatchedException' => 'throw_broadly_matched_exception',
        'findBroadlyMatchedKey' => 'find_broadly_matched_key',
        'handleErrors' => 'handle_errors',
        'calculateRateLimiterCost' => 'calculate_rate_limiter_cost',
        'fetchTicker' => 'fetch_ticker',
        'fetchTickers' => 'fetch_tickers',
        'fetchOrder' => 'fetch_order',
        'fetchOrderStatus' => 'fetch_order_status',
        'fetchUnifiedOrder' => 'fetch_unified_order',
        'createOrder' => 'create_order',
        'cancelOrder' => 'cancel_order',
        'cancelUnifiedOrder' => 'cancel_unified_order',
        'fetchOrders' => 'fetch_orders',
        'fetchOpenOrders' => 'fetch_open_orders',
        'fetchClosedOrders' => 'fetch_closed_orders',
        'fetchMyTrades' => 'fetch_my_trades',
        'fetchTransactions' => 'fetch_transactions',
        'fetchDeposits' => 'fetch_deposits',
        'fetchWithdrawals' => 'fetch_withdrawals',
        'fetchDepositAddress' => 'fetch_deposit_address',
        'commonCurrencyCode' => 'common_currency_code',
        'handleWithdrawTagAndParams' => 'handle_withdraw_tag_and_params',
        'createLimitOrder' => 'create_limit_order',
        'createMarketOrder' => 'create_market_order',
        'createLimitBuyOrder' => 'create_limit_buy_order',
        'createLimitSellOrder' => 'create_limit_sell_order',
        'createMarketBuyOrder' => 'create_market_buy_order',
        'createMarketSellOrder' => 'create_market_sell_order',
        'costToPrecision' => 'cost_to_precision',
        'priceToPrecision' => 'price_to_precision',
        'amountToPrecision' => 'amount_to_precision',
        'feeToPrecision' => 'fee_to_precision',
        'currencyToPrecision' => 'currency_to_precision',
        'safeNumber' => 'safe_number',
        'safeNumberN' => 'safe_number_n',
        'parsePrecision' => 'parse_precision',
        'loadTimeDifference' => 'load_time_difference',
        'implodeHostname' => 'implode_hostname',
        'fetchMarketLeverageTiers' => 'fetch_market_leverage_tiers',
        'createPostOnlyOrder' => 'create_post_only_order',
        'createReduceOnlyOrder' => 'create_reduce_only_order',
        'createStopOrder' => 'create_stop_order',
        'createStopLimitOrder' => 'create_stop_limit_order',
        'createStopMarketOrder' => 'create_stop_market_order',
        'safeCurrencyCode' => 'safe_currency_code',
        'filterBySymbolSinceLimit' => 'filter_by_symbol_since_limit',
        'filterByCurrencySinceLimit' => 'filter_by_currency_since_limit',
        'parseTickers' => 'parse_tickers',
        'parseDepositAddresses' => 'parse_deposit_addresses',
        'parseBorrowInterests' => 'parse_borrow_interests',
        'parseFundingRateHistories' => 'parse_funding_rate_histories',
        'safeSymbol' => 'safe_symbol',
        'parseFundingRate' => 'parse_funding_rate',
        'parseFundingRates' => 'parse_funding_rates',
        'isTriggerOrder' => 'is_trigger_order',
        'isPostOnly' => 'is_post_only',
        'fetchTradingFees' => 'fetch_trading_fees',
        'fetchTradingFee' => 'fetch_trading_fee',
        'parseOpenInterest' => 'parse_open_interest',
        'parseOpenInterests' => 'parse_open_interests',
        'fetchFundingRate' => 'fetch_funding_rate',
        'fetchMarkOHLCV' => 'fetch_mark_ohlcv',
        'fetchIndexOHLCV' => 'fetch_index_ohlcv',
        'fetchPremiumIndexOHLCV' => 'fetch_premium_index_ohlcv',
        'handleTimeInForce' => 'handle_time_in_force',
        'convertTypeToAccount' => 'convert_type_to_account',
        'checkRequiredArgument' => 'check_required_argument',
        'checkRequiredMarginArgument' => 'check_required_margin_argument',
        'checkRequiredSymbol' => 'check_required_symbol',
        'parseDepositWithdrawFees' => 'parse_deposit_withdraw_fees',
        'depositWithdrawFee' => 'deposit_withdraw_fee',
    );

    public static function split($string, $delimiters = array(' ')) {
        return explode($delimiters[0], str_replace($delimiters, $delimiters[0], $string));
    }

    public static function strip($string) {
        return trim($string);
    }

    public static function decimal($number) {
        return '' + $number;
    }

    public static function valid_string($string) {
        return isset($string) && $string !== '';
    }

    public static function valid_object_value($object, $key) {
        return isset($object[$key]) && $object[$key] !== '' && is_scalar($object[$key]);
    }

    public static function safe_float($object, $key, $default_value = null) {
        return (isset($object[$key]) && is_numeric($object[$key])) ? floatval($object[$key]) : $default_value;
    }

    public static function safe_string($object, $key, $default_value = null) {
        return static::valid_object_value($object, $key) ? strval($object[$key]) : $default_value;
    }

    public static function safe_string_lower($object, $key, $default_value = null) {
        if (static::valid_object_value($object, $key)) {
            return strtolower(strval($object[$key]));
        } else if ($default_value === null) {
            return $default_value;
        } else {
            return strtolower($default_value);
        }
    }

    public static function safe_string_upper($object, $key, $default_value = null) {
        if (static::valid_object_value($object, $key)) {
            return strtoupper(strval($object[$key]));
        } else if ($default_value === null) {
            return $default_value;
        } else {
            return strtoupper($default_value);
        }
        return static::valid_object_value($object, $key) ? strtoupper(strval($object[$key])) : $default_value;
    }

    public static function safe_integer($object, $key, $default_value = null) {
        return (isset($object[$key]) && is_numeric($object[$key])) ? intval($object[$key]) : $default_value;
    }

    public static function safe_integer_product($object, $key, $factor, $default_value = null) {
        return (isset($object[$key]) && is_numeric($object[$key])) ? (intval($object[$key] * $factor)) : $default_value;
    }

    public static function safe_timestamp($object, $key, $default_value = null) {
        return static::safe_integer_product($object, $key, 1000, $default_value);
    }

    public static function safe_value($object, $key, $default_value = null) {
        return (is_array($object) && isset($object[$key])) ? $object[$key] : $default_value;
    }

    // we're not using safe_floats with a list argument as we're trying to save some cycles here
    // we're not using safe_float_3 either because those cases are too rare to deserve their own optimization

    public static function safe_float_2($object, $key1, $key2, $default_value = null) {
        $value = static::safe_float($object, $key1);
        return isset($value) ? $value : static::safe_float($object, $key2, $default_value);
    }

    public static function safe_string_2($object, $key1, $key2, $default_value = null) {
        $value = static::safe_string($object, $key1);
        return static::valid_string($value) ? $value : static::safe_string($object, $key2, $default_value);
    }

    public static function safe_string_lower_2($object, $key1, $key2, $default_value = null) {
        $value = static::safe_string_lower($object, $key1);
        return static::valid_string($value) ? $value : static::safe_string_lower($object, $key2, $default_value);
    }

    public static function safe_string_upper_2($object, $key1, $key2, $default_value = null) {
        $value = static::safe_string_upper($object, $key1);
        return static::valid_string($value) ? $value : static::safe_string_upper($object, $key2, $default_value);
    }

    public static function safe_integer_2($object, $key1, $key2, $default_value = null) {
        $value = static::safe_integer($object, $key1);
        return isset($value) ? $value : static::safe_integer($object, $key2, $default_value);
    }

    public static function safe_integer_product_2($object, $key1, $key2, $factor, $default_value = null) {
        $value = static::safe_integer_product($object, $key1, $factor);
        return isset($value) ? $value : static::safe_integer_product($object, $key2, $factor, $default_value);
    }

    public static function safe_timestamp_2($object, $key1, $key2, $default_value = null) {
        return static::safe_integer_product_2($object, $key1, $key2, 1000, $default_value);
    }

    public static function safe_value_2($object, $key1, $key2, $default_value = null) {
        $value = static::safe_value($object, $key1);
        return isset($value) ? $value : static::safe_value($object, $key2, $default_value);
    }

    // safe_method_n family
    public static function safe_float_n($object, $array, $default_value = null) {
        $value = static::get_object_value_from_key_array($object, $array);
        return (isset($value) && is_numeric($value)) ? floatval($value) : $default_value;
    }

    public static function safe_string_n($object, $array, $default_value = null) {
        $value = static::get_object_value_from_key_array($object, $array);
        return (static::valid_string($value) && is_scalar($value)) ? strval($value) : $default_value;
    }

    public static function safe_string_lower_n($object, $array, $default_value = null) {
        $value = static::get_object_value_from_key_array($object, $array);
        if (static::valid_string($value) && is_scalar($value)) {
            return strtolower(strval($value));
        } else if ($default_value === null) {
            return $default_value;
        } else {
            return strtolower($default_value);
        }
    }

    public static function safe_string_upper_n($object, $array, $default_value = null) {
        $value = static::get_object_value_from_key_array($object, $array);
        if (static::valid_string($value) && is_scalar($value)) {
            return strtoupper(strval($value));
        } else if ($default_value === null) {
            return $default_value;
        } else {
            return strtoupper($default_value);
        }
    }

    public static function safe_integer_n($object, $array, $default_value = null) {
        $value = static::get_object_value_from_key_array($object, $array);
        return (isset($value) && is_numeric($value)) ? intval($value) : $default_value;
    }

    public static function safe_integer_product_n($object, $array, $factor, $default_value = null) {
        $value = static::get_object_value_from_key_array($object, $array);
        return (isset($value) && is_numeric($value)) ? (intval($value * $factor)) : $default_value;
    }

    public static function safe_timestamp_n($object, $array, $default_value = null) {
        return static::safe_integer_product_n($object, $array, 1000, $default_value);
    }

    public static function safe_value_n($object, $array, $default_value = null) {
        $value = static::get_object_value_from_key_array($object, $array);
        return (isset($value) && is_scalar($value)) ? $value : $default_value;
    }

    public static function get_object_value_from_key_array($object, $array) {
        foreach($array as $key) {
            if (isset($object[$key])) {
                return $object[$key];
            }
        }
        return null;
    }

    public static function truncate($number, $precision = 0) {
        $decimal_precision = pow(10, $precision);
        return floor(floatval($number * $decimal_precision)) / $decimal_precision;
    }

    public static function truncate_to_string($number, $precision = 0) {
        if ($precision > 0) {
            $string = sprintf('%.' . ($precision + 1) . 'F', floatval($number));
            list($integer, $decimal) = explode('.', $string);
            $decimal = trim('.' . substr($decimal, 0, $precision), '0');
            if (strlen($decimal) < 2) {
                $decimal = '.0';
            }
            return $integer . $decimal;
        }
        return sprintf('%d', floatval($number));
    }

    public static function uuid16($length = 16) {
        return bin2hex(random_bytes(intval($length / 2)));
    }

    public static function uuid22($length = 22) {
        return bin2hex(random_bytes(intval($length / 2)));
    }

    public static function uuid() {
        return sprintf('%04x%04x-%04x-%04x-%04x-%04x%04x%04x',
            // 32 bits for "time_low"
            mt_rand(0, 0xffff), mt_rand(0, 0xffff),

            // 16 bits for "time_mid"
            mt_rand(0, 0xffff),

            // 16 bits for "time_hi_and_version",
            // four most significant bits holds version number 4
            mt_rand(0, 0x0fff) | 0x4000,

            // 16 bits, 8 bits for "clk_seq_hi_res", 8 bits for "clk_seq_low",
            // two most significant bits holds zero and one for variant DCE1.1
            mt_rand(0, 0x3fff) | 0x8000,

            // 48 bits for "node"
            mt_rand(0, 0xffff), mt_rand(0, 0xffff), mt_rand(0, 0xffff)
        );
    }

    public static function uuidv1() {
        $biasSeconds = 12219292800;  // seconds from 15th Oct 1572 to Jan 1st 1970
        $bias = $biasSeconds * 10000000;  // in hundreds of nanoseconds
        $time = static::microseconds() * 10 + $bias;
        $timeHex = dechex($time);
        $arranged = substr($timeHex, 7, 8) . substr($timeHex, 3, 4) . '1' . substr($timeHex, 0, 3);
        $clockId = '9696';
        $macAddress = 'ffffffffffff';
        return $arranged . $clockId . $macAddress;
    }

    public static function parse_timeframe($timeframe) {
        $amount = substr($timeframe, 0, -1);
        $unit = substr($timeframe, -1);
        $scale = 1;
        if ($unit === 'y') {
            $scale = 60 * 60 * 24 * 365;
        } elseif ($unit === 'M') {
            $scale = 60 * 60 * 24 * 30;
        } elseif ($unit === 'w') {
            $scale = 60 * 60 * 24 * 7;
        } elseif ($unit === 'd') {
            $scale = 60 * 60 * 24;
        } elseif ($unit === 'h') {
            $scale = 60 * 60;
        } elseif ($unit === 'm') {
            $scale = 60;
        } elseif ($unit === 's') {
            $scale = 1;
        } else {
            throw new NotSupported('timeframe unit ' . $unit . ' is not supported');
        }
        return $amount * $scale;
    }

    public static function round_timeframe($timeframe, $timestamp, $direction=ROUND_DOWN) {
        $ms = static::parse_timeframe($timeframe) * 1000;
        // Get offset based on timeframe in milliseconds
        $offset = $timestamp % $ms;
        return $timestamp - $offset + (($direction === ROUND_UP) ? $ms : 0);
    }

    // given a sorted arrays of trades (recent first) and a timeframe builds an array of OHLCV candles
    public static function build_ohlcv($trades, $timeframe = '1m', $since = PHP_INT_MIN, $limits = PHP_INT_MAX) {
        if (empty($trades) || !is_array($trades)) {
            return array();
        }
        if (!is_numeric($since)) {
            $since = PHP_INT_MIN;
        }
        if (!is_numeric($limits)) {
            $limits = PHP_INT_MAX;
        }
        $ms = static::parse_timeframe($timeframe) * 1000;
        $ohlcvs = array();
        list(/* $timestamp */, /* $open */, $high, $low, $close, $volume) = array(0, 1, 2, 3, 4, 5);
        for ($i = 0; $i < min(count($trades), $limits); $i++) {
            $trade = $trades[$i];
            if ($trade['timestamp'] < $since) {
                continue;
            }
            $openingTime = floor($trade['timestamp'] / $ms) * $ms; // shift to the edge of m/h/d (but not M)
            $j = count($ohlcvs);

            if (($j == 0) || ($openingTime >= $ohlcvs[$j - 1][0] + $ms)) {
                // moved to a new timeframe -> create a new candle from opening trade
                $ohlcvs[] = array(
                    $openingTime,
                    $trade['price'],
                    $trade['price'],
                    $trade['price'],
                    $trade['price'],
                    $trade['amount'],
                );
            } else {
                // still processing the same timeframe -> update opening trade
                $ohlcvs[$j - 1][$high] = max($ohlcvs[$j - 1][$high], $trade['price']);
                $ohlcvs[$j - 1][$low] = min($ohlcvs[$j - 1][$low], $trade['price']);
                $ohlcvs[$j - 1][$close] = $trade['price'];
                $ohlcvs[$j - 1][$volume] += $trade['amount'];
            }
        }
        return $ohlcvs;
    }

    public static function capitalize($string) {
        return mb_strtoupper(mb_substr($string, 0, 1)) . mb_substr($string, 1);
    }

    public static function is_associative($array) {
        return is_array($array) && (count(array_filter(array_keys($array), 'is_string')) > 0);
    }

    public static function omit($array, $keys) {
        if (static::is_associative($array)) {
            $result = $array;
            if (is_array($keys)) {
                foreach ($keys as $key) {
                    unset($result[$key]);
                }
            } else {
                unset($result[$keys]);
            }
            return $result;
        }
        return $array;
    }

    public static function unique($array) {
        return array_unique($array);
    }

    public static function pluck($array, $key) {
        $result = array();
        foreach ($array as $element) {
            if (isset($key, $element)) {
                $result[] = $element[$key];
            }
        }
        return $result;
    }

    public function filter_by($array, $key, $value = null) {
        $result = array();
        foreach ($array as $element) {
            if (isset($key, $element) && ($element[$key] == $value)) {
                $result[] = $element;
            }
        }
        return $result;
    }

    public static function group_by($array, $key) {
        $result = array();
        foreach ($array as $element) {
            if (isset($element[$key]) && !is_null($element[$key])) {
                if (!isset($result[$element[$key]])) {
                    $result[$element[$key]] = array();
                }
                $result[$element[$key]][] = $element;
            }
        }
        return $result;
    }

    public static function index_by($array, $key) {
        $result = array();
        foreach ($array as $element) {
            if (isset($element[$key])) {
                $result[$element[$key]] = $element;
            }
        }
        return $result;
    }

    public static function sort_by($arrayOfArrays, $key, $descending = false) {
        $descending = $descending ? -1 : 1;
        usort($arrayOfArrays, function ($a, $b) use ($key, $descending) {
            if ($a[$key] == $b[$key]) {
                return 0;
            }
            return $a[$key] < $b[$key] ? -$descending : $descending;
        });
        return $arrayOfArrays;
    }

    public static function sort_by_2($arrayOfArrays, $key1, $key2, $descending = false) {
        $descending = $descending ? -1 : 1;
        usort($arrayOfArrays, function ($a, $b) use ($key1, $key2, $descending) {
            if ($a[$key1] == $b[$key1]) {
                if ($a[$key2] == $b[$key2]) {
                    return 0;
                }
                return $a[$key2] < $b[$key2] ? -$descending : $descending;
            }
            return $a[$key1] < $b[$key1] ? -$descending : $descending;
        });
        return $arrayOfArrays;
    }

    public static function flatten($array) {
        return array_reduce($array, function ($acc, $item) {
            return array_merge($acc, is_array($item) ? static::flatten($item) : array($item));
        }, array());
    }

    public static function array_concat() {
        return call_user_func_array('array_merge', array_filter(func_get_args(), 'is_array'));
    }

    public static function in_array($needle, $haystack) {
        return in_array($needle, $haystack);
    }

    public static function to_array($object) {
        return array_values($object);
    }

    public static function is_empty($object) {
        return empty($object);
    }

    public static function keysort($array) {
        $result = $array;
        ksort($result);
        return $result;
    }

    public static function extract_params($string) {
        if (preg_match_all('/{([\w-]+)}/u', $string, $matches)) {
            return $matches[1];
        }
    }

    public static function implode_params($string, $params) {
        if (static::is_associative($params)) {
            foreach ($params as $key => $value) {
                if (gettype($value) !== 'array') {
                    $string = implode($value, mb_split('{' . preg_quote($key) . '}', $string));
                }
            }
        }
        return $string;
    }

    public static function deep_extend() {
        //
        //     extend associative dictionaries only, replace everything else
        //
        $out = null;
        $args = func_get_args();
        foreach ($args as $arg) {
            if (static::is_associative($arg) || (is_array($arg) && (count($arg) === 0))) {
                if (!static::is_associative($out)) {
                    $out = array();
                }
                foreach ($arg as $k => $v) {
                    $out[$k] = static::deep_extend(isset($out[$k]) ? $out[$k] : array(), $v);
                }
            } else {
                $out = $arg;
            }
        }
        return $out;
    }

    public static function sum() {
        return array_sum(array_filter(func_get_args(), function ($x) {
            return isset($x) ? $x : 0;
        }));
    }

    public static function ordered($array) { // for Python OrderedDicts, does nothing in PHP and JS
        return $array;
    }

    public function aggregate($bidasks) {
        $result = array();

        foreach ($bidasks as $bidask) {
            if ($bidask[1] > 0) {
                $price = (string) $bidask[0];
                $result[$price] = array_key_exists($price, $result) ? $result[$price] : 0;
                $result[$price] += $bidask[1];
            }
        }

        $output = array();

        foreach ($result as $key => $value) {
            $output[] = array(floatval($key), floatval($value));
        }

        return $output;
    }

    public static function urlencodeBase64($string) {
        return preg_replace(array('#[=]+$#u', '#\+#u', '#\\/#'), array('', '-', '_'), \base64_encode($string));
    }

    public function urlencode($array) {
        foreach ($array as $key => $value) {
            if (is_bool($value)) {
                $array[$key] = var_export($value, true);
            }
        }
        return http_build_query($array, '', $this->urlencode_glue);
    }

    public function urlencode_nested($array) {
        // we don't have to implement this method in PHP
        // https://github.com/ccxt/ccxt/issues/12872
        // https://github.com/ccxt/ccxt/issues/12900
        return $this->urlencode($array);
    }

    public function urlencode_with_array_repeat($array) {
        return preg_replace('/%5B\d*%5D/', '', $this->urlencode($array));
    }

    public function rawencode($array) {
        return urldecode($this->urlencode($array));
    }

    public static function encode_uri_component($string) {
        return urlencode($string);
    }

    public static function url($path, $params = array()) {
        $result = static::implode_params($path, $params);
        $query = static::omit($params, static::extract_params($path));
        if ($query) {
            $result .= '?' . static::urlencode($query);
        }
        return $result;
    }

    public static function seconds() {
        return time();
    }

    public static function milliseconds() {
        if (PHP_INT_SIZE == 4) {
            return static::milliseconds32();
        } else {
            return static::milliseconds64();
        }
    }

    public static function milliseconds32() {
        list($msec, $sec) = explode(' ', microtime());
        // raspbian 32-bit integer workaround
        // https://github.com/ccxt/ccxt/issues/5978
        // return (int) ($sec . substr($msec, 2, 3));
        return $sec . substr($msec, 2, 3);
    }

    public static function milliseconds64() {
        list($msec, $sec) = explode(' ', microtime());
        // this method will not work on 32-bit raspbian
        return (int) ($sec . substr($msec, 2, 3));
    }

    public static function microseconds() {
        list($msec, $sec) = explode(' ', microtime());
        return $sec . str_pad(substr($msec, 2, 6), 6, '0');
    }

    public static function iso8601($timestamp = null) {
        if (!isset($timestamp)) {
            return null;
        }
        if (!is_numeric($timestamp) || intval($timestamp) != $timestamp) {
            return null;
        }
        $timestamp = (int) $timestamp;
        if ($timestamp < 0) {
            return null;
        }
        $result = gmdate('c', (int) floor($timestamp / 1000));
        $msec = (int) $timestamp % 1000;
        $result = str_replace('+00:00', sprintf('.%03dZ', $msec), $result);
        return $result;
    }

    public static function parse_date($timestamp) {
        return static::parse8601($timestamp);
    }

    public static function parse8601($timestamp = null) {
        if (!isset($timestamp)) {
            return null;
        }
        if (!$timestamp || !is_string($timestamp)) {
            return null;
        }
        $timedata = date_parse($timestamp);
        if (!$timedata || $timedata['error_count'] > 0 || $timedata['warning_count'] > 0 || (isset($timedata['relative']) && count($timedata['relative']) > 0)) {
            return null;
        }
        if (($timedata['hour'] === false) ||
            ($timedata['minute'] === false) ||
            ($timedata['second'] === false) ||
            ($timedata['year'] === false) ||
            ($timedata['month'] === false) ||
            ($timedata['day'] === false)) {
            return null;
        }
        $time = strtotime($timestamp);
        if ($time === false) {
            return null;
        }
        $time *= 1000;
        if (preg_match('/\.(?<milliseconds>[0-9]{1,3})/', $timestamp, $match)) {
            $time += (int) str_pad($match['milliseconds'], 3, '0', STR_PAD_RIGHT);
        }
        return $time;
    }

    public static function rfc2616($timestamp) {
        if (!$timestamp) {
            $timestamp = static::milliseconds();
        }
        return gmdate('D, d M Y H:i:s T', (int) round($timestamp / 1000));
    }

    public static function dmy($timestamp, $infix = '-') {
        return gmdate('m' . $infix . 'd' . $infix . 'Y', (int) round($timestamp / 1000));
    }

    public static function ymd($timestamp, $infix = '-', $fullYear = true) {
        $yearFormat = $fullYear ? 'Y' : 'y';
        return gmdate($yearFormat . $infix . 'm' . $infix . 'd', (int) round($timestamp / 1000));
    }

    public static function yymmdd($timestamp, $infix = '') {
        return static::ymd($timestamp, $infix, false);
    }

    public static function yyyymmdd($timestamp, $infix = '-') {
        return static::ymd($timestamp, $infix, true);
    }

    public static function ymdhms($timestamp, $infix = ' ') {
        return gmdate('Y-m-d\\' . $infix . 'H:i:s', (int) round($timestamp / 1000));
    }

    public static function binary_concat() {
        return implode('', func_get_args());
    }

    public static function binary_concat_array($arr) {
        return implode('', $arr);
    }

    public static function binary_to_base64($binary) {
        return \base64_encode($binary);
    }

    public static function base16_to_binary($data) {
        return hex2bin($data);
    }

    public static function json($data, $params = array()) {
        $options = array(
            'convertArraysToObjects' => JSON_FORCE_OBJECT,
            // other flags if needed...
        );
        $flags = JSON_UNESCAPED_SLASHES;
        foreach ($options as $key => $value) {
            if (array_key_exists($key, $params) && $params[$key]) {
                $flags |= $options[$key];
            }
        }
        return json_encode($data, $flags);
    }

    public static function is_json_encoded_object($input) {
        return ('string' === gettype($input)) &&
                (strlen($input) >= 2) &&
                (('{' === $input[0]) || ('[' === $input[0]));
    }

    public static function encode($input) {
        return $input;
    }

    public static function decode($input) {
        return $input;
    }

    public function check_address($address) {
        if (empty($address) || !is_string($address)) {
            throw new InvalidAddress($this->id . ' address is null');
        }

        if ((count(array_unique(str_split($address))) === 1) ||
            (strlen($address) < $this->minFundingAddressLength) ||
            (strpos($address, ' ') !== false)) {
            throw new InvalidAddress($this->id . ' address is invalid or has less than ' . strval($this->minFundingAddressLength) . ' characters: "' . strval($address) . '"');
        }

        return $address;
    }

    public function describe() {
        return array();
    }

    public function __construct($options = array()) {

        // todo auto-camelcasing for methods in PHP
        // $method_names = get_class_methods ($this);
        // foreach ($method_names as $method_name) {
        //     if ($method_name) {
        //         if (($method_name[0] != '_') && ($method_name[-1] != '_') && (mb_strpos ($method_name, '_') !== false)) {
        //             $parts = explode ('_', $method_name);
        //             $camelcase = $parts[0];
        //             for ($i = 1; $i < count ($parts); $i++) {
        //                 $camelcase .= static::capitalize ($parts[$i]);
        //             }
        //             // $this->$camelcase = $this->$method_name;
        //             // echo $method_name . " " . method_exists ($this, $method_name) . " " . $camelcase . " " . method_exists ($this, $camelcase) . "\n";
        //         }
        //     }
        // }

        $this->defined_rest_api = array();
        $this->curl = null;
        $this->curl_options = array(); // overrideable by user, empty by default
        $this->curl_reset = true;
        $this->curl_close = false;

        $this->id = null;

        $this->validateServerSsl = true;
        $this->validateClientSsl = false;
        $this->curlopt_interface = null;
        $this->timeout = 10000; // in milliseconds
        $this->proxy = '';
        $this->origin = '*'; // CORS origin
        $this->headers = array();
        $this->hostname = null; // in case of inaccessibility of the "main" domain

        $this->options = array(); // exchange-specific options if any

        $this->skipJsonOnStatusCodes = false; // TODO: reserved, rewrite the curl routine to parse JSON body anyway
        $this->quoteJsonNumbers = true; // treat numbers in json as quoted precise strings

        $this->name = null;
        $this->countries = null;
        $this->version = null;
        $this->certified = false; // if certified by the CCXT dev team
        $this->pro = false; // if it is integrated with CCXT Pro for WebSocket support
        $this->alias = false; // whether this exchange is an alias to another exchange

        $this->urls = array();
        $this->api = array();
        $this->comment = null;

        $this->markets = null;
        $this->symbols = null;
        $this->codes = null;
        $this->ids = null;
        $this->currencies = array();
        $this->base_currencies = null;
        $this->quote_currencies = null;
        $this->balance = array();
        $this->orderbooks = array();
        $this->tickers = array();
        $this->fees = array('trading' => array(), 'funding' => array());
        $this->precision = array();
        $this->orders = null;
        $this->myTrades = null;
        $this->trades = array();
        $this->transactions = array();
        $this->positions = array();
        $this->ohlcvs = array();
        $this->exceptions = array();
        $this->accounts = array();
        $this->status = array('status' => 'ok', 'updated' => null, 'eta' => null, 'url' => null);
        $this->limits = array(
            'cost' => array(
                'min' => null,
                'max' => null,
            ),
            'price' => array(
                'min' => null,
                'max' => null,
            ),
            'amount' => array(
                'min' => null,
                'max' => null,
            ),
            'leverage' => array(
                'min' => null,
                'max' => null,
            ),
        );
        $this->httpExceptions = array(
            '422' => 'ExchangeError',
            '418' => 'DDoSProtection',
            '429' => 'RateLimitExceeded',
            '404' => 'ExchangeNotAvailable',
            '409' => 'ExchangeNotAvailable',
            '410' => 'ExchangeNotAvailable',
            '500' => 'ExchangeNotAvailable',
            '501' => 'ExchangeNotAvailable',
            '502' => 'ExchangeNotAvailable',
            '520' => 'ExchangeNotAvailable',
            '521' => 'ExchangeNotAvailable',
            '522' => 'ExchangeNotAvailable',
            '525' => 'ExchangeNotAvailable',
            '526' => 'ExchangeNotAvailable',
            '400' => 'ExchangeNotAvailable',
            '403' => 'ExchangeNotAvailable',
            '405' => 'ExchangeNotAvailable',
            '503' => 'ExchangeNotAvailable',
            '530' => 'ExchangeNotAvailable',
            '408' => 'RequestTimeout',
            '504' => 'RequestTimeout',
            '401' => 'AuthenticationError',
            '511' => 'AuthenticationError',
        );
        $this->verbose = false;
        $this->apiKey = '';
        $this->secret = '';
        $this->password = '';
        $this->login = '';
        $this->uid = '';
        $this->privateKey = '';
        $this->walletAddress = '';
        $this->token = ''; // reserved for HTTP auth in some cases

        $this->twofa = null;
        $this->markets_by_id = null;
        $this->currencies_by_id = null;
        $this->userAgent = null; // 'ccxt/' . $this::VERSION . ' (+https://github.com/ccxt/ccxt) PHP/' . PHP_VERSION;
        $this->userAgents = array(
            'chrome' => 'Mozilla/5.0 (Windows NT 10.0; Win64; x64) AppleWebKit/537.36 (KHTML, like Gecko) Chrome/62.0.3202.94 Safari/537.36',
            'chrome39' => 'Mozilla/5.0 (Windows NT 6.1; WOW64) AppleWebKit/537.36 (KHTML, like Gecko) Chrome/39.0.2171.71 Safari/537.36',
            'chrome100' => 'Mozilla/5.0 (Macintosh; Intel Mac OS X 10_15_7) AppleWebKit/537.36 (KHTML, like Gecko) Chrome/100.0.4896.75 Safari/537.36',
        );
        $this->minFundingAddressLength = 1; // used in check_address
        $this->substituteCommonCurrencyCodes = true;

        // whether fees should be summed by currency code
        $this->reduceFees = true;

        $this->timeframes = null;

        $this->requiredCredentials = array(
            'apiKey' => true,
            'secret' => true,
            'uid' => false,
            'login' => false,
            'password' => false,
            'twofa' => false, // 2-factor authentication (one-time password key)
            'privateKey' => false,
            'walletAddress' => false,
            'token' => false, // reserved for HTTP auth in some cases
        );

        // API methods metainfo
        $this->has = array(
            'publicAPI' => true,
            'privateAPI' => true,
            'CORS' => null,
            'spot' => null,
            'margin' => null,
            'swap' => null,
            'future' => null,
            'option' => null,
            'addMargin' => null,
            'cancelAllOrders' => null,
            'cancelOrder' => true,
            'cancelOrders' => null,
            'createDepositAddress' => null,
            'createLimitOrder' => true,
            'createMarketOrder' => true,
            'createOrder' => true,
            'createPostOnlyOrder' => null,
            'createReduceOnlyOrder' => null,
            'createStopOrder' => null,
            'editOrder' => 'emulated',
            'fetchAccounts' => null,
            'fetchBalance' => true,
            'fetchBidsAsks' => null,
            'fetchBorrowInterest' => null,
            'fetchBorrowRate' => null,
            'fetchBorrowRateHistory' => null,
            'fetchBorrowRatesPerSymbol' => null,
            'fetchBorrowRates' => null,
            'fetchCanceledOrders' => null,
            'fetchClosedOrder' => null,
            'fetchClosedOrders' => null,
            'fetchCurrencies' => 'emulated',
            'fetchDeposit' => null,
            'fetchDepositAddress' => null,
            'fetchDepositAddresses' => null,
            'fetchDepositAddressesByNetwork' => null,
            'fetchDeposits' => null,
            'fetchFundingFee' => null,
            'fetchFundingFees' => null,
            'fetchFundingHistory' => null,
            'fetchFundingRate' => null,
            'fetchFundingRateHistory' => null,
            'fetchFundingRates' => null,
            'fetchIndexOHLCV' => null,
            'fetchL2OrderBook' => true,
            'fetchLedger' => null,
            'fetchLedgerEntry' => null,
            'fetchLeverageTiers' => null,
            'fetchMarketLeverageTiers' => null,
            'fetchMarkets' => true,
            'fetchMarkOHLCV' => null,
            'fetchMyTrades' => null,
            'fetchOHLCV' => 'emulated',
            'fetchOpenOrder' => null,
            'fetchOpenOrders' => null,
            'fetchOrder' => null,
            'fetchOrderBook' => true,
            'fetchOrderBooks' => null,
            'fetchOrders' => null,
            'fetchOrderTrades' => null,
            'fetchPermissions' => null,
            'fetchPosition' => null,
            'fetchPositions' => null,
            'fetchPositionsRisk' => null,
            'fetchPremiumIndexOHLCV' => null,
            'fetchStatus' => 'emulated',
            'fetchTicker' => true,
            'fetchTickers' => null,
            'fetchTime' => null,
            'fetchTrades' => true,
            'fetchTradingFee' => null,
            'fetchTradingFees' => null,
            'fetchTradingLimits' => null,
            'fetchTransactions' => null,
            'fetchTransfers' => null,
            'fetchWithdrawal' => null,
            'fetchWithdrawals' => null,
            'reduceMargin' => null,
            'setLeverage' => null,
            'setMargin' => null,
            'setMarginMode' => null,
            'setPositionMode' => null,
            'signIn' => null,
            'transfer' => null,
            'withdraw' => null,
        );

        $this->precisionMode = DECIMAL_PLACES;
        $this->paddingMode = NO_PADDING;
        $this->number = 'floatval';
        $this->handleContentTypeApplicationZip = false;

        $this->lastRestRequestTimestamp = 0;
        $this->lastRestPollTimestamp = 0;
        $this->restRequestQueue = null;
        $this->restPollerLoopIsRunning = false;
        $this->enableRateLimit = true;
        $this->enableLastJsonResponse = true;
        $this->enableLastHttpResponse = true;
        $this->enableLastResponseHeaders = true;
        $this->last_http_response = null;
        $this->last_json_response = null;
        $this->last_response_headers = null;

        $this->requiresWeb3 = false;
        $this->requiresEddsa = false;
        $this->rateLimit = 2000;

        $this->commonCurrencies = array(
            'XBT' => 'BTC',
            'BCC' => 'BCH',
            'BCHABC' => 'BCH',
            'BCHSV' => 'BSV',
        );

        $this->urlencode_glue = ini_get('arg_separator.output'); // can be overrided by exchange constructor params
        $this->urlencode_glue_warning = true;

        $options = array_replace_recursive($this->describe(), $options);
        if ($options) {
            foreach ($options as $key => $value) {
                $this->{$key} =
                    (property_exists($this, $key) && is_array($this->{$key}) && is_array($value)) ?
                        array_replace_recursive($this->{$key}, $value) :
                        $value;
            }
        }

        $this->tokenBucket = array(
            'delay' => 0.001,
            'capacity' => 1.0,
            'cost' => 1.0,
            'maxCapacity' => 1000,
            'refillRate' => ($this->rateLimit > 0) ? 1.0 / $this->rateLimit : PHP_INT_MAX,
        );

        if ($this->urlencode_glue !== '&') {
            if ($this->urlencode_glue_warning) {
                throw new ExchangeError($this->id . ' warning! The glue symbol for HTTP queries ' .
                    ' is changed from its default value & to ' . $this->urlencode_glue . ' in php.ini' .
                    ' (arg_separator.output) or with a call to ini_set prior to this message. If that' .
                    ' was the intent, you can acknowledge this warning and silence it by setting' .
                    " 'urlencode_glue_warning' => false or 'urlencode_glue' => '&' with exchange constructor params");
            }
        }

        if ($this->api) {
            $this->define_rest_api($this->api, 'request');
        }

        if ($this->markets) {
            $this->set_markets($this->markets);
        }
    }

    public function set_sandbox_mode($enabled) {
        if ($enabled) {
            if (array_key_exists('test', $this->urls)) {
                $this->urls['apiBackup'] = $this->urls['api'];
                $this->urls['api'] = $this->urls['test'];
            } else {
                throw new NotSupported($this->id . ' does not have a sandbox URL');
            }
        } elseif (array_key_exists('apiBackup', $this->urls)) {
            $this->urls['api'] = $this->urls['apiBackup'];
            unset($this->urls['apiBackup']);
        }
    }

    public function define_rest_api_endpoint($method_name, $uppercase_method, $lowercase_method, $camelcase_method, $path, $paths, $config = array()) {
        $split_path = mb_split('[^a-zA-Z0-9]', $path);
        $camelcase_suffix = implode(array_map(get_called_class() . '::capitalize', $split_path));
        $lowercase_path = array_map('trim', array_map('strtolower', $split_path));
        $underscore_suffix = implode('_', array_filter($lowercase_path));
        $camelcase_prefix = implode('', array_merge(
            array($paths[0]),
            array_map(get_called_class() . '::capitalize', array_slice($paths, 1))
        ));
        $underscore_prefix = implode('_', array_merge(
            array($paths[0]),
            array_filter(array_map('trim', array_slice($paths, 1)))
        ));
        $camelcase = $camelcase_prefix . $camelcase_method . static::capitalize($camelcase_suffix);
        $underscore = $underscore_prefix . '_' . $lowercase_method . '_' . mb_strtolower($underscore_suffix);
        $api_argument = (count($paths) > 1) ? $paths : $paths[0];
        $this->defined_rest_api[$camelcase] = array($path, $api_argument, $uppercase_method, $method_name, $config);
        $this->defined_rest_api[$underscore] = array($path, $api_argument, $uppercase_method, $method_name, $config);
    }

    public function define_rest_api($api, $method_name, $paths = array()) {
        foreach ($api as $key => $value) {
            $uppercase_method = mb_strtoupper($key);
            $lowercase_method = mb_strtolower($key);
            $camelcase_method = static::capitalize($lowercase_method);
            if (static::is_associative($value)) {
                // the options HTTP method conflicts with the 'options' API url path
                // if (preg_match('/^(?:get|post|put|delete|options|head|patch)$/i', $key)) {
                if (preg_match('/^(?:get|post|put|delete|head|patch)$/i', $key)) {
                    foreach ($value as $endpoint => $config) {
                        $path = trim($endpoint);
                        if (static::is_associative($config)) {
                            $this->define_rest_api_endpoint($method_name, $uppercase_method, $lowercase_method, $camelcase_method, $path, $paths, $config);
                        } elseif (is_numeric($config)) {
                            $this->define_rest_api_endpoint($method_name, $uppercase_method, $lowercase_method, $camelcase_method, $path, $paths, array('cost' => $config));
                        } else {
                            throw new NotSupported($this->id . ' define_rest_api() API format not supported, API leafs must strings, objects or numbers');
                        }
                    }
                } else {
                    $copy = $paths;
                    array_push($copy, $key);
                    $this->define_rest_api($value, $method_name, $copy);
                }
            } else {
                foreach ($value as $path) {
                    $this->define_rest_api_endpoint($method_name, $uppercase_method, $lowercase_method, $camelcase_method, $path, $paths);
                }
            }
        }
    }

    public function underscore($camelcase) {
        // todo: write conversion fooBar10OHLCV2Candles → foo_bar10_ohlcv2_candles
        throw new NotSupported($this->id . ' underscore() is not supported yet');
    }

    public function camelcase($underscore) {
        // todo: write conversion foo_bar10_ohlcv2_candles → fooBar10OHLCV2Candles
        throw new NotSupported($this->id . ' camelcase() is not supported yet');
    }

    public static function hash($request, $type = 'md5', $digest = 'hex') {
        $base64 = ('base64' === $digest);
        $binary = ('binary' === $digest);
        $raw_output = ($binary || $base64) ? true : false;
        if ($type === 'keccak') {
            $hash = Keccak::hash($request, 256, $raw_output);
        } else {
            $hash = \hash($type, $request, $raw_output);
        }
        if ($base64) {
            $hash = \base64_encode($hash);
        }
        return $hash;
    }

    public static function hmac($request, $secret, $type = 'sha256', $digest = 'hex') {
        $base64 = ('base64' === $digest);
        $binary = ('binary' === $digest);
        $hmac = \hash_hmac($type, $request, $secret, ($binary || $base64) ? true : false);
        if ($base64) {
            $hmac = \base64_encode($hmac);
        }
        return $hmac;
    }

    public static function jwt($request, $secret, $alg = 'HS256') {
        $algorithms = array(
            'HS256' => 'sha256',
            'HS384' => 'sha384',
            'HS512' => 'sha512',
        );
        $encodedHeader = static::urlencodeBase64(json_encode(array('alg' => $alg, 'typ' => 'JWT')));
        $encodedData = static::urlencodeBase64(json_encode($request, JSON_UNESCAPED_SLASHES));
        $token = $encodedHeader . '.' . $encodedData;
        $algoType = substr($alg, 0, 2);

        if ($algoType === 'HS') {
            $algName = $algorithms[$alg];
            if (!array_key_exists($alg, $algorithms)) {
                throw new ExchangeError($alg . ' is not a supported jwt algorithm.');
            }
            $signature =  static::hmac($token, $secret, $algName, 'binary');
        } elseif ($algoType === 'RS') {
            $signature = static::rsa($token, $secret, $alg);
        }
        return $token . '.' . static::urlencodeBase64($signature);
    }

    public static function rsa($request, $secret, $alg = 'RS256') {
        $algorithms = array(
            'RS256' => \OPENSSL_ALGO_SHA256,
            'RS384' => \OPENSSL_ALGO_SHA384,
            'RS512' => \OPENSSL_ALGO_SHA512,
        );
        if (!array_key_exists($alg, $algorithms)) {
            throw new ExchangeError($alg . ' is not a supported rsa signing algorithm.');
        }
        $algName = $algorithms[$alg];
        $signature = null;
        \openssl_sign($request, $signature, $secret, $algName);
        return $signature;
    }

    public static function ecdsa($request, $secret, $algorithm = 'p256', $hash = null, $fixedLength = false) {
        $digest = $request;
        if ($hash !== null) {
            $digest = static::hash($request, $hash, 'hex');
        }
        $ec = new EC(strtolower($algorithm));
        $key = $ec->keyFromPrivate(ltrim($secret, '0x'));
        $ellipticSignature = $key->sign($digest, 'hex', array('canonical' => true));
        $count = new BN('0');
        $minimumSize = (new BN('1'))->shln(8 * 31)->sub(new BN('1'));
        while ($fixedLength && ($ellipticSignature->r->gt($ec->nh) || $ellipticSignature->r->lte($minimumSize) || $ellipticSignature->s->lte($minimumSize))) {
            $ellipticSignature = $key->sign($digest, 'hex', array('canonical' => true, 'extraEntropy' => $count->toArray('le', 32)));
            $count = $count->add(new BN('1'));
        }
        $signature = array(
            'r' =>  $ellipticSignature->r->bi->toHex(),
            's' => $ellipticSignature->s->bi->toHex(),
            'v' => $ellipticSignature->recoveryParam,
        );
        return $signature;
    }

    public static function eddsa($request, $secret, $algorithm = 'ed25519') {
        // this method is experimental ( ͡° ͜ʖ ͡°)
        $curve = new EdDSA($algorithm);
        $signature = $curve->signModified($request, $secret);
        return static::binary_to_base58(static::base16_to_binary($signature->toHex()));
    }

    public function throttle($cost = null) {
        // TODO: use a token bucket here
        $now = $this->milliseconds();
        $elapsed = $now - $this->lastRestRequestTimestamp;
        $cost = ($cost === null) ? 1 : $cost;
        $sleep_time = $this->rateLimit * $cost;
        if ($elapsed < $sleep_time) {
            $delay = $sleep_time - $elapsed;
            usleep((int) ($delay * 1000.0));
        }
    }

    public function sign($path, $api = 'public', $method = 'GET', $params = array(), $headers = null, $body = null) {
        throw new NotSupported($this->id . ' sign() is not supported yet');
    }

    public function parse_json($json_string, $as_associative_array = true) {
        return json_decode($this->on_json_response($json_string), $as_associative_array);
    }

    public function log() {
        $args = func_get_args();
        if (is_array($args)) {
            $array = array();
            foreach ($args as $arg) {
                $array[] = is_string($arg) ? $arg : json_encode($arg, JSON_PRETTY_PRINT);
            }
            echo implode(' ', $array), "\n";
        }
    }

    public function on_rest_response($code, $reason, $url, $method, $response_headers, $response_body, $request_headers, $request_body) {
        return is_string($response_body) ? trim($response_body) : $response_body;
    }

    public function on_json_response($response_body) {
        return (is_string($response_body) && $this->quoteJsonNumbers) ? preg_replace('/":([+.0-9eE-]+)([,}])/', '":"$1"$2', $response_body) : $response_body;
    }

    public function fetch($url, $method = 'GET', $headers = null, $body = null) {

        $headers = array_merge($this->headers, $headers ? $headers : array());

        if (strlen($this->proxy)) {
            $headers['Origin'] = $this->origin;
        }

        $headers = $this->set_headers($headers);

        $verbose_headers = $headers;

        if (!$headers) {
            $headers = array();
        } elseif (is_array($headers)) {
            $tmp = $headers;
            $headers = array();
            foreach ($tmp as $key => $value) {
                $headers[] = $key . ': ' . $value;
            }
        }

        // this name for the proxy string is deprecated
        // we should rename it to $this->cors everywhere
        $url = $this->proxy . $url;

        // https://github.com/ccxt/ccxt/issues/5914
        if ($this->curl) {
            if ($this->curl_close) {
                curl_close($this->curl); // we properly close the curl channel here to save cookies
                $this->curl = curl_init();
            } elseif ($this->curl_reset) {
                curl_reset($this->curl); // this is the default
            }
        } else {
            $this->curl = curl_init();
        }

        curl_setopt($this->curl, CURLOPT_URL, $url);

        if ($this->timeout) {
            curl_setopt($this->curl, CURLOPT_CONNECTTIMEOUT_MS, (int) ($this->timeout));
            curl_setopt($this->curl, CURLOPT_TIMEOUT_MS, (int) ($this->timeout));
        }

        curl_setopt($this->curl, CURLOPT_RETURNTRANSFER, true);
        if (!$this->validateClientSsl) {
            curl_setopt($this->curl, CURLOPT_SSL_VERIFYPEER, false);
        }
        if (!$this->validateServerSsl) {
            curl_setopt($this->curl, CURLOPT_SSL_VERIFYHOST, false);
        }

        if ($this->userAgent) {
            if (gettype($this->userAgent) == 'string') {
                curl_setopt($this->curl, CURLOPT_USERAGENT, $this->userAgent);
                $verbose_headers = array_merge($verbose_headers, array('User-Agent' => $this->userAgent));
            } elseif ((gettype($this->userAgent) == 'array') && array_key_exists('User-Agent', $this->userAgent)) {
                curl_setopt($this->curl, CURLOPT_USERAGENT, $this->userAgent['User-Agent']);
                $verbose_headers = array_merge($verbose_headers, $this->userAgent);
            }
        }

        curl_setopt($this->curl, CURLOPT_ENCODING, '');

        if ($method == 'GET') {
            curl_setopt($this->curl, CURLOPT_HTTPGET, true);
        } elseif ($method == 'POST') {
            curl_setopt($this->curl, CURLOPT_POST, true);
            curl_setopt($this->curl, CURLOPT_POSTFIELDS, $body);
        } elseif ($method == 'PUT') {
            curl_setopt($this->curl, CURLOPT_CUSTOMREQUEST, 'PUT');
            curl_setopt($this->curl, CURLOPT_POSTFIELDS, $body);
            $headers[] = 'X-HTTP-Method-Override: PUT';
        } elseif ($method == 'PATCH') {
            curl_setopt($this->curl, CURLOPT_CUSTOMREQUEST, 'PATCH');
            curl_setopt($this->curl, CURLOPT_POSTFIELDS, $body);
        } elseif ($method === 'DELETE') {
            curl_setopt($this->curl, CURLOPT_CUSTOMREQUEST, 'DELETE');
            curl_setopt($this->curl, CURLOPT_POSTFIELDS, $body);

            $headers[] = 'X-HTTP-Method-Override: DELETE';
        }

        if ($headers) {
            curl_setopt($this->curl, CURLOPT_HTTPHEADER, $headers);
        }

        if ($this->verbose) {
            print_r(array('fetch Request:', $this->id, $method, $url, 'RequestHeaders:', $verbose_headers, 'RequestBody:', $body));
        }

        // we probably only need to set it once on startup
        if ($this->curlopt_interface) {
            curl_setopt($this->curl, CURLOPT_INTERFACE, $this->curlopt_interface);
        }

        /*

        // this is currently not integrated, reserved for future
        if ($this->proxy) {
            curl_setopt ($this->curl, CURLOPT_PROXY, $this->proxy);
        }

        */

        curl_setopt($this->curl, CURLOPT_FOLLOWLOCATION, true);
        curl_setopt($this->curl, CURLOPT_FAILONERROR, false);

        curl_setopt($this->curl, CURLOPT_HEADER, 1);
        // match the same http version as python and js
        curl_setopt($this->curl, CURLOPT_HTTP_VERSION, CURL_HTTP_VERSION_1_1);

        // user-defined cURL options (if any)
        if (!empty($this->curl_options)) {
            curl_setopt_array($this->curl, $this->curl_options);
        }

        $response_headers = array();

        $response = curl_exec($this->curl);

        $headers_length = curl_getinfo($this->curl, CURLINFO_HEADER_SIZE);

        $raw_headers = mb_substr($response, 0, $headers_length);

        $raw_headers_array = explode("\r\n", trim($raw_headers));
        $status_line = $raw_headers_array[0];
        $parts = explode(' ', $status_line);
        $http_status_text = count($parts) === 3 ? $parts[2] : null;
        $raw_headers = array_slice($raw_headers_array, 1);
        foreach ($raw_headers as $raw_header) {
            if (strlen($raw_header)) {
                $exploded = explode(': ', $raw_header);
                if (count($exploded) > 1) {
                    list($key, $value) = $exploded;
                    // don't overwrite headers
                    // https://stackoverflow.com/a/4371395/4802441
                    if (array_key_exists($key, $response_headers)) {
                        $response_headers[$key] = $response_headers[$key] . ', ' . $value;
                    } else {
                        $response_headers[$key] = $value;
                    }
                }
            }
        }
        $result = mb_substr($response, $headers_length);

        $curl_errno = curl_errno($this->curl);
        $curl_error = curl_error($this->curl);
        $http_status_code = curl_getinfo($this->curl, CURLINFO_HTTP_CODE);

        $result = $this->on_rest_response($http_status_code, $http_status_text, $url, $method, $response_headers, $result, $headers, $body);

        $this->lastRestRequestTimestamp = $this->milliseconds();

        if ($this->enableLastHttpResponse) {
            $this->last_http_response = $result;
        }

        if ($this->enableLastResponseHeaders) {
            $this->last_response_headers = $response_headers;
        }

        $json_response = null;
        $is_json_encoded_response = $this->is_json_encoded_object($result);

        if ($is_json_encoded_response) {
            $json_response = $this->parse_json($result);
            if ($this->enableLastJsonResponse) {
                $this->last_json_response = $json_response;
            }
        }

        if ($this->verbose) {
            print_r(array('fetch Response:', $this->id, $method, $url, $http_status_code, $curl_error, 'ResponseHeaders:', $response_headers, 'ResponseBody:', $result));
        }

        if ($result === false) {
            if ($curl_errno == 28) { // CURLE_OPERATION_TIMEDOUT
                throw new RequestTimeout($this->id . ' ' . implode(' ', array($url, $method, $curl_errno, $curl_error)));
            }

            // all sorts of SSL problems, accessibility
            throw new ExchangeNotAvailable($this->id . ' ' . implode(' ', array($url, $method, $curl_errno, $curl_error)));
        }

        $skip_further_error_handling = $this->handle_errors($http_status_code, $http_status_text, $url, $method, $response_headers, $result ? $result : null, $json_response, $headers, $body);
        if (!$skip_further_error_handling) {
            $this->handle_http_status_code($http_status_code, $http_status_text, $url, $method, $result);
        }
        // check if $curl_errno is not zero
        if ($curl_errno) {
            throw new NetworkError($this->id . ' unknown error: ' . strval($curl_errno) . ' ' . $curl_error);
        }

        return isset($json_response) ? $json_response : $result;
    }

    public function load_markets($reload = false, $params = array()) {
        if (!$reload && $this->markets) {
            if (!$this->markets_by_id) {
                return $this->set_markets($this->markets);
            }
            return $this->markets;
        }
        $currencies = null;
        if (array_key_exists('fetchCurrencies', $this->has) && $this->has['fetchCurrencies'] === true) {
            $currencies = $this->fetch_currencies();
        }
        $markets = $this->fetch_markets($params);
        return $this->set_markets($markets, $currencies);
    }

    public function number($n) {
        return call_user_func($this->number, $n);
    }

    public function filter_by_since_limit($array, $since = null, $limit = null, $key = 'timestamp', $tail = false) {
        $result = array();
        $since_is_set = isset($since);
        if ($since_is_set) {
            foreach ($array as $entry) {
                if ($entry[$key] > $since) {
                    $result[] = $entry;
                }
            }
        } else {
            $result = $array;
        }
        if (isset($limit)) {
            if (is_array($result)) {
                $result = $tail ? array_slice($result, -$limit) : array_slice($result, 0, $limit);
            } else {
                $length = count($result);
                if ($tail) {
                    $start = max($length - $limit, 0);
                } else {
                    $start = 0;
                }
                $end = min($start + $limit, $length);
                $result_copy = array();
                for ($i = $start; $i < $end; $i++) {
                    $result_copy[] = $result[$i];
                }
                $result = $result_copy;
            }
        }
        return $result;
    }

    public function filter_by_value_since_limit($array, $field, $value = null, $since = null, $limit = null, $key = 'timestamp', $tail = false) {
        $valueIsSet = isset($value);
        $sinceIsSet = isset($since);
        $result = array();
        foreach ($array as $k => $v) {
            if (($valueIsSet ? ($v[$field] === $value) : true) && ($sinceIsSet ? ($v[$key] >= $since) : true)) {
                $result[] = $v;
            }
        }
        if (isset($limit)) {
            return $tail ? array_slice($result, -$limit) : array_slice($result, 0, $limit);
        }
        return $result;
    }

    public function fetch_order_trades($id, $symbol = null, $params = array()) {
        throw new NotSupported($this->id . ' fetch_order_trades() is not supported yet');
    }

    public function fetch_markets($params = array()) {
        // markets are returned as a list
        // currencies are returned as a dict
        // this is for historical reasons
        // and may be changed for consistency later
        return $this->markets ? array_values($this->markets) : array();
    }

    public function fetch_currencies($params = array()) {
        // markets are returned as a list
        // currencies are returned as a dict
        // this is for historical reasons
        // and may be changed for consistency later
        return $this->currencies ? $this->currencies : array();
    }

    public function precision_from_string($string) {
        $parts = explode('.', preg_replace('/0+$/', '', $string));
        return (count($parts) > 1) ? strlen($parts[1]) : 0;
    }

    public function __call($function, $params) {
        if (array_key_exists($function, $this->defined_rest_api)) {
            $partial = $this->defined_rest_api[$function];
            $entry = $partial[3];
            $config = $partial[4];
            $partial[3] = $params ? $params[0] : $params;
            $partial[4] = null;
            $partial[5] = null;
            $partial[6] = $config;
            $partial[7] = ($params && (count($params) > 1)) ? $params[1] : array();
            return call_user_func_array(array($this, $entry), $partial);
        } elseif (array_key_exists($function, static::$camelcase_methods)) {
            $underscore = static::$camelcase_methods[$function];
            return call_user_func_array(array($this, $underscore), $params);
        } elseif (!preg_match('/^[A-Z0-9_]+$/', $function)) {
            $underscore = preg_replace_callback('/[a-z0-9][A-Z]/m', function ($x) {
                return $x[0][0] . '_' . $x[0][1];
            }, $function);
            $underscore = strtolower($underscore);
            if (method_exists($this, $underscore)) {
                return call_user_func_array(array($this, $underscore), $params);
            } else {
                /* handle errors */
                throw new ExchangeError($function . ' method not found');
            }
        } else {
            /* handle errors */
            throw new ExchangeError($function . ' method not found, try underscore_notation instead of camelCase for the method being called');
        }
    }

    public function __sleep() {
        $return = array_keys(array_filter(get_object_vars($this), function ($var) {
            return !(is_object($var) || is_resource($var) || is_callable($var));
        }));
        return $return;
    }

    public function __wakeup() {
        $this->curl = curl_init();
        if ($this->api) {
            $this->define_rest_api($this->api, 'request');
        }
    }

    public function __destruct() {
        if ($this->curl !== null) {
            curl_close($this->curl);
        }
    }

    public function has($feature = null) {
        if (!$feature) {
            return $this->has;
        }
        $feature = strtolower($feature);
        $new_feature_map = array_change_key_case($this->has, CASE_LOWER);
        if (array_key_exists($feature, $new_feature_map)) {
            return $new_feature_map[$feature];
        }

        // PHP 5.6+ only:
        // $old_feature_map = array_change_key_case (array_filter (get_object_vars ($this), function ($key) {
        //     return strpos($key, 'has') !== false && $key !== 'has';
        // }, ARRAY_FILTER_USE_KEY), CASE_LOWER);

        // the above rewritten for PHP 5.4+
        $nonfiltered = get_object_vars($this);
        $filtered = array();
        foreach ($nonfiltered as $key => $value) {
            if ((strpos($key, 'has') !== false) && ($key !== 'has')) {
                $filtered[$key] = $value;
            }
        }
        $old_feature_map = array_change_key_case($filtered, CASE_LOWER);

        $old_feature = "has{$feature}";
        return array_key_exists($old_feature, $old_feature_map) ? $old_feature_map[$old_feature] : false;
    }

    public static function precisionFromString($x) {
        $parts = explode('.', preg_replace('/0+$/', '', $x));
        if (count($parts) > 1) {
            return strlen($parts[1]);
        } else {
            return 0;
        }
    }

    public static function decimal_to_precision($x, $roundingMode = ROUND, $numPrecisionDigits = null, $countingMode = DECIMAL_PLACES, $paddingMode = NO_PADDING) {
        if ($countingMode === TICK_SIZE) {
            if (!(is_float($numPrecisionDigits) || is_int($numPrecisionDigits)))
                throw new BaseError('Precision must be an integer or float for TICK_SIZE');
        } else {
            if (!is_int($numPrecisionDigits)) {
                throw new BaseError('Precision must be an integer');
            }
        }

        if (!is_numeric($x)) {
            throw new BaseError('Invalid number');
        }

        assert(($roundingMode === ROUND) || ($roundingMode === TRUNCATE));

        $result = '';

        // Special handling for negative precision
        if ($numPrecisionDigits < 0) {
            if ($countingMode === TICK_SIZE) {
                throw new BaseError('TICK_SIZE cant be used with negative numPrecisionDigits');
            }
            $toNearest = pow(10, abs($numPrecisionDigits));
            if ($roundingMode === ROUND) {
                $result = (string) ($toNearest * static::decimal_to_precision($x / $toNearest, $roundingMode, 0, DECIMAL_PLACES, $paddingMode));
            }
            if ($roundingMode === TRUNCATE) {
                $result = static::decimal_to_precision($x - ( (int) $x % $toNearest), $roundingMode, 0, DECIMAL_PLACES, $paddingMode);
            }
            return $result;
        }

        if ($countingMode === TICK_SIZE) {
            $precisionDigitsString = static::decimal_to_precision($numPrecisionDigits, ROUND, 100, DECIMAL_PLACES, NO_PADDING);
            $newNumPrecisionDigits = static::precisionFromString($precisionDigitsString);
            $missing = fmod($x, $numPrecisionDigits);
            $missing = floatval(static::decimal_to_precision($missing, ROUND, 8, DECIMAL_PLACES, NO_PADDING));
            // See: https://github.com/ccxt/ccxt/pull/6486
            $fpError = static::decimal_to_precision($missing / $numPrecisionDigits, ROUND, max($newNumPrecisionDigits, 8), DECIMAL_PLACES, NO_PADDING);
            if(static::precisionFromString($fpError) !== 0) {
                if ($roundingMode === ROUND) {
                    if ($x > 0) {
                        if ($missing >= $numPrecisionDigits / 2) {
                            $x = $x - $missing + $numPrecisionDigits;
                        } else {
                            $x = $x - $missing;
                        }
                    } else {
                        if ($missing >= $numPrecisionDigits / 2) {
                            $x = $x - $missing;
                        } else {
                            $x = $x - $missing - $numPrecisionDigits;
                        }
                    }
                } elseif (TRUNCATE === $roundingMode) {
                    $x = $x - $missing;
                }
            }
            return static::decimal_to_precision($x, ROUND, $newNumPrecisionDigits, DECIMAL_PLACES, $paddingMode);
        }


        if ($roundingMode === ROUND) {
            if ($countingMode === DECIMAL_PLACES) {
                // Requested precision of 100 digits was truncated to PHP maximum of 53 digits
                $numPrecisionDigits = min(14, $numPrecisionDigits);
                $result = number_format(round($x, $numPrecisionDigits, PHP_ROUND_HALF_UP), $numPrecisionDigits, '.', '');
            } elseif ($countingMode === SIGNIFICANT_DIGITS) {
                $significantPosition = ((int) log( abs($x), 10)) % 10;
                if ($significantPosition > 0) {
                    ++$significantPosition;
                }
                $result = static::number_to_string(round($x, $numPrecisionDigits - $significantPosition, PHP_ROUND_HALF_UP));
            }
        } elseif ($roundingMode === TRUNCATE) {
            $dotIndex = strpos($x, '.');
            $dotPosition = $dotIndex ?: strlen($x);
            if ($countingMode === DECIMAL_PLACES) {
                if ($dotIndex) {
                    list($before, $after) = explode('.', static::number_to_string($x));
                    $result = $before . '.' . substr($after, 0, $numPrecisionDigits);
                } else {
                    $result = $x;
                }
            } elseif ($countingMode === SIGNIFICANT_DIGITS) {
                if ($numPrecisionDigits === 0) {
                    return '0';
                }
                $significantPosition = (int) log(abs($x), 10);
                $start = $dotPosition - $significantPosition;
                $end = $start + $numPrecisionDigits;
                if ($dotPosition >= $end) {
                    --$end;
                }
                if ($numPrecisionDigits >= (strlen($x) - ($dotPosition ? 1 : 0))) {
                    $result = (string) $x;
                } else {
                    if ($significantPosition < 0) {
                        ++$end;
                    }
                    $result = str_pad(substr($x, 0, $end), $dotPosition, '0');
                }
            }
            $result = rtrim($result, '.');
        }

        $hasDot = (false !== strpos($result, '.'));
        if ($paddingMode === NO_PADDING) {
            if (($result === '')  && ($numPrecisionDigits === 0)) {
                return '0';
            }
            if ($hasDot) {
                $result = rtrim($result, '0');
                $result = rtrim($result, '.');
            }
        } elseif ($paddingMode === PAD_WITH_ZERO) {
            if ($hasDot) {
                if ($countingMode === DECIMAL_PLACES) {
                    list($before, $after) = explode('.', $result, 2);
                    $result = $before . '.' . str_pad($after, $numPrecisionDigits, '0');
                } elseif ($countingMode === SIGNIFICANT_DIGITS) {
                    if ($result < 1) {
                        $result = str_pad($result, strcspn($result, '123456789') + $numPrecisionDigits, '0');
                    }
                }
            } else {
                if ($countingMode === DECIMAL_PLACES) {
                    if ($numPrecisionDigits > 0) {
                        $result = $result . '.' . str_repeat('0', $numPrecisionDigits);
                    }
                } elseif ($countingMode === SIGNIFICANT_DIGITS) {
                    if ($numPrecisionDigits > strlen($result)) {
                        $result = $result . '.' . str_repeat('0', ($numPrecisionDigits - strlen($result)));
                    }
                }
            }
        }
        if (($result === '-0') || ($result === '-0.' . str_repeat('0', max(strlen($result) - 3, 0)))) {
            $result = substr($result, 1);
        }
        return $result;
    }

    public static function number_to_string($x) {
        // avoids scientific notation for too large and too small numbers
        if ($x === null) {
            return null;
        }
        $type = gettype($x);
        $s = (string) $x;
        if (($type !== 'integer') && ($type !== 'double')) {
            return $s;
        }
        if (strpos($x, 'E') === false) {
            return $s;
        }
        $splitted = explode('E', $s);
        $number = rtrim(rtrim($splitted[0], '0'), '.');
        $exp = (int) $splitted[1];
        $len_after_dot = 0;
        if (strpos($number, '.') !== false) {
            $splitted = explode('.', $number);
            $len_after_dot = strlen($splitted[1]);
        }
        $number = str_replace(array('.', '-'), '', $number);
        $sign = ($x < 0) ? '-' : '';
        if ($exp > 0) {
            $zeros = str_repeat('0', abs($exp) - $len_after_dot);
            $s = $sign . $number . $zeros;
        } else {
            $zeros = str_repeat('0', abs($exp) - 1);
            $s = $sign . '0.' . $zeros . $number;
        }
        return $s;
    }

    public function vwap($baseVolume, $quoteVolume) {
        return (($quoteVolume !== null) && ($baseVolume !== null) && ($baseVolume > 0)) ? ($quoteVolume / $baseVolume) : null;
    }

    // ------------------------------------------------------------------------
    // web3 / 0x methods

    public static function has_web3() {
        // PHP version of this function does nothing, as most of its
        // dependencies are lightweight and don't eat a lot
        return true;
    }

    public static function check_required_version($required_version, $error = true) {
        global $version;
        $result = true;
        $required = explode('.', $required_version);
        $current = explode('.', $version);
        $intMajor1 = intval($required[0]);
        $intMinor1 = intval($required[1]);
        $intPatch1 = intval($required[2]);
        $intMajor2 = intval($current[0]);
        $intMinor2 = intval($current[1]);
        $intPatch2 = intval($current[2]);
        if ($intMajor1 > $intMajor2) {
            $result = false;
        }
        if ($intMajor1 === $intMajor2) {
            if ($intMinor1 > $intMinor2) {
                $result = false;
            } elseif ($intMinor1 === $intMinor2 && $intPatch1 > $intPatch2) {
                $result = false;
            }
        }
        if (!$result) {
            if ($error) {
                throw new NotSupported('Your current version of CCXT is ' . $version . ', a newer version ' . $required_version . ' is required, please, upgrade your version of CCXT');
            } else {
                return $error;
            }
        }
        return $result;
    }

    public function check_required_dependencies() {
        if (!static::has_web3()) {
            throw new ExchangeError($this->id . ' requires web3 dependencies');
        }
    }

    public static function hashMessage($message) {
        $trimmed = ltrim($message, '0x');
        $buffer = unpack('C*', hex2bin($trimmed));
        $prefix = bin2hex("\u{0019}Ethereum Signed Message:\n" . sizeof($buffer));
        return '0x' . Keccak::hash(hex2bin($prefix . $trimmed), 256);
    }

    public static function signHash($hash, $privateKey) {
        $signature = static::ecdsa($hash, $privateKey, 'secp256k1', null);
        return array(
            'r' => '0x' . $signature['r'],
            's' => '0x' . $signature['s'],
            'v' => 27 + $signature['v'],
        );
    }

    public static function signMessage($message, $privateKey) {
        return static::signHash(static::hashMessage($message), $privateKey);
    }

    public function sign_message_string($message, $privateKey) {
        $signature = static::signMessage($message, $privateKey);
        return $signature['r'] . $this->remove0x_prefix($signature['s']) . dechex($signature['v']);
    }

    public static function base32_decode($s) {
        static $alphabet = 'ABCDEFGHIJKLMNOPQRSTUVWXYZ234567';
        $tmp = '';
        foreach (str_split($s) as $c) {
            if (($v = strpos($alphabet, $c)) === false) {
                $v = 0;
            }
            $tmp .= sprintf('%05b', $v);
        }
        $args = array_map('bindec', str_split($tmp, 8));
        array_unshift($args, 'C*');
        return rtrim(call_user_func_array('pack', $args), "\0");
    }

    public static function totp($key) {
        $noSpaceKey = str_replace(' ', '', $key);
        $encodedKey = static::base32_decode($noSpaceKey);
        $epoch = floor(time() / 30);
        $encodedEpoch = pack('J', $epoch);
        $hmacResult = static::hmac($encodedEpoch, $encodedKey, 'sha1', 'hex');
        $hmac = [];
        foreach (str_split($hmacResult, 2) as $hex) {
            $hmac[] = hexdec($hex);
        }
        $offset = $hmac[count($hmac) - 1] & 0xF;
        $code = ($hmac[$offset + 0] & 0x7F) << 24 | ($hmac[$offset + 1] & 0xFF) << 16 | ($hmac[$offset + 2] & 0xFF) << 8 | ($hmac[$offset + 3] & 0xFF);
        $otp = $code % pow(10, 6);
        return str_pad((string) $otp, 6, '0', STR_PAD_LEFT);
    }

    public static function number_to_be($n, $padding) {
        $n = new BN($n);
        return array_reduce(array_map('chr', $n->toArray('be', $padding)), 'static::binary_concat');
    }

    public static function number_to_le($n, $padding) {
        $n = new BN($n);
        return array_reduce(array_map('chr', $n->toArray('le', $padding)), 'static::binary_concat');
    }

    public static function base58_to_binary($s) {
        if (!self::$base58_decoder) {
            self::$base58_decoder = array();
            self::$base58_encoder = array();
            for ($i = 0; $i < strlen(self::$base58_alphabet); $i++) {
                $bigNum = new BN($i);
                self::$base58_decoder[self::$base58_alphabet[$i]] = $bigNum;
                self::$base58_encoder[$i] = self::$base58_alphabet[$i];
            }
        }
        $result = new BN(0);
        $base = new BN(58);
        for ($i = 0; $i < strlen($s); $i++) {
            $result->imul($base);
            $result->iadd(self::$base58_decoder[$s[$i]]);
        }
        return static::number_to_be($result, 0);
    }

    public static function binary_to_base58($b) {
        if (!self::$base58_encoder) {
            self::$base58_decoder = array();
            self::$base58_encoder = array();
            for ($i = 0; $i < strlen(self::$base58_alphabet); $i++) {
                $bigNum = new BN($i);
                self::$base58_decoder[self::$base58_alphabet[$i]] = $bigNum;
                self::$base58_encoder[$i] = self::$base58_alphabet[$i];
            }
        }
        // convert binary to decimal
        $result = new BN(0);
        $fromBase = new BN(0x100);
        $string = array();
        foreach (str_split($b) as $c) {
            $result->imul($fromBase);
            $result->iadd(new BN(ord($c)));
        }
        while (!$result->isZero()) {
            $next_character = $result->modn(58);
            $result->idivn(58);
            $string[] = self::$base58_encoder[$next_character];
        }
        return implode('', array_reverse($string));
    }

    public function remove0x_prefix($string) {
        return (substr($string, 0, 2) === '0x') ? substr($string, 2) : $string;
    }

    public function parse_number($value, $default = null) {
        if ($value === null) {
            return $default;
        } else {
            try {
                return $this->number($value);
            } catch (Exception $e) {
                return $default;
            }
        }
    }

    public function omit_zero($string_number) {
        if ($string_number === null || $string_number === '') {
            return null;
        }
        if (floatval($string_number) === 0.0) {
            return null;
        }
        return $string_number;
    }

    public function sleep($milliseconds) {
        sleep($milliseconds / 1000);
    }

    public function check_order_arguments ($market, $type, $side, $amount, $price, $params) {
        if ($price === null) {
            if ($type === 'limit') {
                  throw new ArgumentsRequired ($this->id + ' create_order() requires a price argument for a limit order');
             }
        }
        if ($amount <= 0) {
            throw new ArgumentsRequired ($this->id + ' create_order() amount should be above 0');
        }
    }

    public function handle_http_status_code($http_status_code, $status_text, $url, $method, $body) {
        $string_code = (string) $http_status_code;
        if (array_key_exists($string_code, $this->httpExceptions)) {
            $error_class = $this->httpExceptions[$string_code];
            if (substr($error_class, 0, 6) !== '\\ccxt\\') {
                $error_class = '\\ccxt\\' . $error_class;
            }
            throw new $error_class($this->id . ' ' . implode(' ', array($this->id, $url, $method, $http_status_code, $body)));
        }
    }

    public static function crc32($string, $signed = false) {
        $unsigned = \crc32($string);
        if ($signed && ($unsigned >= 0x80000000)) {
            return $unsigned - 0x100000000;
        } else {
            return $unsigned;
        }
    }

    // ########################################################################
    // ########################################################################
    // ########################################################################
    // ########################################################################
    // ########                        ########                        ########
    // ########                        ########                        ########
    // ########                        ########                        ########
    // ########                        ########                        ########
    // ########        ########################        ########################
    // ########        ########################        ########################
    // ########        ########################        ########################
    // ########        ########################        ########################
    // ########                        ########                        ########
    // ########                        ########                        ########
    // ########                        ########                        ########
    // ########                        ########                        ########
    // ########################################################################
    // ########################################################################
    // ########################################################################
    // ########################################################################
    // ########        ########        ########                        ########
    // ########        ########        ########                        ########
    // ########        ########        ########                        ########
    // ########        ########        ########                        ########
    // ################        ########################        ################
    // ################        ########################        ################
    // ################        ########################        ################
    // ################        ########################        ################
    // ########        ########        ################        ################
    // ########        ########        ################        ################
    // ########        ########        ################        ################
    // ########        ########        ################        ################
    // ########################################################################
    // ########################################################################
    // ########################################################################
    // ########################################################################

    // METHODS BELOW THIS LINE ARE TRANSPILED FROM JAVASCRIPT TO PYTHON AND PHP

    public function safe_ledger_entry($entry, $currency = null) {
        $currency = $this->safe_currency(null, $currency);
        $direction = $this->safe_string($entry, 'direction');
        $before = $this->safe_string($entry, 'before');
        $after = $this->safe_string($entry, 'after');
        $amount = $this->safe_string($entry, 'amount');
        if ($amount !== null) {
            if ($before === null && $after !== null) {
                $before = Precise::string_sub($after, $amount);
            } elseif ($before !== null && $after === null) {
                $after = Precise::string_add($before, $amount);
            }
        }
        if ($before !== null && $after !== null) {
            if ($direction === null) {
                if (Precise::string_gt($before, $after)) {
                    $direction = 'out';
                }
                if (Precise::string_gt($after, $before)) {
                    $direction = 'in';
                }
            }
        }
        $fee = $this->safe_value($entry, 'fee');
        if ($fee !== null) {
            $fee['cost'] = $this->safe_number($fee, 'cost');
        }
        $timestamp = $this->safe_integer($entry, 'timestamp');
        return array(
            'id' => $this->safe_string($entry, 'id'),
            'timestamp' => $timestamp,
            'datetime' => $this->iso8601 ($timestamp),
            'direction' => $direction,
            'account' => $this->safe_string($entry, 'account'),
            'referenceId' => $this->safe_string($entry, 'referenceId'),
            'referenceAccount' => $this->safe_string($entry, 'referenceAccount'),
            'type' => $this->safe_string($entry, 'type'),
            'currency' => $currency['code'],
            'amount' => $this->parse_number($amount),
            'before' => $this->parse_number($before),
            'after' => $this->parse_number($after),
            'status' => $this->safe_string($entry, 'status'),
            'fee' => $fee,
            'info' => $entry,
        );
    }

    public function set_markets($markets, $currencies = null) {
        $values = array();
        $marketValues = $this->to_array($markets);
        for ($i = 0; $i < count($marketValues); $i++) {
            $market = $this->deep_extend($this->safe_market(), array(
                'precision' => $this->precision,
                'limits' => $this->limits,
            ), $this->fees['trading'], $marketValues[$i]);
            $values[] = $market;
        }
        $this->markets = $this->index_by($values, 'symbol');
        $this->markets_by_id = $this->index_by($markets, 'id');
        $marketsSortedBySymbol = $this->keysort ($this->markets);
        $marketsSortedById = $this->keysort ($this->markets_by_id);
        $this->symbols = is_array($marketsSortedBySymbol) ? array_keys($marketsSortedBySymbol) : array();
        $this->ids = is_array($marketsSortedById) ? array_keys($marketsSortedById) : array();
        if ($currencies !== null) {
            $this->currencies = $this->deep_extend($this->currencies, $currencies);
        } else {
            $baseCurrencies = array();
            $quoteCurrencies = array();
            for ($i = 0; $i < count($values); $i++) {
                $market = $values[$i];
                $defaultCurrencyPrecision = ($this->precisionMode === DECIMAL_PLACES) ? 8 : $this->parse_number('0.00000001');
                $marketPrecision = $this->safe_value($market, 'precision', array());
                if (is_array($market) && array_key_exists('base', $market)) {
                    $currencyPrecision = $this->safe_value_2($marketPrecision, 'base', 'amount', $defaultCurrencyPrecision);
                    $currency = array(
                        'id' => $this->safe_string_2($market, 'baseId', 'base'),
                        'numericId' => $this->safe_string($market, 'baseNumericId'),
                        'code' => $this->safe_string($market, 'base'),
                        'precision' => $currencyPrecision,
                    );
                    $baseCurrencies[] = $currency;
                }
                if (is_array($market) && array_key_exists('quote', $market)) {
                    $currencyPrecision = $this->safe_value_2($marketPrecision, 'quote', 'price', $defaultCurrencyPrecision);
                    $currency = array(
                        'id' => $this->safe_string_2($market, 'quoteId', 'quote'),
                        'numericId' => $this->safe_string($market, 'quoteNumericId'),
                        'code' => $this->safe_string($market, 'quote'),
                        'precision' => $currencyPrecision,
                    );
                    $quoteCurrencies[] = $currency;
                }
            }
            $baseCurrencies = $this->sort_by($baseCurrencies, 'code');
            $quoteCurrencies = $this->sort_by($quoteCurrencies, 'code');
            $this->baseCurrencies = $this->index_by($baseCurrencies, 'code');
            $this->quoteCurrencies = $this->index_by($quoteCurrencies, 'code');
            $allCurrencies = $this->array_concat($baseCurrencies, $quoteCurrencies);
            $groupedCurrencies = $this->group_by($allCurrencies, 'code');
            $codes = is_array($groupedCurrencies) ? array_keys($groupedCurrencies) : array();
            $resultingCurrencies = array();
            for ($i = 0; $i < count($codes); $i++) {
                $code = $codes[$i];
                $groupedCurrenciesCode = $this->safe_value($groupedCurrencies, $code, array());
                $highestPrecisionCurrency = $this->safe_value($groupedCurrenciesCode, 0);
                for ($j = 1; $j < count($groupedCurrenciesCode); $j++) {
                    $currentCurrency = $groupedCurrenciesCode[$j];
                    if ($this->precisionMode === TICK_SIZE) {
                        $highestPrecisionCurrency = ($currentCurrency['precision'] < $highestPrecisionCurrency['precision']) ? $currentCurrency : $highestPrecisionCurrency;
                    } else {
                        $highestPrecisionCurrency = ($currentCurrency['precision'] > $highestPrecisionCurrency['precision']) ? $currentCurrency : $highestPrecisionCurrency;
                    }
                }
                $resultingCurrencies[] = $highestPrecisionCurrency;
            }
            $sortedCurrencies = $this->sort_by($resultingCurrencies, 'code');
            $this->currencies = $this->deep_extend($this->currencies, $this->index_by($sortedCurrencies, 'code'));
        }
        $this->currencies_by_id = $this->index_by($this->currencies, 'id');
        $currenciesSortedByCode = $this->keysort ($this->currencies);
        $this->codes = is_array($currenciesSortedByCode) ? array_keys($currenciesSortedByCode) : array();
        return $this->markets;
    }

    public function safe_balance($balance) {
        $balances = $this->omit ($balance, array( 'info', 'timestamp', 'datetime', 'free', 'used', 'total' ));
        $codes = is_array($balances) ? array_keys($balances) : array();
        $balance['free'] = array();
        $balance['used'] = array();
        $balance['total'] = array();
        $debtBalance = array();
        for ($i = 0; $i < count($codes); $i++) {
            $code = $codes[$i];
            $total = $this->safe_string($balance[$code], 'total');
            $free = $this->safe_string($balance[$code], 'free');
            $used = $this->safe_string($balance[$code], 'used');
            $debt = $this->safe_string($balance[$code], 'debt');
            if (($total === null) && ($free !== null) && ($used !== null)) {
                $total = Precise::string_add($free, $used);
            }
            if (($free === null) && ($total !== null) && ($used !== null)) {
                $free = Precise::string_sub($total, $used);
            }
            if (($used === null) && ($total !== null) && ($free !== null)) {
                $used = Precise::string_sub($total, $free);
            }
            $balance[$code]['free'] = $this->parse_number($free);
            $balance[$code]['used'] = $this->parse_number($used);
            $balance[$code]['total'] = $this->parse_number($total);
            $balance['free'][$code] = $balance[$code]['free'];
            $balance['used'][$code] = $balance[$code]['used'];
            $balance['total'][$code] = $balance[$code]['total'];
            if ($debt !== null) {
                $balance[$code]['debt'] = $this->parse_number($debt);
                $debtBalance[$code] = $balance[$code]['debt'];
            }
        }
        $debtBalanceArray = is_array($debtBalance) ? array_keys($debtBalance) : array();
        $length = count($debtBalanceArray);
        if ($length) {
            $balance['debt'] = $debtBalance;
        }
        return $balance;
    }

    public function safe_order($order, $market = null) {
        // parses numbers as strings
        // it is important pass the $trades as unparsed $rawTrades
        $amount = $this->omit_zero($this->safe_string($order, 'amount'));
        $remaining = $this->safe_string($order, 'remaining');
        $filled = $this->safe_string($order, 'filled');
        $cost = $this->safe_string($order, 'cost');
        $average = $this->omit_zero($this->safe_string($order, 'average'));
        $price = $this->omit_zero($this->safe_string($order, 'price'));
        $lastTradeTimeTimestamp = $this->safe_integer($order, 'lastTradeTimestamp');
        $parseFilled = ($filled === null);
        $parseCost = ($cost === null);
        $parseLastTradeTimeTimestamp = ($lastTradeTimeTimestamp === null);
        $fee = $this->safe_value($order, 'fee');
        $parseFee = ($fee === null);
        $parseFees = $this->safe_value($order, 'fees') === null;
        $shouldParseFees = $parseFee || $parseFees;
        $fees = $this->safe_value($order, 'fees', array());
        $trades = array();
        if ($parseFilled || $parseCost || $shouldParseFees) {
            $rawTrades = $this->safe_value($order, 'trades', $trades);
            $oldNumber = $this->number;
            // we parse $trades as strings here!
            $this->number = 'strval';
            $trades = $this->parse_trades($rawTrades, $market, null, null, array(
                'symbol' => $order['symbol'],
                'side' => $order['side'],
                'type' => $order['type'],
                'order' => $order['id'],
            ));
            $this->number = $oldNumber;
            $tradesLength = 0;
            $isArray = gettype($trades) === 'array' && array_keys($trades) === array_keys(array_keys($trades));
            if ($isArray) {
                $tradesLength = count($trades);
            }
            if ($isArray && ($tradesLength > 0)) {
                // move properties that are defined in $trades up into the $order
                if ($order['symbol'] === null) {
                    $order['symbol'] = $trades[0]['symbol'];
                }
                if ($order['side'] === null) {
                    $order['side'] = $trades[0]['side'];
                }
                if ($order['type'] === null) {
                    $order['type'] = $trades[0]['type'];
                }
                if ($order['id'] === null) {
                    $order['id'] = $trades[0]['order'];
                }
                if ($parseFilled) {
                    $filled = '0';
                }
                if ($parseCost) {
                    $cost = '0';
                }
                for ($i = 0; $i < count($trades); $i++) {
                    $trade = $trades[$i];
                    $tradeAmount = $this->safe_string($trade, 'amount');
                    if ($parseFilled && ($tradeAmount !== null)) {
                        $filled = Precise::string_add($filled, $tradeAmount);
                    }
                    $tradeCost = $this->safe_string($trade, 'cost');
                    if ($parseCost && ($tradeCost !== null)) {
                        $cost = Precise::string_add($cost, $tradeCost);
                    }
                    $tradeTimestamp = $this->safe_value($trade, 'timestamp');
                    if ($parseLastTradeTimeTimestamp && ($tradeTimestamp !== null)) {
                        if ($lastTradeTimeTimestamp === null) {
                            $lastTradeTimeTimestamp = $tradeTimestamp;
                        } else {
                            $lastTradeTimeTimestamp = max ($lastTradeTimeTimestamp, $tradeTimestamp);
                        }
                    }
                    if ($shouldParseFees) {
                        $tradeFees = $this->safe_value($trade, 'fees');
                        if ($tradeFees !== null) {
                            for ($j = 0; $j < count($tradeFees); $j++) {
                                $tradeFee = $tradeFees[$j];
                                $fees[] = array_merge(array(), $tradeFee);
                            }
                        } else {
                            $tradeFee = $this->safe_value($trade, 'fee');
                            if ($tradeFee !== null) {
                                $fees[] = array_merge(array(), $tradeFee);
                            }
                        }
                    }
                }
            }
        }
        if ($shouldParseFees) {
            $reducedFees = $this->reduceFees ? $this->reduce_fees_by_currency($fees) : $fees;
            $reducedLength = count($reducedFees);
            for ($i = 0; $i < $reducedLength; $i++) {
                $reducedFees[$i]['cost'] = $this->safe_number($reducedFees[$i], 'cost');
                if (is_array($reducedFees[$i]) && array_key_exists('rate', $reducedFees[$i])) {
                    $reducedFees[$i]['rate'] = $this->safe_number($reducedFees[$i], 'rate');
                }
            }
            if (!$parseFee && ($reducedLength === 0)) {
                $fee['cost'] = $this->safe_number($fee, 'cost');
                if (is_array($fee) && array_key_exists('rate', $fee)) {
                    $fee['rate'] = $this->safe_number($fee, 'rate');
                }
                $reducedFees[] = $fee;
            }
            $order['fees'] = $reducedFees;
            if ($parseFee && ($reducedLength === 1)) {
                $order['fee'] = $reducedFees[0];
            }
        }
        if ($amount === null) {
            // ensure $amount = $filled . $remaining
            if ($filled !== null && $remaining !== null) {
                $amount = Precise::string_add($filled, $remaining);
            } elseif ($this->safe_string($order, 'status') === 'closed') {
                $amount = $filled;
            }
        }
        if ($filled === null) {
            if ($amount !== null && $remaining !== null) {
                $filled = Precise::string_sub($amount, $remaining);
            }
        }
        if ($remaining === null) {
            if ($amount !== null && $filled !== null) {
                $remaining = Precise::string_sub($amount, $filled);
            }
        }
        // ensure that the $average field is calculated correctly
        if ($average === null) {
            if (($filled !== null) && ($cost !== null) && Precise::string_gt($filled, '0')) {
                $average = Precise::string_div($cost, $filled);
            }
        }
        // also ensure the $cost field is calculated correctly
        $costPriceExists = ($average !== null) || ($price !== null);
        if ($parseCost && ($filled !== null) && $costPriceExists) {
            $multiplyPrice = null;
            if ($average === null) {
                $multiplyPrice = $price;
            } else {
                $multiplyPrice = $average;
            }
            // contract trading
            $contractSize = $this->safe_string($market, 'contractSize');
            if ($contractSize !== null) {
                $inverse = $this->safe_value($market, 'inverse', false);
                if ($inverse) {
                    $multiplyPrice = Precise::string_div('1', $multiplyPrice);
                }
                $multiplyPrice = Precise::string_mul($multiplyPrice, $contractSize);
            }
            $cost = Precise::string_mul($multiplyPrice, $filled);
        }
        // support for $market orders
        $orderType = $this->safe_value($order, 'type');
        $emptyPrice = ($price === null) || Precise::string_equals($price, '0');
        if ($emptyPrice && ($orderType === 'market')) {
            $price = $average;
        }
        // we have $trades with string values at this point so we will mutate them
        for ($i = 0; $i < count($trades); $i++) {
            $entry = $trades[$i];
            $entry['amount'] = $this->safe_number($entry, 'amount');
            $entry['price'] = $this->safe_number($entry, 'price');
            $entry['cost'] = $this->safe_number($entry, 'cost');
            $fee = $this->safe_value($entry, 'fee', array());
            $fee['cost'] = $this->safe_number($fee, 'cost');
            if (is_array($fee) && array_key_exists('rate', $fee)) {
                $fee['rate'] = $this->safe_number($fee, 'rate');
            }
            $entry['fee'] = $fee;
        }
        // timeInForceHandling
        $timeInForce = $this->safe_string($order, 'timeInForce');
        if ($timeInForce === null) {
            if ($this->safe_string($order, 'type') === 'market') {
                $timeInForce = 'IOC';
            }
            // allow postOnly override
            if ($this->safe_value($order, 'postOnly', false)) {
                $timeInForce = 'PO';
            }
        }
        return array_merge($order, array(
            'lastTradeTimestamp' => $lastTradeTimeTimestamp,
            'price' => $this->parse_number($price),
            'amount' => $this->parse_number($amount),
            'cost' => $this->parse_number($cost),
            'average' => $this->parse_number($average),
            'filled' => $this->parse_number($filled),
            'remaining' => $this->parse_number($remaining),
            'timeInForce' => $timeInForce,
            'trades' => $trades,
        ));
    }

    public function parse_orders($orders, $market = null, $since = null, $limit = null, $params = array ()) {
        //
        // the value of $orders is either a dict or a list
        //
        // dict
        //
        //     {
        //         'id1' => array( ... ),
        //         'id2' => array( ... ),
        //         'id3' => array( ... ),
        //         ...
        //     }
        //
        // list
        //
        //     array(
        //         array( 'id' => 'id1', ... ),
        //         array( 'id' => 'id2', ... ),
        //         array( 'id' => 'id3', ... ),
        //         ...
        //     )
        //
        $results = array();
        if (gettype($orders) === 'array' && array_keys($orders) === array_keys(array_keys($orders))) {
            for ($i = 0; $i < count($orders); $i++) {
                $order = array_merge($this->parse_order($orders[$i], $market), $params);
                $results[] = $order;
            }
        } else {
            $ids = is_array($orders) ? array_keys($orders) : array();
            for ($i = 0; $i < count($ids); $i++) {
                $id = $ids[$i];
                $order = array_merge($this->parse_order(array_merge(array( 'id' => $id ), $orders[$id]), $market), $params);
                $results[] = $order;
            }
        }
        $results = $this->sort_by($results, 'timestamp');
        $symbol = ($market !== null) ? $market['symbol'] : null;
        $tail = $since === null;
        return $this->filter_by_symbol_since_limit($results, $symbol, $since, $limit, $tail);
    }

    public function calculate_fee($symbol, $type, $side, $amount, $price, $takerOrMaker = 'taker', $params = array ()) {
        if ($type === 'market' && $takerOrMaker === 'maker') {
            throw new ArgumentsRequired($this->id . ' calculateFee() - you have provided incompatible arguments - "market" $type order can not be "maker". Change either the "type" or the "takerOrMaker" argument to calculate the fee.');
        }
        $market = $this->markets[$symbol];
        $feeSide = $this->safe_string($market, 'feeSide', 'quote');
        $key = 'quote';
        $cost = null;
        $amountString = $this->number_to_string($amount);
        $priceString = $this->number_to_string($price);
        if ($feeSide === 'quote') {
            // the fee is always in quote currency
            $cost = Precise::string_mul($amountString, $priceString);
        } elseif ($feeSide === 'base') {
            // the fee is always in base currency
            $cost = $amountString;
        } elseif ($feeSide === 'get') {
            // the fee is always in the currency you get
            $cost = $amountString;
            if ($side === 'sell') {
                $cost = Precise::string_mul($cost, $priceString);
            } else {
                $key = 'base';
            }
        } elseif ($feeSide === 'give') {
            // the fee is always in the currency you give
            $cost = $amountString;
            if ($side === 'buy') {
                $cost = Precise::string_mul($cost, $priceString);
            } else {
                $key = 'base';
            }
        }
        // for derivatives, the fee is in 'settle' currency
        if (!$market['spot']) {
            $key = 'settle';
        }
        // even if `$takerOrMaker` argument was set to 'maker', for 'market' orders we should forcefully override it to 'taker'
        if ($type === 'market') {
            $takerOrMaker = 'taker';
        }
        $rate = $this->safe_string($market, $takerOrMaker);
        if ($cost !== null) {
            $cost = Precise::string_mul($cost, $rate);
        }
        return array(
            'type' => $takerOrMaker,
            'currency' => $market[$key],
            'rate' => $this->parse_number($rate),
            'cost' => $this->parse_number($cost),
        );
    }

    public function safe_trade($trade, $market = null) {
        $amount = $this->safe_string($trade, 'amount');
        $price = $this->safe_string($trade, 'price');
        $cost = $this->safe_string($trade, 'cost');
        if ($cost === null) {
            // contract trading
            $contractSize = $this->safe_string($market, 'contractSize');
            $multiplyPrice = $price;
            if ($contractSize !== null) {
                $inverse = $this->safe_value($market, 'inverse', false);
                if ($inverse) {
                    $multiplyPrice = Precise::string_div('1', $price);
                }
                $multiplyPrice = Precise::string_mul($multiplyPrice, $contractSize);
            }
            $cost = Precise::string_mul($multiplyPrice, $amount);
        }
        $parseFee = $this->safe_value($trade, 'fee') === null;
        $parseFees = $this->safe_value($trade, 'fees') === null;
        $shouldParseFees = $parseFee || $parseFees;
        $fees = array();
        if ($shouldParseFees) {
            $tradeFees = $this->safe_value($trade, 'fees');
            if ($tradeFees !== null) {
                for ($j = 0; $j < count($tradeFees); $j++) {
                    $tradeFee = $tradeFees[$j];
                    $fees[] = array_merge(array(), $tradeFee);
                }
            } else {
                $tradeFee = $this->safe_value($trade, 'fee');
                if ($tradeFee !== null) {
                    $fees[] = array_merge(array(), $tradeFee);
                }
            }
        }
        $fee = $this->safe_value($trade, 'fee');
        if ($shouldParseFees) {
            $reducedFees = $this->reduceFees ? $this->reduce_fees_by_currency($fees) : $fees;
            $reducedLength = count($reducedFees);
            for ($i = 0; $i < $reducedLength; $i++) {
                $reducedFees[$i]['cost'] = $this->safe_number($reducedFees[$i], 'cost');
                if (is_array($reducedFees[$i]) && array_key_exists('rate', $reducedFees[$i])) {
                    $reducedFees[$i]['rate'] = $this->safe_number($reducedFees[$i], 'rate');
                }
            }
            if (!$parseFee && ($reducedLength === 0)) {
                $fee['cost'] = $this->safe_number($fee, 'cost');
                if (is_array($fee) && array_key_exists('rate', $fee)) {
                    $fee['rate'] = $this->safe_number($fee, 'rate');
                }
                $reducedFees[] = $fee;
            }
            if ($parseFees) {
                $trade['fees'] = $reducedFees;
            }
            if ($parseFee && ($reducedLength === 1)) {
                $trade['fee'] = $reducedFees[0];
            }
            $tradeFee = $this->safe_value($trade, 'fee');
            if ($tradeFee !== null) {
                $tradeFee['cost'] = $this->safe_number($tradeFee, 'cost');
                if (is_array($tradeFee) && array_key_exists('rate', $tradeFee)) {
                    $tradeFee['rate'] = $this->safe_number($tradeFee, 'rate');
                }
                $trade['fee'] = $tradeFee;
            }
        }
        $trade['amount'] = $this->parse_number($amount);
        $trade['price'] = $this->parse_number($price);
        $trade['cost'] = $this->parse_number($cost);
        return $trade;
    }

    public function reduce_fees_by_currency($fees) {
        //
        // this function takes a list of $fee structures having the following format
        //
        //     string = true
        //
        //     array(
        //         array( 'currency' => 'BTC', 'cost' => '0.1' ),
        //         array( 'currency' => 'BTC', 'cost' => '0.2'  ),
        //         array( 'currency' => 'BTC', 'cost' => '0.2', 'rate' => '0.00123' ),
        //         array( 'currency' => 'BTC', 'cost' => '0.4', 'rate' => '0.00123' ),
        //         array( 'currency' => 'BTC', 'cost' => '0.5', 'rate' => '0.00456' ),
        //         array( 'currency' => 'USDT', 'cost' => '12.3456' ),
        //     )
        //
        //     string = false
        //
        //     array(
        //         array( 'currency' => 'BTC', 'cost' => 0.1 ),
        //         array( 'currency' => 'BTC', 'cost' => 0.2 ),
        //         array( 'currency' => 'BTC', 'cost' => 0.2, 'rate' => 0.00123 ),
        //         array( 'currency' => 'BTC', 'cost' => 0.4, 'rate' => 0.00123 ),
        //         array( 'currency' => 'BTC', 'cost' => 0.5, 'rate' => 0.00456 ),
        //         array( 'currency' => 'USDT', 'cost' => 12.3456 ),
        //     )
        //
        // and returns a $reduced $fee list, where $fees are summed per currency and $rate (if any)
        //
        //     string = true
        //
        //     array(
        //         array( 'currency' => 'BTC', 'cost' => '0.3'  ),
        //         array( 'currency' => 'BTC', 'cost' => '0.6', 'rate' => '0.00123' ),
        //         array( 'currency' => 'BTC', 'cost' => '0.5', 'rate' => '0.00456' ),
        //         array( 'currency' => 'USDT', 'cost' => '12.3456' ),
        //     )
        //
        //     string  = false
        //
        //     array(
        //         array( 'currency' => 'BTC', 'cost' => 0.3  ),
        //         array( 'currency' => 'BTC', 'cost' => 0.6, 'rate' => 0.00123 ),
        //         array( 'currency' => 'BTC', 'cost' => 0.5, 'rate' => 0.00456 ),
        //         array( 'currency' => 'USDT', 'cost' => 12.3456 ),
        //     )
        //
        $reduced = array();
        for ($i = 0; $i < count($fees); $i++) {
            $fee = $fees[$i];
            $feeCurrencyCode = $this->safe_string($fee, 'currency');
            if ($feeCurrencyCode !== null) {
                $rate = $this->safe_string($fee, 'rate');
                $cost = $this->safe_value($fee, 'cost');
                if (Precise::string_eq($cost, '0')) {
                    // omit zero $cost $fees
                    continue;
                }
                if (!(is_array($reduced) && array_key_exists($feeCurrencyCode, $reduced))) {
                    $reduced[$feeCurrencyCode] = array();
                }
                $rateKey = ($rate === null) ? '' : $rate;
                if (is_array($reduced[$feeCurrencyCode]) && array_key_exists($rateKey, $reduced[$feeCurrencyCode])) {
                    $reduced[$feeCurrencyCode][$rateKey]['cost'] = Precise::string_add($reduced[$feeCurrencyCode][$rateKey]['cost'], $cost);
                } else {
                    $reduced[$feeCurrencyCode][$rateKey] = array(
                        'currency' => $feeCurrencyCode,
                        'cost' => $cost,
                    );
                    if ($rate !== null) {
                        $reduced[$feeCurrencyCode][$rateKey]['rate'] = $rate;
                    }
                }
            }
        }
        $result = array();
        $feeValues = is_array($reduced) ? array_values($reduced) : array();
        for ($i = 0; $i < count($feeValues); $i++) {
            $reducedFeeValues = is_array($feeValues[$i]) ? array_values($feeValues[$i]) : array();
            $result = $this->array_concat($result, $reducedFeeValues);
        }
        return $result;
    }

    public function safe_ticker($ticker, $market = null) {
        $open = $this->safe_value($ticker, 'open');
        $close = $this->safe_value($ticker, 'close');
        $last = $this->safe_value($ticker, 'last');
        $change = $this->safe_value($ticker, 'change');
        $percentage = $this->safe_value($ticker, 'percentage');
        $average = $this->safe_value($ticker, 'average');
        $vwap = $this->safe_value($ticker, 'vwap');
        $baseVolume = $this->safe_value($ticker, 'baseVolume');
        $quoteVolume = $this->safe_value($ticker, 'quoteVolume');
        if ($vwap === null) {
            $vwap = Precise::string_div($quoteVolume, $baseVolume);
        }
        if (($last !== null) && ($close === null)) {
            $close = $last;
        } elseif (($last === null) && ($close !== null)) {
            $last = $close;
        }
        if (($last !== null) && ($open !== null)) {
            if ($change === null) {
                $change = Precise::string_sub($last, $open);
            }
            if ($average === null) {
                $average = Precise::string_div(Precise::string_add($last, $open), '2');
            }
        }
        if (($percentage === null) && ($change !== null) && ($open !== null) && Precise::string_gt($open, '0')) {
            $percentage = Precise::string_mul(Precise::string_div($change, $open), '100');
        }
        if (($change === null) && ($percentage !== null) && ($open !== null)) {
            $change = Precise::string_div(Precise::string_mul($percentage, $open), '100');
        }
        if (($open === null) && ($last !== null) && ($change !== null)) {
            $open = Precise::string_sub($last, $change);
        }
        // timestamp and symbol operations don't belong in safeTicker
        // they should be done in the derived classes
        return array_merge($ticker, array(
            'bid' => $this->safe_number($ticker, 'bid'),
            'bidVolume' => $this->safe_number($ticker, 'bidVolume'),
            'ask' => $this->safe_number($ticker, 'ask'),
            'askVolume' => $this->safe_number($ticker, 'askVolume'),
            'high' => $this->safe_number($ticker, 'high'),
            'low' => $this->safe_number($ticker, 'low'),
            'open' => $this->parse_number($open),
            'close' => $this->parse_number($close),
            'last' => $this->parse_number($last),
            'change' => $this->parse_number($change),
            'percentage' => $this->parse_number($percentage),
            'average' => $this->parse_number($average),
            'vwap' => $this->parse_number($vwap),
            'baseVolume' => $this->parse_number($baseVolume),
            'quoteVolume' => $this->parse_number($quoteVolume),
            'previousClose' => $this->safe_number($ticker, 'previousClose'),
        ));
    }

    public function fetch_ohlcv($symbol, $timeframe = '1m', $since = null, $limit = null, $params = array ()) {
        if (!$this->has['fetchTrades']) {
            throw new NotSupported($this->id . ' fetchOHLCV() is not supported yet');
        }
        $this->load_markets();
        $trades = $this->fetchTrades ($symbol, $since, $limit, $params);
        $ohlcvc = $this->build_ohlcvc($trades, $timeframe, $since, $limit);
        $result = array();
        for ($i = 0; $i < count($ohlcvc); $i++) {
            $result[] = [
                $this->safe_integer($ohlcvc[$i], 0),
                $this->safe_number($ohlcvc[$i], 1),
                $this->safe_number($ohlcvc[$i], 2),
                $this->safe_number($ohlcvc[$i], 3),
                $this->safe_number($ohlcvc[$i], 4),
                $this->safe_number($ohlcvc[$i], 5),
            ];
        }
        return $result;
    }

    public function convert_trading_view_to_ohlcv($ohlcvs, $timestamp = 't', $open = 'o', $high = 'h', $low = 'l', $close = 'c', $volume = 'v', $ms = false) {
        $result = array();
        $timestamps = $this->safe_value($ohlcvs, $timestamp, array());
        $opens = $this->safe_value($ohlcvs, $open, array());
        $highs = $this->safe_value($ohlcvs, $high, array());
        $lows = $this->safe_value($ohlcvs, $low, array());
        $closes = $this->safe_value($ohlcvs, $close, array());
        $volumes = $this->safe_value($ohlcvs, $volume, array());
        for ($i = 0; $i < count($timestamps); $i++) {
            $result[] = array(
                $ms ? $this->safe_integer($timestamps, $i) : $this->safe_timestamp($timestamps, $i),
                $this->safe_value($opens, $i),
                $this->safe_value($highs, $i),
                $this->safe_value($lows, $i),
                $this->safe_value($closes, $i),
                $this->safe_value($volumes, $i),
            );
        }
        return $result;
    }

    public function convert_ohlcv_to_trading_view($ohlcvs, $timestamp = 't', $open = 'o', $high = 'h', $low = 'l', $close = 'c', $volume = 'v', $ms = false) {
        $result = array();
        $result[$timestamp] = array();
        $result[$open] = array();
        $result[$high] = array();
        $result[$low] = array();
        $result[$close] = array();
        $result[$volume] = array();
        for ($i = 0; $i < count($ohlcvs); $i++) {
            $ts = $ms ? $ohlcvs[$i][0] : intval($ohlcvs[$i][0] / 1000);
            $result[$timestamp][] = $ts;
            $result[$open][] = $ohlcvs[$i][1];
            $result[$high][] = $ohlcvs[$i][2];
            $result[$low][] = $ohlcvs[$i][3];
            $result[$close][] = $ohlcvs[$i][4];
            $result[$volume][] = $ohlcvs[$i][5];
        }
        return $result;
    }

    public function market_ids($symbols) {
        $result = array();
        for ($i = 0; $i < count($symbols); $i++) {
            $result[] = $this->market_id($symbols[$i]);
        }
        return $result;
    }

    public function market_symbols($symbols) {
        if ($symbols === null) {
            return $symbols;
        }
        $result = array();
        for ($i = 0; $i < count($symbols); $i++) {
            $result[] = $this->symbol ($symbols[$i]);
        }
        return $result;
    }

    public function market_codes($codes) {
        if ($codes === null) {
            return $codes;
        }
        $result = array();
        for ($i = 0; $i < count($codes); $i++) {
            $result[] = $this->common_currency_code($codes[$i]);
        }
        return $result;
    }

    public function parse_bids_asks($bidasks, $priceKey = 0, $amountKey = 1) {
        $bidasks = $this->to_array($bidasks);
        $result = array();
        for ($i = 0; $i < count($bidasks); $i++) {
            $result[] = $this->parse_bid_ask($bidasks[$i], $priceKey, $amountKey);
        }
        return $result;
    }

    public function fetch_l2_order_book($symbol, $limit = null, $params = array ()) {
        $orderbook = $this->fetch_order_book($symbol, $limit, $params);
        return array_merge($orderbook, array(
            'asks' => $this->sort_by($this->aggregate ($orderbook['asks']), 0),
            'bids' => $this->sort_by($this->aggregate ($orderbook['bids']), 0, true),
        ));
    }

    public function filter_by_symbol($objects, $symbol = null) {
        if ($symbol === null) {
            return $objects;
        }
        $result = array();
        for ($i = 0; $i < count($objects); $i++) {
            $objectSymbol = $this->safe_string($objects[$i], 'symbol');
            if ($objectSymbol === $symbol) {
                $result[] = $objects[$i];
            }
        }
        return $result;
    }

    public function parse_ohlcv($ohlcv, $market = null) {
        if (gettype($ohlcv) === 'array' && array_keys($ohlcv) === array_keys(array_keys($ohlcv))) {
            return array(
                $this->safe_integer($ohlcv, 0), // timestamp
                $this->safe_number($ohlcv, 1), // open
                $this->safe_number($ohlcv, 2), // high
                $this->safe_number($ohlcv, 3), // low
                $this->safe_number($ohlcv, 4), // close
                $this->safe_number($ohlcv, 5), // volume
            );
        }
        return $ohlcv;
    }

    public function get_network($network, $code) {
        $network = strtoupper($network);
        $aliases = array(
            'ETHEREUM' => 'ETH',
            'ETHER' => 'ETH',
            'ERC20' => 'ETH',
            'ETH' => 'ETH',
            'TRC20' => 'TRX',
            'TRON' => 'TRX',
            'TRX' => 'TRX',
            'BEP20' => 'BSC',
            'BSC' => 'BSC',
            'HRC20' => 'HT',
            'HECO' => 'HT',
            'SPL' => 'SOL',
            'SOL' => 'SOL',
            'TERRA' => 'LUNA',
            'LUNA' => 'LUNA',
            'POLYGON' => 'MATIC',
            'MATIC' => 'MATIC',
            'EOS' => 'EOS',
            'WAVES' => 'WAVES',
            'AVALANCHE' => 'AVAX',
            'AVAX' => 'AVAX',
            'QTUM' => 'QTUM',
            'CHZ' => 'CHZ',
            'NEO' => 'NEO',
            'ONT' => 'ONT',
            'RON' => 'RON',
        );
        if ($network === $code) {
            return $network;
        } elseif (is_array($aliases) && array_key_exists($network, $aliases)) {
            return $aliases[$network];
        } else {
            throw new NotSupported($this->id . ' $network ' . $network . ' is not yet supported');
        }
    }

    public function network_code_to_id($networkCode, $currencyCode = null) {
        /**
         * tries to convert the provided $networkCode (which is expected to be an unified network code) to a network id. In order to achieve this, derived class needs to have 'options->networks' defined.
         * @param {string} $networkCode unified network code
         * @param {string} $currencyCode unified currency code, but this argument is not required by default, unless there is an exchange (like huobi) that needs an override of the method to be able to pass $currencyCode argument additionally
         * @return {[string|null]} exchange-specific network id
         */
        $networkIdsByCodes = $this->safe_value($this->options, 'networks', array());
        return $this->safe_string($networkIdsByCodes, $networkCode, $networkCode);
    }

    public function network_id_to_code($networkId, $currencyCode = null) {
        /**
         * tries to convert the provided exchange-specific $networkId to an unified network Code. In order to achieve this, derived class needs to have 'options->networksById' defined.
         * @param {string} $networkId unified network code
         * @param {string} $currencyCode unified currency code, but this argument is not required by default, unless there is an exchange (like huobi) that needs an override of the method to be able to pass $currencyCode argument additionally
         * @return {[string|null]} unified network code
         */
        $networkCodesByIds = $this->safe_value($this->options, 'networksById', array());
        return $this->safe_string($networkCodesByIds, $networkId, $networkId);
    }

    public function handle_network_code_and_params($params) {
        $networkCodeInParams = $this->safe_string_2($params, 'networkCode', 'network');
        if ($networkCodeInParams !== null) {
            $params = $this->omit ($params, array( 'networkCode', 'network' ));
        }
        // if it was not defined by user, we should not set it from 'defaultNetworks', because handleNetworkCodeAndParams is for only request-side and thus we do not fill it with anything. We can only use 'defaultNetworks' after parsing response-side
        return array( $networkCodeInParams, $params );
    }

    public function default_network_code($currencyCode) {
        $defaultNetworkCode = null;
        $defaultNetworks = $this->safe_value($this->options, 'defaultNetworks', array());
        if (is_array($defaultNetworks) && array_key_exists($currencyCode, $defaultNetworks)) {
            // if currency had set its network in "defaultNetworks", use it
            $defaultNetworkCode = $defaultNetworks[$currencyCode];
        } else {
            // otherwise, try to use the global-scope 'defaultNetwork' value (even if that network is not supported by currency, it doesn't make any problem, this will be just used "at first" if currency supports this network at all)
            $defaultNetwork = $this->safe_value($this->options, 'defaultNetwork');
            if ($defaultNetwork !== null) {
                $defaultNetworkCode = $defaultNetwork;
            }
        }
        return $defaultNetworkCode;
    }

    public function select_network_id_from_available_networks($currencyCode, $networkCode, $networkEntriesIndexed) {
        // this method is used against raw & unparse network entries, which are just indexed by network id
        $chosenNetworkId = null;
        $availableNetworkIds = is_array($networkEntriesIndexed) ? array_keys($networkEntriesIndexed) : array();
        $responseNetworksLength = count($availableNetworkIds);
        if ($networkCode !== null) {
            // if $networkCode was provided by user, we should check it after response, as the referenced exchange doesn't support network-code during request
            $networkId = $this->networkCodeToId ($networkCode, $currencyCode);
            if ($responseNetworksLength === 0) {
                throw new NotSupported($this->id . ' - ' . $networkCode . ' network did not return any result for ' . $currencyCode);
            } else {
                if (is_array($networkEntriesIndexed) && array_key_exists($networkId, $networkEntriesIndexed)) {
                    $chosenNetworkId = $networkId;
                } else {
                    throw new NotSupported($this->id . ' - ' . $networkId . ' network was not found for ' . $currencyCode . ', use one of ' . implode(', ', $availableNetworkIds));
                }
            }
        } else {
            if ($responseNetworksLength === 0) {
                throw new NotSupported($this->id . ' - no networks were returned for' . $currencyCode);
            } else {
                // if $networkCode was not provided by user, then we try to use the default network (if it was defined in "defaultNetworks"), otherwise, we just return the first network entry
                $defaultNetworkCode = $this->defaultNetworkCode ($currencyCode);
                $defaultNetworkId = $this->networkCodeToId ($defaultNetworkCode, $currencyCode);
                $chosenNetworkId = (is_array($networkEntriesIndexed) && array_key_exists($defaultNetworkId, $networkEntriesIndexed)) ? $defaultNetworkId : $availableNetworkIds[0];
            }
        }
        return $chosenNetworkId;
    }

    public function safe_number_2($dictionary, $key1, $key2, $d = null) {
        $value = $this->safe_string_2($dictionary, $key1, $key2);
        return $this->parse_number($value, $d);
    }

    public function parse_order_book($orderbook, $symbol, $timestamp = null, $bidsKey = 'bids', $asksKey = 'asks', $priceKey = 0, $amountKey = 1) {
        $bids = $this->parse_bids_asks($this->safe_value($orderbook, $bidsKey, array()), $priceKey, $amountKey);
        $asks = $this->parse_bids_asks($this->safe_value($orderbook, $asksKey, array()), $priceKey, $amountKey);
        return array(
            'symbol' => $symbol,
            'bids' => $this->sort_by($bids, 0, true),
            'asks' => $this->sort_by($asks, 0),
            'timestamp' => $timestamp,
            'datetime' => $this->iso8601 ($timestamp),
            'nonce' => null,
        );
    }

    public function parse_ohlcvs($ohlcvs, $market = null, $timeframe = '1m', $since = null, $limit = null) {
        $results = array();
        for ($i = 0; $i < count($ohlcvs); $i++) {
            $results[] = $this->parse_ohlcv($ohlcvs[$i], $market);
        }
        $sorted = $this->sort_by($results, 0);
        $tail = ($since === null);
        return $this->filter_by_since_limit($sorted, $since, $limit, 0, $tail);
    }

    public function parse_leverage_tiers($response, $symbols = null, $marketIdKey = null) {
        // $marketIdKey should only be null when $response is a dictionary
        $symbols = $this->market_symbols($symbols);
        $tiers = array();
        for ($i = 0; $i < count($response); $i++) {
            $item = $response[$i];
            $id = $this->safe_string($item, $marketIdKey);
            $market = $this->safe_market($id);
            $symbol = $market['symbol'];
            $contract = $this->safe_value($market, 'contract', false);
            if ($contract && (($symbols === null) || $this->in_array($symbol, $symbols))) {
                $tiers[$symbol] = $this->parse_market_leverage_tiers($item, $market);
            }
        }
        return $tiers;
    }

    public function load_trading_limits($symbols = null, $reload = false, $params = array ()) {
        if ($this->has['fetchTradingLimits']) {
            if ($reload || !(is_array($this->options) && array_key_exists('limitsLoaded', $this->options))) {
                $response = $this->fetch_trading_limits($symbols);
                for ($i = 0; $i < count($symbols); $i++) {
                    $symbol = $symbols[$i];
                    $this->markets[$symbol] = $this->deep_extend($this->markets[$symbol], $response[$symbol]);
                }
                $this->options['limitsLoaded'] = $this->milliseconds ();
            }
        }
        return $this->markets;
    }

    public function parse_positions($positions, $symbols = null, $params = array ()) {
        $symbols = $this->market_symbols($symbols);
        $positions = $this->to_array($positions);
        $result = array();
        for ($i = 0; $i < count($positions); $i++) {
            $position = array_merge($this->parse_position($positions[$i], null), $params);
            $result[] = $position;
        }
        return $this->filter_by_array($result, 'symbol', $symbols, false);
    }

    public function parse_accounts($accounts, $params = array ()) {
        $accounts = $this->to_array($accounts);
        $result = array();
        for ($i = 0; $i < count($accounts); $i++) {
            $account = array_merge($this->parse_account($accounts[$i]), $params);
            $result[] = $account;
        }
        return $result;
    }

    public function parse_trades($trades, $market = null, $since = null, $limit = null, $params = array ()) {
        $trades = $this->to_array($trades);
        $result = array();
        for ($i = 0; $i < count($trades); $i++) {
            $trade = array_merge($this->parse_trade($trades[$i], $market), $params);
            $result[] = $trade;
        }
        $result = $this->sort_by_2($result, 'timestamp', 'id');
        $symbol = ($market !== null) ? $market['symbol'] : null;
        $tail = ($since === null);
        return $this->filter_by_symbol_since_limit($result, $symbol, $since, $limit, $tail);
    }

    public function parse_transactions($transactions, $currency = null, $since = null, $limit = null, $params = array ()) {
        $transactions = $this->to_array($transactions);
        $result = array();
        for ($i = 0; $i < count($transactions); $i++) {
            $transaction = array_merge($this->parse_transaction($transactions[$i], $currency), $params);
            $result[] = $transaction;
        }
        $result = $this->sort_by($result, 'timestamp');
        $code = ($currency !== null) ? $currency['code'] : null;
        $tail = ($since === null);
        return $this->filter_by_currency_since_limit($result, $code, $since, $limit, $tail);
    }

    public function parse_transfers($transfers, $currency = null, $since = null, $limit = null, $params = array ()) {
        $transfers = $this->to_array($transfers);
        $result = array();
        for ($i = 0; $i < count($transfers); $i++) {
            $transfer = array_merge($this->parse_transfer($transfers[$i], $currency), $params);
            $result[] = $transfer;
        }
        $result = $this->sort_by($result, 'timestamp');
        $code = ($currency !== null) ? $currency['code'] : null;
        $tail = ($since === null);
        return $this->filter_by_currency_since_limit($result, $code, $since, $limit, $tail);
    }

    public function parse_ledger($data, $currency = null, $since = null, $limit = null, $params = array ()) {
        $result = array();
        $arrayData = $this->to_array($data);
        for ($i = 0; $i < count($arrayData); $i++) {
            $itemOrItems = $this->parse_ledger_entry($arrayData[$i], $currency);
            if (gettype($itemOrItems) === 'array' && array_keys($itemOrItems) === array_keys(array_keys($itemOrItems))) {
                for ($j = 0; $j < count($itemOrItems); $j++) {
                    $result[] = array_merge($itemOrItems[$j], $params);
                }
            } else {
                $result[] = array_merge($itemOrItems, $params);
            }
        }
        $result = $this->sort_by($result, 'timestamp');
        $code = ($currency !== null) ? $currency['code'] : null;
        $tail = ($since === null);
        return $this->filter_by_currency_since_limit($result, $code, $since, $limit, $tail);
    }

    public function nonce() {
        return $this->seconds ();
    }

    public function set_headers($headers) {
        return $headers;
    }

    public function market_id($symbol) {
        $market = $this->market ($symbol);
        if ($market !== null) {
            return $market['id'];
        }
        return $symbol;
    }

    public function symbol($symbol) {
        $market = $this->market ($symbol);
        return $this->safe_string($market, 'symbol', $symbol);
    }

    public function resolve_path($path, $params) {
        return array(
            $this->implode_params($path, $params),
            $this->omit ($params, $this->extract_params($path)),
        );
    }

    public function filter_by_array($objects, $key, $values = null, $indexed = true) {
        $objects = $this->to_array($objects);
        // return all of them if no $values were passed
        if ($values === null || !$values) {
            return $indexed ? $this->index_by($objects, $key) : $objects;
        }
        $results = array();
        for ($i = 0; $i < count($objects); $i++) {
            if ($this->in_array($objects[$i][$key], $values)) {
                $results[] = $objects[$i];
            }
        }
        return $indexed ? $this->index_by($results, $key) : $results;
    }

    public function fetch2($path, $api = 'public', $method = 'GET', $params = array (), $headers = null, $body = null, $config = array (), $context = array ()) {
        if ($this->enableRateLimit) {
            $cost = $this->calculate_rate_limiter_cost($api, $method, $path, $params, $config, $context);
            $this->throttle ($cost);
        }
        $this->lastRestRequestTimestamp = $this->milliseconds ();
        $request = $this->sign ($path, $api, $method, $params, $headers, $body);
        return $this->fetch ($request['url'], $request['method'], $request['headers'], $request['body']);
    }

    public function request($path, $api = 'public', $method = 'GET', $params = array (), $headers = null, $body = null, $config = array (), $context = array ()) {
        return $this->fetch2 ($path, $api, $method, $params, $headers, $body, $config, $context);
    }

    public function load_accounts($reload = false, $params = array ()) {
        if ($reload) {
            $this->accounts = $this->fetch_accounts($params);
        } else {
            if ($this->accounts) {
                return $this->accounts;
            } else {
                $this->accounts = $this->fetch_accounts($params);
            }
        }
        $this->accountsById = $this->index_by($this->accounts, 'id');
        return $this->accounts;
    }

    public function fetch_trades($symbol, $since = null, $limit = null, $params = array ()) {
        throw new NotSupported($this->id . ' fetchTrades() is not supported yet');
    }

    public function fetch_ohlcvc($symbol, $timeframe = '1m', $since = null, $limit = null, $params = array ()) {
        if (!$this->has['fetchTrades']) {
            throw new NotSupported($this->id . ' fetchOHLCV() is not supported yet');
        }
        $this->load_markets();
        $trades = $this->fetchTrades ($symbol, $since, $limit, $params);
        return $this->build_ohlcvc($trades, $timeframe, $since, $limit);
    }

    public function parse_trading_view_ohlcv($ohlcvs, $market = null, $timeframe = '1m', $since = null, $limit = null) {
        $result = $this->convert_trading_view_to_ohlcv($ohlcvs);
        return $this->parse_ohlcvs($result, $market, $timeframe, $since, $limit);
    }

    public function edit_limit_buy_order($id, $symbol, $amount, $price = null, $params = array ()) {
        return $this->edit_limit_order($id, $symbol, 'buy', $amount, $price, $params);
    }

    public function edit_limit_sell_order($id, $symbol, $amount, $price = null, $params = array ()) {
        return $this->edit_limit_order($id, $symbol, 'sell', $amount, $price, $params);
    }

    public function edit_limit_order($id, $symbol, $side, $amount, $price = null, $params = array ()) {
        return $this->edit_order($id, $symbol, 'limit', $side, $amount, $price, $params);
    }

    public function edit_order($id, $symbol, $type, $side, $amount, $price = null, $params = array ()) {
        $this->cancelOrder ($id, $symbol);
        return $this->create_order($symbol, $type, $side, $amount, $price, $params);
    }

    public function fetch_permissions($params = array ()) {
        throw new NotSupported($this->id . ' fetchPermissions() is not supported yet');
    }

    public function fetch_position($symbol, $params = array ()) {
        throw new NotSupported($this->id . ' fetchPosition() is not supported yet');
    }

    public function fetch_positions($symbols = null, $params = array ()) {
        throw new NotSupported($this->id . ' fetchPositions() is not supported yet');
    }

    public function fetch_positions_risk($symbols = null, $params = array ()) {
        throw new NotSupported($this->id . ' fetchPositionsRisk() is not supported yet');
    }

    public function fetch_bids_asks($symbols = null, $params = array ()) {
        throw new NotSupported($this->id . ' fetchBidsAsks() is not supported yet');
    }

    public function parse_bid_ask($bidask, $priceKey = 0, $amountKey = 1) {
        $price = $this->safe_number($bidask, $priceKey);
        $amount = $this->safe_number($bidask, $amountKey);
        return array( $price, $amount );
    }

    public function safe_currency($currencyId, $currency = null) {
        if (($currencyId === null) && ($currency !== null)) {
            return $currency;
        }
        if (($this->currencies_by_id !== null) && (is_array($this->currencies_by_id) && array_key_exists($currencyId, $this->currencies_by_id)) && ($this->currencies_by_id[$currencyId] !== null)) {
            return $this->currencies_by_id[$currencyId];
        }
        $code = $currencyId;
        if ($currencyId !== null) {
            $code = $this->common_currency_code(strtoupper($currencyId));
        }
        return array(
            'id' => $currencyId,
            'code' => $code,
        );
    }

    public function safe_market($marketId = null, $market = null, $delimiter = null) {
        $result = array(
            'id' => $marketId,
            'symbol' => $marketId,
            'base' => null,
            'quote' => null,
            'baseId' => null,
            'quoteId' => null,
            'active' => null,
            'type' => null,
            'linear' => null,
            'inverse' => null,
            'spot' => false,
            'swap' => false,
            'future' => false,
            'option' => false,
            'margin' => false,
            'contract' => false,
            'contractSize' => null,
            'expiry' => null,
            'expiryDatetime' => null,
            'optionType' => null,
            'strike' => null,
            'settle' => null,
            'settleId' => null,
            'precision' => array(
                'amount' => null,
                'price' => null,
            ),
            'limits' => array(
                'amount' => array(
                    'min' => null,
                    'max' => null,
                ),
                'price' => array(
                    'min' => null,
                    'max' => null,
                ),
                'cost' => array(
                    'min' => null,
                    'max' => null,
                ),
            ),
            'info' => null,
        );
        if ($marketId !== null) {
            if (($this->markets_by_id !== null) && (is_array($this->markets_by_id) && array_key_exists($marketId, $this->markets_by_id))) {
                $market = $this->markets_by_id[$marketId];
            } elseif ($delimiter !== null) {
                $parts = explode($delimiter, $marketId);
                $partsLength = count($parts);
                if ($partsLength === 2) {
                    $result['baseId'] = $this->safe_string($parts, 0);
                    $result['quoteId'] = $this->safe_string($parts, 1);
                    $result['base'] = $this->safe_currency_code($result['baseId']);
                    $result['quote'] = $this->safe_currency_code($result['quoteId']);
                    $result['symbol'] = $result['base'] . '/' . $result['quote'];
                    return $result;
                } else {
                    return $result;
                }
            }
        }
        if ($market !== null) {
            return $market;
        }
        return $result;
    }

    public function check_required_credentials($error = true) {
        $keys = is_array($this->requiredCredentials) ? array_keys($this->requiredCredentials) : array();
        for ($i = 0; $i < count($keys); $i++) {
            $key = $keys[$i];
            if ($this->requiredCredentials[$key] && !$this->$key) {
                if ($error) {
                    throw new AuthenticationError($this->id . ' requires "' . $key . '" credential');
                } else {
                    return false;
                }
            }
        }
        return true;
    }

    public function oath() {
        if ($this->twofa !== null) {
            return $this->totp ($this->twofa);
        } else {
            throw new ExchangeError($this->id . ' exchange.twofa has not been set for 2FA Two-Factor Authentication');
        }
    }

    public function fetch_balance($params = array ()) {
        throw new NotSupported($this->id . ' fetchBalance() is not supported yet');
    }

    public function fetch_partial_balance($part, $params = array ()) {
        $balance = $this->fetch_balance($params);
        return $balance[$part];
    }

    public function fetch_free_balance($params = array ()) {
        return $this->fetch_partial_balance('free', $params);
    }

    public function fetch_used_balance($params = array ()) {
        return $this->fetch_partial_balance('used', $params);
    }

    public function fetch_total_balance($params = array ()) {
        return $this->fetch_partial_balance('total', $params);
    }

    public function fetch_status($params = array ()) {
        if ($this->has['fetchTime']) {
            $time = $this->fetchTime ($params);
            $this->status = array_merge($this->status, array(
                'updated' => $time,
            ));
        }
        return $this->status;
    }

    public function fetch_funding_fee($code, $params = array ()) {
        $warnOnFetchFundingFee = $this->safe_value($this->options, 'warnOnFetchFundingFee', true);
        if ($warnOnFetchFundingFee) {
            throw new NotSupported($this->id . ' fetchFundingFee() method is deprecated, it will be removed in July 2022, please, use fetchTransactionFee() or set exchange.options["warnOnFetchFundingFee"] = false to suppress this warning');
        }
        return $this->fetch_transaction_fee($code, $params);
    }

    public function fetch_funding_fees($codes = null, $params = array ()) {
        $warnOnFetchFundingFees = $this->safe_value($this->options, 'warnOnFetchFundingFees', true);
        if ($warnOnFetchFundingFees) {
            throw new NotSupported($this->id . ' fetchFundingFees() method is deprecated, it will be removed in July 2022. Please, use fetchTransactionFees() or set exchange.options["warnOnFetchFundingFees"] = false to suppress this warning');
        }
        return $this->fetch_transaction_fees($codes, $params);
    }

    public function fetch_transaction_fee($code, $params = array ()) {
        if (!$this->has['fetchTransactionFees']) {
            throw new NotSupported($this->id . ' fetchTransactionFee() is not supported yet');
        }
        return $this->fetch_transaction_fees(array( $code ), $params);
    }

    public function fetch_transaction_fees($codes = null, $params = array ()) {
        throw new NotSupported($this->id . ' fetchTransactionFees() is not supported yet');
    }

    public function fetch_deposit_withdraw_fee($code, $params = array ()) {
        if (!$this->has['fetchDepositWithdrawFees']) {
            throw new NotSupported($this->id . ' fetchDepositWithdrawFee() is not supported yet');
        }
        $fees = $this->fetchDepositWithdrawFees (array( $code ), $params);
        return $this->safe_value($fees, $code);
    }

    public function get_supported_mapping($key, $mapping = array ()) {
        if (is_array($mapping) && array_key_exists($key, $mapping)) {
            return $mapping[$key];
        } else {
            throw new NotSupported($this->id . ' ' . $key . ' does not have a value in mapping');
        }
    }

    public function fetch_borrow_rate($code, $params = array ()) {
        $this->load_markets();
        if (!$this->has['fetchBorrowRates']) {
            throw new NotSupported($this->id . ' fetchBorrowRate() is not supported yet');
        }
        $borrowRates = $this->fetch_borrow_rates($params);
        $rate = $this->safe_value($borrowRates, $code);
        if ($rate === null) {
            throw new ExchangeError($this->id . ' fetchBorrowRate() could not find the borrow $rate for currency $code ' . $code);
        }
        return $rate;
    }

    public function handle_option_and_params($params, $methodName, $optionName, $defaultValue = null) {
        // This method can be used to obtain method specific properties, i.e => $this->handleOptionAndParams ($params, 'fetchPosition', 'marginMode', 'isolated')
        $defaultOptionName = 'default' . $this->capitalize ($optionName); // we also need to check the 'defaultXyzWhatever'
        // check if $params contain the key
        $value = $this->safe_string_2($params, $optionName, $defaultOptionName);
        if ($value !== null) {
            $params = $this->omit ($params, array( $optionName, $defaultOptionName ));
        }
        if ($value === null) {
            // check if exchange-wide method options contain the key
            $exchangeWideMethodOptions = $this->safe_value($this->options, $methodName);
            if ($exchangeWideMethodOptions !== null) {
                $value = $this->safe_string_2($exchangeWideMethodOptions, $optionName, $defaultOptionName);
            }
        }
        if ($value === null) {
            // check if exchange-wide options contain the key
            $value = $this->safe_string_2($this->options, $optionName, $defaultOptionName);
        }
        $value = ($value !== null) ? $value : $defaultValue;
        return array( $value, $params );
    }

    public function handle_market_type_and_params($methodName, $market = null, $params = array ()) {
        $defaultType = $this->safe_string_2($this->options, 'defaultType', 'type', 'spot');
        $methodOptions = $this->safe_value($this->options, $methodName);
        $methodType = $defaultType;
        if ($methodOptions !== null) {
            if (gettype($methodOptions) === 'string') {
                $methodType = $methodOptions;
            } else {
                $methodType = $this->safe_string_2($methodOptions, 'defaultType', 'type', $methodType);
            }
        }
        $marketType = ($market === null) ? $methodType : $market['type'];
        $type = $this->safe_string_2($params, 'defaultType', 'type', $marketType);
        $params = $this->omit ($params, array( 'defaultType', 'type' ));
        return array( $type, $params );
    }

    public function handle_sub_type_and_params($methodName, $market = null, $params = array (), $defaultValue = 'linear') {
        $subType = null;
        // if set in $params, it takes precedence
        $subTypeInParams = $this->safe_string_2($params, 'subType', 'defaultSubType');
        // avoid omitting if it's not present
        if ($subTypeInParams !== null) {
            $subType = $subTypeInParams;
            $params = $this->omit ($params, array( 'subType', 'defaultSubType' ));
        } else {
            // at first, check from $market object
            if ($market !== null) {
                if ($market['linear']) {
                    $subType = 'linear';
                } elseif ($market['inverse']) {
                    $subType = 'inverse';
                }
            }
            // if it was not defined in $market object
            if ($subType === null) {
                $values = $this->handleOptionAndParams (null, $methodName, 'subType', $defaultValue); // no need to re-test $params here
                $subType = $values[0];
            }
        }
        return array( $subType, $params );
    }

    public function handle_margin_mode_and_params($methodName, $params = array (), $defaultValue = null) {
        /**
         * @ignore
         * @param {array} $params extra parameters specific to the exchange api endpoint
         * @return array([string|null, object]) the marginMode in lowercase as specified by $params["marginMode"], $params["defaultMarginMode"] $this->options["marginMode"] or $this->options["defaultMarginMode"]
         */
        return $this->handleOptionAndParams ($params, $methodName, 'marginMode', $defaultValue);
    }

    public function throw_exactly_matched_exception($exact, $string, $message) {
        if (is_array($exact) && array_key_exists($string, $exact)) {
            throw new $exact[$string]($message);
        }
    }

    public function throw_broadly_matched_exception($broad, $string, $message) {
        $broadKey = $this->find_broadly_matched_key($broad, $string);
        if ($broadKey !== null) {
            throw new $broad[$broadKey]($message);
        }
    }

    public function find_broadly_matched_key($broad, $string) {
        // a helper for matching error strings exactly vs broadly
        $keys = is_array($broad) ? array_keys($broad) : array();
        for ($i = 0; $i < count($keys); $i++) {
            $key = $keys[$i];
            if ($string !== null) { // #issues/12698
                if (mb_strpos($string, $key) !== false) {
                    return $key;
                }
            }
        }
        return null;
    }

    public function handle_errors($statusCode, $statusText, $url, $method, $responseHeaders, $responseBody, $response, $requestHeaders, $requestBody) {
        // it is a stub $method that must be overrided in the derived exchange classes
        // throw new NotSupported($this->id . ' handleErrors() not implemented yet');
    }

    public function calculate_rate_limiter_cost($api, $method, $path, $params, $config = array (), $context = array ()) {
        return $this->safe_value($config, 'cost', 1);
    }

    public function fetch_ticker($symbol, $params = array ()) {
        if ($this->has['fetchTickers']) {
            $tickers = $this->fetch_tickers(array( $symbol ), $params);
            $ticker = $this->safe_value($tickers, $symbol);
            if ($ticker === null) {
                throw new NullResponse($this->id . ' fetchTickers() could not find a $ticker for ' . $symbol);
            } else {
                return $ticker;
            }
        } else {
            throw new NotSupported($this->id . ' fetchTicker() is not supported yet');
        }
    }

    public function fetch_tickers($symbols = null, $params = array ()) {
        throw new NotSupported($this->id . ' fetchTickers() is not supported yet');
    }

    public function fetch_order($id, $symbol = null, $params = array ()) {
        throw new NotSupported($this->id . ' fetchOrder() is not supported yet');
    }

    public function fetch_order_status($id, $symbol = null, $params = array ()) {
        $order = $this->fetch_order($id, $symbol, $params);
        return $order['status'];
    }

    public function fetch_unified_order($order, $params = array ()) {
        return $this->fetch_order($this->safe_value($order, 'id'), $this->safe_value($order, 'symbol'), $params);
    }

    public function create_order($symbol, $type, $side, $amount, $price = null, $params = array ()) {
        throw new NotSupported($this->id . ' createOrder() is not supported yet');
    }

    public function cancel_order($id, $symbol = null, $params = array ()) {
        throw new NotSupported($this->id . ' cancelOrder() is not supported yet');
    }

    public function cancel_unified_order($order, $params = array ()) {
        return $this->cancelOrder ($this->safe_value($order, 'id'), $this->safe_value($order, 'symbol'), $params);
    }

    public function fetch_orders($symbol = null, $since = null, $limit = null, $params = array ()) {
        throw new NotSupported($this->id . ' fetchOrders() is not supported yet');
    }

    public function fetch_open_orders($symbol = null, $since = null, $limit = null, $params = array ()) {
        throw new NotSupported($this->id . ' fetchOpenOrders() is not supported yet');
    }

    public function fetch_closed_orders($symbol = null, $since = null, $limit = null, $params = array ()) {
        throw new NotSupported($this->id . ' fetchClosedOrders() is not supported yet');
    }

    public function fetch_my_trades($symbol = null, $since = null, $limit = null, $params = array ()) {
        throw new NotSupported($this->id . ' fetchMyTrades() is not supported yet');
    }

    public function fetch_transactions($symbol = null, $since = null, $limit = null, $params = array ()) {
        throw new NotSupported($this->id . ' fetchTransactions() is not supported yet');
    }

    public function fetch_deposits($symbol = null, $since = null, $limit = null, $params = array ()) {
        throw new NotSupported($this->id . ' fetchDeposits() is not supported yet');
    }

    public function fetch_withdrawals($symbol = null, $since = null, $limit = null, $params = array ()) {
        throw new NotSupported($this->id . ' fetchWithdrawals() is not supported yet');
    }

    public function fetch_deposit_address($code, $params = array ()) {
        if ($this->has['fetchDepositAddresses']) {
            $depositAddresses = $this->fetchDepositAddresses (array( $code ), $params);
            $depositAddress = $this->safe_value($depositAddresses, $code);
            if ($depositAddress === null) {
                throw new InvalidAddress($this->id . ' fetchDepositAddress() could not find a deposit address for ' . $code . ', make sure you have created a corresponding deposit address in your wallet on the exchange website');
            } else {
                return $depositAddress;
            }
        } else {
            throw new NotSupported($this->id . ' fetchDepositAddress() is not supported yet');
        }
    }

    public function account() {
        return array(
            'free' => null,
            'used' => null,
            'total' => null,
        );
    }

    public function common_currency_code($currency) {
        if (!$this->substituteCommonCurrencyCodes) {
            return $currency;
        }
        return $this->safe_string($this->commonCurrencies, $currency, $currency);
    }

    public function currency($code) {
        if ($this->currencies === null) {
            throw new ExchangeError($this->id . ' currencies not loaded');
        }
        if (gettype($code) === 'string') {
            if (is_array($this->currencies) && array_key_exists($code, $this->currencies)) {
                return $this->currencies[$code];
            } elseif (is_array($this->currencies_by_id) && array_key_exists($code, $this->currencies_by_id)) {
                return $this->currencies_by_id[$code];
            }
        }
        throw new ExchangeError($this->id . ' does not have currency $code ' . $code);
    }

    public function market($symbol) {
        if ($this->markets === null) {
            throw new ExchangeError($this->id . ' markets not loaded');
        }
        if ($this->markets_by_id === null) {
            throw new ExchangeError($this->id . ' markets not loaded');
        }
        if (gettype($symbol) === 'string') {
            if (is_array($this->markets) && array_key_exists($symbol, $this->markets)) {
                return $this->markets[$symbol];
            } elseif (is_array($this->markets_by_id) && array_key_exists($symbol, $this->markets_by_id)) {
                return $this->markets_by_id[$symbol];
            }
        }
        throw new BadSymbol($this->id . ' does not have market $symbol ' . $symbol);
    }

    public function handle_withdraw_tag_and_params($tag, $params) {
        if (gettype($tag) === 'array') {
            $params = array_merge($tag, $params);
            $tag = null;
        }
        if ($tag === null) {
            $tag = $this->safe_string($params, 'tag');
            if ($tag !== null) {
                $params = $this->omit ($params, 'tag');
            }
        }
        return array( $tag, $params );
    }

    public function create_limit_order($symbol, $side, $amount, $price, $params = array ()) {
        return $this->create_order($symbol, 'limit', $side, $amount, $price, $params);
    }

    public function create_market_order($symbol, $side, $amount, $price = null, $params = array ()) {
        return $this->create_order($symbol, 'market', $side, $amount, $price, $params);
    }

    public function create_limit_buy_order($symbol, $amount, $price, $params = array ()) {
        return $this->create_order($symbol, 'limit', 'buy', $amount, $price, $params);
    }

    public function create_limit_sell_order($symbol, $amount, $price, $params = array ()) {
        return $this->create_order($symbol, 'limit', 'sell', $amount, $price, $params);
    }

    public function create_market_buy_order($symbol, $amount, $params = array ()) {
        return $this->create_order($symbol, 'market', 'buy', $amount, null, $params);
    }

    public function create_market_sell_order($symbol, $amount, $params = array ()) {
        return $this->create_order($symbol, 'market', 'sell', $amount, null, $params);
    }

    public function cost_to_precision($symbol, $cost) {
        $market = $this->market ($symbol);
        return $this->decimal_to_precision($cost, TRUNCATE, $market['precision']['price'], $this->precisionMode, $this->paddingMode);
    }

    public function price_to_precision($symbol, $price) {
        $market = $this->market ($symbol);
        return $this->decimal_to_precision($price, ROUND, $market['precision']['price'], $this->precisionMode, $this->paddingMode);
    }

    public function amount_to_precision($symbol, $amount) {
        $market = $this->market ($symbol);
        return $this->decimal_to_precision($amount, TRUNCATE, $market['precision']['amount'], $this->precisionMode, $this->paddingMode);
    }

    public function fee_to_precision($symbol, $fee) {
        $market = $this->market ($symbol);
        return $this->decimal_to_precision($fee, ROUND, $market['precision']['price'], $this->precisionMode, $this->paddingMode);
    }

    public function currency_to_precision($code, $fee, $networkCode = null) {
        $currency = $this->currencies[$code];
        $precision = $this->safe_value($currency, 'precision');
        if ($networkCode !== null) {
            $networks = $this->safe_value($currency, 'networks', array());
            $networkItem = $this->safe_value($networks, $networkCode, array());
            $precision = $this->safe_value($networkItem, 'precision', $precision);
        }
        if ($precision === null) {
            return $fee;
        } else {
            return $this->decimal_to_precision($fee, ROUND, $precision, $this->precisionMode, $this->paddingMode);
        }
    }

    public function safe_number($object, $key, $d = null) {
        $value = $this->safe_string($object, $key);
        return $this->parse_number($value, $d);
    }

    public function safe_number_n($object, $arr, $d = null) {
        $value = $this->safe_string_n($object, $arr);
        return $this->parse_number($value, $d);
    }

    public function parse_precision($precision) {
        if ($precision === null) {
            return null;
        }
        return '1e' . Precise::string_neg($precision);
    }

    public function load_time_difference($params = array ()) {
        $serverTime = $this->fetchTime ($params);
        $after = $this->milliseconds ();
        $this->options['timeDifference'] = $after - $serverTime;
        return $this->options['timeDifference'];
    }

    public function implode_hostname($url) {
        return $this->implode_params($url, array( 'hostname' => $this->hostname ));
    }

    public function fetch_market_leverage_tiers($symbol, $params = array ()) {
        if ($this->has['fetchLeverageTiers']) {
            $market = $this->market ($symbol);
            if (!$market['contract']) {
                throw new BadSymbol($this->id . ' fetchMarketLeverageTiers() supports contract markets only');
            }
            $tiers = $this->fetch_leverage_tiers(array( $symbol ));
            return $this->safe_value($tiers, $symbol);
        } else {
            throw new NotSupported($this->id . ' fetchMarketLeverageTiers() is not supported yet');
        }
    }

    public function create_post_only_order($symbol, $type, $side, $amount, $price, $params = array ()) {
        if (!$this->has['createPostOnlyOrder']) {
            throw new NotSupported($this->id . 'createPostOnlyOrder() is not supported yet');
        }
        $query = array_merge($params, array( 'postOnly' => true ));
        return $this->create_order($symbol, $type, $side, $amount, $price, $query);
    }

    public function create_reduce_only_order($symbol, $type, $side, $amount, $price, $params = array ()) {
        if (!$this->has['createReduceOnlyOrder']) {
            throw new NotSupported($this->id . 'createReduceOnlyOrder() is not supported yet');
        }
        $query = array_merge($params, array( 'reduceOnly' => true ));
        return $this->create_order($symbol, $type, $side, $amount, $price, $query);
    }

    public function create_stop_order($symbol, $type, $side, $amount, $price = null, $stopPrice = null, $params = array ()) {
        if (!$this->has['createStopOrder']) {
            throw new NotSupported($this->id . ' createStopOrder() is not supported yet');
        }
        if ($stopPrice === null) {
            throw new ArgumentsRequired($this->id . ' create_stop_order() requires a $stopPrice argument');
        }
        $query = array_merge($params, array( 'stopPrice' => $stopPrice ));
        return $this->create_order($symbol, $type, $side, $amount, $price, $query);
    }

    public function create_stop_limit_order($symbol, $side, $amount, $price, $stopPrice, $params = array ()) {
        if (!$this->has['createStopLimitOrder']) {
            throw new NotSupported($this->id . ' createStopLimitOrder() is not supported yet');
        }
        $query = array_merge($params, array( 'stopPrice' => $stopPrice ));
        return $this->create_order($symbol, 'limit', $side, $amount, $price, $query);
    }

    public function create_stop_market_order($symbol, $side, $amount, $stopPrice, $params = array ()) {
        if (!$this->has['createStopMarketOrder']) {
            throw new NotSupported($this->id . ' createStopMarketOrder() is not supported yet');
        }
        $query = array_merge($params, array( 'stopPrice' => $stopPrice ));
        return $this->create_order($symbol, 'market', $side, $amount, null, $query);
    }

    public function safe_currency_code($currencyId, $currency = null) {
        $currency = $this->safe_currency($currencyId, $currency);
        return $currency['code'];
    }

    public function filter_by_symbol_since_limit($array, $symbol = null, $since = null, $limit = null, $tail = false) {
        return $this->filter_by_value_since_limit($array, 'symbol', $symbol, $since, $limit, 'timestamp', $tail);
    }

    public function filter_by_currency_since_limit($array, $code = null, $since = null, $limit = null, $tail = false) {
        return $this->filter_by_value_since_limit($array, 'currency', $code, $since, $limit, 'timestamp', $tail);
    }

    public function parse_tickers($tickers, $symbols = null, $params = array ()) {
        //
        // the value of $tickers is either a dict or a list
        //
        // dict
        //
        //     {
        //         'marketId1' => array( ... ),
        //         'marketId2' => array( ... ),
        //         'marketId3' => array( ... ),
        //         ...
        //     }
        //
        // list
        //
        //     array(
        //         array( 'market' => 'marketId1', ... ),
        //         array( 'market' => 'marketId2', ... ),
        //         array( 'market' => 'marketId3', ... ),
        //         ...
        //     )
        //
        $results = array();
        if (gettype($tickers) === 'array' && array_keys($tickers) === array_keys(array_keys($tickers))) {
            for ($i = 0; $i < count($tickers); $i++) {
                $ticker = array_merge($this->parse_ticker($tickers[$i]), $params);
                $results[] = $ticker;
            }
        } else {
            $marketIds = is_array($tickers) ? array_keys($tickers) : array();
            for ($i = 0; $i < count($marketIds); $i++) {
                $marketId = $marketIds[$i];
                $market = $this->safe_market($marketId);
                $ticker = array_merge($this->parse_ticker($tickers[$marketId], $market), $params);
                $results[] = $ticker;
            }
        }
        $symbols = $this->market_symbols($symbols);
        return $this->filter_by_array($results, 'symbol', $symbols);
    }

    public function parse_deposit_addresses($addresses, $codes = null, $indexed = true, $params = array ()) {
        $result = array();
        for ($i = 0; $i < count($addresses); $i++) {
            $address = array_merge($this->parse_deposit_address($addresses[$i]), $params);
            $result[] = $address;
        }
        if ($codes !== null) {
            $result = $this->filter_by_array($result, 'currency', $codes, false);
        }
        $result = $indexed ? $this->index_by($result, 'currency') : $result;
        return $result;
    }

    public function parse_borrow_interests($response, $market = null) {
        $interests = array();
        for ($i = 0; $i < count($response); $i++) {
            $row = $response[$i];
            $interests[] = $this->parse_borrow_interest($row, $market);
        }
        return $interests;
    }

    public function parse_funding_rate_histories($response, $market = null, $since = null, $limit = null) {
        $rates = array();
        for ($i = 0; $i < count($response); $i++) {
            $entry = $response[$i];
            $rates[] = $this->parse_funding_rate_history($entry, $market);
        }
        $sorted = $this->sort_by($rates, 'timestamp');
        $symbol = ($market === null) ? null : $market['symbol'];
        return $this->filter_by_symbol_since_limit($sorted, $symbol, $since, $limit);
    }

    public function safe_symbol($marketId, $market = null, $delimiter = null) {
        $market = $this->safe_market($marketId, $market, $delimiter);
        return $market['symbol'];
    }

    public function parse_funding_rate($contract, $market = null) {
        throw new NotSupported($this->id . ' parseFundingRate() is not supported yet');
    }

    public function parse_funding_rates($response, $market = null) {
        $result = array();
        for ($i = 0; $i < count($response); $i++) {
            $parsed = $this->parse_funding_rate($response[$i], $market);
            $result[$parsed['symbol']] = $parsed;
        }
        return $result;
    }

    public function is_trigger_order($params) {
        $isTrigger = $this->safe_value_2($params, 'trigger', 'stop');
        if ($isTrigger) {
            $params = $this->omit ($params, array( 'trigger', 'stop' ));
        }
        return array( $isTrigger, $params );
    }

    public function is_post_only($isMarketOrder, $exchangeSpecificParam, $params = array ()) {
        /**
         * @ignore
         * @param {string} type Order type
         * @param {boolean} $exchangeSpecificParam exchange specific $postOnly
         * @param {array} $params exchange specific $params
         * @return {boolean} true if a post only order, false otherwise
         */
        $timeInForce = $this->safe_string_upper($params, 'timeInForce');
        $postOnly = $this->safe_value_2($params, 'postOnly', 'post_only', false);
        // we assume $timeInForce is uppercase from safeStringUpper ($params, 'timeInForce')
        $ioc = $timeInForce === 'IOC';
        $fok = $timeInForce === 'FOK';
        $timeInForcePostOnly = $timeInForce === 'PO';
        $postOnly = $postOnly || $timeInForcePostOnly || $exchangeSpecificParam;
        if ($postOnly) {
            if ($ioc || $fok) {
                throw new InvalidOrder($this->id . ' $postOnly orders cannot have $timeInForce equal to ' . $timeInForce);
            } elseif ($isMarketOrder) {
                throw new InvalidOrder($this->id . ' market orders cannot be postOnly');
            } else {
                return true;
            }
        } else {
            return false;
        }
    }

    public function fetch_trading_fees($params = array ()) {
        throw new NotSupported($this->id . ' fetchTradingFees() is not supported yet');
    }

    public function fetch_trading_fee($symbol, $params = array ()) {
        if (!$this->has['fetchTradingFees']) {
            throw new NotSupported($this->id . ' fetchTradingFee() is not supported yet');
        }
        return $this->fetch_trading_fees($params);
    }

    public function parse_open_interest($interest, $market = null) {
        throw new NotSupported($this->id . ' parseOpenInterest () is not supported yet');
    }

    public function parse_open_interests($response, $market = null, $since = null, $limit = null) {
        $interests = array();
        for ($i = 0; $i < count($response); $i++) {
            $entry = $response[$i];
            $interest = $this->parse_open_interest($entry, $market);
            $interests[] = $interest;
        }
        $sorted = $this->sort_by($interests, 'timestamp');
        $symbol = $this->safe_string($market, 'symbol');
        return $this->filter_by_symbol_since_limit($sorted, $symbol, $since, $limit);
    }

    public function fetch_funding_rate($symbol, $params = array ()) {
        if ($this->has['fetchFundingRates']) {
            $this->load_markets();
            $market = $this->market ($symbol);
            if (!$market['contract']) {
                throw new BadSymbol($this->id . ' fetchFundingRate() supports contract markets only');
            }
            $rates = $this->fetchFundingRates (array( $symbol ), $params);
            $rate = $this->safe_value($rates, $symbol);
            if ($rate === null) {
                throw new NullResponse($this->id . ' fetchFundingRate () returned no data for ' . $symbol);
            } else {
                return $rate;
            }
        } else {
            throw new NotSupported($this->id . ' fetchFundingRate () is not supported yet');
        }
    }

    public function fetch_mark_ohlcv($symbol, $timeframe = '1m', $since = null, $limit = null, $params = array ()) {
        /**
         * fetches historical mark price candlestick data containing the open, high, low, and close price of a market
         * @param {string} $symbol unified $symbol of the market to fetch OHLCV data for
         * @param {string} $timeframe the length of time each candle represents
         * @param {int|null} $since timestamp in ms of the earliest candle to fetch
         * @param {int|null} $limit the maximum amount of candles to fetch
         * @param {array} $params extra parameters specific to the exchange api endpoint
         * @return {[[int|float]]} A list of candles ordered as timestamp, open, high, low, close, null
         */
        if ($this->has['fetchMarkOHLCV']) {
            $request = array(
                'price' => 'mark',
            );
            return $this->fetch_ohlcv($symbol, $timeframe, $since, $limit, array_merge($request, $params));
        } else {
            throw new NotSupported($this->id . ' fetchMarkOHLCV () is not supported yet');
        }
    }

    public function fetch_index_ohlcv($symbol, $timeframe = '1m', $since = null, $limit = null, $params = array ()) {
        /**
         * fetches historical index price candlestick data containing the open, high, low, and close price of a market
         * @param {string} $symbol unified $symbol of the market to fetch OHLCV data for
         * @param {string} $timeframe the length of time each candle represents
         * @param {int|null} $since timestamp in ms of the earliest candle to fetch
         * @param {int|null} $limit the maximum amount of candles to fetch
         * @param {array} $params extra parameters specific to the exchange api endpoint
         * @return {[[int|float]]} A list of candles ordered as timestamp, open, high, low, close, null
         */
        if ($this->has['fetchIndexOHLCV']) {
            $request = array(
                'price' => 'index',
            );
            return $this->fetch_ohlcv($symbol, $timeframe, $since, $limit, array_merge($request, $params));
        } else {
            throw new NotSupported($this->id . ' fetchIndexOHLCV () is not supported yet');
        }
    }

    public function fetch_premium_index_ohlcv($symbol, $timeframe = '1m', $since = null, $limit = null, $params = array ()) {
        /**
         * fetches historical premium index price candlestick data containing the open, high, low, and close price of a market
         * @param {string} $symbol unified $symbol of the market to fetch OHLCV data for
         * @param {string} $timeframe the length of time each candle represents
         * @param {int|null} $since timestamp in ms of the earliest candle to fetch
         * @param {int|null} $limit the maximum amount of candles to fetch
         * @param {array} $params extra parameters specific to the exchange api endpoint
         * @return {[[int|float]]} A list of candles ordered as timestamp, open, high, low, close, null
         */
        if ($this->has['fetchPremiumIndexOHLCV']) {
            $request = array(
                'price' => 'premiumIndex',
            );
            return $this->fetch_ohlcv($symbol, $timeframe, $since, $limit, array_merge($request, $params));
        } else {
            throw new NotSupported($this->id . ' fetchPremiumIndexOHLCV () is not supported yet');
        }
    }

    public function handle_time_in_force($params = array ()) {
        /**
         * @ignore
         * * Must add $timeInForce to $this->options to use this method
         * @return {string} returns the exchange specific value for $timeInForce
         */
        $timeInForce = $this->safe_string_upper($params, 'timeInForce'); // supported values GTC, IOC, PO
        if ($timeInForce !== null) {
            $exchangeValue = $this->safe_string($this->options['timeInForce'], $timeInForce);
            if ($exchangeValue === null) {
                throw new ExchangeError($this->id . ' does not support $timeInForce "' . $timeInForce . '"');
            }
            return $exchangeValue;
        }
        return null;
    }

    public function convert_type_to_account($account) {
        /**
         * @ignore
         * * Must add $accountsByType to $this->options to use this method
         * @param {string} $account key for $account name in $this->options['accountsByType']
         * @return the exchange specific $account name or the isolated margin id for transfers
         */
        $accountsByType = $this->safe_value($this->options, 'accountsByType', array());
        $lowercaseAccount = strtolower($account);
        if (is_array($accountsByType) && array_key_exists($lowercaseAccount, $accountsByType)) {
            return $accountsByType[$lowercaseAccount];
        } elseif ((is_array($this->markets) && array_key_exists($account, $this->markets)) || (is_array($this->markets_by_id) && array_key_exists($account, $this->markets_by_id))) {
            $market = $this->market ($account);
            return $market['id'];
        } else {
            return $account;
        }
    }

    public function check_required_argument($methodName, $argument, $argumentName, $options = []) {
        /**
         * @ignore
         * @param {string} $argument the $argument to check
         * @param {string} $argumentName the name of the $argument to check
         * @param {string} $methodName the name of the method that the $argument is being checked for
         * @param {[string]} $options a list of $options that the $argument can be
         * @return {null}
         */
        if (($argument === null) || ((strlen($options) > 0) && (!($this->in_array($argument, $options))))) {
            $messageOptions = implode(', ', $options);
            $message = $this->id . ' ' . $methodName . '() requires a ' . $argumentName . ' argument';
            if ($messageOptions !== '') {
                $message .= ', one of ' . '(' . $messageOptions . ')';
            }
            throw new ArgumentsRequired($message);
        }
    }

    public function check_required_margin_argument($methodName, $symbol, $marginMode) {
        /**
         * @ignore
         * @param {string} $symbol unified $symbol of the market
         * @param {string} $methodName name of the method that requires a $symbol
         * @param {string} $marginMode is either 'isolated' or 'cross'
         */
        if (($marginMode === 'isolated') && ($symbol === null)) {
            throw new ArgumentsRequired($this->id . ' ' . $methodName . '() requires a $symbol argument for isolated margin');
        } elseif (($marginMode === 'cross') && ($symbol !== null)) {
            throw new ArgumentsRequired($this->id . ' ' . $methodName . '() cannot have a $symbol argument for cross margin');
        }
    }

    public function check_required_symbol($methodName, $symbol) {
        /**
         * @ignore
         * @param {string} $symbol unified $symbol of the market
         * @param {string} $methodName name of the method that requires a $symbol
         */
        $this->checkRequiredArgument ($methodName, $symbol, 'symbol');
    }

    public function parse_deposit_withdraw_fees($response, $codes = null, $currencyIdKey = null) {
        /**
         * @ignore
         * @param {[object]|array} $response unparsed $response from the exchange
         * @param {[string]|null} $codes the unified $currency $codes to fetch transactions fees for, returns all currencies when null
         * @param {str|null} $currencyIdKey *should only be null when $response is a $dictionary* the object key that corresponds to the $currency id
         * @return {array} objects with withdraw and deposit fees, indexed by $currency $codes
         */
        $depositWithdrawFees = array();
        $codes = $this->marketCodes ($codes);
        $isArray = gettype($response) === 'array' && array_keys($response) === array_keys(array_keys($response));
        $responseKeys = $response;
        if (!$isArray) {
            $responseKeys = is_array($response) ? array_keys($response) : array();
        }
        for ($i = 0; $i < count($responseKeys); $i++) {
            $entry = $responseKeys[$i];
            $dictionary = $isArray ? $entry : $response[$entry];
            $currencyId = $isArray ? $this->safe_string($dictionary, $currencyIdKey) : $entry;
            $currency = $this->safe_value($this->currencies_by_id, $currencyId);
            $code = $this->safe_string($currency, 'code', $currencyId);
            if (($codes === null) || ($this->in_array($code, $codes))) {
                $depositWithdrawFees[$code] = $this->parseDepositWithdrawFee ($dictionary, $currency);
            }
        }
        return $depositWithdrawFees;
    }

    public function deposit_withdraw_fee($info) {
        return array(
            'info' => $info,
            'withdraw' => array(
                'fee' => null,
                'percentage' => null,
            ),
            'deposit' => array(
                'fee' => null,
                'percentage' => null,
            ),
            'networks' => array(),
        );
    }
}<|MERGE_RESOLUTION|>--- conflicted
+++ resolved
@@ -36,11 +36,7 @@
 use BN\BN;
 use Exception;
 
-<<<<<<< HEAD
-$version = '2.1.102';
-=======
 $version = '2.2.40';
->>>>>>> 1660ebec
 
 // rounding mode
 const TRUNCATE = 0;
@@ -59,11 +55,7 @@
 
 class Exchange {
 
-<<<<<<< HEAD
-    const VERSION = '2.1.102';
-=======
     const VERSION = '2.2.40';
->>>>>>> 1660ebec
 
     private static $base58_alphabet = '123456789ABCDEFGHJKLMNPQRSTUVWXYZabcdefghijkmnopqrstuvwxyz';
     private static $base58_encoder = null;
