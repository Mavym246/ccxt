--- conflicted
+++ resolved
@@ -2696,13 +2696,8 @@
     }
 
     public function safe_order($order, $market = null) {
-<<<<<<< HEAD
-        // parses numbers
-        // it is important pass the $trades $rawTrades
-=======
         // parses numbers as strings
         // * it is important pass the $trades as unparsed $rawTrades
->>>>>>> 9e72778a
         $amount = $this->omit_zero($this->safe_string($order, 'amount'));
         $remaining = $this->safe_string($order, 'remaining');
         $filled = $this->safe_string($order, 'filled');
