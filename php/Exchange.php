--- conflicted
+++ resolved
@@ -3974,7 +3974,6 @@
         $query = $this->extend($params, $array);
         return $this->create_order($symbol, 'market', $side, $amount, null, $query);
     }
-<<<<<<< HEAD
     
     public function check_order_arguments ($market, $type, $side, $amount, $price, $params) {
         if ($price === null) {
@@ -3994,7 +3993,7 @@
             array_push($interest, $this->parseBorrowInterest($row, $market));
         }
         return $interest;
-=======
+    }
 
     public function parse_funding_rate_histories($response, $market = null, $since = null, $limit = null) {
         $rates = array();
@@ -4005,6 +4004,5 @@
         $sorted = $this->sort_by($rates, 'timestamp');
         $symbol = ($market === null) ? null : $market['symbol'];
         return $this->filter_by_symbol_since_limit($sorted, $symbol, $since, $limit);
->>>>>>> 8a12d266
     }
 }