// ---------------------------------------------------------------------------
// Usage: npm run transpile
// ---------------------------------------------------------------------------

import fs from 'fs'
import log from 'ololog'
import ansi from 'ansicolor'
import errors from "../js/base/errors.js"
import {unCamelCase, precisionConstants, safeString, unique} from "../js/base/functions.js"
import { Exchange } from '../js/base/Exchange.js'
import { basename, join } from 'path'
import { createFolderRecursively, replaceInFile, overwriteFile } from './fsLocal.js'
import { pathToFileURL } from 'url'
import errorHierarchy from '../js/base/errorHierarchy.js'
import { platform } from 'process'
import os from 'os'
ansi.nice

const tsFilename = './ccxt.d.ts'
const pythonCodingUtf8 = '# -*- coding: utf-8 -*-'
const baseExchangeJsFile = './ts/base/Exchange.ts'

let __dirname = new URL('.', import.meta.url).pathname;

// this is necessary because for some reason
// pathname keeps the first '/' for windows paths
// making them invalid
// example: /C:Users/user/Desktop/
if (platform === 'win32') {
    if (__dirname[0] === '/') {
        __dirname = __dirname.substring(1)
    }
}
class Transpiler {

    getCommonRegexes () {
        return [

            [ /\.deepExtend\s/g, '.deep_extend'],
            [ /\.safeFloat2\s/g, '.safe_float_2'],
            [ /\.safeInteger2\s/g, '.safe_integer_2'],
            [ /\.safeIntegerProduct2\s/g, '.safe_integer_product_2'],
            [ /\.safeTimestamp2\s/g, '.safe_timestamp_2'],
            [ /\.safeString2\s/g, '.safe_string_2'],
            [ /\.safeNumber2\s/g, '.safe_number_2'],
            [ /\.safeStringLower2\s/g, '.safe_string_lower_2'],
            [ /\.safeStringUpper2\s/g, '.safe_string_upper_2'],
            [ /\.safeValue2\s/g, '.safe_value_2'],
            [ /\.safeNumber\s/g, '.safe_number'],
            [ /\.safeFloat\s/g, '.safe_float'],
            [ /\.safeInteger\s/g, '.safe_integer'],
            [ /\.safeIntegerProduct\s/g, '.safe_integer_product'],
            [ /\.safeTimestamp\s/g, '.safe_timestamp'],
            [ /\.safeString\s/g, '.safe_string'],
            [ /\.safeStringLower\s/g, '.safe_string_lower'],
            [ /\.safeStringUpper\s/g, '.safe_string_upper'],
            [ /\.safeValue\s/g, '.safe_value'],
            [ /\.safeFloatN\s/g, '.safe_float_n'],
            [ /\.safeIntegerN\s/g, '.safe_integer_n'],
            [ /\.safeIntegerProductN\s/g, '.safe_integer_product_n'],
            [ /\.safeTimestampN\s/g, '.safe_timestamp_n'],
            [ /\.safeStringN\s/g, '.safe_string_n'],
            [ /\.safeNumberN\s/g, '.safe_number_n'],
            [ /\.safeStringLowerN\s/g, '.safe_string_lower_n'],
            [ /\.safeStringUpperN\s/g, '.safe_string_upper_n'],
            [ /\.safeValueN\s/g, '.safe_value_n'],
            [ /\.inArray\s/g, '.in_array'],
            [ /\.toArray\s/g, '.to_array'],
            [ /\.isEmpty\s/g, '.is_empty'],
            [ /\.arrayConcat\s/g, '.array_concat'],
            [ /\.binaryConcat\s/g, '.binary_concat'],
            [ /\.binaryConcatArray\s/g, '.binary_concat_array'],
            [ /\.binaryToString\s/g, '.binary_to_string' ],
            [ /\.precisionFromString\s/g, '.precision_from_string'],
            [ /\.parsePrecision\s/g, '.parse_precision'],
            [ /\.parseNumber\s/g, '.parse_number'],
            [ /\.implodeHostname\s/g, '.implode_hostname'],
            [ /\.implodeParams\s/g, '.implode_params'],
            [ /\.extractParams\s/g, '.extract_params'],
            [ /\.safeBalance\s/g, '.safe_balance'],
            [ /\.parseAccounts\s/g, '.parse_accounts' ],
            [ /\.parseAccount\s/g, '.parse_account' ],
            [ /\.parseBalance\s/g, '.parse_balance'],
            [ /\.parseBorrowInterest\s/g, '.parse_borrow_interest'],
            [ /\.parseFundingRateHistories\s/g, '.parse_funding_rate_histories'],
            [ /\.parseFundingRateHistory\s/g, '.parse_funding_rate_history'],
            [ /\.parseOHLCVs\s/g, '.parse_ohlcvs'],
            [ /\.parseOHLCV\s/g, '.parse_ohlcv'],
            [ /\.parseDate\s/g, '.parse_date'],
            [ /\.parseDepositAddresses\s/g, '.parse_deposit_addresses'],
            [ /\.parseDepositAddress\s/g, '.parse_deposit_address'],
            [ /\.parseMarketLeverageTiers\s/g, '.parse_market_leverage_tiers'],
            [ /\.parseLeverageTiers\s/g, '.parse_leverage_tiers'],
            [ /\.parseLedgerEntry\s/g, '.parse_ledger_entry'],
            [ /\.parseLedger\s/g, '.parse_ledger'],
            [ /\.parseTickers\s/g, '.parse_tickers'],
            [ /\.parseTicker\s/g, '.parse_ticker'],
            [ /\.parseTimeframe\s/g, '.parse_timeframe'],
            [ /\.parseTradesData\s/g, '.parse_trades_data'],
            [ /\.parseTrades\s/g, '.parse_trades'],
            [ /\.parseTrade\s/g, '.parse_trade'],
            [ /\.parseTradingFees\s/g, '.parse_trading_fees'],
            [ /\.parseTradingFee\s/g, '.parse_trading_fee'],
            [ /\.parseTradingViewOHLCV\s/g, '.parse_trading_view_ohlcv'],
            [ /\.convertTradingViewToOHLCV\s/g, '.convert_trading_view_to_ohlcv'],
            [ /\.parseTransactions\s/g, '.parse_transactions'],
            [ /\.parseTransaction\s/g, '.parse_transaction'],
            [ /\.parseTransfers\s/g, '.parse_transfers'],
            [ /\.parseTransfer\s/g, '.parse_transfer'],
            [ /\.parseOrderBook\s/g, '.parse_order_book'],
            [ /\.parseBidsAsks\s/g, '.parse_bids_asks'],
            [ /\.parseBidAsk\s/g, '.parse_bid_ask'],
            [ /\.parseOpenInterests\s/g, '.parse_open_interests'],
            [ /\.parseOpenInterest\s/g, '.parse_open_interest'],
            [ /\.parseBidAsk\s/g, '.parse_bid_ask'],
            [ /\.parseOrders\s/g, '.parse_orders'],
            [ /\.parseOrderStatus\s/g, '.parse_order_status'],
            [ /\.parseOrder\s/g, '.parse_order'],
            [ /\.parseJson\s/g, '.parse_json'],
            [ /\.parseAccountPosition\s/g, '.parse_account_position' ],
            [ /\.parsePositionRisk\s/g, '.parse_position_risk' ],
            [ /\.parsePositions\s/g, '.parse_positions' ],
            [ /\.parsePosition\s/g, '.parse_position' ],
            [ /\.parseIncome\s/g, '.parse_income' ],
            [ /\.parseIncomes\s/g, '.parse_incomes' ],
            [ /\.parseFundingRates\s/g, '.parse_funding_rates' ],
            [ /\.parseFundingRate\s/g, '.parse_funding_rate' ],
            [ /\.parseMarginModification\s/g, '.parse_margin_modification' ],
            [ /\.filterByArray\s/g, '.filter_by_array'],
            [ /\.filterByValueSinceLimit\s/g, '.filter_by_value_since_limit'],
            [ /\.filterBySymbolSinceLimit\s/g, '.filter_by_symbol_since_limit'],
            [ /\.filterByCurrencySinceLimit\s/g, '.filter_by_currency_since_limit'],
            [ /\.filterBySinceLimit\s/g, '.filter_by_since_limit'],
            [ /\.filterBySymbol\s/g, '.filter_by_symbol'],
            [ /\.getVersionString\s/g, '.get_version_string'],
            [ /\.indexBy\s/g, '.index_by'],
            [ /\.sortBy\s/g, '.sort_by'],
            [ /\.sortBy2\s/g, '.sort_by_2'],
            [ /\.filterBy\s/g, '.filter_by'],
            [ /\.groupBy\s/g, '.group_by'],
            [ /\.marketSymbols\s/g, '.market_symbols'],
            [ /\.marketIds\s/g, '.market_ids'],
            [ /\.marketId\s/g, '.market_id'],
            [ /\.fetchFundingFee\s/g, '.fetch_funding_fee'],
            [ /\.fetchFundingFees\s/g, '.fetch_funding_fees'],
            [ /\.fetchTradingLimits\s/g, '.fetch_trading_limits'],
            [ /\.fetchTransactionFee\s/g, '.fetch_transaction_fee'],
            [ /\.fetchTransactionFees\s/g, '.fetch_transaction_fees'],
            [ /\.fetchTradingFees\s/g, '.fetch_trading_fees'],
            [ /\.fetchTradingFee\s/g, '.fetch_trading_fee'],
            [ /\.fetchFees\s/g, '.fetch_fees'],
            [ /\.fetchOHLCVC\s/g, '.fetch_ohlcvc'],
            [ /\.fetchOHLCV\s/g, '.fetch_ohlcv'],
            [ /\.buildOHLCVC\s/g, '.build_ohlcvc'],
            [ /\.fetchL2OrderBook\s/g, '.fetch_l2_order_book'],
            [ /\.fetchOrderBook\s/g, '.fetch_order_book'],
            [ /\.fetchMyTrades\s/g, '.fetch_my_trades'],
            [ /\.fetchOrderStatus\s/g, '.fetch_order_status'],
            [ /\.fetchOpenOrders\s/g, '.fetch_open_orders'],
            [ /\.fetchOpenOrder\s/g, '.fetch_open_order'],
            [ /\.fetchOrders\s/g, '.fetch_orders'],
            [ /\.fetchOrderTrades\s/g, '.fetch_order_trades'],
            [ /\.fetchOrder\s/g, '.fetch_order'],
            [ /\.fetchBalance\s/g, '.fetch_balance'],
            [ /\.fetchTotalBalance\s/g, '.fetch_total_balance'],
            [ /\.fetchUsedBalance\s/g, '.fetch_used_balance'],
            [ /\.fetchFreeBalance\s/g, '.fetch_free_balance'],
            [ /\.fetchPartialBalance\s/g, '.fetch_partial_balance'],
            [ /\.fetchPermissions\s/g, '.fetch_permissions'],
            [ /\.fetchBidsAsks\s/g, '.fetch_bids_asks'],
            [ /\.fetchTickers\s/g, '.fetch_tickers'],
            [ /\.fetchTicker\s/g, '.fetch_ticker'],
            [ /\.fetchCurrencies\s/g, '.fetch_currencies'],
            [ /\.fetchStatus\s/g, '.fetch_status'],
            [ /\.numberToString\s/g, '.number_to_string' ],
            [ /\.decimalToPrecision\s/g, '.decimal_to_precision'],
            [ /\.priceToPrecision\s/g, '.price_to_precision'],
            [ /\.amountToPrecision\s/g, '.amount_to_precision'],
            [ /\.amountToLots\s/g, '.amount_to_lots'],
            [ /\.feeToPrecision\s/g, '.fee_to_precision'],
            [ /\.currencyToPrecision\s/g, '.currency_to_precision'],
            [ /\.costToPrecision\s/g, '.cost_to_precision'],
            [ /\.commonCurrencyCode\s/g, '.common_currency_code'],
            [ /\.loadAccounts\s/g, '.load_accounts'],
            [ /\.fetchAccounts\s/g, '.fetch_accounts'],
            [ /\.loadFees\s/g, '.load_fees'],
            [ /\.loadMarkets\s/g, '.load_markets'],
            [ /\.loadTimeDifference\s/g, '.load_time_difference'],
            [ /\.fetchMarkets\s/g, '.fetch_markets'],
            [ /\.fetchMarketLeverageTiers\s/g, '.fetch_market_leverage_tiers'],
            [ /\.fetchLeverageTiers\s/g, '.fetch_leverage_tiers'],
            [ /\.appendInactiveMarkets\s/g, '.append_inactive_markets'],
            [ /\.fetchCategories\s/g, '.fetch_categories'],
            [ /\.calculateFee\s/g, '.calculate_fee'],
            [ /\.createOrder\s/g, '.create_order'],
            [ /\.createPostOnlyOrder\s/g, '.create_post_only_order'],
            [ /\.createStopOrder\s/g, '.create_stop_order'],
            [ /\.createStopLimitOrder\s/g, '.create_stop_limit_order'],
            [ /\.createStopMarketOrder\s/g, '.create_stop_market_order'],
            [ /\.editLimitBuyOrder\s/g, '.edit_limit_buy_order'],
            [ /\.editLimitSellOrder\s/g, '.edit_limit_sell_order'],
            [ /\.editLimitOrder\s/g, '.edit_limit_order'],
            [ /\.editOrder\s/g, '.edit_order'],
            [ /\.encodeURIComponent\s/g, '.encode_uri_component'],
            [ /\.throwExceptionOnError\s/g, '.throw_exception_on_error'],
            [ /\.handleErrors\s/g, '.handle_errors'],
            [ /\.handleWithdrawTagAndParams\s/g, '.handle_withdraw_tag_and_params'],
            [ /\.checkRequiredCredentials\s/g, '.check_required_credentials'],
            [ /\.checkRequiredDependencies\s/g, '.check_required_dependencies'],
            [ /\.checkAddress\s/g, '.check_address'],
            [ /\.convertTradingViewToOHLCV\s/g, '.convert_trading_view_to_ohlcv'],
            [ /\.convertOHLCVToTradingView\s/g, '.convert_ohlcv_to_trading_view'],
            [ /\.signBodyWithSecret\s/g, '.sign_body_with_secret'],
            [ /\.isJsonEncodedObject\s/g, '.is_json_encoded_object'],
            [ /\.setSandboxMode\s/g, '.set_sandbox_mode'],
            [ /\.safeCurrencyCode\s/g, '.safe_currency_code'],
            [ /\.safeCurrency\s/g, '.safe_currency'],
            [ /\.safeSymbol\s/g, '.safe_symbol'],
            [ /\.safeMarket\s/g, '.safe_market'],
            [ /\.safeOrder\s/g, '.safe_order'],
            [ /\.safeTicker\s/g, '.safe_ticker'],
            [ /\.roundTimeframe\s/g, '.round_timeframe'],
            [ /\.calculateRateLimiterCost\s/g, '.calculate_rate_limiter_cost' ],
            [ /\.findBroadlyMatchedKey\s/g, '.find_broadly_matched_key' ],
            [ /\.throwBroadlyMatchedException\s/g, '.throw_broadly_matched_exception' ],
            [ /\.throwExactlyMatchedException\s/g, '.throw_exactly_matched_exception' ],
            [ /\.getNetwork\s/g, '.get_network' ],
            [ /\.findTimeframe\s/g, '.find_timeframe'],
            [ /errorHierarchy/g, 'error_hierarchy'],
            [ /\.base16ToBinary/g, '.base16_to_binary'],
            [ /\'use strict\';?\s+/g, '' ],
            [ /\.urlencodeNested\s/g, '.urlencode_nested' ],
            [ /\.urlencodeWithArrayRepeat\s/g, '.urlencode_with_array_repeat' ],
            [ /\.call\s*\(this, /g, '(' ],
            [ /\.getSupportedMapping\s/g, '.get_supported_mapping'],
            [ /\.fetchBorrowRates\s/g, '.fetch_borrow_rates'],
            [ /\.fetchBorrowRate\s/g, '.fetch_borrow_rate'],
            [ /\.handleMarketTypeAndParams\s/g, '.handle_market_type_and_params'],
            [ /\.checkOrderArguments\s/g, '.check_order_arguments'],
            [ /\.isPostOnly\s/g, '.is_post_only'],
            [ /\.reduceFeesByCurrency\s/g, '.reduce_fees_by_currency'],
            [ /\.omitZero\s/g, '.omit_zero'],

        ].concat(this.getTypescriptRemovalRegexes())
    }

    getPythonRegexes () {

        return [
            [ /Array\.isArray\s*\(([^\)]+)\)/g, 'isinstance($1, list)' ],
            [ /([^\(\s]+)\s+instanceof\s+String/g, 'isinstance($1, str)' ],
            [ /([^\(\s]+)\s+instanceof\s+([^\)\s]+)/g, 'isinstance($1, $2)' ],

            [ /typeof\s+([^\s\[]+)(?:\s|\[(.+?)\])\s+\=\=\=?\s+\'undefined\'/g, '$1[$2] is None' ],
            [ /typeof\s+([^\s\[]+)(?:\s|\[(.+?)\])\s+\!\=\=?\s+\'undefined\'/g, '$1[$2] is not None' ],
            [ /typeof\s+([^\s]+)\s+\=\=\=?\s+\'undefined\'/g, '$1 is None' ],
            [ /typeof\s+([^\s]+)\s+\!\=\=?\s+\'undefined\'/g, '$1 is not None' ],
            [ /typeof\s+(.+?)\s+\=\=\=?\s+\'undefined\'/g, '$1 is None' ],
            [ /typeof\s+(.+?)\s+\!\=\=?\s+\'undefined\'/g, '$1 is not None' ],

            [ /typeof\s+([^\s\[]+)(?:\s|\[(.+?)\])\s+\=\=\=?\s+\'number\'/g, "isinstance($1[$2], numbers.Real)" ],
            [ /typeof\s+([^\s\[]+)(?:\s|\[(.+?)\])\s+\!\=\=?\s+\'number\'/g, "(not isinstance($1[$2], numbers.Real))" ],
            [ /typeof\s+([^\s]+)\s+\=\=\=?\s+\'number\'/g, "isinstance($1, numbers.Real)" ],
            [ /typeof\s+([^\s]+)\s+\!\=\=?\s+\'number\'/g, "(not isinstance($1, numbers.Real))" ],

            [ /([^\s\[]+)(?:\s|\[(.+?)\])\s+\=\=\=?\s+undefined/g, '$1[$2] is None' ],
            [ /([^\s\[]+)(?:\s|\[(.+?)\])\s+\!\=\=?\s+undefined/g, '$1[$2] is not None' ],
            [ /([^\s]+)\s+\=\=\=?\s+undefined/g, '$1 is None' ],
            [ /([^\s]+)\s+\!\=\=?\s+undefined/g, '$1 is not None' ],
            [ /(.+?)\s+\=\=\=?\s+undefined/g, '$1 is None' ],
            [ /(.+?)\s+\!\=\=?\s+undefined/g, '$1 is not None' ],
            //
            // too broad, have to rewrite these cause they don't work
            //
            // [ /([^\s]+)\s+\=\=\=?\s+true/g, 'isinstance($1, bool) and ($1 is True)' ],
            // [ /([^\s]+)\s+\!\=\=?\s+true/g, 'isinstance($1, bool) and ($1 is not True)' ],
            // [ /([^\s]+)\s+\=\=\=?\s+false/g, 'isinstance($1, bool) and ($1 is False)' ],
            // [ /([^\s]+)\s+\!\=\=?\s+false/g, 'isinstance($1, bool) and ($1 is not False)' ],

            [ /typeof\s+([^\s\[]+)(?:\s|\[(.+?)\])\s+\=\=\=?\s+\'string\'/g, 'isinstance($1[$2], str)' ],
            [ /typeof\s+([^\s\[]+)(?:\s|\[(.+?)\])\s+\!\=\=?\s+\'string\'/g, 'not isinstance($1[$2], str)' ],
            [ /typeof\s+([^\s]+)\s+\=\=\=?\s+\'string\'/g, 'isinstance($1, str)' ],
            [ /typeof\s+([^\s]+)\s+\!\=\=?\s+\'string\'/g, 'not isinstance($1, str)' ],

            [ /typeof\s+([^\s\[]+)(?:\s|\[(.+?)\])\s+\=\=\=?\s+\'object\'/g, 'isinstance($1[$2], dict)' ],
            [ /typeof\s+([^\s\[]+)(?:\s|\[(.+?)\])\s+\!\=\=?\s+\'object\'/g, 'not isinstance($1[$2], dict)' ],
            [ /typeof\s+([^\s]+)\s+\=\=\=?\s+\'object\'/g, 'isinstance($1, dict)' ],
            [ /typeof\s+([^\s]+)\s+\!\=\=?\s+\'object\'/g, 'not isinstance($1, dict)' ],

            [ /undefined/g, 'None' ],
            [ /\=\=\=?/g, '==' ],
            [ /\!\=\=?/g, '!=' ],
            [ /this\.stringToBinary\s*\((.*)\)/g, '$1' ],
            [ /\.shift\s*\(\)/g, '.pop(0)' ],
            [ /Number\.MAX_SAFE_INTEGER/g, 'float(\'inf\')'],
            [ /function\s*(\w+\s*\([^)]+\))\s*{/g, 'def $1:'],
            // [ /\.replaceAll\s*\(([^)]+)\)/g, '.replace($1)' ], // still not a part of the standard
            [ /assert\s*\((.+)\);/g, 'assert $1'],
            [ /Promise\.all\s*\(([^\)]+)\)/g, 'asyncio.gather(*$1)' ],
            [ /Precise\.stringAdd\s/g, 'Precise.string_add' ],
            [ /Precise\.stringMul\s/g, 'Precise.string_mul' ],
            [ /Precise\.stringDiv\s/g, 'Precise.string_div' ],
            [ /Precise\.stringSub\s/g, 'Precise.string_sub' ],
            [ /Precise\.stringAbs\s/g, 'Precise.string_abs' ],
            [ /Precise\.stringNeg\s/g, 'Precise.string_neg' ],
            [ /Precise\.stringMod\s/g, 'Precise.string_mod' ],
            [ /Precise\.stringEquals\s/g, 'Precise.string_equals' ],
            [ /Precise\.stringEq\s/g, 'Precise.string_eq' ],
            [ /Precise\.stringMin\s/g, 'Precise.string_min' ],
            [ /Precise\.stringMax\s/g, 'Precise.string_max' ],
            [ /Precise\.stringGt\s/g, 'Precise.string_gt' ],
            [ /Precise\.stringGe\s/g, 'Precise.string_ge' ],
            [ /Precise\.stringLt\s/g, 'Precise.string_lt' ],
            [ /Precise\.stringLe\s/g, 'Precise.string_le' ],
            [ /\.padEnd\s/g, '.ljust'],
            [ /\.padStart\s/g, '.rjust' ],

        // insert common regexes in the middle (critical)
        ].concat (this.getCommonRegexes ()).concat ([

            // [ /this\.urlencode\s/g, '_urlencode.urlencode ' ], // use self.urlencode instead
            [ /this\./g, 'self.' ],
            [ /([^a-zA-Z\'])this([^a-zA-Z])/g, '$1self$2' ],
            [ /\[\s*([^\]]+)\s\]\s=/g, '$1 =' ],
            [ /(^|[^a-zA-Z0-9_])(?:let|const|var)\s\[\s*([^\]]+)\s\]/g, '$1$2' ],
            [ /(^|[^a-zA-Z0-9_])(?:let|const|var)\s\{\s*([^\}]+)\s\}\s\=\s([^\;]+)/g, '$1$2 = (lambda $2: ($2))(**$3)' ],
            [ /(^|[^a-zA-Z0-9_])(?:let|const|var)\s/g, '$1' ],
            [ /Object\.keys\s*\((.*)\)\.length/g, '$1' ],
            [ /Object\.keys\s*\((.*)\)/g, 'list($1.keys())' ],
            [ /Object\.values\s*\((.*)\)/g, 'list($1.values())' ],
            [ /\[([^\]]+)\]\.join\s*\(([^\)]+)\)/g, "$2.join([$1])" ],
            [ /hash \(([^,]+)\, \'(sha[0-9])\'/g, "hash($1, '$2'" ],
            [ /hmac \(([^,]+)\, ([^,]+)\, \'(md5)\'/g, 'hmac($1, $2, hashlib.$3' ],
            [ /hmac \(([^,]+)\, ([^,]+)\, \'(sha[0-9]+)\'/g, 'hmac($1, $2, hashlib.$3' ],
            [ /throw new ([\S]+) \((.*)\)/g, 'raise $1($2)'],
            [ /throw ([\S]+)/g, 'raise $1'],
            [ /try {/g, 'try:'],
            [ /\}\s+catch \(([\S]+)\) {/g, 'except Exception as $1:'],
            [ /([\s\(])extend(\s)/g, '$1self.extend$2' ],
            [ /\} else if/g, 'elif' ],
            [ /else if/g, 'elif' ],
            [ /if\s+\((.*)\)\s+\{/g, 'if $1:' ],
            [ /if\s+\((.*)\)\s*[\n]/g, "if $1:\n" ],
            [ /\}\s*else\s*\{/g, 'else:' ],
            [ /else\s*[\n]/g, "else:\n" ],
            [ /for\s+\(([a-zA-Z0-9_]+)\s*=\s*([^\;\s]+\s*)\;[^\<\>\=]+(?:\<=|\>=|<|>)\s*(.*)\.length\s*\;[^\)]+\)\s*{/g, 'for $1 in range($2, len($3)):'],
            [ /for\s+\(([a-zA-Z0-9_]+)\s*=\s*([^\;\s]+\s*)\;[^\<\>\=]+(?:\<=|\>=|<|>)\s*(.*)\s*\;[^\)]+\)\s*{/g, 'for $1 in range($2, $3):'],
            [ /\s\|\|\s/g, ' or ' ],
            [ /\s\&\&\s/g, ' and ' ],
            [ /\!([^\s\='"])/g, 'not $1'],
            [ /\.push\s*\(([\s\S]+?)\);/g, '.append($1);' ],
            [ /^(\s*}\s*$)+/gm, '' ],
            [ /\;(\s+?\/\/.+?)/g, '$1' ],
            [ /\;$/gm, '' ],
            [ /\.toUpperCase\s*/g, '.upper' ],
            [ /\.toLowerCase\s*/g, '.lower' ],
            [ /(\b)String(\b)/g, '$1str$2'],
            [ /JSON\.stringify\s*/g, 'json.dumps' ],
            [ /JSON\.parse\s*/g, "json.loads" ],
            // [ /([^\(\s]+)\.includes\s+\(([^\)]+)\)/g, '$2 in $1' ],
            // [ /\'%([^\']+)\'\.sprintf\s*\(([^\)]+)\)/g, "'{:$1}'.format($2)" ],
            [ /([^\s]+)\.toFixed\s*\(([0-9]+)\)/g, "format($1, '.$2f')" ],
            [ /([^\s]+)\.toFixed\s*\(([^\)]+)\)/g, "format($1, '.' + str($2) + 'f')" ],
            [ /parseFloat\s*/g, 'float'],
            [ /parseInt\s*/g, 'int'],
            [ /self\[([^\]+]+)\]/g, 'getattr(self, $1)' ],
            [ /Math\.floor\s*\(([^\)]+)\)/g, 'int(math.floor($1))' ],
            [ /Math\.abs\s*\(([^\)]+)\)/g, 'abs($1)' ],
            [ /Math\.pow\s*\(([^\)]+)\)/g, 'math.pow($1)' ],
            [ /Math\.round\s*\(([^\)]+)\)/g, 'int(round($1))' ],
            [ /Math\.ceil\s*\(([^\)]+)\)/g, 'int(math.ceil($1))' ],
            [ /Math\.log/g, 'math.log' ],
            [ /([a-zA-Z0-9_\.]*\([^\)]+\)|[^\s]+)\s+\?\s*([^\:]+)\s+\:\s*([^\n]+)/g, '$2 if $1 else $3'],
            [ /([^\s]+)\.slice \(([^\,\)]+)\,\s?([^\)]+)\)/g, '$1[$2:$3]' ],
            [ /([^\s]+)\.slice \(([^\)\:]+)\)/g, '$1[$2:]' ],
            [ /([^\s(:]+)\.length/g, 'len($1)' ],
            [ /(^|\s)\/\//g, '$1#' ],
            [ /([^\n\s]) #/g, '$1  #' ],   // PEP8 E261
            [ /\.indexOf/g, '.find'],
            [ /(\s|\()true/g, '$1True'],
            [ /(\s|\()false/g, '$1False'],
            [ /([^\s]+\s*\(\))\.toString\s+\(\)/g, 'str($1)' ],
            [ /([^\s]+)\.toString \(\)/g, 'str($1)' ],
            [ /([^\s]+)\.join\s*\(\s*([^\)\[\]]+?)\s*\)/g, '$2.join($1)' ],
            [ /Math\.(max|min)\s/g, '$1' ],
            [ / = new /g, ' = ' ], // python does not have a 'new' keyword
            [ /console\.log\s/g, 'print' ],
            [ /process\.exit\s+/g, 'sys.exit' ],
            [ /(while \(.*\)) {/, '$1\:' ], // While loops replace bracket with :
            [ /([^:+=\/\*\s-]+) \(/g, '$1(' ], // PEP8 E225 remove whitespaces before left ( round bracket
            [ /\sand\(/g, ' and (' ],
            [ /\sor\(/g, ' or (' ],
            [ /\snot\(/g, ' not (' ],
            [ /\[ /g, '[' ],              // PEP8 E201 remove whitespaces after left [ square bracket
            [ /\{ /g, '{' ],              // PEP8 E201 remove whitespaces after left { bracket
            [ /(?<=[^\s#]) \]/g, ']' ],    // PEP8 E202 remove whitespaces before right ] square bracket
            [ /(?<=[^\s#]) \}/g, '}' ],    // PEP8 E202 remove whitespaces before right } bracket
            [ /([^a-z])(elif|if|or|else)\(/g, '$1$2 \(' ], // a correction for PEP8 E225 side-effect for compound and ternary conditionals
            [ /\!\=\sTrue/g, 'is not True' ], // a correction for PEP8 E712, it likes "is not True", not "!= True"
            [ /\=\=\sTrue/g, 'is True' ], // a correction for PEP8 E712, it likes "is True", not "== True"
            [ /\sdelete\s/g, ' del ' ],
            [ /(?<!#.+)null/, 'None' ],
            [ /\/\*\*/, '\"\"\"' ], // Doc strings
            [ / \*\//, '\"\"\"' ], // Doc strings
            [ /\[([^\[\]]*)\]\{@link (.*)\}/g, '`$1 <$2>`' ], // docstring item with link
            [ /\s+\* @method/g, '' ], // docstring @method
            [ /(\s+) \* @description (.*)/g, '$1$2' ], // docstring description
            [ /\s+\* @name .*/g, '' ], // docstring @name
            [ /(\s+) \* @see( .*)/g, '$1see$2' ], // docstring @see
            [ /(\s+ \* @(param|returns) {[^}]*)string([^}]*}.*)/g, '$1str$3' ], // docstring type conversion
            [ /(\s+ \* @(param|returns) {[^}]*)object([^}]*}.*)/g, '$1dict$3' ], // doctstrubg type conversion
            [ /(\s+) \* @returns ([^\{])/g, '$1:returns: $2' ], // docstring return
            [ /(\s+) \* @returns \{(.+)\}/g, '$1:returns $2:' ], // docstring return
            [ /(\s+ \* @param \{[\]\[\|a-zA-Z]+\} )([a-zA-Z0-9_-]+)\.([a-zA-Z0-9_-]+) (.*)/g, '$1$2[\'$3\'] $4' ], // docstring params.anything
            [ /(\s+) \* @([a-z]+) \{([\]\[a-zA-Z\|]+)\} ([a-zA-Z0-9_\-\.\[\]\']+)/g, '$1:$2 $3 $4:' ], // docstring param
        ])
    }

    getPython2Regexes () {
        return [
            [ /.+asyncio\.gather.+\n/g, '' ], // remove line entirely
            [ /(\s)await(\s)/g, '$1' ]
        ]
    }

    getSyncPHPRegexes () {
        return [
            [ /\bAsync\\await\((.+)\);/g, '$1;' ], // delete await
            [ /.+Promise\\all.+\n/g, '' ], // remove line entirely
            [ /\byield(?: from)?\s+/g, '' ], // delete yield from
        ]
    }

    getPHPRegexes () {
        return [
            //
            // Curly-braces are used for both dictionaries in the code as well as for the url-imploded params.
            // For example: https://docs.ccxt.com/en/latest/manual.html#implicit-api-methods
            //
            // There's a conflict between the curly braces that have to be converted from dictionaries to PHP-arrays and
            // the curly braces used for url-imploded params that should not be touched.
            //
            // The transpiler takes all non-spaced strings in curly braces {likeThis} and converts them to ~likeThis~.
            // That is done to avoid changing the curly braces into the array() in PHP.
            // This way we protect the url-imploded params from being touched by the regexes that will follow.
            // That conversion is done first-thing, at the very early stage of transpilation.
            // The regexes are applied in the order they're listed, top-down.
            //
            // A dictionary in curly braces will never have those curly braces attached to the contents of the dictionary.
            // There will always be a space like { 'a': b, 'c': d }.
            // Hence, the remaining non-converted curly-brace dictionaries will have to be converted to arrays in PHP.
            // That is done in the middle of the transpilation process.
            //
            // The last step is to convert those "saved embedded/imploded url-params substitutions" from ~likeThis~ back to {likeThis}.
            // That is done at the very last regex steps.
            // All of that is a workaround for PHP-arrays vs dictionaries vs url-imploded params in other langs.
            //
            [ /\{([\]\[\|a-zA-Z0-9_-]+?)\}/g, '~$1~' ], // resolve the "arrays vs url params" conflict (both are in {}-brackets)
            [ /\[([^\]\[]*)\]\{(@link .*)\}/g, '~$2 $1~' ], // docstring item with link
            [ /\s+\* @method/g, '' ], // docstring @method
            [ /(\s+)\* @description (.*)/g, '$1\* $2' ], // docstring description
            [ /\s+\* @name .*/g, '' ], // docstring @name
            [ /(\s+)\* @returns/g, '$1\* @return' ], // docstring return
            [ /\!Array\.isArray\s*\(([^\)]+)\)/g, "gettype($1) !== 'array' || array_keys($1) !== array_keys(array_keys($1))" ],
            [ /Array\.isArray\s*\(([^\)]+)\)/g, "gettype($1) === 'array' && array_keys($1) === array_keys(array_keys($1))" ],
            [ /([^\(\s]+)\s+instanceof\s+String/g, 'is_string($1)' ],

            [ /typeof\s+([^\s\[]+)(?:\s|\[(.+?)\])\s+\=\=\=?\s+\'undefined\'/g, '$1[$2] === null' ],
            [ /typeof\s+([^\s\[]+)(?:\s|\[(.+?)\])\s+\!\=\=?\s+\'undefined\'/g, '$1[$2] !== null' ],
            [ /typeof\s+([^\s]+)\s+\=\=\=?\s+\'undefined\'/g, '$1 === null' ],
            [ /typeof\s+([^\s]+)\s+\!\=\=?\s+\'undefined\'/g, '$1 !== null' ],
            [ /typeof\s+(.+?)\s+\=\=\=?\s+\'undefined\'/g, '$1 === null' ],
            [ /typeof\s+(.+?)\s+\!\=\=?\s+\'undefined\'/g, '$1 !== null' ],

            [ /([^\s\[]+)(?:\s|\[(.+?)\])\s+\=\=\=?\s+undefined/g, '$1[$2] === null' ],
            [ /([^\s\[]+)(?:\s|\[(.+?)\])\s+\!\=\=?\s+undefined/g, '$1[$2] !== null' ],
            [ /([^\s]+)\s+\=\=\=?\s+undefined/g, '$1 === null' ],
            [ /([^\s]+)\s+\!\=\=?\s+undefined/g, '$1 !== null' ],
            [ /(.+?)\s+\=\=\=?\s+undefined/g, '$1 === null' ],
            [ /(.+?)\s+\!\=\=?\s+undefined/g, '$1 !== null' ],

            [ /typeof\s+([^\s\[]+)(?:\s|\[(.+?)\])\s+\=\=\=?\s+\'string\'/g, "gettype($1[$2]) === 'string'" ],
            [ /typeof\s+([^\s\[]+)(?:\s|\[(.+?)\])\s+\!\=\=?\s+\'string\'/g, "gettype($1[$2]) !== 'string'" ],
            [ /typeof\s+([^\s]+)\s+\=\=\=?\s+\'string\'/g, "gettype($1) === 'string'" ],
            [ /typeof\s+([^\s]+)\s+\!\=\=?\s+\'string\'/g, "gettype($1) !== 'string'" ],

            [ /typeof\s+([^\s\[]+)(?:\s|\[(.+?)\])\s+\=\=\=?\s+\'object\'/g, "gettype($1[$2]) === 'array'" ],
            [ /typeof\s+([^\s\[]+)(?:\s|\[(.+?)\])\s+\!\=\=?\s+\'object\'/g, "gettype($1[$2]) !== 'array'" ],
            [ /typeof\s+([^\s]+)\s+\=\=\=?\s+\'object\'/g, "gettype($1) === 'array'" ],
            [ /typeof\s+([^\s]+)\s+\!\=\=?\s+\'object\'/g, "gettype($1) !== 'array'" ],

            [ /typeof\s+([^\s\[]+)(?:\s|\[(.+?)\])\s+\=\=\=?\s+\'number\'/g, "(is_float($1[$2]) || is_int($1[$2]))" ], // same as above but for number
            [ /typeof\s+([^\s\[]+)(?:\s|\[(.+?)\])\s+\!\=\=?\s+\'number\'/g, "!(is_float($1[$2]) || is_int($1[$2]))" ],
            [ /typeof\s+([^\s]+)\s+\=\=\=?\s+\'number\'/g, "(is_float($1) || is_int($1))" ],
            [ /typeof\s+([^\s]+)\s+\!\=\=?\s+\'number\'/g, "!(is_float($1) || is_int($1))" ],

            [ /undefined/g, 'null' ],
            [ /\} else if/g, '} elseif' ],
            [ /this\.extend\s/g, 'array_merge' ],
            [ /this\.stringToBinary\s*\((.*)\)/g, '$1' ],
            [ /this\.stringToBase64\s/g, 'base64_encode' ],
            [ /this\.binaryToBase16\s/g, 'bin2hex' ],
            [ /this\.base64ToBinary\s/g, 'base64_decode' ],
            [ /this\.base64ToString\s/g, 'base64_decode' ],
            [ /Promise\.all\s*\(([^\)]+)\)/g, 'Promise\\all($1)' ],
            // deepExtend is commented for PHP because it does not overwrite linear arrays
            // a proper \ccxt\Exchange::deep_extend() base method is implemented instead
            // [ /this\.deepExtend\s/g, 'array_replace_recursive'],
            [ /(\w+)\.shift\s*\(\)/g, 'array_shift($1)' ],
            [ /(\w+)\.pop\s*\(\)/g, 'array_pop($1)' ],
            [ /Number\.MAX_SAFE_INTEGER/g, 'PHP_INT_MAX' ],
            [ /Precise\.stringAdd\s/g, 'Precise::string_add' ],
            [ /Precise\.stringDiv\s/g, 'Precise::string_div' ],
            [ /Precise\.stringMul\s/g, 'Precise::string_mul' ],
            [ /Precise\.stringSub\s/g, 'Precise::string_sub' ],
            [ /Precise\.stringAbs\s/g, 'Precise::string_abs' ],
            [ /Precise\.stringNeg\s/g, 'Precise::string_neg' ],
            [ /Precise\.stringMod\s/g, 'Precise::string_mod' ],
            [ /Precise\.stringEquals\s/g, 'Precise::string_equals' ],
            [ /Precise\.stringEq\s/g, 'Precise::string_eq' ],
            [ /Precise\.stringMin\s/g, 'Precise::string_min' ],
            [ /Precise\.stringMax\s/g, 'Precise::string_max' ],
            [ /Precise\.stringGt\s/g, 'Precise::string_gt' ],
            [ /Precise\.stringGe\s/g, 'Precise::string_ge' ],
            [ /Precise\.stringLt\s/g, 'Precise::string_lt' ],
            [ /Precise\.stringLe\s/g, 'Precise::string_le' ],
            [ /(\w+)\.padEnd\s*\(([^,]+),\s*([^)]+)\)/g, 'str_pad($1, $2, $3, STR_PAD_RIGHT)' ],
            [ /(\w+)\.padStart\s*\(([^,]+),\s*([^)]+)\)/g, 'str_pad($1, $2, $3, STR_PAD_LEFT)' ],

        // insert common regexes in the middle (critical)
        ].concat (this.getCommonRegexes ()).concat ([

            [ /this\./g, '$this->' ],
            [ / this;/g, ' $this;' ],
            [ /([^'])this_\./g, '$1$this_->' ],
            [ /([^'])\{\}/g, '$1array()' ],
            [ /([^'])\[\]/g, '$1array()' ],

        // add {}-array syntax conversions up to 20 levels deep on the same line
        ]).concat ([ ... Array (20) ].map (x => [ /\{([^\n\}]+)\}/g, 'array($1)' ] )).concat ([
            [ /\[\s*([^\]]+)\s\]\s=/g, 'list($1) =' ],
            [ /(^|[^a-zA-Z0-9_])(?:let|const|var)\s\[\s*([^\]]+)\s\]/g, '$1list($2)' ],
            [ /(^|[^a-zA-Z0-9_])(?:let|const|var)\s\{\s*([^\}]+)\s\}/g, '$1array_values(list($2))' ],
            [ /(^|[^a-zA-Z0-9_])(?:let|const|var)\s/g, '$1' ],
            [ /Object\.keys\s*\((.*)\)\.length/g, '$1' ],
            [ /Object\.keys\s*\((.*)\)/g, 'is_array($1) ? array_keys($1) : array()' ],
            [ /Object\.values\s*\((.*)\)/g, 'is_array($1) ? array_values($1) : array()' ],
            [ /([^\s]+\s*\(\))\.toString \(\)/g, '(string) $1' ],
            [ /([^\s]+)\.toString \(\)/g, '(string) $1' ],
            [ /throw new Error \((.*)\)/g, 'throw new \\Exception($1)' ],
            [ /throw new ([\S]+) \((.*)\)/g, 'throw new $1($2)' ],
            [ /throw ([\S]+)\;/g, 'throw $$$1;' ],
            [ '([^a-z]+) (' + Object.keys (errors).join ('|') + ')([^\\s])', "$1 '\\\\ccxt\\\\$2'$3" ],
            [ /\}\s+catch \(([\S]+)\) {/g, '} catch (Exception $$$1) {' ],
            [ /for\s+\(([a-zA-Z0-9_]+)\s*=\s*([^\;\s]+\s*)\;[^\<\>\=]+(\<=|\>=|<|>)\s*(.*)\.length\s*\;([^\)]+)\)\s*{/g, 'for ($1 = $2; $1 $3 count($4);$5) {' ],
            [ /for\s+\(([a-zA-Z0-9_]+)\s*=\s*([^\;\s]+\s*)\;[^\<\>\=]+(\<=|\>=|<|>)\s*(.*)\s*\;([^\)]+)\)\s*{/g, 'for ($1 = $2; $1 $3 $4;$5) {' ],
            [ /([^\s]+)\.length\;/g, 'count($1);' ],
            [ /\.push\s*\(([\s\S]+?)\)\;/g, '[] = $1;' ],
            [ /\sawait\s+([^;]+);/g, ' Async\\await($1);' ],
            [ /([\S])\: /g, '$1 => ' ],

        // add {}-array syntax conversions up to 20 levels deep
        ]).concat ([ ... Array (20) ].map (x => [ /\{([^\{]+?)\}([^\s])/g, 'array($1)$2' ])).concat ([

            [ /\[\s*([^\]]+?)\s*\]\.join\s*\(\s*([^\)]+?)\s*\)/g, "implode($2, array($1))" ],

        // add []-array syntax conversions up to 20 levels deep
        ]).concat ([ ... Array (20) ].map (x => [ /\[(\s[^\]]+?\s)\]/g, 'array($1)' ])).concat ([

            [ /(\b)String(\b)/g, "$1'strval'$2"],
            [ /JSON\.stringify/g, 'json_encode' ],
            [ /JSON\.parse\s+\(([^\)]+)\)/g, 'json_decode($1, $$as_associative_array = true)' ],
            // [ /\'([^\']+)\'\.sprintf\s*\(([^\)]+)\)/g, "sprintf ('$1', $2)" ],
            [ /([^\s]+)\.toFixed\s*\(([0-9]+)\)/g, "sprintf('%.$2f', $1)" ],
            [ /([^\s]+)\.toFixed\s*\(([^\)]+)\)/g, "sprintf('%.' . $2 . 'f', $1)" ],
            [ /parseFloat\s/g, 'floatval'],
            [ /parseInt\s/g, 'intval'],
            [ / \+ (?!\d)/g, ' . ' ],
            [ / \+\= (?!\d)/g, ' .= ' ],
            [ /([^\s\(]+(?:\s*\(.+\))?)\.toUpperCase\s*\(\)/g, 'strtoupper($1)' ],
            [ /([^\s\(]+(?:\s*\(.+\))?)\.toLowerCase\s*\(\)/g, 'strtolower($1)' ],
            // [ /([^\s\(]+(?:\s*\(.+\))?)\.replaceAll\s*\(([^)]+)\)/g, 'str_replace($2, $1)' ], // still not a part of the standard in Node.js 13
            [ /([^\s\(]+(?:\s*\(.+\))?)\.replace\s*\(([^)]+)\)/g, 'str_replace($2, $1)' ],
            [ /this\[([^\]+]+)\]/g, '$$this->$$$1' ],
            [ /([^\s\(]+).slice \(([^\)\:,]+)\)/g, 'mb_substr($1, $2)' ],
            [ /([^\s\(]+).slice \(([^\,\)]+)\,\s*([^\)]+)\)/g, 'mb_substr($1, $2, $3 - $2)' ],
            [ /([^\s\(]+).split \(('[^']*'|[^\,]+?)\)/g, 'explode($2, $1)' ],
            [ /([^\s\(]+)\.length/g, 'strlen($1)' ],
            [ /Math\.floor\s*\(([^\)]+)\)/g, '(int) floor($1)' ],
            [ /Math\.abs\s*\(([^\)]+)\)/g, 'abs($1)' ],
            [ /Math\.round\s*\(([^\)]+)\)/g, '(int) round($1)' ],
            [ /Math\.ceil\s*\(([^\)]+)\)/g, '(int) ceil($1)' ],
            [ /Math\.pow\s*\(([^\)]+)\)/g, 'pow($1)' ],
            [ /Math\.log/g, 'log' ],
            [ /([^\(\s]+)\s+%\s+([^\s\,\;\)]+)/g, 'fmod($1, $2)' ],
            [ /\(([^\s\(]+)\.indexOf\s*\(([^\)]+)\)\s*\>\=\s*0\)/g, '(mb_strpos($1, $2) !== false)' ],
            [ /([^\s\(]+)\.indexOf\s*\(([^\)]+)\)\s*\>\=\s*0/g, 'mb_strpos($1, $2) !== false' ],
            [ /([^\s\(]+)\.indexOf\s*\(([^\)]+)\)\s*\<\s*0/g, 'mb_strpos($1, $2) === false' ],
            [ /([^\s\(]+)\.indexOf\s*\(([^\)]+)\)/g, 'mb_strpos($1, $2)' ],
            [ /\(([^\s\(]+)\sin\s([^\)]+)\)/g, '(is_array($2) && array_key_exists($1, $2))' ],
            [ /([^\s]+)\.join\s*\(\s*([^\)]+?)\s*\)/g, 'implode($2, $1)' ],
            [ 'new ccxt\\.', 'new \\ccxt\\' ], // a special case for test_exchange_datetime_functions.php (and for other files, maybe)
            [ /Math\.(max|min)/g, '$1' ],
            [ /console\.log/g, 'var_dump'],
            [ /process\.exit/g, 'exit'],
            [ /super\./g, 'parent::'],
            [ /\sdelete\s([^\n]+)\;/g, ' unset($1);' ],
            [ /\~([\]\[\|@\.\s+\:\/#\-a-zA-Z0-9_-]+?)\~/g, '{$1}' ], // resolve the "arrays vs url params" conflict (both are in {}-brackets)
            [ /(\s+ \* @(param|return) {[^}]*)object([^}]*}.*)/g, '$1array$3' ], // docstring type conversion
        ])
    }

    getTypescriptRemovalRegexes() {
        return [
            [ /\((\w+)\sas\s\w+\)/g, '$1'], // remove (this as any) or (x as number) paren included
            [ /\sas \w+(\[])?/g, ''], // remove any "as any" or "as number" or "as trade[]"
            [ /([let|const][^:]+):([^=]+)(\s+=.*$)/g, '$1$3'], // remove variable type
        ]
    }

    getTypescripSignaturetRemovalRegexes() {
        // currently they can't be mixin with the ones above
        return [
            [ /(\s*(?:async\s)?\w+\s\([^)]+\)):[^{]+({)/, "$1 $2" ], // remove return type
            // remove param types
            // Currently supported: single name (object, number, mytype, etc)
            // optional params (string | number)
            [ /:\s\w+(\s*\|\s*\w+)?(?=\s|,|\))/g, ""], // remove parameters type
            // array types: string[] or (string|number)[]
            [ /:\s\(?\w+(\s*\|\s*\w+)?\)?\[]/g, ""], // remove parameters type
        ]
    }

    getBaseClass () {
        return new Exchange ()
    }

    getBaseMethods () {
        const baseExchange = this.getBaseClass ()
        let object = baseExchange
        let properties = []
        while (object !== Object.prototype) {
            properties = properties.concat (Object.getOwnPropertyNames (object))
            object = Object.getPrototypeOf (object)
        }
        return properties.filter (x => typeof baseExchange[x] === 'function')
    }

    getPythonBaseMethods () {
        return this.getBaseMethods ()
    }

    getPHPBaseMethods () {
        return this.getBaseMethods ()
    }

    //-------------------------------------------------------------------------
    // the following common headers are used for transpiled tests

    getJsPreamble () {
        return [
            "// ----------------------------------------------------------------------------",
            "",
            "// PLEASE DO NOT EDIT THIS FILE, IT IS GENERATED AND WILL BE OVERWRITTEN:",
            "// https://github.com/ccxt/ccxt/blob/master/CONTRIBUTING.md#how-to-contribute-code",
            "// EDIT THE CORRESPONDENT .TS FILE INSTEAD",
            "",
        ].join ("\n")
    }

    getPythonPreamble () {
        return [
            "import os",
            "import sys",
            "",
            "root = os.path.dirname(os.path.dirname(os.path.dirname(os.path.abspath(__file__))))",
            "sys.path.append(root)",
            "",
            "# ----------------------------------------------------------------------------",
            "",
            "# PLEASE DO NOT EDIT THIS FILE, IT IS GENERATED AND WILL BE OVERWRITTEN:",
            "# https://github.com/ccxt/ccxt/blob/master/CONTRIBUTING.md#how-to-contribute-code",
            "",
            "# ----------------------------------------------------------------------------",
            "",
        ].join ("\n")
    }

    getPHPPreamble (include = true) {
        return [
            "<?php",
            "namespace ccxt;",
            include ? "include_once (__DIR__.'/../../ccxt.php');" : "",
            "// ----------------------------------------------------------------------------",
            "",
            "// PLEASE DO NOT EDIT THIS FILE, IT IS GENERATED AND WILL BE OVERWRITTEN:",
            "// https://github.com/ccxt/ccxt/blob/master/CONTRIBUTING.md#how-to-contribute-code",
            "",
            "// -----------------------------------------------------------------------------",
            "",
        ].join ("\n")
    }

    // ------------------------------------------------------------------------
    // a helper to apply an array of regexes and substitutions to text
    // accepts an array like [ [ regex, substitution ], ... ]

    regexAll (text, array) {
        for (const i in array) {
            let regex = array[i][0]
            const flags = (typeof regex === 'string') ? 'g' : undefined
            regex = new RegExp (regex, flags)
            text = text.replace (regex, array[i][1])
        }
        return text
    }

    // ========================================================================
    // one-time helpers

    createPythonClassDeclaration (className, baseClass) {
        return 'class ' + className + '(' + baseClass + '):'
    }

    createPythonHeader () {
        return [
            pythonCodingUtf8,
            "",
            "# PLEASE DO NOT EDIT THIS FILE, IT IS GENERATED AND WILL BE OVERWRITTEN:",
            "# https://github.com/ccxt/ccxt/blob/master/CONTRIBUTING.md#how-to-contribute-code",
            "",
        ]
    }

    createPythonClassHeader (imports, bodyAsString) {
        const header = this.createPythonHeader ()
        return header.concat (imports);
    }

    createPythonClassImports (baseClass, async = false) {
        const baseClasses = {
            'Exchange': 'base.exchange',
        }
        async = (async ? '.async_support' : '')

        return [
            (baseClass.indexOf ('ccxt.') === 0) ?
                ('import ccxt' + async + ' as ccxt') :
                ('from ccxt' + async + '.' + safeString (baseClasses, baseClass, baseClass) + ' import ' + baseClass)        ]
    }

    createPythonClass (className, baseClass, body, methods, async = false) {

        let bodyAsString = body.join ("\n")

        const {
            imports,
            asyncioImports,
            libraries,
            errorImports,
            precisionImports
        } = this.createPythonImports(baseClass, bodyAsString, async)

        let header = this.createPythonClassHeader (imports, bodyAsString)

        header = header.concat (asyncioImports, libraries, errorImports, precisionImports)

        // transpile camelCase base method names to underscore base method names
        const baseMethods = this.getPythonBaseMethods ()
        methods = methods.concat (baseMethods)
        for (let method of methods) {
            const regex = new RegExp ('(self|super\\([^)]+\\))\\.(' + method + ')([^a-zA-Z0-9_])', 'g')
            bodyAsString = bodyAsString.replace (regex, (match, p1, p2, p3) => (p1 + '.' + unCamelCase (p2) + p3))
        }

        header.push ("\n\n" + this.createPythonClassDeclaration (className, baseClass))

        const footer = [
            '', // footer (last empty line)
        ]

        const result = header.join ("\n") + "\n" + bodyAsString + "\n" + footer.join ('\n')
        return result
    }

    createPythonImports (baseClass, bodyAsString, async = false) {

        async = (async ? '.async_support' : '')


        const pythonStandardLibraries = {
            'hashlib': 'hashlib',
            'math': 'math',
            'json.loads': 'json',
            'sys': 'sys',
        }

        const imports = this.createPythonClassImports (baseClass, async)

        const libraries = []

        for (let library in pythonStandardLibraries) {
            const regex = new RegExp ("[^\\'\\\"a-zA-Z]" + library + "[^\\'\\\"a-zA-Z]")
            if (bodyAsString.match (regex))
                libraries.push ('import ' + pythonStandardLibraries[library])
        }

        if (bodyAsString.match (/numbers\.(Real|Integral)/)) {
            libraries.push ('import numbers')
        }

        const errorImports = []

        for (let error in errors) {
            const regex = new RegExp ("[^\\'\"]" + error + "[^\\'\"]")
            if (bodyAsString.match (regex)) {
                errorImports.push ('from ccxt.base.errors import ' + error)
            }
        }

        const precisionImports = []

        for (let constant in precisionConstants) {
            if (bodyAsString.indexOf (constant) >= 0) {
                precisionImports.push ('from ccxt.base.decimal_to_precision import ' + constant)
            }
        }
        if (bodyAsString.match (/[\s(]Precise/)) {
            precisionImports.push ('from ccxt.base.precise import Precise')
        }
        const asyncioImports = []
        if (bodyAsString.match (/asyncio/)) {
            asyncioImports.push ('import asyncio')
        }

        return {
            imports,
            asyncioImports,
            libraries,
            errorImports,
            precisionImports
        }
    }

    // ========================================================================
    // exchange capabilities ordering

    sortExchangeCapabilities (code) {
        const lineBreak = '\n';
        const capabilitiesObjectRegex = /(?<='has': {[\n])([^|})]*)(?=\n(\s+}))/;
        const found = capabilitiesObjectRegex.exec (code);
        if (found === null) {
            return false // capabilities not found
        }
        let capabilities = found[0].split (lineBreak);
        const sortingOrder = {
            'CORS': 'undefined,',
            'spot': 'true,',
            'margin': 'undefined,',
            'swap': 'undefined,',
            'future': 'undefined,',
            'option': 'undefined,',
            // then everything else
        }
        const features = {}
        let indentation = '                ' // 16 spaces
        for (let i = 0; i < capabilities.length; i++) {
            const capability = capabilities[i]
            const match = capability.match (/(\s+)\'(.+)\': (.+)$/)
            if (match) {
                indentation = match[1]
                const feature = match[2]
                const value = match[3]
                features[feature] = value
            }
        }
        let keys = Object.keys (features)
        keys.sort ((a, b) => a.localeCompare (b))
        const allKeys = Object.keys (sortingOrder).concat (keys)
        for (let i = 0; i < allKeys.length; i++) {
            const key = allKeys[i]
            sortingOrder[key] = (key in features) ? features[key] : sortingOrder[key]
        }
        const result = Object.entries (sortingOrder).map (([ key, value ]) => indentation + "'" + key + "': " + value).join (lineBreak)
        if (result === found[0]) {
            return false
        }
        return code.replace (capabilitiesObjectRegex, result)
    }

    // ------------------------------------------------------------------------

    createPHPClassDeclaration (className, baseClass) {
        return 'class ' + className + ' extends ' + baseClass + ' {'
    }

    createPHPClassHeader (className, baseClass, bodyAsString, namespace) {
        return [
            "<?php",
            "",
            "namespace " + namespace + ";",
            "",
            "// PLEASE DO NOT EDIT THIS FILE, IT IS GENERATED AND WILL BE OVERWRITTEN:",
            "// https://github.com/ccxt/ccxt/blob/master/CONTRIBUTING.md#how-to-contribute-code",
            "",
            "use Exception; // a common import",
        ]
    }

    createPHPClass (className, baseClass, body, methods, async = false) {

        let bodyAsString = body.join ("\n")

        let header = this.createPHPClassHeader (className, baseClass, bodyAsString, async ? 'ccxt\\async' : 'ccxt')

        const errorImports = []

        if (async) {
            for (let error in errors) {
                const regex = new RegExp ("[^'\"]" + error + "[^'\"]")
                if (bodyAsString.match (regex)) {
                    errorImports.push ('use ccxt\\' + error + ';')
                }
            }
        }

        const precisionImports = []
        const libraryImports = []

        if (async) {
            if (bodyAsString.match (/[\s(]Precise/)) {
                precisionImports.push ('use ccxt\\Precise;')
            }
            if (bodyAsString.match (/Async\\await/)) {
                libraryImports.push ('use React\\Async;')
            }
            if (bodyAsString.match (/Promise\\all/)) {
                libraryImports.push ('use React\\Promise;')
            }
        }


        header = header.concat (errorImports).concat (precisionImports).concat (libraryImports)

        // transpile camelCase base method names to underscore base method names
        const baseMethods = this.getPHPBaseMethods ()
        methods = methods.concat (baseMethods)

        for (let method of methods) {
            let regex = new RegExp ('\\$this->(' + method + ')\\s?(\\(|[^a-zA-Z0-9_])', 'g')
            bodyAsString = bodyAsString.replace (regex,
                (match, p1, p2) => {
                    return ((p2 === '(') ?
                        ('$this->' + unCamelCase (p1) + p2) : // support direct php calls
                        ("array($this, '" + unCamelCase (p1) + "')" + p2)) // as well as passing instance methods as callables
                })

            regex = new RegExp ('parent::(' + method + ')\\s?(\\(|[^a-zA-Z0-9_])', 'g')
            bodyAsString = bodyAsString.replace (regex,
                (match, p1, p2) => {
                    return ((p2 === '(') ?
                        ('parent::' + unCamelCase (p1) + p2) : // support direct php calls
                        ("array($this, '" + unCamelCase (p1) + "')" + p2)) // as well as passing instance methods as callables
                })
        }

        header.push ("\n" + this.createPHPClassDeclaration (className, baseClass))

        const footer = [
            "}\n",
        ]

        const result = header.join ("\n") + "\n" + bodyAsString + "\n" + footer.join ('\n')
        return result
    }

    // ========================================================================

    transpileJavaScriptToPython3 ({ js, className, removeEmptyLines }) {

        // transpile JS → Python 3
        let python3Body = this.regexAll (js, this.getPythonRegexes ())

        if (removeEmptyLines) {
            python3Body = python3Body.replace (/$\s*$/gm, '')
        }

        const strippedPython3BodyWithoutComments = python3Body.replace (/^[\s]+#.+$/gm, '')

        if (!strippedPython3BodyWithoutComments.match(/[^\s]/)) {
            python3Body += '\n        pass'
        }

        python3Body = python3Body.replace (/\'([абвгдеёжзийклмнопрстуфхцчшщъыьэюя服务端忙碌]+)\'/gm, "u'$1'")

        // special case for Python OrderedDicts
        let orderedDictRegex = /\.ordered\s+\(\{([^\}]+)\}\)/g
        let orderedDictMatches = undefined
        while (orderedDictMatches = orderedDictRegex.exec (python3Body)) {
            let replaced = orderedDictMatches[1].replace (/^(\s+)([^\:]+)\:\s*([^\,]+)\,$/gm, '$1($2, $3),')
            python3Body = python3Body.replace (orderedDictRegex, '\.ordered([' + replaced + '])')
        }

        // snake case function names
        python3Body = python3Body.replace (/def (\w+)/g, (match, group1) => 'def ' + unCamelCase (group1))

        // special case for Python super
        if (className) {
            python3Body = python3Body.replace (/super\./g, 'super(' + className + ', self).')
        }

        return python3Body
    }

    // ------------------------------------------------------------------------

    transpilePython3ToPython2 (py) {

        // remove await from Python sync body (transpile Python async → Python sync)
        let python2Body = this.regexAll (py, this.getPython2Regexes ())

        return python2Body
    }

    // ------------------------------------------------------------------------

    transpileAsyncPHPToSyncPHP (php) {

        // remove yield from php body
        return this.regexAll (php, this.getSyncPHPRegexes ())
    }

    // ------------------------------------------------------------------------


    transpileJavaScriptToPHP ({ js, variables }, async = false) {

        // match all local variables (let, const or var)
        let localVariablesRegex = /(?:^|[^a-zA-Z0-9_])(?:let|const|var)\s+(?:\[([^\]]+)\]|([a-zA-Z0-9_]+))/g // local variables

        let allVariables = (variables || []).map (x => x); // clone the array
        // process the variables created in destructuring assignments as well
        let localVariablesMatches
        while (localVariablesMatches = localVariablesRegex.exec (js)) {
            if (localVariablesMatches[1]) {
                // this is a destructuring assignment like
                // let [ a, b, c ] = 'a-b-c'.split ('-')
                let matches = localVariablesMatches[1].trim ().split (', ') // split the destructuring assignment by comma
                matches.forEach (x => allVariables.push (x.trim ())) // trim each variable name
            } else {
                // this is a single variable assignment
                allVariables.push (localVariablesMatches[2].trim ()) // add it to the list of local variables
            }
        }

        // match all variables instantiated in the catch()-block of a try-catch clause
        let catchClauseRegex = /catch \(([^)]+)\)/g
        let catchClauseMatches
        while (catchClauseMatches = catchClauseRegex.exec (js)) {
            allVariables.push (catchClauseMatches[1])
        }

        // match all variables instantiated as function parameters
        let functionParamRegex = /function\s*(\w+)\s*\(([^)]+)\)/g
        js = js.replace (functionParamRegex, (match, group1, group2) => 'function ' + unCamelCase (group1) + '(' + group2 + ')')
        let functionParamVariables
        while (functionParamVariables = functionParamRegex.exec (js)) {
            const match = functionParamVariables[2]
            const tokens = match.split (', ')
            allVariables = allVariables.concat (tokens)
        }

        allVariables = allVariables.map (error => this.regexAll (error, this.getCommonRegexes ()))

        // append $ to all variables in the method (PHP syntax demands $ at the beginning of a variable name)
        let phpVariablesRegexes = allVariables.map (x => [ "(^|[^$$a-zA-Z0-9\\.\\>'\"_/])" + x + "([^a-zA-Z0-9'_/])", '$1$$' + x + '$2' ])

        // support for php syntax for object-pointer dereference
        // convert all $variable.property to $variable->property
        let variablePropertiesRegexes = allVariables.map (x => [ "(^|[^a-zA-Z0-9\\.\\>'\"_])" + x + '\\.', '$1' + x + '->' ])

        // transpile JS → PHP
        const phpRegexes = this.getPHPRegexes ()
        let phpBody = this.regexAll (js, phpRegexes.concat (phpVariablesRegexes).concat (variablePropertiesRegexes))
        // indent async php
        if (async && js.indexOf (' await ') > -1) {
            const closure = variables.length ? 'use (' + variables.map (x => '$' + x).join (', ') + ')': '';
            phpBody = '        return Async\\async(function () ' + closure + ' {\n    ' +  phpBody.replace (/\n/g, '\n    ') + '\n        }) ();'
        }

        return phpBody
    }

    // ------------------------------------------------------------------------

    transpileJavaScriptToPythonAndPHP (args) {

        // transpile JS → Python 3
        let python3Body = this.transpileJavaScriptToPython3 (args)

        // remove await from Python sync body (transpile Python async → Python sync)
        let python2Body = this.transpilePython3ToPython2 (python3Body)

        // transpile JS → Async PHP
        let phpAsyncBody = this.transpileJavaScriptToPHP (args, true)

        // transpile JS -> Sync PHP
        let phpBody = this.transpileAsyncPHPToSyncPHP (this.transpileJavaScriptToPHP (args, false))

        return { python3Body, python2Body, phpBody, phpAsyncBody }
    }

    //-----------------------------------------------------------------------------

    transpilePythonAsyncToSync () {

        const async = './python/ccxt/test/test_async.py'
        const sync = './python/ccxt/test/test_sync.py'
        log.magenta ('Transpiling ' + async .yellow + ' → ' + sync.yellow)
        const fileContents = fs.readFileSync (async, 'utf8')
        let lines = fileContents.split ("\n")

        lines = lines.filter (line => ![ 'import asyncio' ].includes (line))
            .map (line => {
                return (
                    line.replace ('asyncio.get_event_loop().run_until_complete(main())', 'main()')
                        .replace ('asyncio.run(main())', 'main()')
                        .replace ('import ccxt.async_support as ccxt', 'import ccxt')
                        .replace (/.*token\_bucket.*/g, '')
                        .replace ('await asyncio.sleep', 'time.sleep')
                        .replace ('async ', '')
                        .replace ('await ', ''))
            })

        // lines.forEach (line => log (line))

        function deleteFunction (f, from) {
            // the following regexes make a technical error
            // since it won't cut away a single function
            // it will delete everything up to the beginning of the next comment
            const re1 = new RegExp ('def ' + f + '[^\#]+', 'g')
            const re2 = new RegExp ('[\\s]+' + f + '\\(exchange\\)', 'g')
            return from.replace (re1, '').replace (re2, '')
        }

        let newContents = lines.join ('\n')

        newContents = deleteFunction ('test_tickers_async', newContents)
        newContents = deleteFunction ('test_l2_order_books_async', newContents)

        fs.truncateSync (sync)
        fs.writeFileSync (sync, newContents)
    }

    //-----------------------------------------------------------------------------

    transpilePhpAsyncToSync () {

        const async = './php/test/test_async.php'
        const sync = './php/test/test_sync.php'
        log.magenta ('Transpiling ' + async .yellow + ' → ' + sync.yellow)
        const fileContents = fs.readFileSync (async, 'utf8')
        const syncBody = this.transpileAsyncPHPToSyncPHP (fileContents)

        const phpTestRegexes = [
            [ /Async\\coroutine\(\$main\)/, '\$main()' ],
            [ /ccxt\\\\async/, 'ccxt' ],
        ]

        const newContents = this.regexAll (syncBody, this.getSyncPHPRegexes ().concat (phpTestRegexes));

        fs.truncateSync (sync)
        fs.writeFileSync (sync, newContents)
    }

    // ------------------------------------------------------------------------

    getExchangeClassDeclarationMatches (contents) {
        return contents.match (/^export default\s*class\s+([\S]+)\s+extends\s+([\S]+)\s+{([\s\S]+?)^};*/m)
    }
    
    getClassDeclarationMatches (contents) {
        return contents.match (/^export \s*(?:default)?\s*class\s+([\S]+)(?:\s+extends\s+([\S]+))?\s+{([\s\S]+?)^};*/m)
    }

    // ------------------------------------------------------------------------

    transpileClass (contents) {
        const [ _, className, baseClass, classBody ] = this.getClassDeclarationMatches (contents)
        const methods = classBody.trim ().split (/\n\s*\n/)
        const {
            python2,
            python3,
            php,
            phpAsync,
            methodNames
        } = this.transpileMethodsToAllLanguages (className, methods)
        // altogether in PHP, async PHP, Python sync and async
        const sync = false
        const async = true
        return {
            python2:      this.createPythonClass (className, baseClass, python2,  methodNames, sync),
            python3:      this.createPythonClass (className, baseClass, python3,  methodNames, async),
            php:          this.createPHPClass    (className, baseClass, php,      methodNames, sync),
            phpAsync:     this.createPHPClass    (className, baseClass, phpAsync, methodNames, async),
            className,
            baseClass,
        }
    }

    // ========================================================================

    transpileDerivedExchangeFile (tsFolder, filename, options, force = false) {

        // todo normalize jsFolder and other arguments

        try {

            const { python2Folder, python3Folder, phpFolder, phpAsyncFolder } = options
            const pythonFilename = filename.replace ('.ts', '.py')
            const phpFilename = filename.replace ('.ts', '.php')

            const tsPath = tsFolder + filename

            let contents = fs.readFileSync (tsPath, 'utf8')
            const sortedExchangeCapabilities = this.sortExchangeCapabilities (contents)
            if (sortedExchangeCapabilities) {
                contents = sortedExchangeCapabilities
                overwriteFile (tsPath, contents)
            }

            const tsMtime = fs.statSync (tsPath).mtime.getTime ()

            const python2Path  = python2Folder  ? (python2Folder  + pythonFilename) : undefined
            const python3Path  = python3Folder  ? (python3Folder  + pythonFilename) : undefined
            const phpPath      = phpFolder      ? (phpFolder      + phpFilename)    : undefined
            const phpAsyncPath = phpAsyncFolder ? (phpAsyncFolder + phpFilename)    : undefined

            const python2Mtime  = python2Folder  ? (fs.existsSync (python2Path)  ? fs.statSync (python2Path).mtime.getTime ()  : 0) : undefined
            const python3Mtime  = python3Path    ? (fs.existsSync (python3Path)  ? fs.statSync (python3Path).mtime.getTime ()  : 0) : undefined
            const phpAsyncMtime = phpAsyncFolder ? (fs.existsSync (phpAsyncPath) ? fs.statSync (phpAsyncPath).mtime.getTime () : 0) : undefined
            const phpMtime      = phpPath        ? (fs.existsSync (phpPath)      ? fs.statSync (phpPath).mtime.getTime ()      : 0) : undefined

            if (force ||
                (python3Folder  && (tsMtime > python3Mtime))  ||
                (phpFolder      && (tsMtime > phpMtime))      ||
                (phpAsyncFolder && (tsMtime > phpAsyncMtime)) ||
                (python2Folder  && (tsMtime > python2Mtime))) {
                const { python2, python3, php, phpAsync, className, baseClass } = this.transpileClass (contents)
                log.cyan ('Transpiling from', filename.yellow)

                ;[
                    [ python2Folder, pythonFilename, python2 ],
                    [ python3Folder, pythonFilename, python3 ],
                    [ phpFolder, phpFilename, php ],
                    [ phpAsyncFolder, phpFilename, phpAsync ],
                ].forEach (([ folder, filename, code ]) => {
                    if (folder) {
                        overwriteFile (folder + filename, code)
                        fs.utimesSync (folder + filename, new Date (), new Date (tsMtime))
                    }
                })

                return { className, baseClass }

            } else {

                const [ _, className, baseClass ] = this.getClassDeclarationMatches (contents)
                log.green ('Already transpiled', filename.yellow)
                return { className, baseClass }
            }

        } catch (e) {

            log.red ('\nFailed to transpile source code from', filename.yellow)
            log.red ('See https://github.com/ccxt/ccxt/blob/master/CONTRIBUTING.md on how to build this library properly\n')
            throw e // rethrow it
        }
    }

    //-------------------------------------------------------------------------

<<<<<<< HEAD
    transpileDerivedExchangeFiles (tsFolder, options, pattern = '.ts', force = false) {
=======
    transpileDerivedExchangeFiles (jsFolder, options, pattern = '.js', force = false, child = false) {
>>>>>>> 6660549c

        // todo normalize jsFolder and other arguments

        const { python2Folder, python3Folder, phpFolder, phpAsyncFolder } = options

        // exchanges.json accounts for ids included in exchanges.cfg
        let ids = undefined
        try {
            ids = require ('../exchanges.json').ids;
        } catch (e) {
        }

        const regex = new RegExp (pattern.replace (/[.*+?^${}()|[\]\\]/g, '\\$&'))

<<<<<<< HEAD
        const classNames = fs.readdirSync (tsFolder)
            .filter (file => file.match (regex) && (!ids || ids.includes (basename (file, '.ts'))))
            .map (file => this.transpileDerivedExchangeFile (tsFolder, file, options, force))
=======
        let exchanges
        if (options.exchanges && options.exchanges.length) {
            exchanges = options.exchanges.map (x => x + pattern)
        } else {
            exchanges = fs.readdirSync (jsFolder).filter (file => file.match (regex) && (!ids || ids.includes (basename (file, '.js'))))
        }

        const classNames = exchanges.map (file => this.transpileDerivedExchangeFile (jsFolder, file, options, force))
>>>>>>> 6660549c

        const classes = {}

        if (classNames.length === 0) {
            return null
        }

        classNames.forEach (({ className, baseClass }) => {
            classes[className] = baseClass
        })

        if (!child && classNames.length > 1) {

            function deleteOldTranspiledFiles (folder, pattern) {
                fs.readdirSync (folder)
                    .filter (file =>
                        !fs.lstatSync (folder + file).isDirectory () &&
                        !(file.replace (pattern, '') in classes) &&
                        !file.match (/^[A-Z_]/))
                    .map (file => folder + file)
                    .forEach (file => log.red ('Deleting ' + file.yellow) && fs.unlinkSync (file))
            }

            [
                [ python2Folder, /\.pyc?$/ ],
                [ python3Folder, /\.pyc?$/ ],
                [ phpFolder, /\.php$/ ],
                [ phpAsyncFolder, /\.php$/ ],
            ].forEach (([ folder, pattern ]) => {
                if (folder) {
                    deleteOldTranspiledFiles (folder, pattern)
                }
            })

        }

        return classes
    }

    // ========================================================================

    transpileMethodsToAllLanguages (className, methods) {

        let python2 = []
        let python3 = []
        let php = []
        let phpAsync = []
        let methodNames = []

        for (let i = 0; i < methods.length; i++) {
            // parse the method signature
            let part = methods[i].trim ()
            let lines = part.split ("\n")
            let signature = lines[0].trim ()
            signature = signature.replace('function ', '')

            // Typescript types trim from signature
            // will be improved in the future
            // Here we will be removing return type:
            // example: async fetchTickers(): Promise<any> { ---> async fetchTickers() {
            // and remove parameters types
            // example: myFunc (name: string | number = undefined) ---> myFunc(name = undefined)
            signature = this.regexAll(signature, this.getTypescripSignaturetRemovalRegexes())

            let methodSignatureRegex = /(async |)([\S]+)\s\(([^)]*)\)\s*{/ // signature line
            let matches = methodSignatureRegex.exec (signature)

            if (!matches) {
                log.red (methods[i])
                log.yellow.bright ("\nMake sure your methods don't have empty lines!\n")
            }

            // async or not
            let keyword = matches[1]

            // method name
            let method = matches[2]

            methodNames.push (method)

            method = unCamelCase (method)

            // method arguments
            let args = matches[3].trim ()

            // extract argument names and local variables
            args = args.length ? args.split (',').map (x => x.trim ()) : []

            // get names of all method arguments for later substitutions
            let variables = args.map (arg => arg.split ('=').map (x => x.trim ()) [0])

            // add $ to each argument name in PHP method signature
            let phpArgs = args.join (', $').trim ().replace (/undefined/g, 'null').replace (/\{\}/g, 'array ()')
            phpArgs = phpArgs.length ? ('$' + phpArgs) : ''

            // remove excessive spacing from argument defaults in Python method signature
            let pythonArgs = args.map (x => x.replace (' = ', '='))
                .join (', ')
                .replace (/undefined/g, 'None')
                .replace (/false/g, 'False')
                .replace (/true/g, 'True')

            // method body without the signature (first line)
            // and without the closing bracket (last line)
            let js = lines.slice (1, -1).join ("\n")

            // transpile everything
            let { python3Body, python2Body, phpBody, phpAsyncBody } = this.transpileJavaScriptToPythonAndPHP ({ js, className, variables, removeEmptyLines: true })

            // compile the final Python code for the method signature
            let pythonString = 'def ' + method + '(self' + (pythonArgs.length ? ', ' + pythonArgs : '') + '):'

            // compile signature + body for Python sync
            python2.push ('');
            python2.push ('    ' + pythonString);
            python2.push (python2Body);

            // compile signature + body for Python async
            python3.push ('');
            python3.push ('    ' + keyword + pythonString);
            python3.push (python3Body);

            // compile signature + body for PHP
            php.push ('');
            php.push ('    ' + 'public function ' + method + '(' + phpArgs + ') {');
            php.push (phpBody);
            php.push ('    ' + '}')

            phpAsync.push ('');
            phpAsync.push ('    ' + 'public function ' + method + '(' + phpArgs + ') {');
            phpAsync.push (phpAsyncBody);
            phpAsync.push ('    ' + '}')
        }

        return {
            // altogether in PHP, async PHP, Python sync and async
            python2,
            python3,
            php,
            phpAsync,
            methodNames
        }
    }

    // ========================================================================

    transpileBaseMethods () {
        const delimiter = 'METHODS BELOW THIS LINE ARE TRANSPILED FROM JAVASCRIPT TO PYTHON AND PHP'
        const contents = fs.readFileSync (baseExchangeJsFile, 'utf8')
        const [ _, className, baseClass, classBody ] = this.getClassDeclarationMatches (contents)
        const jsDelimiter = '// ' + delimiter
        const parts = classBody.split (jsDelimiter)
        if (parts.length > 1) {
            log.magenta ('Transpiling from', baseExchangeJsFile.yellow)
            const secondPart = parts[1]
            const methods = secondPart.trim ().split (/\n\s*\n/)
            const {
                python2,
                python3,
                php,
                phpAsync,
            } = this.transpileMethodsToAllLanguages (className, methods)
            const pythonDelimiter = '# ' + delimiter + '\n'
            const phpDelimiter = '// ' + delimiter + '\n'
            const restOfFile = '([^\n]*\n)+'
            const python2File = './python/ccxt/base/exchange.py'
            const python3File = './python/ccxt/async_support/base/exchange.py'
            const phpFile = './php/Exchange.php'
            const phpAsyncFile = './php/async/Exchange.php'
            log.magenta ('→', python2File.yellow)
            replaceInFile (python2File,  new RegExp (pythonDelimiter + restOfFile), pythonDelimiter + python2.join ('\n') + '\n')
            log.magenta ('→', python3File.yellow)
            replaceInFile (python3File,  new RegExp (pythonDelimiter + restOfFile), pythonDelimiter + python3.join ('\n') + '\n')
            log.magenta ('→', phpFile.yellow)
            replaceInFile (phpFile,      new RegExp (phpDelimiter + restOfFile),    phpDelimiter + php.join ('\n') + '\n}\n')
            log.magenta ('→', phpAsyncFile.yellow)
            replaceInFile (phpAsyncFile, new RegExp (phpDelimiter + restOfFile),    phpDelimiter + phpAsync.join ('\n') + '\n}\n')
        }
    }

    // ========================================================================

    exportTypeScriptClassNames (file, classes) {

        log.bright.cyan ('Exporting TypeScript class names →', file.yellow)

        const regex = /\/[\n]{2}(?:    export class [^\s]+ extends [^\s]+ \{\}[\r]?[\n])+/
        const replacement = "/\n\n" + Object.keys (classes).map (className => {
            const baseClass = classes[className].replace (/ccxt\.[a-z0-9_]+/, 'Exchange')
            return '    export class ' + className + ' extends ' + baseClass + " {}"
        }).join ("\n") + "\n"

        replaceInFile (file, regex, replacement)
    }

    exportTypeScriptExchangeIds (file, classes) {

        log.bright.cyan ('Exporting TypeScript exchange ids →', file.yellow)

        const regex = /\/[\n]{2}    export type ExchangeId =\n(?:        \| \'[a-z0-9_]+\'[\r]?[\n])+/
        const replacement = "/\n\n    export type ExchangeId =\n" + Object.keys (classes).map (className => {
            return "        | '" + className + "'"
        }).join ("\n") + "\n"

        replaceInFile (file, regex, replacement)
    }

    exportTypeScriptDeclarations (file, classes) {

        this.exportTypeScriptClassNames (file, classes)
        this.exportTypeScriptExchangeIds (file, classes)
    }

    // ========================================================================

    transpileErrorHierarchy ({ tsFilename }) {

        const errorHierarchyFilename = './js/base/errorHierarchy.js'
        const errorHierarchyPath = __dirname + '/.' + errorHierarchyFilename

        let js = fs.readFileSync (errorHierarchyPath, 'utf8')

        js = this.regexAll (js, [
            // [ /export { [^\;]+\s*\}\n/s, '' ], // new esm
            [ /\s*export default[^\n]+;\n/g, '' ],
            // [ /module\.exports = [^\;]+\;\n/s, '' ], // old commonjs
        ]).trim ()

        const message = 'Transpiling error hierachy →'
        const root = errorHierarchy['BaseError']

        const { python3Body } = this.transpileJavaScriptToPythonAndPHP ({ js })

        // a helper to generate a list of exception class declarations
        // properly derived from corresponding parent classes according
        // to the error hierarchy

        function intellisense (map, parent, generate, classes) {
            function* generator(map, parent, generate, classes) {
                for (const key in map) {
                    yield generate (key, parent, classes)
                    yield* generator (map[key], key, generate, classes)
                }
            }
            return Array.from (generator (map, parent, generate, classes))
        }

        // Python -------------------------------------------------------------

        function pythonDeclareErrorClass (name, parent, classes) {
            classes.push (name)
            return [
                'class ' + name + '(' + parent + '):',
                '    pass',
                '',
                '',
            ].join ('\n');
        }

        const pythonBaseError = [
            'class BaseError(Exception):',
            '    pass',
            '',
            '',
        ].join ('\n');

        const quote = (s) => "'" + s + "'" // helper to add quotes around class names
        const pythonExports = [ 'error_hierarchy', 'BaseError' ]
        const pythonErrors = intellisense (root, 'BaseError', pythonDeclareErrorClass, pythonExports)
        const pythonAll = '__all__ = [\n    ' + pythonExports.map (quote).join (',\n    ') + '\n]'
        const python3BodyIntellisense = python3Body + '\n\n\n' + pythonBaseError + '\n' + pythonErrors.join ('\n') + '\n' + pythonAll + '\n'

        const pythonFilename = './python/ccxt/base/errors.py'
        if (fs.existsSync (pythonFilename)) {
            log.bright.cyan (message, pythonFilename.yellow)
            fs.writeFileSync (pythonFilename, python3BodyIntellisense)
        }

        // PHP ----------------------------------------------------------------

        function phpMakeErrorClassFile (name, parent) {

            const useClause = "\nuse " + parent + ";\n"
            const requireClause = "\nrequire_once PATH_TO_CCXT . '" + parent + ".php';\n"

            const phpBody = [
                '<?php',
                '',
                'namespace ccxt;',
                (parent === 'Exception') ? useClause : requireClause,
                'class ' + name + ' extends ' + parent + ' {};',
                '',
            ].join ("\n")
            const phpFilename = './php/' + name + '.php'
            log.bright.cyan (message, phpFilename.yellow)
            fs.writeFileSync (phpFilename, phpBody)
            return "require_once PATH_TO_CCXT . '" + name + ".php';"
        }

        const phpFilename ='./ccxt.php'

        if (fs.existsSync (phpFilename)) {
            const phpErrors = intellisense (errorHierarchy, 'Exception', phpMakeErrorClassFile)
            const phpBodyIntellisense = phpErrors.join ("\n") + "\n\n"
            log.bright.cyan (message, phpFilename.yellow)
            const phpRegex = /require_once PATH_TO_CCXT \. \'BaseError\.php\'\;\n(?:require_once PATH_TO_CCXT[^\n]+\n)+\n/m
            replaceInFile (phpFilename, phpRegex, phpBodyIntellisense)
        }

        // TypeScript ---------------------------------------------------------

        function declareTsErrorClass (name, parent) {
            return 'export class ' + name + ' extends ' + parent + ' {}'
        }

        const tsBaseError = [
            'export class BaseError extends Error {',
            '    constructor(message: string);',
            '}',
        ].join ('\n    ')

        const tsErrors = intellisense (root, 'BaseError', declareTsErrorClass)

        const tsBodyIntellisense = tsBaseError + '\n\n    ' + tsErrors.join ('\n    ') + '\n\n'

        log.bright.cyan (message, tsFilename.yellow)
        const regex = /export class BaseError[^}]+\}[\n][\n](?:\s+export class [a-zA-Z]+ extends [a-zA-Z]+ \{\}[\n])+[\n]/m
        replaceInFile (tsFilename, regex, tsBodyIntellisense)
    }

    //-----------------------------------------------------------------------------

    transpileDateTimeTests () {
        const jsFile = './ts/test/base/functions/test.datetime.ts'
        const pyFile = './python/ccxt/test/test_exchange_datetime_functions.py'
        const phpFile = './php/test/test_exchange_datetime_functions.php'

        log.magenta ('Transpiling from', jsFile.yellow)

        let js = fs.readFileSync (jsFile).toString ()

        js = this.regexAll (js, [
            [ /[^\n]+from[^\n]+\n/g, '' ],
            [ /^export default[^\n]+\n/g, '' ],
            [/^\/\*.*\s+/mg, ''],
            [/^const\s+{.*}\s+=.*$/gm, ''],
        ])

        let { python2Body, phpBody } = this.transpileJavaScriptToPythonAndPHP ({ js, removeEmptyLines: false })

        // phpBody = phpBody.replace (/exchange\./g, 'Exchange::')

        const pythonHeader = [
            "",
            "import ccxt  # noqa: F402",
            "from ccxt.base.decimal_to_precision import ROUND_UP, ROUND_DOWN  # noqa F401",
            "",
            "# ----------------------------------------------------------------------------",
            "",
            "",
        ].join ("\n")

        const python = this.getPythonPreamble () + pythonHeader + python2Body
        const php = this.getPHPPreamble () + phpBody

        log.magenta ('→', pyFile.yellow)
        log.magenta ('→', phpFile.yellow)

        overwriteFile (pyFile, python)
        overwriteFile (phpFile, php)
    }

    //-------------------------------------------------------------------------

    transpilePrecisionTests () {

        const jsFile = './ts/test/base/functions/test.number.ts'
        const pyFile = './python/ccxt/test/test_decimal_to_precision.py'
        const phpFile = './php/test/decimal_to_precision.php'

        log.magenta ('Transpiling from', jsFile.yellow)

        let js = fs.readFileSync (jsFile).toString ()

        js = this.regexAll (js, [
            [ /\'use strict\';?\s+/g, '' ],
            [ /[^\n]+from[^\n]+\n/g, '' ],
            [ /^export default[^\n]+\n/g, '' ],
            [/^const\s+{.*}\s+=.*$/gm, ''],
            [ /decimalToPrecision/g, 'decimal_to_precision' ],
            [ /numberToString/g, 'number_to_string' ],
        ])

        let { python3Body, python2Body, phpBody, phpAsyncBody } = this.transpileJavaScriptToPythonAndPHP ({ js, removeEmptyLines: false })

        const pythonHeader = [
            "",
            "from ccxt.base.decimal_to_precision import decimal_to_precision  # noqa F401",
            "from ccxt.base.decimal_to_precision import TRUNCATE              # noqa F401",
            "from ccxt.base.decimal_to_precision import ROUND                 # noqa F401",
            "from ccxt.base.decimal_to_precision import DECIMAL_PLACES        # noqa F401",
            "from ccxt.base.decimal_to_precision import SIGNIFICANT_DIGITS    # noqa F401",
            "from ccxt.base.decimal_to_precision import TICK_SIZE             # noqa F401",
            "from ccxt.base.decimal_to_precision import PAD_WITH_ZERO         # noqa F401",
            "from ccxt.base.decimal_to_precision import NO_PADDING            # noqa F401",
            "from ccxt.base.decimal_to_precision import number_to_string      # noqa F401",
            "from ccxt.base.exchange import Exchange                          # noqa F401",
            "from ccxt.base.precise import Precise                            # noqa F401",
            "",
            "",
        ].join ("\n")

        const phpHeader = [
            "",
            "include_once (__DIR__.'/fail_on_all_errors.php');",
            "",
            "// testDecimalToPrecisionErrorHandling",
            "//",
            "// $this->expectException ('ccxt\\\\BaseError');",
            "// $this->expectExceptionMessageRegExp ('/Negative precision is not yet supported/');",
            "// Exchange::decimalToPrecision ('123456.789', TRUNCATE, -2, DECIMAL_PLACES);",
            "//",
            "// $this->expectException ('ccxt\\\\BaseError');",
            "// $this->expectExceptionMessageRegExp ('/Invalid number/');",
            "// Exchange::decimalToPrecision ('foo');",
            "",
            "// ----------------------------------------------------------------------------",
            "",
            "function decimal_to_precision ($x, $roundingMode = ROUND, $numPrecisionDigits = null, $countingMode = DECIMAL_PLACES, $paddingMode = NO_PADDING) {",
            "    return Exchange::decimal_to_precision ($x, $roundingMode, $numPrecisionDigits, $countingMode, $paddingMode);",
            "}",
            "function number_to_string ($x) {",
            "    return Exchange::number_to_string ($x);",
            "}",
            "",
        ].join ("\n")

        const python = this.getPythonPreamble () + pythonHeader + python2Body
        const php = this.getPHPPreamble () + phpHeader + phpBody

        log.magenta ('→', pyFile.yellow)
        log.magenta ('→', phpFile.yellow)

        overwriteFile (pyFile, python)
        overwriteFile (phpFile, php)
    }

    //-------------------------------------------------------------------------

    transpileCryptoTests () {
        const jsFile = './ts/test/base/functions/test.crypto.ts' // using ts version to avoid formatting issues
        const pyFile = './python/ccxt/test/test_crypto.py'
        const phpFile = './php/test/test_crypto.php'

        log.magenta ('Transpiling from', jsFile.yellow)
        let js = fs.readFileSync (jsFile).toString ()

        js = this.regexAll (js, [
            [ /\'use strict\';?\s+/g, '' ],
            [ /[^\n]+from[^\n]+\n/g, '' ],
            [ /^export default[^\n]+\n/g, '' ],
            [/^const\s+{.*}\s+=.*$/gm, ''],
            [ /function equals \([\S\s]+?return true\n}\n/g, '' ],
        ])

        let { python2Body, phpBody } = this.transpileJavaScriptToPythonAndPHP ({ js, removeEmptyLines: false })

        const pythonHeader = [
            "",
            "import ccxt  # noqa: F402",
            "",
            "Exchange = ccxt.Exchange",
            "hash = Exchange.hash",
            "ecdsa = Exchange.ecdsa",
            "jwt = Exchange.jwt",
            "crc32 = Exchange.crc32",
            "encode = Exchange.encode",
            "",
            "",
            "def equals(a, b):",
            "    return a == b",
            "",
        ].join ("\n")

        const phpHeader = [
            "",
            "function hash(...$args) {",
            "    return Exchange::hash(...$args);",
            "}",
            "",
            "function encode(...$args) {",
            "    return Exchange::encode(...$args);",
            "}",
            "",
            "function ecdsa(...$args) {",
            "    return Exchange::ecdsa(...$args);",
            "}",
            "",
            "function jwt(...$args) {",
            "    return Exchange::jwt(...$args);",
            "}",
            "",
            "function crc32(...$arg) {",
            "    return Exchange::crc32(...$arg);",
            "}",
            "",
            "function equals($a, $b) {",
            "    return $a === $b;",
            "}",
        ].join ("\n")

        const python = this.getPythonPreamble () + pythonHeader + python2Body
        const php = this.getPHPPreamble () + phpHeader + phpBody

        log.magenta ('→', pyFile.yellow)
        log.magenta ('→', phpFile.yellow)

        overwriteFile (pyFile, python)
        overwriteFile (phpFile, php)
    }

    // ============================================================================

    transpileExchangeTests () {
        const tests = [
            {
                'tsFile': './ts/test/Exchange/test.market.ts',
                'pyFile': './python/ccxt/test/test_market.py',
                'phpFile': './php/test/test_market.php',
            },
            {
                'tsFile': './ts/test/Exchange/test.trade.ts',
                'pyFile': './python/ccxt/test/test_trade.py',
                'phpFile': './php/test/test_trade.php',
            },
            {
                'tsFile': './ts/test/Exchange/test.order.ts',
                'pyFile': './python/ccxt/test/test_order.py',
                'phpFile': './php/test/test_order.php',
            },
            {
                'tsFile': './ts/test/Exchange/test.position.ts',
                'pyFile': './python/ccxt/test/test_position.py',
                'phpFile': './php/test/test_position.php',
            },
            {
                'tsFile': './ts/test/Exchange/test.transaction.ts',
                'pyFile': './python/ccxt/test/test_transaction.py',
                'phpFile': './php/test/test_transaction.php',
            },
            {
                'tsFile': './ts/test/Exchange/test.ohlcv.ts',
                'pyFile': './python/ccxt/test/test_ohlcv.py',
                'phpFile': './php/test/test_ohlcv.php',
            },
            {
                'tsFile': './ts/test/Exchange/test.leverageTier.ts',
                'pyFile': './python/ccxt/test/test_leverage_tier.py',
                'phpFile': './php/test/test_leverage_tier.php',
            },
            {
                'tsFile': './ts/test/Exchange/test.account.ts',
                'pyFile': './python/ccxt/test/test_account.py',
                'phpFile': './php/test/test_account.php',
            },
            {
                'tsFile': './ts/test/Exchange/test.marginModification.ts',
                'pyFile': './python/ccxt/test/test_margin_modification.py',
                'phpFile': './php/test/test_margin_modification.php',
            },
        ]
        for (const test of tests) {
            this.transpileTest (test)
        }
    }

    // ============================================================================

    transpileTest (test) {
        log.magenta ('Transpiling from', test.tsFile.yellow)
        let js = fs.readFileSync (test.tsFile).toString ()

        js = this.regexAll (js, [
            [ /\'use strict\';?\s+/g, '' ],
            [ /[^\n]+from[^\n]+\n/g, '' ],
            [ /export default\s+[^\n]+;*\n*/g, '' ],
        ])

        let { python3Body, phpBody } = this.transpileJavaScriptToPythonAndPHP ({ js, removeEmptyLines: false })

        let pythonHeader = []

        if (python3Body.indexOf ('numbers.') >= 0) {
            pythonHeader.push ('import numbers  # noqa E402')
        }

        if (pythonHeader.length > 0) {
            pythonHeader.unshift ('')
            pythonHeader.push ('', '')
        }

        pythonHeader = pythonCodingUtf8 + '\n\n' + pythonHeader.join ('\n')

        const python = pythonHeader + python3Body
        const php = this.getPHPPreamble (false) + phpBody

        log.magenta ('→', test.pyFile.yellow)
        log.magenta ('→', test.phpFile.yellow)

        overwriteFile (test.pyFile, python)
        overwriteFile (test.phpFile, php)
    }

    // ============================================================================

    transpileTests () {

        this.transpilePrecisionTests ()
        this.transpileDateTimeTests ()
        this.transpileCryptoTests ()

        this.transpileExchangeTests ()
    }

    // ============================================================================

    transpilePhpBaseClassMethods () {
        const baseMethods = this.getPHPBaseMethods ()
        const indent = 4
        const space = ' '.repeat (indent)
        const result = [
            'public static $camelcase_methods = array(',
        ]
        for (const method of baseMethods) {
            const underscoreCase = unCamelCase (method)
            if (underscoreCase !== method) {
                result.push (space.repeat (2) + '\'' + method + '\' => ' + '\'' + underscoreCase + '\',')
            }
        }
        result.push (space + ');')
        const string = result.join ('\n')

        const phpBaseClass = './php/Exchange.php';
        const phpBody = fs.readFileSync (phpBaseClass, 'utf8')
        const regex = /public static \$camelcase_methods = array\([\s\S]+?\);/g
        const bodyArray = phpBody.split (regex)

        const newBody = bodyArray[0] + string + bodyArray[1]

        log.magenta ('Transpiling from ', phpBaseClass.yellow, '→', phpBaseClass.yellow)
        overwriteFile (phpBaseClass, newBody)
    }

    // ============================================================================

<<<<<<< HEAD
    getAllFilesRecursively(folder, jsFiles) {
        fs.readdirSync(folder).forEach(File => {
            const absolute = join(folder, File);
            if (fs.statSync(absolute).isDirectory()) return this.getAllFilesRecursively(absolute, jsFiles);
            else return jsFiles.push(absolute);
        });
    }

    addGeneratedHeaderToJs (jsFolder, force = false) {

        // add it to every file inside the folder
        let jsFiles = [];
        this.getAllFilesRecursively(jsFolder, jsFiles);

        jsFiles.map (jsFilePath => {
            let contents = [
                this.getJsPreamble(),
                fs.readFileSync (jsFilePath, 'utf8')
            ].join ("\n")
            overwriteFile (jsFilePath, contents)
        }) 
        log.bright.yellow ('Added JS preamble to all ', jsFiles.length + ' files.')
    }

    // ============================================================================


    transpileEverything (force = false) {
=======
    transpileEverything (force = false, child = false) {
>>>>>>> 6660549c

        // default pattern is '.js'
        const exchanges = process.argv.slice (2).filter (x => !x.startsWith ('--'))
            , python2Folder  = './python/ccxt/'
            , python3Folder  = './python/ccxt/async_support/'
            , phpFolder      = './php/'
            , phpAsyncFolder = './php/async/'
<<<<<<< HEAD
            , tsFolder = './ts/'
            , jsFolder = './js/'
            , options = { python2Folder, python3Folder, phpFolder, phpAsyncFolder }
=======
            , options = { python2Folder, python3Folder, phpFolder, phpAsyncFolder, exchanges }
>>>>>>> 6660549c

        if (!child) {
            createFolderRecursively (python2Folder)
            createFolderRecursively (python3Folder)
            createFolderRecursively (phpFolder)
            createFolderRecursively (phpAsyncFolder)
        }

        //*

<<<<<<< HEAD
        this.addGeneratedHeaderToJs (jsFolder)

        this.transpileBaseMethods ()

        const classes = this.transpileDerivedExchangeFiles (tsFolder, options, pattern, force)
=======
        const classes = this.transpileDerivedExchangeFiles ('./js/', options, '.js', force, child || exchanges.length)
>>>>>>> 6660549c

        if (classes === null) {
            log.bright.yellow ('0 files transpiled.')
            return;
        }
        if (child) {
            return
        }

        this.transpileBaseMethods ()
        // HINT: if we're going to support specific class definitions
        // this process won't work anymore as it will override the definitions
        this.exportTypeScriptDeclarations (tsFilename, classes)

        //*/

        this.transpileErrorHierarchy ({ tsFilename })

        this.transpileTests ()

        this.transpilePythonAsyncToSync ()

        this.transpilePhpAsyncToSync ()

        this.transpilePhpBaseClassMethods ()

        log.bright.green ('Transpiled successfully.')
    }
}

function parallelizeTranspiling (exchanges, processes = undefined) {
    const processesNum = processes || os.cpus ().length
    log.bright.green ('starting ' + processesNum + ' new processes...')
    let isFirst = true
    const increment = Math.ceil (exchanges.length / processesNum)
    for (let i = 0; i < increment; i ++) {
        const toProcess = exchanges.filter ((_, index) => index % increment === i)
        const args = isFirst ? [ '--force' ] : [ '--child', '--force' ]
        isFirst = false
        fork (process.argv[1], toProcess.concat (args))
    }
}

// ============================================================================
// main entry point
let metaUrl = import.meta.url
metaUrl = metaUrl.substring(0, metaUrl.lastIndexOf(".")) // remove extension
const url = pathToFileURL(process.argv[1]);
if (metaUrl === url.href) { // called directly like `node module`

    const transpiler = new Transpiler ()
    const test = process.argv.includes ('--test') || process.argv.includes ('--tests')
    const errors = process.argv.includes ('--error') || process.argv.includes ('--errors')
    const child = process.argv.includes ('--child')
    const force = process.argv.includes ('--force')
    const multiprocess = process.argv.includes ('--multiprocess') || process.argv.includes ('--multi')
    if (!child && !multiprocess) {
        log.bright.green ({ force })
    }
    if (test) {
        transpiler.transpileTests ()
    } else if (errors) {
        transpiler.transpileErrorHierarchy ({ tsFilename })
    } else if (multiprocess) {
        const exchanges = require ('../exchanges.json').ids
        parallelizeTranspiling (exchanges)
    } else {
        transpiler.transpileEverything (force, child)
    }

} else { // if required as a module

    // do nothing
}

// ============================================================================

export {
    Transpiler,
    parallelizeTranspiling
}<|MERGE_RESOLUTION|>--- conflicted
+++ resolved
@@ -1280,11 +1280,7 @@
 
     //-------------------------------------------------------------------------
 
-<<<<<<< HEAD
-    transpileDerivedExchangeFiles (tsFolder, options, pattern = '.ts', force = false) {
-=======
-    transpileDerivedExchangeFiles (jsFolder, options, pattern = '.js', force = false, child = false) {
->>>>>>> 6660549c
+    transpileDerivedExchangeFiles (jsFolder, options, pattern = '.ts', force = false, child = false) {
 
         // todo normalize jsFolder and other arguments
 
@@ -1299,11 +1295,6 @@
 
         const regex = new RegExp (pattern.replace (/[.*+?^${}()|[\]\\]/g, '\\$&'))
 
-<<<<<<< HEAD
-        const classNames = fs.readdirSync (tsFolder)
-            .filter (file => file.match (regex) && (!ids || ids.includes (basename (file, '.ts'))))
-            .map (file => this.transpileDerivedExchangeFile (tsFolder, file, options, force))
-=======
         let exchanges
         if (options.exchanges && options.exchanges.length) {
             exchanges = options.exchanges.map (x => x + pattern)
@@ -1312,7 +1303,6 @@
         }
 
         const classNames = exchanges.map (file => this.transpileDerivedExchangeFile (jsFolder, file, options, force))
->>>>>>> 6660549c
 
         const classes = {}
 
@@ -1968,7 +1958,6 @@
 
     // ============================================================================
 
-<<<<<<< HEAD
     getAllFilesRecursively(folder, jsFiles) {
         fs.readdirSync(folder).forEach(File => {
             const absolute = join(folder, File);
@@ -1996,10 +1985,7 @@
     // ============================================================================
 
 
-    transpileEverything (force = false) {
-=======
     transpileEverything (force = false, child = false) {
->>>>>>> 6660549c
 
         // default pattern is '.js'
         const exchanges = process.argv.slice (2).filter (x => !x.startsWith ('--'))
@@ -2007,13 +1993,10 @@
             , python3Folder  = './python/ccxt/async_support/'
             , phpFolder      = './php/'
             , phpAsyncFolder = './php/async/'
-<<<<<<< HEAD
             , tsFolder = './ts/'
             , jsFolder = './js/'
-            , options = { python2Folder, python3Folder, phpFolder, phpAsyncFolder }
-=======
+            // , options = { python2Folder, python3Folder, phpFolder, phpAsyncFolder }
             , options = { python2Folder, python3Folder, phpFolder, phpAsyncFolder, exchanges }
->>>>>>> 6660549c
 
         if (!child) {
             createFolderRecursively (python2Folder)
@@ -2024,15 +2007,12 @@
 
         //*
 
-<<<<<<< HEAD
-        this.addGeneratedHeaderToJs (jsFolder)
+        // this.addGeneratedHeaderToJs (jsFolder)
 
         this.transpileBaseMethods ()
 
-        const classes = this.transpileDerivedExchangeFiles (tsFolder, options, pattern, force)
-=======
+        // const classes = this.transpileDerivedExchangeFiles (tsFolder, options, pattern, force)
         const classes = this.transpileDerivedExchangeFiles ('./js/', options, '.js', force, child || exchanges.length)
->>>>>>> 6660549c
 
         if (classes === null) {
             log.bright.yellow ('0 files transpiled.')
