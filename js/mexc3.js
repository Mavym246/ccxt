--- conflicted
+++ resolved
@@ -2466,11 +2466,7 @@
         //         "origQuoteOrderQty": "6"
         //     }
         //
-<<<<<<< HEAD
-        // margin: fetchOrder, fetchOrders, fetchOpenOrders
-=======
         // margin: fetchOrder
->>>>>>> f940128e
         //
         //     {
         //         "symbol": "BTCUSDT",
@@ -4274,29 +4270,15 @@
          * @method
          * @description marginMode specified by params["marginMode"], this.options["marginMode"], this.options["defaultMarginMode"], params["margin"] = true or this.options["defaultType"] = 'margin'
          * @param {object} params extra parameters specific to the exchange api endpoint
-<<<<<<< HEAD
-=======
          * @param {bool|undefined} params.margin true for trading spot-margin
->>>>>>> f940128e
          * @returns {[string|undefined, object]} the marginMode in lowercase
          */
         const defaultType = this.safeString (this.options, 'defaultType');
         const isMargin = this.safeValue (params, 'margin', false);
         let marginMode = undefined;
         [ marginMode, params ] = super.handleMarginModeAndParams (methodName, params);
-<<<<<<< HEAD
-        if (marginMode !== undefined) {
-            if (marginMode !== 'isolated') {
-                throw new NotSupported (this.id + ' only isolated margin is supported');
-            }
-        } else {
-            if ((defaultType === 'margin') || (isMargin === true)) {
-                marginMode = 'isolated';
-            }
-=======
         if ((defaultType === 'margin') || (isMargin === true)) {
             marginMode = 'isolated';
->>>>>>> f940128e
         }
         return [ marginMode, params ];
     }
