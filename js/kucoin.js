'use strict';

// ---------------------------------------------------------------------------

const Exchange = require ('./base/Exchange');
const { ExchangeError, ExchangeNotAvailable, InsufficientFunds, OrderNotFound, InvalidOrder, AccountSuspended, InvalidNonce, NotSupported, BadRequest, AuthenticationError, BadSymbol, RateLimitExceeded, PermissionDenied, InvalidAddress } = require ('./base/errors');
const { TICK_SIZE } = require ('./base/functions/number');
const Precise = require ('./base/Precise');

//  ---------------------------------------------------------------------------

module.exports = class kucoin extends Exchange {
    describe () {
        return this.deepExtend (super.describe (), {
            'id': 'kucoin',
            'name': 'KuCoin',
            'countries': [ 'SC' ],
            // note "only some endpoints are rate-limited"
            // so I set the 'ratelimit' on those which supposedly 'arent ratelimited'
            // to the limit of the cheapest endpoint
            // 60 requests in 3 seconds = 20 requests per second => ( 1000ms / 20 ) = 50 ms between requests on average
            'rateLimit': 50,
            'version': 'v2',
            'certified': false,
            'pro': true,
            'comment': 'Platform 2.0',
            'quoteJsonNumbers': false,
            'has': {
                'CORS': undefined,
                'spot': true,
                'margin': undefined,
                'swap': false,
                'future': false,
                'option': undefined,
                'cancelAllOrders': true,
                'cancelOrder': true,
                'createDepositAddress': true,
                'createOrder': true,
                'createStopLimitOrder': true,
                'createStopMarketOrder': true,
                'createStopOrder': true,
                'fetchAccounts': true,
                'fetchBalance': true,
                'fetchBorrowRate': false,
                'fetchBorrowRates': false,
                'fetchClosedOrders': true,
                'fetchCurrencies': true,
                'fetchDepositAddress': true,
                'fetchDeposits': true,
                'fetchFundingHistory': false,
                'fetchFundingRate': false,
                'fetchFundingRateHistory': false,
                'fetchFundingRates': false,
                'fetchIndexOHLCV': false,
                'fetchL3OrderBook': true,
                'fetchLedger': true,
                'fetchMarginMode': false,
                'fetchMarkets': true,
                'fetchMarkOHLCV': false,
                'fetchMyTrades': true,
                'fetchOHLCV': true,
                'fetchOpenInterestHistory': false,
                'fetchOpenOrders': true,
                'fetchOrder': true,
                'fetchOrderBook': true,
                'fetchOrdersByStatus': true,
                'fetchOrderTrades': true,
                'fetchPositionMode': false,
                'fetchPremiumIndexOHLCV': false,
                'fetchStatus': true,
                'fetchTicker': true,
                'fetchTickers': true,
                'fetchTime': true,
                'fetchTrades': true,
                'fetchTradingFee': true,
                'fetchTradingFees': false,
                'fetchTransactionFee': true,
                'fetchWithdrawals': true,
                'transfer': true,
                'withdraw': true,
            },
            'urls': {
                'logo': 'https://user-images.githubusercontent.com/51840849/87295558-132aaf80-c50e-11ea-9801-a2fb0c57c799.jpg',
                'referral': 'https://www.kucoin.com/?rcode=E5wkqe',
                'api': {
                    'public': 'https://api.kucoin.com',
                    'private': 'https://api.kucoin.com',
                    'futuresPrivate': 'https://api-futures.kucoin.com',
                    'futuresPublic': 'https://api-futures.kucoin.com',
                },
                'test': {
                    'public': 'https://openapi-sandbox.kucoin.com',
                    'private': 'https://openapi-sandbox.kucoin.com',
                    'futuresPrivate': 'https://api-sandbox-futures.kucoin.com',
                    'futuresPublic': 'https://api-sandbox-futures.kucoin.com',
                },
                'www': 'https://www.kucoin.com',
                'doc': [
                    'https://docs.kucoin.com',
                ],
            },
            'requiredCredentials': {
                'apiKey': true,
                'secret': true,
                'password': true,
            },
            'api': {
                'public': {
                    'get': {
                        'timestamp': 1,
                        'status': 1,
                        'symbols': 1,
                        'markets': 1,
                        'market/allTickers': 1,
                        'market/orderbook/level{level}_{limit}': 1,
                        'market/orderbook/level2_20': 1,
                        'market/orderbook/level2_100': 1,
                        'market/histories': 1,
                        'market/candles': 1,
                        'market/stats': 1,
                        'currencies': 1,
                        'currencies/{currency}': 1,
                        'prices': 1,
                        'mark-price/{symbol}/current': 1,
                        'margin/config': 1,
                    },
                    'post': {
                        'bullet-public': 1,
                    },
                },
                'private': {
                    'get': {
                        'market/orderbook/level{level}': 1,
                        'market/orderbook/level2': { 'v3': 2 }, // 30/3s = 10/s => cost = 20 / 10 = 2
                        'market/orderbook/level3': 1,
                        'accounts': 1,
                        'accounts/{accountId}': 1,
                        // 'accounts/{accountId}/ledgers': 1, Deprecated endpoint
                        'accounts/ledgers': 3.333, // 18/3s = 6/s => cost = 20 / 6 = 3.333
                        'accounts/{accountId}/holds': 1,
                        'accounts/transferable': 1,
                        'base-fee': 1,
                        'sub/user': 1,
                        'sub-accounts': 1,
                        'sub-accounts/{subUserId}': 1,
                        'deposit-addresses': 1,
                        'deposits': 10, // 6/3s = 2/s => cost = 20 / 2 = 10
                        'hist-deposits': 10, // 6/3 = 2/s => cost = 20 / 2 = 10
                        'hist-orders': 1,
                        'hist-withdrawals': 10, // 6/3 = 2/s => cost = 20 / 2 = 10
                        'withdrawals': 10, // 6/3 = 2/s => cost = 20 / 2 = 10
                        'withdrawals/quotas': 1,
                        'orders': 2, // 30/3s =  10/s => cost  = 20 / 10 = 2
                        'order/client-order/{clientOid}': 1,
                        'orders/{orderId}': 1,
                        'limit/orders': 1,
                        'fills': 6.66667, // 9/3s = 3/s => cost  = 20 / 3 = 6.666667
                        'limit/fills': 1,
                        'margin/account': 1,
                        'margin/borrow': 1,
                        'margin/borrow/outstanding': 1,
                        'margin/borrow/borrow/repaid': 1,
                        'margin/lend/active': 1,
                        'margin/lend/done': 1,
                        'margin/lend/trade/unsettled': 1,
                        'margin/lend/trade/settled': 1,
                        'margin/lend/assets': 1,
                        'margin/market': 1,
                        'margin/trade/last': 1,
                        'stop-order/{orderId}': 1,
                        'stop-order': 1,
                        'stop-order/queryOrderByClientOid': 1,
                        'trade-fees': 1.3333, // 45/3s = 15/s => cost = 20 / 15 = 1.333
                    },
                    'post': {
                        'accounts': 1,
                        'accounts/inner-transfer': { 'v2': 1 },
                        'accounts/sub-transfer': { 'v2': 25 }, // bad docs
                        'deposit-addresses': 1,
                        'withdrawals': 1,
                        'orders': 4, // 45/3s = 15/s => cost = 20 / 15 = 1.333333
                        'orders/multi': 20, // 3/3s = 1/s => cost = 20 / 1 = 20
                        'margin/borrow': 1,
                        'margin/order': 1,
                        'margin/repay/all': 1,
                        'margin/repay/single': 1,
                        'margin/lend': 1,
                        'margin/toggle-auto-lend': 1,
                        'bullet-private': 1,
                        'stop-order': 1,
                    },
                    'delete': {
                        'withdrawals/{withdrawalId}': 1,
                        'orders': 20, // 3/3s = 1/s => cost = 20/1
                        'order/client-order/{clientOid}': 1,
                        'orders/{orderId}': 1, // rateLimit: 60/3s = 20/s => cost = 1
                        'margin/lend/{orderId}': 1,
                        'stop-order/cancelOrderByClientOid': 1,
                        'stop-order/{orderId}': 1,
                        'stop-order/cancel': 1,
                    },
                },
                'futuresPublic': {
                    // cheapest futures 'limited' endpoint is 40  requests per 3 seconds = 14.333 per second => cost = 20/14.333 = 1.3953
                    'get': {
                        'contracts/active': 1.3953,
                        'contracts/{symbol}': 1.3953,
                        'ticker': 1.3953,
                        'level2/snapshot': 2, // 30 requests per 3 seconds = 10 requests per second => cost = 20/10 = 2
                        'level2/depth20': 1.3953,
                        'level2/depth100': 1.3953,
                        'level2/message/query': 1.3953,
                        'level3/message/query': 1.3953, // deprecated，level3/snapshot is suggested
                        'level3/snapshot': 1.3953, // v2
                        'trade/history': 1.3953,
                        'interest/query': 1.3953,
                        'index/query': 1.3953,
                        'mark-price/{symbol}/current': 1.3953,
                        'premium/query': 1.3953,
                        'funding-rate/{symbol}/current': 1.3953,
                        'timestamp': 1.3953,
                        'status': 1.3953,
                        'kline/query': 1.3953,
                    },
                    'post': {
                        'bullet-public': 1.3953,
                    },
                },
                'futuresPrivate': {
                    'get': {
                        'account-overview': 2, // 30 requests per 3 seconds = 10 per second => cost = 20/10 = 2
                        'transaction-history': 6.666, // 9 requests per 3 seconds = 3 per second => cost = 20/3 = 6.666
                        'deposit-address': 1.3953,
                        'deposit-list': 1.3953,
                        'withdrawals/quotas': 1.3953,
                        'withdrawal-list': 1.3953,
                        'transfer-list': 1.3953,
                        'orders': 1.3953,
                        'stopOrders': 1.3953,
                        'recentDoneOrders': 1.3953,
                        'orders/{orderId}': 1.3953, // ?clientOid={client-orderId} // get order by orderId
                        'orders/byClientOid': 1.3953, // ?clientOid=eresc138b21023a909e5ad59 // get order by clientOid
                        'fills': 6.666, // 9 requests per 3 seconds = 3 per second => cost = 20/3 = 6.666
                        'recentFills': 6.666, // 9 requests per 3 seconds = 3 per second => cost = 20/3 = 6.666
                        'openOrderStatistics': 1.3953,
                        'position': 1.3953,
                        'positions': 6.666, // 9 requests per 3 seconds = 3 per second => cost = 20/3 = 6.666
                        'funding-history': 6.666, // 9 requests per 3 seconds = 3 per second => cost = 20/3 = 6.666
                    },
                    'post': {
                        'withdrawals': 1.3953,
                        'transfer-out': 1.3953, // v2
                        'orders': 1.3953,
                        'position/margin/auto-deposit-status': 1.3953,
                        'position/margin/deposit-margin': 1.3953,
                        'bullet-private': 1.3953,
                    },
                    'delete': {
                        'withdrawals/{withdrawalId}': 1.3953,
                        'cancel/transfer-out': 1.3953,
                        'orders/{orderId}': 1.3953, // 40 requests per 3 seconds = 14.333 per second => cost = 20/14.333 = 1.395
                        'orders': 6.666, // 9 requests per 3 seconds = 3 per second => cost = 20/3 = 6.666
                        'stopOrders': 1.3953,
                    },
                },
            },
            'timeframes': {
                '1m': '1min',
                '3m': '3min',
                '5m': '5min',
                '15m': '15min',
                '30m': '30min',
                '1h': '1hour',
                '2h': '2hour',
                '4h': '4hour',
                '6h': '6hour',
                '8h': '8hour',
                '12h': '12hour',
                '1d': '1day',
                '1w': '1week',
            },
            'precisionMode': TICK_SIZE,
            'exceptions': {
                'exact': {
                    'order not exist': OrderNotFound,
                    'order not exist.': OrderNotFound, // duplicated error temporarily
                    'order_not_exist': OrderNotFound, // {"code":"order_not_exist","msg":"order_not_exist"} ¯\_(ツ)_/¯
                    'order_not_exist_or_not_allow_to_cancel': InvalidOrder, // {"code":"400100","msg":"order_not_exist_or_not_allow_to_cancel"}
                    'Order size below the minimum requirement.': InvalidOrder, // {"code":"400100","msg":"Order size below the minimum requirement."}
                    'The withdrawal amount is below the minimum requirement.': ExchangeError, // {"code":"400100","msg":"The withdrawal amount is below the minimum requirement."}
                    'Unsuccessful! Exceeded the max. funds out-transfer limit': InsufficientFunds, // {"code":"200000","msg":"Unsuccessful! Exceeded the max. funds out-transfer limit"}
                    '400': BadRequest,
                    '401': AuthenticationError,
                    '403': NotSupported,
                    '404': NotSupported,
                    '405': NotSupported,
                    '429': RateLimitExceeded,
                    '500': ExchangeNotAvailable, // Internal Server Error -- We had a problem with our server. Try again later.
                    '503': ExchangeNotAvailable,
                    '101030': PermissionDenied, // {"code":"101030","msg":"You haven't yet enabled the margin trading"}
                    '200004': InsufficientFunds,
                    '230003': InsufficientFunds, // {"code":"230003","msg":"Balance insufficient!"}
                    '260100': InsufficientFunds, // {"code":"260100","msg":"account.noBalance"}
                    '300000': InvalidOrder,
                    '400000': BadSymbol,
                    '400001': AuthenticationError,
                    '400002': InvalidNonce,
                    '400003': AuthenticationError,
                    '400004': AuthenticationError,
                    '400005': AuthenticationError,
                    '400006': AuthenticationError,
                    '400007': AuthenticationError,
                    '400008': NotSupported,
                    '400100': BadRequest,
                    '400200': InvalidOrder, // {"code":"400200","msg":"Forbidden to place an order"}
                    '400350': InvalidOrder, // {"code":"400350","msg":"Upper limit for holding: 10,000USDT, you can still buy 10,000USDT worth of coin."}
                    '400370': InvalidOrder, // {"code":"400370","msg":"Max. price: 0.02500000000000000000"}
                    '400500': InvalidOrder, // {"code":"400500","msg":"Your located country/region is currently not supported for the trading of this token"}
                    '400600': BadSymbol, // {"code":"400600","msg":"validation.createOrder.symbolNotAvailable"}
                    '400760': InvalidOrder, // {"code":"400760","msg":"order price should be more than XX"}
                    '401000': BadRequest, // {"code":"401000","msg":"The interface has been deprecated"}
                    '411100': AccountSuspended,
                    '415000': BadRequest, // {"code":"415000","msg":"Unsupported Media Type"}
                    '500000': ExchangeNotAvailable, // {"code":"500000","msg":"Internal Server Error"}
                    '260220': InvalidAddress, // { "code": "260220", "msg": "deposit.address.not.exists" }
                },
                'broad': {
                    'Exceeded the access frequency': RateLimitExceeded,
                    'require more permission': PermissionDenied,
                },
            },
            'fees': {
                'trading': {
                    'tierBased': true,
                    'percentage': true,
                    'taker': this.parseNumber ('0.001'),
                    'maker': this.parseNumber ('0.001'),
                    'tiers': {
                        'taker': [
                            [ this.parseNumber ('0'), this.parseNumber ('0.001') ],
                            [ this.parseNumber ('50'), this.parseNumber ('0.001') ],
                            [ this.parseNumber ('200'), this.parseNumber ('0.0009') ],
                            [ this.parseNumber ('500'), this.parseNumber ('0.0008') ],
                            [ this.parseNumber ('1000'), this.parseNumber ('0.0007') ],
                            [ this.parseNumber ('2000'), this.parseNumber ('0.0007') ],
                            [ this.parseNumber ('4000'), this.parseNumber ('0.0006') ],
                            [ this.parseNumber ('8000'), this.parseNumber ('0.0005') ],
                            [ this.parseNumber ('15000'), this.parseNumber ('0.00045') ],
                            [ this.parseNumber ('25000'), this.parseNumber ('0.0004') ],
                            [ this.parseNumber ('40000'), this.parseNumber ('0.00035') ],
                            [ this.parseNumber ('60000'), this.parseNumber ('0.0003') ],
                            [ this.parseNumber ('80000'), this.parseNumber ('0.00025') ],
                        ],
                        'maker': [
                            [ this.parseNumber ('0'), this.parseNumber ('0.001') ],
                            [ this.parseNumber ('50'), this.parseNumber ('0.0009') ],
                            [ this.parseNumber ('200'), this.parseNumber ('0.0007') ],
                            [ this.parseNumber ('500'), this.parseNumber ('0.0005') ],
                            [ this.parseNumber ('1000'), this.parseNumber ('0.0003') ],
                            [ this.parseNumber ('2000'), this.parseNumber ('0') ],
                            [ this.parseNumber ('4000'), this.parseNumber ('0') ],
                            [ this.parseNumber ('8000'), this.parseNumber ('0') ],
                            [ this.parseNumber ('15000'), this.parseNumber ('-0.00005') ],
                            [ this.parseNumber ('25000'), this.parseNumber ('-0.00005') ],
                            [ this.parseNumber ('40000'), this.parseNumber ('-0.00005') ],
                            [ this.parseNumber ('60000'), this.parseNumber ('-0.00005') ],
                            [ this.parseNumber ('80000'), this.parseNumber ('-0.00005') ],
                        ],
                    },
                },
                'funding': {
                    'tierBased': false,
                    'percentage': false,
                    'withdraw': {},
                    'deposit': {},
                },
            },
            'commonCurrencies': {
                'HOT': 'HOTNOW',
                'EDGE': 'DADI', // https://github.com/ccxt/ccxt/issues/5756
                'WAX': 'WAXP',
                'TRY': 'Trias',
                'VAI': 'VAIOT',
            },
            'options': {
                'version': 'v1',
                'symbolSeparator': '-',
                'fetchMyTradesMethod': 'private_get_fills',
                'fetchBalance': 'trade',
                'fetchMarkets': {
                    'fetchTickersFees': true,
                },
                // endpoint versions
                'versions': {
                    'public': {
                        'GET': {
                            'currencies/{currency}': 'v2',
                            'status': 'v1',
                            'market/orderbook/level2_20': 'v1',
                            'market/orderbook/level2_100': 'v1',
                            'market/orderbook/level{level}_{limit}': 'v1',
                        },
                    },
                    'private': {
                        'GET': {
                            'market/orderbook/level2': 'v3',
                            'market/orderbook/level3': 'v3',
                            'market/orderbook/level{level}': 'v3',
                        },
                        'POST': {
                            'accounts/inner-transfer': 'v2',
                            'accounts/sub-transfer': 'v2',
                        },
                    },
                    'futuresPrivate': {
                        'GET': {
                            'account-overview': 'v1',
                            'positions': 'v1',
                        },
                        'POST': {
                            'transfer-out': 'v2',
                        },
                    },
                    'futuresPublic': {
                        'GET': {
                            'level3/snapshot': 'v2',
                        },
                    },
                },
                'accountsByType': {
                    'spot': 'trade',
                    'margin': 'margin',
                    'main': 'main',
                    'funding': 'main',
                    'future': 'contract',
                    'mining': 'pool',
                },
                'networks': {
                    'ETH': 'eth',
                    'ERC20': 'eth',
                    'TRX': 'trx',
                    'TRC20': 'trx',
                    'KCC': 'kcc',
                    'TERRA': 'luna',
                    'LTC': 'ltc',
                },
            },
        });
    }

    nonce () {
        return this.milliseconds ();
    }

    async fetchTime (params = {}) {
        /**
         * @method
         * @name kucoin#fetchTime
         * @description fetches the current integer timestamp in milliseconds from the exchange server
         * @param {object} params extra parameters specific to the kucoin api endpoint
         * @returns {int} the current integer timestamp in milliseconds from the exchange server
         */
        const response = await this.publicGetTimestamp (params);
        //
        //     {
        //         "code":"200000",
        //         "msg":"success",
        //         "data":1546837113087
        //     }
        //
        return this.safeInteger (response, 'data');
    }

    async fetchStatus (params = {}) {
        /**
         * @method
         * @name kucoin#fetchStatus
         * @description the latest known information on the availability of the exchange API
         * @param {object} params extra parameters specific to the kucoin api endpoint
         * @returns {object} a [status structure]{@link https://docs.ccxt.com/en/latest/manual.html#exchange-status-structure}
         */
        const response = await this.publicGetStatus (params);
        //
        //     {
        //         "code":"200000",
        //         "data":{
        //             "status":"open", //open, close, cancelonly
        //             "msg":"upgrade match engine" //remark for operation
        //         }
        //     }
        //
        const data = this.safeValue (response, 'data', {});
        const status = this.safeString (data, 'status');
        return {
            'status': (status === 'open') ? 'ok' : 'maintenance',
            'updated': undefined,
            'eta': undefined,
            'url': undefined,
            'info': response,
        };
    }

    async fetchMarkets (params = {}) {
        /**
         * @method
         * @name kucoin#fetchMarkets
         * @description retrieves data on all markets for kucoin
         * @param {object} params extra parameters specific to the exchange api endpoint
         * @returns {[object]} an array of objects representing market data
         */
        const response = await this.publicGetSymbols (params);
        //
        //     {
        //         "code": "200000",
        //         "data": [
        //             {
        //                 "symbol": "XLM-USDT",
        //                 "name": "XLM-USDT",
        //                 "baseCurrency": "XLM",
        //                 "quoteCurrency": "USDT",
        //                 "feeCurrency": "USDT",
        //                 "market": "USDS",
        //                 "baseMinSize": "0.1",
        //                 "quoteMinSize": "0.01",
        //                 "baseMaxSize": "10000000000",
        //                 "quoteMaxSize": "99999999",
        //                 "baseIncrement": "0.0001",
        //                 "quoteIncrement": "0.000001",
        //                 "priceIncrement": "0.000001",
        //                 "priceLimitRate": "0.1",
        //                 "isMarginEnabled": true,
        //                 "enableTrading": true
        //             },
        //         ]
        //     }
        //
        const data = this.safeValue (response, 'data');
        const options = this.safeValue (this.options, 'fetchMarkets', {});
        const fetchTickersFees = this.safeValue (options, 'fetchTickersFees', true);
        let tickersResponse = {};
        if (fetchTickersFees) {
            tickersResponse = await this.publicGetMarketAllTickers (params);
        }
        //
        //     {
        //         "code": "200000",
        //         "data": {
        //             "time":1602832092060,
        //             "ticker":[
        //                 {
        //                     "symbol": "BTC-USDT",   // symbol
        //                     "symbolName":"BTC-USDT", // Name of trading pairs, it would change after renaming
        //                     "buy": "11328.9",   // bestAsk
        //                     "sell": "11329",    // bestBid
        //                     "changeRate": "-0.0055",    // 24h change rate
        //                     "changePrice": "-63.6", // 24h change price
        //                     "high": "11610",    // 24h highest price
        //                     "low": "11200", // 24h lowest price
        //                     "vol": "2282.70993217", // 24h volume，the aggregated trading volume in BTC
        //                     "volValue": "25984946.157790431",   // 24h total, the trading volume in quote currency of last 24 hours
        //                     "last": "11328.9",  // last price
        //                     "averagePrice": "11360.66065903",   // 24h average transaction price yesterday
        //                     "takerFeeRate": "0.001",    // Basic Taker Fee
        //                     "makerFeeRate": "0.001",    // Basic Maker Fee
        //                     "takerCoefficient": "1",    // Taker Fee Coefficient
        //                     "makerCoefficient": "1" // Maker Fee Coefficient
        //                 }
        //             ]
        //         }
        //     }
        //
        const tickersData = this.safeValue (tickersResponse, 'data', {});
        const tickers = this.safeValue (tickersData, 'ticker', []);
        const tickersByMarketId = this.indexBy (tickers, 'symbol');
        const result = [];
        for (let i = 0; i < data.length; i++) {
            const market = data[i];
            const id = this.safeString (market, 'symbol');
            const [ baseId, quoteId ] = id.split ('-');
            const base = this.safeCurrencyCode (baseId);
            const quote = this.safeCurrencyCode (quoteId);
            // const quoteIncrement = this.safeNumber (market, 'quoteIncrement');
            const ticker = this.safeValue (tickersByMarketId, id, {});
            const makerFeeRate = this.safeString (ticker, 'makerFeeRate');
            const takerFeeRate = this.safeString (ticker, 'makerFeeRate');
            const makerCoefficient = this.safeString (ticker, 'makerCoefficient');
            const takerCoefficient = this.safeString (ticker, 'takerCoefficient');
            result.push ({
                'id': id,
                'symbol': base + '/' + quote,
                'base': base,
                'quote': quote,
                'settle': undefined,
                'baseId': baseId,
                'quoteId': quoteId,
                'settleId': undefined,
                'type': 'spot',
                'spot': true,
                'margin': this.safeValue (market, 'isMarginEnabled'),
                'swap': false,
                'future': false,
                'option': false,
                'active': this.safeValue (market, 'enableTrading'),
                'contract': false,
                'linear': undefined,
                'inverse': undefined,
                'taker': this.parseNumber (Precise.stringMul (takerFeeRate, takerCoefficient)),
                'maker': this.parseNumber (Precise.stringMul (makerFeeRate, makerCoefficient)),
                'contractSize': undefined,
                'expiry': undefined,
                'expiryDatetime': undefined,
                'strike': undefined,
                'optionType': undefined,
                'precision': {
                    'amount': this.safeNumber (market, 'baseIncrement'),
                    'price': this.safeNumber (market, 'priceIncrement'),
                },
                'limits': {
                    'leverage': {
                        'min': undefined,
                        'max': undefined,
                    },
                    'amount': {
                        'min': this.safeNumber (market, 'baseMinSize'),
                        'max': this.safeNumber (market, 'baseMaxSize'),
                    },
                    'price': {
                        'min': undefined,
                        'max': undefined,
                    },
                    'cost': {
                        'min': this.safeNumber (market, 'quoteMinSize'),
                        'max': this.safeNumber (market, 'quoteMaxSize'),
                    },
                },
                'info': market,
            });
        }
        return result;
    }

    async fetchCurrencies (params = {}) {
        /**
         * @method
         * @name kucoin#fetchCurrencies
         * @description fetches all available currencies on an exchange
         * @param {object} params extra parameters specific to the kucoin api endpoint
         * @returns {object} an associative dictionary of currencies
         */
        const response = await this.publicGetCurrencies (params);
        //
        //     {
        //         "currency": "OMG",
        //         "name": "OMG",
        //         "fullName": "OmiseGO",
        //         "precision": 8,
        //         "confirms": 12,
        //         "withdrawalMinSize": "4",
        //         "withdrawalMinFee": "1.25",
        //         "isWithdrawEnabled": false,
        //         "isDepositEnabled": false,
        //         "isMarginEnabled": false,
        //         "isDebitEnabled": false
        //     }
        //
        const data = this.safeValue (response, 'data', []);
        const result = {};
        for (let i = 0; i < data.length; i++) {
            const entry = data[i];
            const id = this.safeString (entry, 'currency');
            const name = this.safeString (entry, 'fullName');
            const code = this.safeCurrencyCode (id);
            const isWithdrawEnabled = this.safeValue (entry, 'isWithdrawEnabled', false);
            const isDepositEnabled = this.safeValue (entry, 'isDepositEnabled', false);
            const fee = this.safeNumber (entry, 'withdrawalMinFee');
            const active = (isWithdrawEnabled && isDepositEnabled);
            result[code] = {
                'id': id,
                'name': name,
                'code': code,
                'precision': this.parseNumber (this.parsePrecision (this.safeString (entry, 'precision'))),
                'info': entry,
                'active': active,
                'deposit': isDepositEnabled,
                'withdraw': isWithdrawEnabled,
                'fee': fee,
                'limits': this.limits,
            };
        }
        return result;
    }

    async fetchAccounts (params = {}) {
        /**
         * @method
         * @name kucoin#fetchAccounts
         * @description fetch all the accounts associated with a profile
         * @param {object} params extra parameters specific to the kucoin api endpoint
         * @returns {object} a dictionary of [account structures]{@link https://docs.ccxt.com/en/latest/manual.html#account-structure} indexed by the account type
         */
        const response = await this.privateGetAccounts (params);
        //
        //     {
        //         code: "200000",
        //         data: [
        //             {
        //                 balance: "0.00009788",
        //                 available: "0.00009788",
        //                 holds: "0",
        //                 currency: "BTC",
        //                 id: "5c6a4fd399a1d81c4f9cc4d0",
        //                 type: "trade"
        //             },
        //             {
        //                 balance: "0.00000001",
        //                 available: "0.00000001",
        //                 holds: "0",
        //                 currency: "ETH",
        //                 id: "5c6a49ec99a1d819392e8e9f",
        //                 type: "trade"
        //             }
        //         ]
        //     }
        //
        const data = this.safeValue (response, 'data', []);
        const result = [];
        for (let i = 0; i < data.length; i++) {
            const account = data[i];
            const accountId = this.safeString (account, 'id');
            const currencyId = this.safeString (account, 'currency');
            const code = this.safeCurrencyCode (currencyId);
            const type = this.safeString (account, 'type');  // main or trade
            result.push ({
                'id': accountId,
                'type': type,
                'currency': code,
                'info': account,
            });
        }
        return result;
    }

    async fetchTransactionFee (code, params = {}) {
        /**
         * @method
         * @name kucoin#fetchTransactionFee
         * @description fetch the fee for a transaction
         * @param {string} code unified currency code
         * @param {object} params extra parameters specific to the kucoin api endpoint
         * @returns {object} a [fee structure]{@link https://docs.ccxt.com/en/latest/manual.html#fee-structure}
         */
        await this.loadMarkets ();
        const currency = this.currency (code);
        const request = {
            'currency': currency['id'],
        };
        const response = await this.privateGetWithdrawalsQuotas (this.extend (request, params));
        const data = response['data'];
        const withdrawFees = {};
        withdrawFees[code] = this.safeNumber (data, 'withdrawMinFee');
        return {
            'info': response,
            'withdraw': withdrawFees,
            'deposit': {},
        };
    }

    isFuturesMethod (methodName, params) {
        //
        // Helper
        // @methodName (string): The name of the method
        // @params (dict): The parameters passed into {methodName}
        // @return: true if the method used is meant for futures trading, false otherwise
        //
        const defaultType = this.safeString2 (this.options, methodName, 'defaultType', 'trade');
        const requestedType = this.safeString (params, 'type', defaultType);
        const accountsByType = this.safeValue (this.options, 'accountsByType');
        const type = this.safeString (accountsByType, requestedType);
        if (type === undefined) {
            const keys = Object.keys (accountsByType);
            throw new ExchangeError (this.id + ' isFuturesMethod() type must be one of ' + keys.join (', '));
        }
        params = this.omit (params, 'type');
        return (type === 'contract') || (type === 'future') || (type === 'futures'); // * (type === 'futures') deprecated, use (type === 'future')
    }

    parseTicker (ticker, market = undefined) {
        //
        //     {
        //         "symbol": "BTC-USDT",   // symbol
        //         "symbolName":"BTC-USDT", // Name of trading pairs, it would change after renaming
        //         "buy": "11328.9",   // bestAsk
        //         "sell": "11329",    // bestBid
        //         "changeRate": "-0.0055",    // 24h change rate
        //         "changePrice": "-63.6", // 24h change price
        //         "high": "11610",    // 24h highest price
        //         "low": "11200", // 24h lowest price
        //         "vol": "2282.70993217", // 24h volume，the aggregated trading volume in BTC
        //         "volValue": "25984946.157790431",   // 24h total, the trading volume in quote currency of last 24 hours
        //         "last": "11328.9",  // last price
        //         "averagePrice": "11360.66065903",   // 24h average transaction price yesterday
        //         "takerFeeRate": "0.001",    // Basic Taker Fee
        //         "makerFeeRate": "0.001",    // Basic Maker Fee
        //         "takerCoefficient": "1",    // Taker Fee Coefficient
        //         "makerCoefficient": "1" // Maker Fee Coefficient
        //     }
        //
        //     {
        //         "trading": true,
        //         "symbol": "KCS-BTC",
        //         "buy": 0.00011,
        //         "sell": 0.00012,
        //         "sort": 100,
        //         "volValue": 3.13851792584,   //total
        //         "baseCurrency": "KCS",
        //         "market": "BTC",
        //         "quoteCurrency": "BTC",
        //         "symbolCode": "KCS-BTC",
        //         "datetime": 1548388122031,
        //         "high": 0.00013,
        //         "vol": 27514.34842,
        //         "low": 0.0001,
        //         "changePrice": -1.0e-5,
        //         "changeRate": -0.0769,
        //         "lastTradedPrice": 0.00012,
        //         "board": 0,
        //         "mark": 0
        //     }
        //
        // market/ticker ws subscription
        //
        //     {
        //         bestAsk: '62258.9',
        //         bestAskSize: '0.38579986',
        //         bestBid: '62258.8',
        //         bestBidSize: '0.0078381',
        //         price: '62260.7',
        //         sequence: '1621383297064',
        //         size: '0.00002841',
        //         time: 1634641777363
        //     }
        //
        let percentage = this.safeString (ticker, 'changeRate');
        if (percentage !== undefined) {
            percentage = Precise.stringMul (percentage, '100');
        }
        let last = this.safeString2 (ticker, 'last', 'lastTradedPrice');
        last = this.safeString (ticker, 'price', last);
        const marketId = this.safeString (ticker, 'symbol');
        market = this.safeMarket (marketId, market, '-');
        const symbol = market['symbol'];
        const baseVolume = this.safeString (ticker, 'vol');
        const quoteVolume = this.safeString (ticker, 'volValue');
        const timestamp = this.safeInteger2 (ticker, 'time', 'datetime');
        return this.safeTicker ({
            'symbol': symbol,
            'timestamp': timestamp,
            'datetime': this.iso8601 (timestamp),
            'high': this.safeString (ticker, 'high'),
            'low': this.safeString (ticker, 'low'),
            'bid': this.safeString2 (ticker, 'buy', 'bestBid'),
            'bidVolume': this.safeString (ticker, 'bestBidSize'),
            'ask': this.safeString2 (ticker, 'sell', 'bestAsk'),
            'askVolume': this.safeString (ticker, 'bestAskSize'),
            'vwap': undefined,
            'open': this.safeString (ticker, 'open'),
            'close': last,
            'last': last,
            'previousClose': undefined,
            'change': this.safeString (ticker, 'changePrice'),
            'percentage': percentage,
            'average': this.safeString (ticker, 'averagePrice'),
            'baseVolume': baseVolume,
            'quoteVolume': quoteVolume,
            'info': ticker,
        }, market);
    }

    async fetchTickers (symbols = undefined, params = {}) {
        /**
         * @method
         * @name kucoin#fetchTickers
         * @description fetches price tickers for multiple markets, statistical calculations with the information calculated over the past 24 hours each market
         * @param {[string]|undefined} symbols unified symbols of the markets to fetch the ticker for, all market tickers are returned if not assigned
         * @param {object} params extra parameters specific to the kucoin api endpoint
         * @returns {object} an array of [ticker structures]{@link https://docs.ccxt.com/en/latest/manual.html#ticker-structure}
         */
        await this.loadMarkets ();
        const response = await this.publicGetMarketAllTickers (params);
        //
        //     {
        //         "code": "200000",
        //         "data": {
        //             "time":1602832092060,
        //             "ticker":[
        //                 {
        //                     "symbol": "BTC-USDT",   // symbol
        //                     "symbolName":"BTC-USDT", // Name of trading pairs, it would change after renaming
        //                     "buy": "11328.9",   // bestAsk
        //                     "sell": "11329",    // bestBid
        //                     "changeRate": "-0.0055",    // 24h change rate
        //                     "changePrice": "-63.6", // 24h change price
        //                     "high": "11610",    // 24h highest price
        //                     "low": "11200", // 24h lowest price
        //                     "vol": "2282.70993217", // 24h volume，the aggregated trading volume in BTC
        //                     "volValue": "25984946.157790431",   // 24h total, the trading volume in quote currency of last 24 hours
        //                     "last": "11328.9",  // last price
        //                     "averagePrice": "11360.66065903",   // 24h average transaction price yesterday
        //                     "takerFeeRate": "0.001",    // Basic Taker Fee
        //                     "makerFeeRate": "0.001",    // Basic Maker Fee
        //                     "takerCoefficient": "1",    // Taker Fee Coefficient
        //                     "makerCoefficient": "1" // Maker Fee Coefficient
        //                 }
        //             ]
        //         }
        //     }
        //
        const data = this.safeValue (response, 'data', {});
        const tickers = this.safeValue (data, 'ticker', []);
        const time = this.safeInteger (data, 'time');
        const result = {};
        for (let i = 0; i < tickers.length; i++) {
            tickers[i]['time'] = time;
            const ticker = this.parseTicker (tickers[i]);
            const symbol = this.safeString (ticker, 'symbol');
            if (symbol !== undefined) {
                result[symbol] = ticker;
            }
        }
        return this.filterByArray (result, 'symbol', symbols);
    }

    async fetchTicker (symbol, params = {}) {
        /**
         * @method
         * @name kucoin#fetchTicker
         * @description fetches a price ticker, a statistical calculation with the information calculated over the past 24 hours for a specific market
         * @param {string} symbol unified symbol of the market to fetch the ticker for
         * @param {object} params extra parameters specific to the kucoin api endpoint
         * @returns {object} a [ticker structure]{@link https://docs.ccxt.com/en/latest/manual.html#ticker-structure}
         */
        await this.loadMarkets ();
        const market = this.market (symbol);
        const request = {
            'symbol': market['id'],
        };
        const response = await this.publicGetMarketStats (this.extend (request, params));
        //
        //     {
        //         "code": "200000",
        //         "data": {
        //             "time": 1602832092060,  // time
        //             "symbol": "BTC-USDT",   // symbol
        //             "buy": "11328.9",   // bestAsk
        //             "sell": "11329",    // bestBid
        //             "changeRate": "-0.0055",    // 24h change rate
        //             "changePrice": "-63.6", // 24h change price
        //             "high": "11610",    // 24h highest price
        //             "low": "11200", // 24h lowest price
        //             "vol": "2282.70993217", // 24h volume，the aggregated trading volume in BTC
        //             "volValue": "25984946.157790431",   // 24h total, the trading volume in quote currency of last 24 hours
        //             "last": "11328.9",  // last price
        //             "averagePrice": "11360.66065903",   // 24h average transaction price yesterday
        //             "takerFeeRate": "0.001",    // Basic Taker Fee
        //             "makerFeeRate": "0.001",    // Basic Maker Fee
        //             "takerCoefficient": "1",    // Taker Fee Coefficient
        //             "makerCoefficient": "1" // Maker Fee Coefficient
        //         }
        //     }
        //
        return this.parseTicker (response['data'], market);
    }

    parseOHLCV (ohlcv, market = undefined) {
        //
        //     [
        //         "1545904980",             // Start time of the candle cycle
        //         "0.058",                  // opening price
        //         "0.049",                  // closing price
        //         "0.058",                  // highest price
        //         "0.049",                  // lowest price
        //         "0.018",                  // base volume
        //         "0.000945",               // quote volume
        //     ]
        //
        return [
            this.safeTimestamp (ohlcv, 0),
            this.safeNumber (ohlcv, 1),
            this.safeNumber (ohlcv, 3),
            this.safeNumber (ohlcv, 4),
            this.safeNumber (ohlcv, 2),
            this.safeNumber (ohlcv, 5),
        ];
    }

    async fetchOHLCV (symbol, timeframe = '15m', since = undefined, limit = undefined, params = {}) {
        /**
         * @method
         * @name kucoin#fetchOHLCV
         * @description fetches historical candlestick data containing the open, high, low, and close price, and the volume of a market
         * @param {string} symbol unified symbol of the market to fetch OHLCV data for
         * @param {string} timeframe the length of time each candle represents
         * @param {number|undefined} since timestamp in ms of the earliest candle to fetch
         * @param {number|undefined} limit the maximum amount of candles to fetch
         * @param {object} params extra parameters specific to the kucoin api endpoint
         * @returns {[[number]]} A list of candles ordered as timestamp, open, high, low, close, volume
         */
        await this.loadMarkets ();
        const market = this.market (symbol);
        const marketId = market['id'];
        const request = {
            'symbol': marketId,
            'type': this.timeframes[timeframe],
        };
        const duration = this.parseTimeframe (timeframe) * 1000;
        let endAt = this.milliseconds (); // required param
        if (since !== undefined) {
            request['startAt'] = parseInt (Math.floor (since / 1000));
            if (limit === undefined) {
                // https://docs.kucoin.com/#get-klines
                // https://docs.kucoin.com/#details
                // For each query, the system would return at most 1500 pieces of data.
                // To obtain more data, please page the data by time.
                limit = this.safeInteger (this.options, 'fetchOHLCVLimit', 1500);
            }
            endAt = this.sum (since, limit * duration);
        } else if (limit !== undefined) {
            since = endAt - limit * duration;
            request['startAt'] = parseInt (Math.floor (since / 1000));
        }
        request['endAt'] = parseInt (Math.floor (endAt / 1000));
        const response = await this.publicGetMarketCandles (this.extend (request, params));
        //
        //     {
        //         "code":"200000",
        //         "data":[
        //             ["1591517700","0.025078","0.025069","0.025084","0.025064","18.9883256","0.4761861079404"],
        //             ["1591516800","0.025089","0.025079","0.025089","0.02506","99.4716622","2.494143499081"],
        //             ["1591515900","0.025079","0.02509","0.025091","0.025068","59.83701271","1.50060885172798"],
        //         ]
        //     }
        //
        const data = this.safeValue (response, 'data', []);
        return this.parseOHLCVs (data, market, timeframe, since, limit);
    }

    async createDepositAddress (code, params = {}) {
        /**
         * @method
         * @name kucoin#createDepositAddress
         * @description create a currency deposit address
         * @param {string} code unified currency code of the currency for the deposit address
         * @param {object} params extra parameters specific to the kucoin api endpoint
         * @returns {object} an [address structure]{@link https://docs.ccxt.com/en/latest/manual.html#address-structure}
         */
        await this.loadMarkets ();
        const currency = this.currency (code);
        const request = { 'currency': currency['id'] };
        const response = await this.privatePostDepositAddresses (this.extend (request, params));
        // BCH {"code":"200000","data":{"address":"bitcoincash:qza3m4nj9rx7l9r0cdadfqxts6f92shvhvr5ls4q7z","memo":""}}
        // BTC {"code":"200000","data":{"address":"36SjucKqQpQSvsak9A7h6qzFjrVXpRNZhE","memo":""}}
        const data = this.safeValue (response, 'data', {});
        let address = this.safeString (data, 'address');
        // BCH/BSV is returned with a "bitcoincash:" prefix, which we cut off here and only keep the address
        if (address !== undefined) {
            address = address.replace ('bitcoincash:', '');
        }
        const tag = this.safeString (data, 'memo');
        if (code !== 'NIM') {
            // contains spaces
            this.checkAddress (address);
        }
        return {
            'info': response,
            'currency': code,
            'network': this.safeString (data, 'chain'),
            'address': address,
            'tag': tag,
        };
    }

    async fetchDepositAddress (code, params = {}) {
        /**
         * @method
         * @name kucoin#fetchDepositAddress
         * @description fetch the deposit address for a currency associated with this account
         * @param {string} code unified currency code
         * @param {object} params extra parameters specific to the kucoin api endpoint
         * @returns {object} an [address structure]{@link https://docs.ccxt.com/en/latest/manual.html#address-structure}
         */
        await this.loadMarkets ();
        const currency = this.currency (code);
        const request = {
            'currency': currency['id'],
            // for USDT - OMNI, ERC20, TRC20, default is ERC20
            // for BTC - Native, Segwit, TRC20, the parameters are bech32, btc, trx, default is Native
            // 'chain': 'ERC20', // optional
        };
        // same as for withdraw
        const networks = this.safeValue (this.options, 'networks', {});
        let network = this.safeStringUpper (params, 'network'); // this line allows the user to specify either ERC20 or ETH
        network = this.safeStringLower (networks, network, network); // handle ERC20>ETH alias
        if (network !== undefined) {
            request['chain'] = network;
            params = this.omit (params, 'network');
        }
        const response = await this.privateGetDepositAddresses (this.extend (request, params));
        // BCH {"code":"200000","data":{"address":"bitcoincash:qza3m4nj9rx7l9r0cdadfqxts6f92shvhvr5ls4q7z","memo":""}}
        // BTC {"code":"200000","data":{"address":"36SjucKqQpQSvsak9A7h6qzFjrVXpRNZhE","memo":""}}
        const data = this.safeValue (response, 'data', {});
        const address = this.safeString (data, 'address');
        const tag = this.safeString (data, 'memo');
        if (code !== 'NIM') {
            // contains spaces
            this.checkAddress (address);
        }
        return {
            'info': response,
            'currency': code,
            'address': address,
            'tag': tag,
            'network': network,
        };
    }

    async fetchOrderBook (symbol, limit = undefined, params = {}) {
        /**
         * @method
         * @name kucoin#fetchOrderBook
         * @description fetches information on open orders with bid (buy) and ask (sell) prices, volumes and other data
         * @param {string} symbol unified symbol of the market to fetch the order book for
         * @param {number|undefined} limit the maximum amount of order book entries to return
         * @param {object} params extra parameters specific to the kucoin api endpoint
         * @returns {object} A dictionary of [order book structures]{@link https://docs.ccxt.com/en/latest/manual.html#order-book-structure} indexed by market symbols
         */
        await this.loadMarkets ();
        const market = this.market (symbol);
        const level = this.safeInteger (params, 'level', 2);
        const request = { 'symbol': market['id'] };
        let method = 'publicGetMarketOrderbookLevelLevelLimit';
        const isAuthenticated = this.checkRequiredCredentials (false);
        let response = undefined;
        if (!isAuthenticated || limit !== undefined) {
            if (level === 2) {
                request['level'] = level;
                if (limit !== undefined) {
                    if ((limit === 20) || (limit === 100)) {
                        request['limit'] = limit;
                    } else {
                        throw new ExchangeError (this.id + ' fetchOrderBook() limit argument must be 20 or 100');
                    }
                }
                request['limit'] = limit ? limit : 100;
            }
        } else {
            method = 'privateGetMarketOrderbookLevel2'; // recommended (v3)
        }
        response = await this[method] (this.extend (request, params));
        //
        // public (v1) market/orderbook/level2_20 and market/orderbook/level2_100
        //
        //     {
        //         "sequence": "3262786978",
        //         "time": 1550653727731,
        //         "bids": [
        //             ["6500.12", "0.45054140"],
        //             ["6500.11", "0.45054140"],
        //         ],
        //         "asks": [
        //             ["6500.16", "0.57753524"],
        //             ["6500.15", "0.57753524"],
        //         ]
        //     }
        //
        // private (v3) market/orderbook/level2
        //
        //     {
        //         "sequence": "3262786978",
        //         "time": 1550653727731,
        //         "bids": [
        //             ["6500.12", "0.45054140"],
        //             ["6500.11", "0.45054140"],
        //         ],
        //         "asks": [
        //             ["6500.16", "0.57753524"],
        //             ["6500.15", "0.57753524"],
        //         ]
        //     }
        //
        const data = this.safeValue (response, 'data', {});
        const timestamp = this.safeInteger (data, 'time');
        const orderbook = this.parseOrderBook (data, market['symbol'], timestamp, 'bids', 'asks', level - 2, level - 1);
        orderbook['nonce'] = this.safeInteger (data, 'sequence');
        return orderbook;
    }

    async createOrder (symbol, type, side, amount, price = undefined, params = {}) {
        /**
         * @method
         * @name kucoin#createOrder
         * @description Create an order on the exchange
         * @param {string} symbol Unified CCXT market symbol
         * @param {string} type 'limit' or 'market'
         * @param {string} side 'buy' or 'sell'
         * @param {number} amount the amount of currency to trade
         * @param {number} price *ignored in "market" orders* the price at which the order is to be fullfilled at in units of the quote currency
         * @param {object} params  Extra parameters specific to the exchange API endpoint
         * @param {string} params.clientOid client order id, defaults to uuid if not passed
         * @param {string} params.remark remark for the order, length cannot exceed 100 utf8 characters
         * @param {string} params.tradeType 'TRADE', // TRADE, MARGIN_TRADE // not used with margin orders
         * limit orders ---------------------------------------------------
         * @param {string} params.timeInForce GTC, GTT, IOC, or FOK, default is GTC, limit orders only
         * @param {number} params.cancelAfter long, // cancel after n seconds, requires timeInForce to be GTT
         * @param {string} params.postOnly Post only flag, invalid when timeInForce is IOC or FOK
         * @param {boolean} params.hidden false, // Order will not be displayed in the order book
         * @param {boolean} params.iceberg false, // Only a portion of the order is displayed in the order book
         * @param {string} params.visibleSize this.amountToPrecision (symbol, visibleSize), // The maximum visible size of an iceberg order
         * market orders --------------------------------------------------
         * @param {string} params.funds // Amount of quote currency to use
         * stop orders ----------------------------------------------------
         * @param {string} params.stop  Either loss or entry, the default is loss. Requires stopPrice to be defined
         * @param {number} params.stopPrice The price at which a trigger order is triggered at
         * margin orders --------------------------------------------------
         * @param {number} params.leverage Leverage size of the order
         * @param {string} params.stp '', // self trade prevention, CN, CO, CB or DC
         * @param {string} params.marginMode 'cross', // cross (cross mode) and isolated (isolated mode), set to cross by default, the isolated mode will be released soon, stay tuned
         * @param {boolean} params.autoBorrow false, // The system will first borrow you funds at the optimal interest rate and then place an order for you
         * @returns {object} an [order structure]{@link https://docs.ccxt.com/en/latest/manual.html#order-structure}
         */
        await this.loadMarkets ();
        const marketId = this.marketId (symbol);
        // required param, cannot be used twice
        const clientOrderId = this.safeString2 (params, 'clientOid', 'clientOrderId', this.uuid ());
        params = this.omit (params, [ 'clientOid', 'clientOrderId' ]);
        const request = {
            'clientOid': clientOrderId,
            'side': side,
            'symbol': marketId,
            'type': type, // limit or market
        };
        const quoteAmount = this.safeNumber2 (params, 'cost', 'funds');
        let amountString = undefined;
        let costString = undefined;
        if (type === 'market') {
            if (quoteAmount !== undefined) {
                params = this.omit (params, [ 'cost', 'funds' ]);
                // kucoin uses base precision even for quote values
                costString = this.amountToPrecision (symbol, quoteAmount);
                request['funds'] = costString;
            } else {
                amountString = this.amountToPrecision (symbol, amount);
                request['size'] = this.amountToPrecision (symbol, amount);
            }
        } else {
            amountString = this.amountToPrecision (symbol, amount);
            request['size'] = amountString;
            request['price'] = this.priceToPrecision (symbol, price);
        }
        const stopLossPrice = this.safeValue (params, 'stopLossPrice');
        // default is take profit
        const takeProfitPrice = this.safeValue2 (params, 'takeProfitPrice', 'stopPrice');
        const isStopLoss = stopLossPrice !== undefined;
        const isTakeProfit = takeProfitPrice !== undefined;
        if (isStopLoss && isTakeProfit) {
            throw new ExchangeError (this.id + ' createOrder() stopLossPrice and takeProfitPrice cannot both be defined');
        }
        const tradeType = this.safeString (params, 'tradeType');
        params = this.omit (params, [ 'stopLossPrice', 'takeProfitPrice', 'stopPrice' ]);
        let method = 'privatePostOrders';
        if (isStopLoss || isTakeProfit) {
            request['stop'] = isStopLoss ? 'entry' : 'loss';
            const triggerPrice = isStopLoss ? stopLossPrice : takeProfitPrice;
            request['stopPrice'] = this.priceToPrecision (symbol, triggerPrice);
            method = 'privatePostStopOrder';
        } else if (tradeType === 'MARGIN_TRADE') {
            method = 'privatePostMarginOrder';
        }
        const response = await this[method] (this.extend (request, params));
        //
        //     {
        //         code: '200000',
        //         data: {
        //             "orderId": "5bd6e9286d99522a52e458de"
        //         }
        //    }
        //
        const data = this.safeValue (response, 'data', {});
        const timestamp = this.milliseconds ();
        const id = this.safeString (data, 'orderId');
        const order = {
            'id': id,
            'clientOrderId': clientOrderId,
            'info': data,
            'timestamp': timestamp,
            'datetime': this.iso8601 (timestamp),
            'lastTradeTimestamp': undefined,
            'symbol': symbol,
            'type': type,
            'side': side,
            'price': price,
            'amount': this.parseNumber (amountString),
            'cost': this.parseNumber (costString),
            'average': undefined,
            'filled': undefined,
            'remaining': undefined,
            'status': undefined,
            'fee': undefined,
            'trades': undefined,
        };
        return order;
    }

    async cancelOrder (id, symbol = undefined, params = {}) {
        /**
         * @method
         * @name kucoin#cancelOrder
         * @description cancels an open order
         * @param {string} id order id
         * @param {string|undefined} symbol unified symbol of the market the order was made in
         * @param {object} params extra parameters specific to the kucoin api endpoint
         * @param {boolean} params.stop True if cancelling a stop order
         * @returns Response from the exchange
         */
        await this.loadMarkets ();
        const request = {};
        const clientOrderId = this.safeString2 (params, 'clientOid', 'clientOrderId');
        const stop = this.safeValue (params, 'stop');
        let method = 'privateDeleteOrdersOrderId';
        if (clientOrderId !== undefined) {
            request['clientOid'] = clientOrderId;
            if (stop) {
                method = 'privateDeleteStopOrderCancelOrderByClientOid';
            } else {
                method = 'privateDeleteOrderClientOrderClientOid';
            }
        } else {
            if (stop) {
                method = 'privateDeleteStopOrderOrderId';
            }
            request['orderId'] = id;
        }
        params = this.omit (params, [ 'clientOid', 'clientOrderId', 'stop' ]);
        return await this[method] (this.extend (request, params));
    }

    async cancelAllOrders (symbol = undefined, params = {}) {
        /**
         * @method
         * @name kucoin#cancelAllOrders
         * @description cancel all open orders
         * @param {string|undefined} symbol unified market symbol, only orders in the market of this symbol are cancelled when symbol is not undefined
         * @param {object} params extra parameters specific to the kucoin api endpoint
         * @param {boolean} params.stop true if cancelling all stop orders
         * @param {string} params.tradeType The type of trading, "TRADE" for Spot Trading, "MARGIN_TRADE" for Margin Trading
         * @param {string} params.orderIds *stop orders only* Comma seperated order IDs
         * @returns Response from the exchange
         */
        await this.loadMarkets ();
        const request = {};
        let market = undefined;
        if (symbol !== undefined) {
            market = this.market (symbol);
            request['symbol'] = market['id'];
        }
        let method = 'privateDeleteOrders';
        const stop = this.safeValue (params, 'stop');
        if (stop) {
            method = 'privateDeleteStopOrderCancel';
        }
        return await this[method] (this.extend (request, params));
    }

    async fetchOrdersByStatus (status, symbol = undefined, since = undefined, limit = undefined, params = {}) {
        /**
         * @method
         * @name kucoin#fetchOrdersByStatus
         * @description fetch a list of orders
         * @param {string} status *not used for stop orders* 'open' or 'closed'
         * @param {string|undefined} symbol unified market symbol
         * @param {number|undefined} since timestamp in ms of the earliest order
         * @param {number|undefined} limit max number of orders to return
         * @param {object} params exchange specific params
         * @param {number|undefined} params.until end time in ms
         * @param {bool|undefined} params.stop true if fetching stop orders
         * @param {string|undefined} params.side buy or sell
         * @param {string|undefined} params.type limit, market, limit_stop or market_stop
         * @param {string|undefined} params.tradeType TRADE for spot trading, MARGIN_TRADE for Margin Trading
         * @param {number|undefined} params.currentPage *stop orders only* current page
         * @param {string|undefined} params.orderIds *stop orders only* comma seperated order ID list
         * @returns An [array of order structures]{@link https://docs.ccxt.com/en/latest/manual.html#order-structure}
         */
        await this.loadMarkets ();
        let lowercaseStatus = status.toLowerCase ();
        if (lowercaseStatus === 'open') {
            lowercaseStatus = 'active';
        } else if (lowercaseStatus === 'closed') {
            lowercaseStatus = 'done';
        }
        const request = {
            'status': lowercaseStatus,
        };
        let market = undefined;
        if (symbol !== undefined) {
            market = this.market (symbol);
            request['symbol'] = market['id'];
        }
        if (since !== undefined) {
            request['startAt'] = since;
        }
        if (limit !== undefined) {
            request['pageSize'] = limit;
        }
        const until = this.safeInteger2 (params, 'until', 'till');
        if (until) {
            request['endAt'] = until;
        }
        const stop = this.safeValue (params, 'stop');
        params = this.omit (params, [ 'stop', 'till', 'until' ]);
        let method = 'privateGetOrders';
        if (stop) {
            method = 'privateGetStopOrder';
        }
        const response = await this[method] (this.extend (request, params));
        //
        //     {
        //         code: '200000',
        //         data: {
        //             "currentPage": 1,
        //             "pageSize": 1,
        //             "totalNum": 153408,
        //             "totalPage": 153408,
        //             "items": [
        //                 {
        //                     "id": "5c35c02703aa673ceec2a168",   //orderid
        //                     "symbol": "BTC-USDT",   //symbol
        //                     "opType": "DEAL",      // operation type,deal is pending order,cancel is cancel order
        //                     "type": "limit",       // order type,e.g. limit,markrt,stop_limit.
        //                     "side": "buy",         // transaction direction,include buy and sell
        //                     "price": "10",         // order price
        //                     "size": "2",           // order quantity
        //                     "funds": "0",          // order funds
        //                     "dealFunds": "0.166",  // deal funds
        //                     "dealSize": "2",       // deal quantity
        //                     "fee": "0",            // fee
        //                     "feeCurrency": "USDT", // charge fee currency
        //                     "stp": "",             // self trade prevention,include CN,CO,DC,CB
        //                     "stop": "",            // stop type
        //                     "stopTriggered": false,  // stop order is triggered
        //                     "stopPrice": "0",      // stop price
        //                     "timeInForce": "GTC",  // time InForce,include GTC,GTT,IOC,FOK
        //                     "postOnly": false,     // postOnly
        //                     "hidden": false,       // hidden order
        //                     "iceberg": false,      // iceberg order
        //                     "visibleSize": "0",    // display quantity for iceberg order
        //                     "cancelAfter": 0,      // cancel orders time，requires timeInForce to be GTT
        //                     "channel": "IOS",      // order source
        //                     "clientOid": "",       // user-entered order unique mark
        //                     "remark": "",          // remark
        //                     "tags": "",            // tag order source
        //                     "isActive": false,     // status before unfilled or uncancelled
        //                     "cancelExist": false,   // order cancellation transaction record
        //                     "createdAt": 1547026471000  // time
        //                 },
        //             ]
        //         }
        //    }
        const responseData = this.safeValue (response, 'data', {});
        const orders = this.safeValue (responseData, 'items', []);
        return this.parseOrders (orders, market, since, limit);
    }

    async fetchClosedOrders (symbol = undefined, since = undefined, limit = undefined, params = {}) {
        /**
         * @method
         * @name kucoin#fetchClosedOrders
         * @description fetches information on multiple closed orders made by the user
<<<<<<< HEAD
         * @param {string|undefined} symbol unified market symbol of the market orders were made in
         * @param {number|undefined} since the earliest time in ms to fetch orders for
         * @param {number|undefined} limit the maximum number of  orde structures to retrieve
         * @param {object} params extra parameters specific to the kucoin api endpoint
         * @param {number|undefined} params.till end time in ms
         * @param {string|undefined} params.side buy or sell
         * @param {string|undefined} params.type limit, market, limit_stop or market_stop
         * @param {string|undefined} params.tradeType TRADE for spot trading, MARGIN_TRADE for Margin Trading
         * @returns {[object]} a list of [order structures]{@link https://docs.ccxt.com/en/latest/manual.html#order-structure
=======
         * @param {str|undefined} symbol unified market symbol of the market orders were made in
         * @param {int|undefined} since the earliest time in ms to fetch orders for
         * @param {int|undefined} limit the maximum number of  orde structures to retrieve
         * @param {dict} params extra parameters specific to the kucoin api endpoint
         * @param {int|undefined} params.till end time in ms
         * @param {str|undefined} params.side buy or sell
         * @param {str|undefined} params.type limit, market, limit_stop or market_stop
         * @param {str|undefined} params.tradeType TRADE for spot trading, MARGIN_TRADE for Margin Trading
         * @returns {[dict]} a list of [order structures]{@link https://docs.ccxt.com/en/latest/manual.html#order-structure}
>>>>>>> 315e9aba
         */
        return await this.fetchOrdersByStatus ('done', symbol, since, limit, params);
    }

    async fetchOpenOrders (symbol = undefined, since = undefined, limit = undefined, params = {}) {
        /**
         * @method
         * @name kucoin#fetchOpenOrders
         * @description fetch all unfilled currently open orders
         * @param {string|undefined} symbol unified market symbol
         * @param {number|undefined} since the earliest time in ms to fetch open orders for
         * @param {number|undefined} limit the maximum number of  open orders structures to retrieve
         * @param {object} params extra parameters specific to the kucoin api endpoint
         * @param {number} params.till end time in ms
         * @param {boolean} params.stop true if fetching stop orders
         * @param {string} params.side buy or sell
         * @param {string} params.type limit, market, limit_stop or market_stop
         * @param {string} params.tradeType TRADE for spot trading, MARGIN_TRADE for Margin Trading
         * @param {number} params.currentPage *stop orders only* current page
         * @param {string} params.orderIds *stop orders only* comma seperated order ID list
         * @returns {[object]} a list of [order structures]{@link https://docs.ccxt.com/en/latest/manual.html#order-structure}
         */
        return await this.fetchOrdersByStatus ('active', symbol, since, limit, params);
    }

    async fetchOrder (id, symbol = undefined, params = {}) {
        /**
         * @method
         * @name kucoin#fetchOrder
         * @description fetch an order
         * @param {string} id Order id
         * @param {string} symbol not sent to exchange except for stop orders with clientOid, but used internally by CCXT to filter
         * @param {object} params exchange specific parameters
         * @param {boolean} params.stop true if fetching a stop order
         * @param {boolean} params.clientOid unique order id created by users to identify their orders
         * @returns An [order structure]{@link https://docs.ccxt.com/en/latest/manual.html#order-structure}
         */
        await this.loadMarkets ();
        const request = {};
        const clientOrderId = this.safeString2 (params, 'clientOid', 'clientOrderId');
        const stop = this.safeValue (params, 'stop');
        let market = undefined;
        if (symbol !== undefined) {
            market = this.market (symbol);
        }
        params = this.omit (params, 'stop');
        let method = 'privateGetOrdersOrderId';
        if (clientOrderId !== undefined) {
            request['clientOid'] = clientOrderId;
            if (stop) {
                method = 'privateGetStopOrderQueryOrderByClientOid';
                if (symbol !== undefined) {
                    request['symbol'] = market['id'];
                }
            } else {
                method = 'privateGetOrderClientOrderClientOid';
            }
        } else {
            // a special case for undefined ids
            // otherwise a wrong endpoint for all orders will be triggered
            // https://github.com/ccxt/ccxt/issues/7234
            if (id === undefined) {
                throw new InvalidOrder (this.id + ' fetchOrder() requires an order id');
            }
            if (stop) {
                method = 'privateGetStopOrderOrderId';
            }
            request['orderId'] = id;
        }
        params = this.omit (params, [ 'clientOid', 'clientOrderId' ]);
        const response = await this[method] (this.extend (request, params));
        let responseData = this.safeValue (response, 'data');
        if (method === 'privateGetStopOrderQueryOrderByClientOid') {
            responseData = this.safeValue (responseData, 0);
        }
        return this.parseOrder (responseData, market);
    }

    parseOrder (order, market = undefined) {
        //
        // fetchOpenOrders, fetchClosedOrders
        //
        //     {
        //         "id": "5c35c02703aa673ceec2a168",   //orderid
        //         "symbol": "BTC-USDT",   //symbol
        //         "opType": "DEAL",      // operation type,deal is pending order,cancel is cancel order
        //         "type": "limit",       // order type,e.g. limit,markrt,stop_limit.
        //         "side": "buy",         // transaction direction,include buy and sell
        //         "price": "10",         // order price
        //         "size": "2",           // order quantity
        //         "funds": "0",          // order funds
        //         "dealFunds": "0.166",  // deal funds
        //         "dealSize": "2",       // deal quantity
        //         "fee": "0",            // fee
        //         "feeCurrency": "USDT", // charge fee currency
        //         "stp": "",             // self trade prevention,include CN,CO,DC,CB
        //         "stop": "",            // stop type
        //         "stopTriggered": false,  // stop order is triggered
        //         "stopPrice": "0",      // stop price
        //         "timeInForce": "GTC",  // time InForce,include GTC,GTT,IOC,FOK
        //         "postOnly": false,     // postOnly
        //         "hidden": false,       // hidden order
        //         "iceberg": false,      // iceberg order
        //         "visibleSize": "0",    // display quantity for iceberg order
        //         "cancelAfter": 0,      // cancel orders time，requires timeInForce to be GTT
        //         "channel": "IOS",      // order source
        //         "clientOid": "",       // user-entered order unique mark
        //         "remark": "",          // remark
        //         "tags": "",            // tag order source
        //         "isActive": false,     // status before unfilled or uncancelled
        //         "cancelExist": false,   // order cancellation transaction record
        //         "createdAt": 1547026471000  // time
        //     }
        //
        const marketId = this.safeString (order, 'symbol');
        const symbol = this.safeSymbol (marketId, market, '-');
        const orderId = this.safeString (order, 'id');
        const type = this.safeString (order, 'type');
        const timestamp = this.safeInteger (order, 'createdAt');
        const datetime = this.iso8601 (timestamp);
        const price = this.safeString (order, 'price');
        // price is zero for market order
        // omitZero is called in safeOrder2
        const side = this.safeString (order, 'side');
        const feeCurrencyId = this.safeString (order, 'feeCurrency');
        const feeCurrency = this.safeCurrencyCode (feeCurrencyId);
        const feeCost = this.safeNumber (order, 'fee');
        const amount = this.safeString (order, 'size');
        const filled = this.safeString (order, 'dealSize');
        const cost = this.safeString (order, 'dealFunds');
        // bool
        const isActive = this.safeValue (order, 'isActive', false);
        const cancelExist = this.safeValue (order, 'cancelExist', false);
        const stop = this.safeString (order, 'stop');
        const stopTriggered = this.safeValue (order, 'stopTriggered', false);
        let status = isActive ? 'open' : 'closed';
        const cancelExistWithStop = cancelExist || (!isActive && stop && !stopTriggered);
        status = cancelExistWithStop ? 'canceled' : status;
        const fee = {
            'currency': feeCurrency,
            'cost': feeCost,
        };
        const clientOrderId = this.safeString (order, 'clientOid');
        const timeInForce = this.safeString (order, 'timeInForce');
        const stopPrice = this.safeNumber (order, 'stopPrice');
        const postOnly = this.safeValue (order, 'postOnly');
        return this.safeOrder ({
            'id': orderId,
            'clientOrderId': clientOrderId,
            'symbol': symbol,
            'type': type,
            'timeInForce': timeInForce,
            'postOnly': postOnly,
            'side': side,
            'amount': amount,
            'price': price,
            'stopPrice': stopPrice,
            'cost': cost,
            'filled': filled,
            'remaining': undefined,
            'timestamp': timestamp,
            'datetime': datetime,
            'fee': fee,
            'status': status,
            'info': order,
            'lastTradeTimestamp': undefined,
            'average': undefined,
            'trades': undefined,
        }, market);
    }

    async fetchOrderTrades (id, symbol = undefined, since = undefined, limit = undefined, params = {}) {
        /**
         * @method
         * @name kucoin#fetchOrderTrades
         * @description fetch all the trades made from a single order
         * @param {string} id order id
         * @param {string|undefined} symbol unified market symbol
         * @param {number|undefined} since the earliest time in ms to fetch trades for
         * @param {number|undefined} limit the maximum number of trades to retrieve
         * @param {object} params extra parameters specific to the kucoin api endpoint
         * @returns {[object]} a list of [trade structures]{@link https://docs.ccxt.com/en/latest/manual.html#trade-structure}
         */
        const request = {
            'orderId': id,
        };
        return await this.fetchMyTrades (symbol, since, limit, this.extend (request, params));
    }

    async fetchMyTrades (symbol = undefined, since = undefined, limit = undefined, params = {}) {
        /**
         * @method
         * @name kucoin#fetchMyTrades
         * @description fetch all trades made by the user
         * @param {string|undefined} symbol unified market symbol
         * @param {number|undefined} since the earliest time in ms to fetch trades for
         * @param {number|undefined} limit the maximum number of trades structures to retrieve
         * @param {object} params extra parameters specific to the kucoin api endpoint
         * @returns {[object]} a list of [trade structures]{@link https://docs.ccxt.com/en/latest/manual.html#trade-structure}
         */
        await this.loadMarkets ();
        const request = {};
        let market = undefined;
        if (symbol !== undefined) {
            market = this.market (symbol);
            request['symbol'] = market['id'];
        }
        if (limit !== undefined) {
            request['pageSize'] = limit;
        }
        const method = this.options['fetchMyTradesMethod'];
        let parseResponseData = false;
        if (method === 'private_get_fills') {
            // does not return trades earlier than 2019-02-18T00:00:00Z
            if (since !== undefined) {
                // only returns trades up to one week after the since param
                request['startAt'] = since;
            }
        } else if (method === 'private_get_limit_fills') {
            // does not return trades earlier than 2019-02-18T00:00:00Z
            // takes no params
            // only returns first 1000 trades (not only "in the last 24 hours" as stated in the docs)
            parseResponseData = true;
        } else if (method === 'private_get_hist_orders') {
            // despite that this endpoint is called `HistOrders`
            // it returns historical trades instead of orders
            // returns trades earlier than 2019-02-18T00:00:00Z only
            if (since !== undefined) {
                request['startAt'] = parseInt (since / 1000);
            }
        } else {
            throw new ExchangeError (this.id + ' fetchMyTradesMethod() invalid method');
        }
        const response = await this[method] (this.extend (request, params));
        //
        //     {
        //         "currentPage": 1,
        //         "pageSize": 50,
        //         "totalNum": 1,
        //         "totalPage": 1,
        //         "items": [
        //             {
        //                 "symbol":"BTC-USDT",       // symbol
        //                 "tradeId":"5c35c02709e4f67d5266954e",        // trade id
        //                 "orderId":"5c35c02703aa673ceec2a168",        // order id
        //                 "counterOrderId":"5c1ab46003aa676e487fa8e3", // counter order id
        //                 "side":"buy",              // transaction direction,include buy and sell
        //                 "liquidity":"taker",       // include taker and maker
        //                 "forceTaker":true,         // forced to become taker
        //                 "price":"0.083",           // order price
        //                 "size":"0.8424304",        // order quantity
        //                 "funds":"0.0699217232",    // order funds
        //                 "fee":"0",                 // fee
        //                 "feeRate":"0",             // fee rate
        //                 "feeCurrency":"USDT",      // charge fee currency
        //                 "stop":"",                 // stop type
        //                 "type":"limit",            // order type, e.g. limit, market, stop_limit.
        //                 "createdAt":1547026472000  // time
        //             },
        //             //------------------------------------------------------
        //             // v1 (historical) trade response structure
        //             {
        //                 "symbol": "SNOV-ETH",
        //                 "dealPrice": "0.0000246",
        //                 "dealValue": "0.018942",
        //                 "amount": "770",
        //                 "fee": "0.00001137",
        //                 "side": "sell",
        //                 "createdAt": 1540080199
        //                 "id":"5c4d389e4c8c60413f78e2e5",
        //             }
        //         ]
        //     }
        //
        const data = this.safeValue (response, 'data', {});
        let trades = undefined;
        if (parseResponseData) {
            trades = data;
        } else {
            trades = this.safeValue (data, 'items', []);
        }
        return this.parseTrades (trades, market, since, limit);
    }

    async fetchTrades (symbol, since = undefined, limit = undefined, params = {}) {
        /**
         * @method
         * @name kucoin#fetchTrades
         * @description get the list of most recent trades for a particular symbol
         * @param {string} symbol unified symbol of the market to fetch trades for
         * @param {number|undefined} since timestamp in ms of the earliest trade to fetch
         * @param {number|undefined} limit the maximum amount of trades to fetch
         * @param {object} params extra parameters specific to the kucoin api endpoint
         * @returns {[object]} a list of [trade structures]{@link https://docs.ccxt.com/en/latest/manual.html?#public-trades}
         */
        await this.loadMarkets ();
        const market = this.market (symbol);
        const request = {
            'symbol': market['id'],
        };
        // pagination is not supported on the exchange side anymore
        // if (since !== undefined) {
        //     request['startAt'] = Math.floor (since / 1000);
        // }
        // if (limit !== undefined) {
        //     request['pageSize'] = limit;
        // }
        const response = await this.publicGetMarketHistories (this.extend (request, params));
        //
        //     {
        //         "code": "200000",
        //         "data": [
        //             {
        //                 "sequence": "1548764654235",
        //                 "side": "sell",
        //                 "size":"0.6841354",
        //                 "price":"0.03202",
        //                 "time":1548848575203567174
        //             }
        //         ]
        //     }
        //
        const trades = this.safeValue (response, 'data', []);
        return this.parseTrades (trades, market, since, limit);
    }

    parseTrade (trade, market = undefined) {
        //
        // fetchTrades (public)
        //
        //     {
        //         "sequence": "1548764654235",
        //         "side": "sell",
        //         "size":"0.6841354",
        //         "price":"0.03202",
        //         "time":1548848575203567174
        //     }
        //
        //     {
        //         sequence: '1568787654360',
        //         symbol: 'BTC-USDT',
        //         side: 'buy',
        //         size: '0.00536577',
        //         price: '9345',
        //         takerOrderId: '5e356c4a9f1a790008f8d921',
        //         time: '1580559434436443257',
        //         type: 'match',
        //         makerOrderId: '5e356bffedf0010008fa5d7f',
        //         tradeId: '5e356c4aeefabd62c62a1ece'
        //     }
        //
        // fetchMyTrades (private) v2
        //
        //     {
        //         "symbol":"BTC-USDT",
        //         "tradeId":"5c35c02709e4f67d5266954e",
        //         "orderId":"5c35c02703aa673ceec2a168",
        //         "counterOrderId":"5c1ab46003aa676e487fa8e3",
        //         "side":"buy",
        //         "liquidity":"taker",
        //         "forceTaker":true,
        //         "price":"0.083",
        //         "size":"0.8424304",
        //         "funds":"0.0699217232",
        //         "fee":"0",
        //         "feeRate":"0",
        //         "feeCurrency":"USDT",
        //         "stop":"",
        //         "type":"limit",
        //         "createdAt":1547026472000
        //     }
        //
        // fetchMyTrades v2 alternative format since 2019-05-21 https://github.com/ccxt/ccxt/pull/5162
        //
        //     {
        //         symbol: "OPEN-BTC",
        //         forceTaker:  false,
        //         orderId: "5ce36420054b4663b1fff2c9",
        //         fee: "0",
        //         feeCurrency: "",
        //         type: "",
        //         feeRate: "0",
        //         createdAt: 1558417615000,
        //         size: "12.8206",
        //         stop: "",
        //         price: "0",
        //         funds: "0",
        //         tradeId: "5ce390cf6e0db23b861c6e80"
        //     }
        //
        // fetchMyTrades (private) v1 (historical)
        //
        //     {
        //         "symbol": "SNOV-ETH",
        //         "dealPrice": "0.0000246",
        //         "dealValue": "0.018942",
        //         "amount": "770",
        //         "fee": "0.00001137",
        //         "side": "sell",
        //         "createdAt": 1540080199
        //         "id":"5c4d389e4c8c60413f78e2e5",
        //     }
        //
        const marketId = this.safeString (trade, 'symbol');
        market = this.safeMarket (marketId, market, '-');
        const id = this.safeString2 (trade, 'tradeId', 'id');
        const orderId = this.safeString (trade, 'orderId');
        const takerOrMaker = this.safeString (trade, 'liquidity');
        let timestamp = this.safeInteger (trade, 'time');
        if (timestamp !== undefined) {
            timestamp = parseInt (timestamp / 1000000);
        } else {
            timestamp = this.safeInteger (trade, 'createdAt');
            // if it's a historical v1 trade, the exchange returns timestamp in seconds
            if (('dealValue' in trade) && (timestamp !== undefined)) {
                timestamp = timestamp * 1000;
            }
        }
        const priceString = this.safeString2 (trade, 'price', 'dealPrice');
        const amountString = this.safeString2 (trade, 'size', 'amount');
        const side = this.safeString (trade, 'side');
        let fee = undefined;
        const feeCostString = this.safeString (trade, 'fee');
        if (feeCostString !== undefined) {
            const feeCurrencyId = this.safeString (trade, 'feeCurrency');
            let feeCurrency = this.safeCurrencyCode (feeCurrencyId);
            if (feeCurrency === undefined) {
                feeCurrency = (side === 'sell') ? market['quote'] : market['base'];
            }
            fee = {
                'cost': feeCostString,
                'currency': feeCurrency,
                'rate': this.safeString (trade, 'feeRate'),
            };
        }
        let type = this.safeString (trade, 'type');
        if (type === 'match') {
            type = undefined;
        }
        const costString = this.safeString2 (trade, 'funds', 'dealValue');
        return this.safeTrade ({
            'info': trade,
            'id': id,
            'order': orderId,
            'timestamp': timestamp,
            'datetime': this.iso8601 (timestamp),
            'symbol': market['symbol'],
            'type': type,
            'takerOrMaker': takerOrMaker,
            'side': side,
            'price': priceString,
            'amount': amountString,
            'cost': costString,
            'fee': fee,
        }, market);
    }

    async fetchTradingFee (symbol, params = {}) {
        /**
         * @method
         * @name kucoin#fetchTradingFee
         * @description fetch the trading fees for a market
         * @param {string} symbol unified market symbol
         * @param {object} params extra parameters specific to the kucoin api endpoint
         * @returns {object} a [fee structure]{@link https://docs.ccxt.com/en/latest/manual.html#fee-structure}
         */
        await this.loadMarkets ();
        const market = this.market (symbol);
        const request = {
            'symbols': market['id'],
        };
        const response = await this.privateGetTradeFees (this.extend (request, params));
        //
        //     {
        //         code: '200000',
        //         data: [
        //           {
        //             symbol: 'BTC-USDT',
        //             takerFeeRate: '0.001',
        //             makerFeeRate: '0.001'
        //           }
        //         ]
        //     }
        //
        const data = this.safeValue (response, 'data', []);
        const first = this.safeValue (data, 0);
        const marketId = this.safeString (first, 'symbol');
        return {
            'info': response,
            'symbol': this.safeSymbol (marketId, market),
            'maker': this.safeNumber (first, 'makerFeeRate'),
            'taker': this.safeNumber (first, 'takerFeeRate'),
            'percentage': true,
            'tierBased': true,
        };
    }

    async withdraw (code, amount, address, tag = undefined, params = {}) {
        /**
         * @method
         * @name kucoin#withdraw
         * @description make a withdrawal
         * @param {string} code unified currency code
         * @param {number} amount the amount to withdraw
         * @param {string} address the address to withdraw to
         * @param {string|undefined} tag
         * @param {object} params extra parameters specific to the kucoin api endpoint
         * @returns {object} a [transaction structure]{@link https://docs.ccxt.com/en/latest/manual.html#transaction-structure}
         */
        [ tag, params ] = this.handleWithdrawTagAndParams (tag, params);
        await this.loadMarkets ();
        this.checkAddress (address);
        const currency = this.currency (code);
        const request = {
            'currency': currency['id'],
            'address': address,
            'amount': amount,
            // 'memo': tag,
            // 'isInner': false, // internal transfer or external withdrawal
            // 'remark': 'optional',
            // 'chain': 'OMNI', // 'ERC20', 'TRC20', default is ERC20
        };
        if (tag !== undefined) {
            request['memo'] = tag;
        }
        const networks = this.safeValue (this.options, 'networks', {});
        let network = this.safeStringUpper (params, 'network'); // this line allows the user to specify either ERC20 or ETH
        network = this.safeStringLower (networks, network, network); // handle ERC20>ETH alias
        if (network !== undefined) {
            request['chain'] = network;
            params = this.omit (params, 'network');
        }
        const response = await this.privatePostWithdrawals (this.extend (request, params));
        //
        // https://github.com/ccxt/ccxt/issues/5558
        //
        //     {
        //         "code":  200000,
        //         "data": {
        //             "withdrawalId":  "5bffb63303aa675e8bbe18f9"
        //         }
        //     }
        //
        const data = this.safeValue (response, 'data', {});
        return this.parseTransaction (data, currency);
    }

    parseTransactionStatus (status) {
        const statuses = {
            'SUCCESS': 'ok',
            'PROCESSING': 'ok',
            'FAILURE': 'failed',
        };
        return this.safeString (statuses, status);
    }

    parseTransaction (transaction, currency = undefined) {
        //
        // fetchDeposits
        //
        //     {
        //         "address": "0x5f047b29041bcfdbf0e4478cdfa753a336ba6989",
        //         "memo": "5c247c8a03aa677cea2a251d",
        //         "amount": 1,
        //         "fee": 0.0001,
        //         "currency": "KCS",
        //         "isInner": false,
        //         "walletTxId": "5bbb57386d99522d9f954c5a@test004",
        //         "status": "SUCCESS",
        //         "createdAt": 1544178843000,
        //         "updatedAt": 1544178891000
        //         "remark":"foobar"
        //     }
        //
        // fetchWithdrawals
        //
        //     {
        //         "id": "5c2dc64e03aa675aa263f1ac",
        //         "address": "0x5bedb060b8eb8d823e2414d82acce78d38be7fe9",
        //         "memo": "",
        //         "currency": "ETH",
        //         "amount": 1.0000000,
        //         "fee": 0.0100000,
        //         "walletTxId": "3e2414d82acce78d38be7fe9",
        //         "isInner": false,
        //         "status": "FAILURE",
        //         "createdAt": 1546503758000,
        //         "updatedAt": 1546504603000
        //         "remark":"foobar"
        //     }
        //
        // withdraw
        //
        //     {
        //         "withdrawalId":  "5bffb63303aa675e8bbe18f9"
        //     }
        //
        const currencyId = this.safeString (transaction, 'currency');
        const code = this.safeCurrencyCode (currencyId, currency);
        let address = this.safeString (transaction, 'address');
        const amount = this.safeNumber (transaction, 'amount');
        let txid = this.safeString (transaction, 'walletTxId');
        if (txid !== undefined) {
            const txidParts = txid.split ('@');
            const numTxidParts = txidParts.length;
            if (numTxidParts > 1) {
                if (address === undefined) {
                    if (txidParts[1].length > 1) {
                        address = txidParts[1];
                    }
                }
            }
            txid = txidParts[0];
        }
        let type = (txid === undefined) ? 'withdrawal' : 'deposit';
        const rawStatus = this.safeString (transaction, 'status');
        const status = this.parseTransactionStatus (rawStatus);
        let fee = undefined;
        const feeCost = this.safeNumber (transaction, 'fee');
        if (feeCost !== undefined) {
            let rate = undefined;
            if (amount !== undefined) {
                rate = feeCost / amount;
            }
            fee = {
                'cost': feeCost,
                'rate': rate,
                'currency': code,
            };
        }
        const tag = this.safeString (transaction, 'memo');
        let timestamp = this.safeInteger2 (transaction, 'createdAt', 'createAt');
        const id = this.safeString2 (transaction, 'id', 'withdrawalId');
        let updated = this.safeInteger (transaction, 'updatedAt');
        const isV1 = !('createdAt' in transaction);
        // if it's a v1 structure
        if (isV1) {
            type = ('address' in transaction) ? 'withdrawal' : 'deposit';
            if (timestamp !== undefined) {
                timestamp = timestamp * 1000;
            }
            if (updated !== undefined) {
                updated = updated * 1000;
            }
        }
        const comment = this.safeString (transaction, 'remark');
        return {
            'id': id,
            'info': transaction,
            'timestamp': timestamp,
            'datetime': this.iso8601 (timestamp),
            'network': undefined,
            'address': address,
            'addressTo': address,
            'addressFrom': undefined,
            'tag': tag,
            'tagTo': tag,
            'tagFrom': undefined,
            'currency': code,
            'amount': amount,
            'txid': txid,
            'type': type,
            'status': status,
            'comment': comment,
            'fee': fee,
            'updated': updated,
        };
    }

    async fetchDeposits (code = undefined, since = undefined, limit = undefined, params = {}) {
        /**
         * @method
         * @name kucoin#fetchDeposits
         * @description fetch all deposits made to an account
         * @param {string|undefined} code unified currency code
         * @param {number|undefined} since the earliest time in ms to fetch deposits for
         * @param {number|undefined} limit the maximum number of deposits structures to retrieve
         * @param {object} params extra parameters specific to the kucoin api endpoint
         * @returns {[object]} a list of [transaction structures]{@link https://docs.ccxt.com/en/latest/manual.html#transaction-structure}
         */
        await this.loadMarkets ();
        const request = {};
        let currency = undefined;
        if (code !== undefined) {
            currency = this.currency (code);
            request['currency'] = currency['id'];
        }
        if (limit !== undefined) {
            request['pageSize'] = limit;
        }
        let method = 'privateGetDeposits';
        if (since !== undefined) {
            // if since is earlier than 2019-02-18T00:00:00Z
            if (since < 1550448000000) {
                request['startAt'] = parseInt (since / 1000);
                method = 'privateGetHistDeposits';
            } else {
                request['startAt'] = since;
            }
        }
        const response = await this[method] (this.extend (request, params));
        //
        //     {
        //         code: '200000',
        //         data: {
        //             "currentPage": 1,
        //             "pageSize": 5,
        //             "totalNum": 2,
        //             "totalPage": 1,
        //             "items": [
        //                 //--------------------------------------------------
        //                 // version 2 deposit response structure
        //                 {
        //                     "address": "0x5f047b29041bcfdbf0e4478cdfa753a336ba6989",
        //                     "memo": "5c247c8a03aa677cea2a251d",
        //                     "amount": 1,
        //                     "fee": 0.0001,
        //                     "currency": "KCS",
        //                     "isInner": false,
        //                     "walletTxId": "5bbb57386d99522d9f954c5a@test004",
        //                     "status": "SUCCESS",
        //                     "createdAt": 1544178843000,
        //                     "updatedAt": 1544178891000
        //                     "remark":"foobar"
        //                 },
        //                 //--------------------------------------------------
        //                 // version 1 (historical) deposit response structure
        //                 {
        //                     "currency": "BTC",
        //                     "createAt": 1528536998,
        //                     "amount": "0.03266638",
        //                     "walletTxId": "55c643bc2c68d6f17266383ac1be9e454038864b929ae7cee0bc408cc5c869e8@12ffGWmMMD1zA1WbFm7Ho3JZ1w6NYXjpFk@234",
        //                     "isInner": false,
        //                     "status": "SUCCESS",
        //                 }
        //             ]
        //         }
        //     }
        //
        const responseData = response['data']['items'];
        return this.parseTransactions (responseData, currency, since, limit, { 'type': 'deposit' });
    }

    async fetchWithdrawals (code = undefined, since = undefined, limit = undefined, params = {}) {
        /**
         * @method
         * @name kucoin#fetchWithdrawals
         * @description fetch all withdrawals made from an account
         * @param {string|undefined} code unified currency code
         * @param {number|undefined} since the earliest time in ms to fetch withdrawals for
         * @param {number|undefined} limit the maximum number of withdrawals structures to retrieve
         * @param {object} params extra parameters specific to the kucoin api endpoint
         * @returns {[object]} a list of [transaction structures]{@link https://docs.ccxt.com/en/latest/manual.html#transaction-structure}
         */
        await this.loadMarkets ();
        const request = {};
        let currency = undefined;
        if (code !== undefined) {
            currency = this.currency (code);
            request['currency'] = currency['id'];
        }
        if (limit !== undefined) {
            request['pageSize'] = limit;
        }
        let method = 'privateGetWithdrawals';
        if (since !== undefined) {
            // if since is earlier than 2019-02-18T00:00:00Z
            if (since < 1550448000000) {
                request['startAt'] = parseInt (since / 1000);
                method = 'privateGetHistWithdrawals';
            } else {
                request['startAt'] = since;
            }
        }
        const response = await this[method] (this.extend (request, params));
        //
        //     {
        //         code: '200000',
        //         data: {
        //             "currentPage": 1,
        //             "pageSize": 5,
        //             "totalNum": 2,
        //             "totalPage": 1,
        //             "items": [
        //                 //--------------------------------------------------
        //                 // version 2 withdrawal response structure
        //                 {
        //                     "id": "5c2dc64e03aa675aa263f1ac",
        //                     "address": "0x5bedb060b8eb8d823e2414d82acce78d38be7fe9",
        //                     "memo": "",
        //                     "currency": "ETH",
        //                     "amount": 1.0000000,
        //                     "fee": 0.0100000,
        //                     "walletTxId": "3e2414d82acce78d38be7fe9",
        //                     "isInner": false,
        //                     "status": "FAILURE",
        //                     "createdAt": 1546503758000,
        //                     "updatedAt": 1546504603000
        //                 },
        //                 //--------------------------------------------------
        //                 // version 1 (historical) withdrawal response structure
        //                 {
        //                     "currency": "BTC",
        //                     "createAt": 1526723468,
        //                     "amount": "0.534",
        //                     "address": "33xW37ZSW4tQvg443Pc7NLCAs167Yc2XUV",
        //                     "walletTxId": "aeacea864c020acf58e51606169240e96774838dcd4f7ce48acf38e3651323f4",
        //                     "isInner": false,
        //                     "status": "SUCCESS"
        //                 }
        //             ]
        //         }
        //     }
        //
        const responseData = response['data']['items'];
        return this.parseTransactions (responseData, currency, since, limit, { 'type': 'withdrawal' });
    }

    async fetchBalance (params = {}) {
        /**
         * @method
         * @name kucoin#fetchBalance
         * @description query for balance and get the amount of funds available for trading or funds locked in orders
         * @param {object} params extra parameters specific to the kucoin api endpoint
         * @returns {object} a [balance structure]{@link https://docs.ccxt.com/en/latest/manual.html?#balance-structure}
         */
        await this.loadMarkets ();
        const defaultType = this.safeString2 (this.options, 'fetchBalance', 'defaultType', 'spot');
        const requestedType = this.safeString (params, 'type', defaultType);
        const accountsByType = this.safeValue (this.options, 'accountsByType');
        const type = this.safeString (accountsByType, requestedType, requestedType);
        params = this.omit (params, 'type');
        const request = {
            'type': type,
        };
        const response = await this.privateGetAccounts (this.extend (request, params));
        //
        //     {
        //         "code":"200000",
        //         "data":[
        //             {"balance":"0.00009788","available":"0.00009788","holds":"0","currency":"BTC","id":"5c6a4fd399a1d81c4f9cc4d0","type":"trade"},
        //             {"balance":"3.41060034","available":"3.41060034","holds":"0","currency":"SOUL","id":"5c6a4d5d99a1d8182d37046d","type":"trade"},
        //             {"balance":"0.01562641","available":"0.01562641","holds":"0","currency":"NEO","id":"5c6a4f1199a1d8165a99edb1","type":"trade"},
        //         ]
        //     }
        //
        const data = this.safeValue (response, 'data', []);
        const result = {
            'info': response,
            'timestamp': undefined,
            'datetime': undefined,
        };
        for (let i = 0; i < data.length; i++) {
            const balance = data[i];
            const balanceType = this.safeString (balance, 'type');
            if (balanceType === type) {
                const currencyId = this.safeString (balance, 'currency');
                const code = this.safeCurrencyCode (currencyId);
                const account = this.account ();
                account['total'] = this.safeString (balance, 'balance');
                account['free'] = this.safeString (balance, 'available');
                account['used'] = this.safeString (balance, 'holds');
                result[code] = account;
            }
        }
        return this.safeBalance (result);
    }

    async transfer (code, amount, fromAccount, toAccount, params = {}) {
        /**
         * @method
         * @name kucoin#transfer
         * @description transfer currency internally between wallets on the same account
         * @param {string} code unified currency code
         * @param {number} amount amount to transfer
         * @param {string} fromAccount account to transfer from
         * @param {string} toAccount account to transfer to
         * @param {object} params extra parameters specific to the kucoin api endpoint
         * @returns {object} a [transfer structure]{@link https://docs.ccxt.com/en/latest/manual.html#transfer-structure}
         */
        await this.loadMarkets ();
        const currency = this.currency (code);
        const requestedAmount = this.currencyToPrecision (code, amount);
        const accountsById = this.safeValue (this.options, 'accountsByType', {});
        const fromId = this.safeString (accountsById, fromAccount, fromAccount);
        const toId = this.safeString (accountsById, toAccount, toAccount);
        if (fromId === 'contract') {
            if (toId !== 'main') {
                throw new ExchangeError (this.id + ' transfer() only supports transferring from futures account to main account');
            }
            const request = {
                'currency': currency['id'],
                'amount': requestedAmount,
            };
            if (!('bizNo' in params)) {
                // it doesn't like more than 24 characters
                request['bizNo'] = this.uuid22 ();
            }
            const response = await this.futuresPrivatePostTransferOut (this.extend (request, params));
            //
            //     {
            //         'code': '200000',
            //         'data': {
            //             'applyId': '605a87217dff1500063d485d',
            //             'bizNo': 'bcd6e5e1291f4905af84dc',
            //             'payAccountType': 'CONTRACT',
            //             'payTag': 'DEFAULT',
            //             'remark': '',
            //             'recAccountType': 'MAIN',
            //             'recTag': 'DEFAULT',
            //             'recRemark': '',
            //             'recSystem': 'KUCOIN',
            //             'status': 'PROCESSING',
            //             'currency': 'XBT',
            //             'amount': '0.00001',
            //             'fee': '0',
            //             'sn': '573688685663948',
            //             'reason': '',
            //             'createdAt': 1616545569000,
            //             'updatedAt': 1616545569000
            //         }
            //     }
            //
            const data = this.safeValue (response, 'data');
            return this.parseTransfer (data, currency);
        } else {
            const request = {
                'currency': currency['id'],
                'from': fromId,
                'to': toId,
                'amount': requestedAmount,
            };
            if (!('clientOid' in params)) {
                request['clientOid'] = this.uuid ();
            }
            const response = await this.privatePostAccountsInnerTransfer (this.extend (request, params));
            //
            //     {
            //         'code': '200000',
            //         'data': {
            //              'orderId': '605a6211e657f00006ad0ad6'
            //         }
            //     }
            //
            const data = this.safeValue (response, 'data');
            return this.parseTransfer (data, currency);
        }
    }

    parseTransfer (transfer, currency = undefined) {
        //
        // transfer (spot)
        //
        //     {
        //         'orderId': '605a6211e657f00006ad0ad6'
        //     }
        //
        //
        // transfer (futures)
        //
        //     {
        //         'applyId': '605a87217dff1500063d485d',
        //         'bizNo': 'bcd6e5e1291f4905af84dc',
        //         'payAccountType': 'CONTRACT',
        //         'payTag': 'DEFAULT',
        //         'remark': '',
        //         'recAccountType': 'MAIN',
        //         'recTag': 'DEFAULT',
        //         'recRemark': '',
        //         'recSystem': 'KUCOIN',
        //         'status': 'PROCESSING',
        //         'currency': 'XBT',
        //         'amount': '0.00001',
        //         'fee': '0',
        //         'sn': '573688685663948',
        //         'reason': '',
        //         'createdAt': 1616545569000,
        //         'updatedAt': 1616545569000
        //     }
        //
        const timestamp = this.safeInteger (transfer, 'createdAt');
        const currencyId = this.safeString (transfer, 'currency');
        const rawStatus = this.safeString (transfer, 'status');
        const accountFromRaw = this.safeStringLower (transfer, 'payAccountType');
        const accountToRaw = this.safeStringLower (transfer, 'recAccountType');
        const accountsByType = this.safeValue (this.options, 'accountsByType');
        const accountFrom = this.safeString (accountsByType, accountFromRaw, accountFromRaw);
        const accountTo = this.safeString (accountsByType, accountToRaw, accountToRaw);
        return {
            'id': this.safeString2 (transfer, 'applyId', 'orderId'),
            'currency': this.safeCurrencyCode (currencyId, currency),
            'timestamp': timestamp,
            'datetime': this.iso8601 (timestamp),
            'amount': this.safeNumber (transfer, 'amount'),
            'fromAccount': accountFrom,
            'toAccount': accountTo,
            'status': this.parseTransferStatus (rawStatus),
            'info': transfer,
        };
    }

    parseTransferStatus (status) {
        const statuses = {
            'PROCESSING': 'pending',
        };
        return this.safeString (statuses, status, status);
    }

    parseLedgerEntryType (type) {
        const types = {
            'Assets Transferred in After Upgrading': 'transfer', // Assets Transferred in After V1 to V2 Upgrading
            'Deposit': 'transaction', // Deposit
            'Withdrawal': 'transaction', // Withdrawal
            'Transfer': 'transfer', // Transfer
            'Trade_Exchange': 'trade', // Trade
            // 'Vote for Coin': 'Vote for Coin', // Vote for Coin
            'KuCoin Bonus': 'bonus', // KuCoin Bonus
            'Referral Bonus': 'referral', // Referral Bonus
            'Rewards': 'bonus', // Activities Rewards
            // 'Distribution': 'Distribution', // Distribution, such as get GAS by holding NEO
            'Airdrop/Fork': 'airdrop', // Airdrop/Fork
            'Other rewards': 'bonus', // Other rewards, except Vote, Airdrop, Fork
            'Fee Rebate': 'rebate', // Fee Rebate
            'Buy Crypto': 'trade', // Use credit card to buy crypto
            'Sell Crypto': 'sell', // Use credit card to sell crypto
            'Public Offering Purchase': 'trade', // Public Offering Purchase for Spotlight
            // 'Send red envelope': 'Send red envelope', // Send red envelope
            // 'Open red envelope': 'Open red envelope', // Open red envelope
            // 'Staking': 'Staking', // Staking
            // 'LockDrop Vesting': 'LockDrop Vesting', // LockDrop Vesting
            // 'Staking Profits': 'Staking Profits', // Staking Profits
            // 'Redemption': 'Redemption', // Redemption
            'Refunded Fees': 'fee', // Refunded Fees
            'KCS Pay Fees': 'fee', // KCS Pay Fees
            'Margin Trade': 'trade', // Margin Trade
            'Loans': 'Loans', // Loans
            // 'Borrowings': 'Borrowings', // Borrowings
            // 'Debt Repayment': 'Debt Repayment', // Debt Repayment
            // 'Loans Repaid': 'Loans Repaid', // Loans Repaid
            // 'Lendings': 'Lendings', // Lendings
            // 'Pool transactions': 'Pool transactions', // Pool-X transactions
            'Instant Exchange': 'trade', // Instant Exchange
            'Sub-account transfer': 'transfer', // Sub-account transfer
            'Liquidation Fees': 'fee', // Liquidation Fees
            // 'Soft Staking Profits': 'Soft Staking Profits', // Soft Staking Profits
            // 'Voting Earnings': 'Voting Earnings', // Voting Earnings on Pool-X
            // 'Redemption of Voting': 'Redemption of Voting', // Redemption of Voting on Pool-X
            // 'Voting': 'Voting', // Voting on Pool-X
            // 'Convert to KCS': 'Convert to KCS', // Convert to KCS
        };
        return this.safeString (types, type, type);
    }

    parseLedgerEntry (item, currency = undefined) {
        //
        //     {
        //         "id": "611a1e7c6a053300067a88d9", //unique key for each ledger entry
        //         "currency": "USDT", //Currency
        //         "amount": "10.00059547", //The total amount of assets (fees included) involved in assets changes such as transaction, withdrawal and bonus distribution.
        //         "fee": "0", //Deposit or withdrawal fee
        //         "balance": "0", //Total assets of a currency remaining funds after transaction
        //         "accountType": "MAIN", //Account Type
        //         "bizType": "Loans Repaid", //business type
        //         "direction": "in", //side, in or out
        //         "createdAt": 1629101692950, //Creation time
        //         "context": "{\"borrowerUserId\":\"601ad03e50dc810006d242ea\",\"loanRepayDetailNo\":\"611a1e7cc913d000066cf7ec\"}" //Business core parameters
        //     }
        //
        const id = this.safeString (item, 'id');
        const currencyId = this.safeString (item, 'currency');
        const code = this.safeCurrencyCode (currencyId, currency);
        const amount = this.safeNumber (item, 'amount');
        const balanceAfter = undefined;
        // const balanceAfter = this.safeNumber (item, 'balance'); only returns zero string
        const bizType = this.safeString (item, 'bizType');
        const type = this.parseLedgerEntryType (bizType);
        const direction = this.safeString (item, 'direction');
        const timestamp = this.safeInteger (item, 'createdAt');
        const datetime = this.iso8601 (timestamp);
        const account = this.safeString (item, 'accountType'); // MAIN, TRADE, MARGIN, or CONTRACT
        const context = this.safeString (item, 'context'); // contains other information about the ledger entry
        //
        // withdrawal transaction
        //
        //     "{\"orderId\":\"617bb2d09e7b3b000196dac8\",\"txId\":\"0x79bb9855f86b351a45cab4dc69d78ca09586a94c45dde49475722b98f401b054\"}"
        //
        // deposit to MAIN, trade via MAIN
        //
        //     "{\"orderId\":\"617ab9949e7b3b0001948081\",\"txId\":\"0x7a06b16bbd6b03dbc3d96df5683b15229fc35e7184fd7179a5f3a310bd67d1fa@default@0\"}"
        //
        // sell trade
        //
        //     "{\"symbol\":\"ETH-USDT\",\"orderId\":\"617adcd1eb3fa20001dd29a1\",\"tradeId\":\"617adcd12e113d2b91222ff9\"}"
        //
        let referenceId = undefined;
        if (context !== undefined && context !== '') {
            const parsed = JSON.parse (context);
            const orderId = this.safeString (parsed, 'orderId');
            const tradeId = this.safeString (parsed, 'tradeId');
            // transactions only have an orderId but for trades we wish to use tradeId
            if (tradeId !== undefined) {
                referenceId = tradeId;
            } else {
                referenceId = orderId;
            }
        }
        let fee = undefined;
        const feeCost = this.safeNumber (item, 'fee');
        let feeCurrency = undefined;
        if (feeCost !== 0) {
            feeCurrency = code;
            fee = { 'cost': feeCost, 'currency': feeCurrency };
        }
        return {
            'id': id,
            'direction': direction,
            'account': account,
            'referenceId': referenceId,
            'referenceAccount': account,
            'type': type,
            'currency': code,
            'amount': amount,
            'timestamp': timestamp,
            'datetime': datetime,
            'before': undefined,
            'after': balanceAfter, // undefined
            'status': undefined,
            'fee': fee,
            'info': item,
        };
    }

    async fetchLedger (code = undefined, since = undefined, limit = undefined, params = {}) {
        /**
         * @method
         * @name kucoin#fetchLedger
         * @description fetch the history of changes, actions done by the user or operations that altered balance of the user
         * @param {string|undefined} code unified currency code, default is undefined
         * @param {number|undefined} since timestamp in ms of the earliest ledger entry, default is undefined
         * @param {number|undefined} limit max number of ledger entrys to return, default is undefined
         * @param {object} params extra parameters specific to the kucoin api endpoint
         * @returns {object} a [ledger structure]{@link https://docs.ccxt.com/en/latest/manual.html#ledger-structure}
         */
        await this.loadMarkets ();
        await this.loadAccounts ();
        const request = {
            // 'currency': currency['id'], // can choose up to 10, if not provided returns for all currencies by default
            // 'direction': 'in', // 'out'
            // 'bizType': 'DEPOSIT', // DEPOSIT, WITHDRAW, TRANSFER, SUB_TRANSFER,TRADE_EXCHANGE, MARGIN_EXCHANGE, KUCOIN_BONUS (optional)
            // 'startAt': since,
            // 'endAt': exchange.milliseconds (),
        };
        if (since !== undefined) {
            request['startAt'] = since;
        }
        // atm only single currency retrieval is supported
        let currency = undefined;
        if (code !== undefined) {
            currency = this.currency (code);
            request['currency'] = currency['id'];
        }
        const response = await this.privateGetAccountsLedgers (this.extend (request, params));
        //
        //     {
        //         "code":"200000",
        //         "data":{
        //             "currentPage":1,
        //             "pageSize":50,
        //             "totalNum":1,
        //             "totalPage":1,
        //             "items":[
        //                 {
        //                     "id":"617cc528729f5f0001c03ceb",
        //                     "currency":"GAS",
        //                     "amount":"0.00000339",
        //                     "fee":"0",
        //                     "balance":"0",
        //                     "accountType":"MAIN",
        //                     "bizType":"Distribution",
        //                     "direction":"in",
        //                     "createdAt":1635566888183,
        //                     "context":"{\"orderId\":\"617cc47a1c47ed0001ce3606\",\"description\":\"Holding NEO,distribute GAS(2021/10/30)\"}"
        //                 }
        //                 {
        //                     "id": "611a1e7c6a053300067a88d9",//unique key
        //                     "currency": "USDT", //Currency
        //                     "amount": "10.00059547", //Change amount of the funds
        //                     "fee": "0", //Deposit or withdrawal fee
        //                     "balance": "0", //Total assets of a currency
        //                     "accountType": "MAIN", //Account Type
        //                     "bizType": "Loans Repaid", //business type
        //                     "direction": "in", //side, in or out
        //                     "createdAt": 1629101692950, //Creation time
        //                     "context": "{\"borrowerUserId\":\"601ad03e50dc810006d242ea\",\"loanRepayDetailNo\":\"611a1e7cc913d000066cf7ec\"}"
        //                 },
        //             ]
        //         }
        //     }
        //
        const data = this.safeValue (response, 'data');
        const items = this.safeValue (data, 'items');
        return this.parseLedger (items, currency, since, limit);
    }

    calculateRateLimiterCost (api, method, path, params, config = {}, context = {}) {
        const versions = this.safeValue (this.options, 'versions', {});
        const apiVersions = this.safeValue (versions, api, {});
        const methodVersions = this.safeValue (apiVersions, method, {});
        const defaultVersion = this.safeString (methodVersions, path, this.options['version']);
        const version = this.safeString (params, 'version', defaultVersion);
        if (version === 'v3' && ('v3' in config)) {
            return config['v3'];
        } else if (version === 'v2' && ('v2' in config)) {
            return config['v2'];
        } else if (version === 'v1' && ('v1' in config)) {
            return config['v1'];
        }
        return this.safeInteger (config, 'cost', 1);
    }

    sign (path, api = 'public', method = 'GET', params = {}, headers = undefined, body = undefined) {
        //
        // the v2 URL is https://openapi-v2.kucoin.com/api/v1/endpoint
        //                                †                 ↑
        //
        const versions = this.safeValue (this.options, 'versions', {});
        const apiVersions = this.safeValue (versions, api, {});
        const methodVersions = this.safeValue (apiVersions, method, {});
        const defaultVersion = this.safeString (methodVersions, path, this.options['version']);
        const version = this.safeString (params, 'version', defaultVersion);
        params = this.omit (params, 'version');
        let endpoint = '/api/' + version + '/' + this.implodeParams (path, params);
        const query = this.omit (params, this.extractParams (path));
        let endpart = '';
        headers = (headers !== undefined) ? headers : {};
        if (Object.keys (query).length) {
            if ((method === 'GET') || (method === 'DELETE')) {
                endpoint += '?' + this.rawencode (query);
            } else {
                body = this.json (query);
                endpart = body;
                headers['Content-Type'] = 'application/json';
            }
        }
        const url = this.urls['api'][api] + endpoint;
        if ((api === 'private') || (api === 'futuresPrivate')) {
            this.checkRequiredCredentials ();
            const timestamp = this.nonce ().toString ();
            headers = this.extend ({
                'KC-API-KEY-VERSION': '2',
                'KC-API-KEY': this.apiKey,
                'KC-API-TIMESTAMP': timestamp,
            }, headers);
            const apiKeyVersion = this.safeString (headers, 'KC-API-KEY-VERSION');
            if (apiKeyVersion === '2') {
                const passphrase = this.hmac (this.encode (this.password), this.encode (this.secret), 'sha256', 'base64');
                headers['KC-API-PASSPHRASE'] = passphrase;
            } else {
                headers['KC-API-PASSPHRASE'] = this.password;
            }
            const payload = timestamp + method + endpoint + endpart;
            const signature = this.hmac (this.encode (payload), this.encode (this.secret), 'sha256', 'base64');
            headers['KC-API-SIGN'] = signature;
            const partner = this.safeValue (this.options, 'partner', {});
            const partnerId = this.safeString (partner, 'id');
            const partnerSecret = this.safeString (partner, 'secret');
            if ((partnerId !== undefined) && (partnerSecret !== undefined)) {
                const partnerPayload = timestamp + partnerId + this.apiKey;
                const partnerSignature = this.hmac (this.encode (partnerPayload), this.encode (partnerSecret), 'sha256', 'base64');
                headers['KC-API-PARTNER-SIGN'] = partnerSignature;
                headers['KC-API-PARTNER'] = partnerId;
            }
        }
        return { 'url': url, 'method': method, 'body': body, 'headers': headers };
    }

    handleErrors (code, reason, url, method, headers, body, response, requestHeaders, requestBody) {
        if (!response) {
            this.throwBroadlyMatchedException (this.exceptions['broad'], body, body);
            return;
        }
        //
        // bad
        //     { "code": "400100", "msg": "validation.createOrder.clientOidIsRequired" }
        // good
        //     { code: '200000', data: { ... }}
        //
        const errorCode = this.safeString (response, 'code');
        const message = this.safeString (response, 'msg', '');
        const feedback = this.id + ' ' + message;
        this.throwExactlyMatchedException (this.exceptions['exact'], message, feedback);
        this.throwExactlyMatchedException (this.exceptions['exact'], errorCode, feedback);
        this.throwBroadlyMatchedException (this.exceptions['broad'], body, feedback);
    }
};<|MERGE_RESOLUTION|>--- conflicted
+++ resolved
@@ -457,7 +457,7 @@
          * @method
          * @name kucoin#fetchTime
          * @description fetches the current integer timestamp in milliseconds from the exchange server
-         * @param {object} params extra parameters specific to the kucoin api endpoint
+         * @param {dict} params extra parameters specific to the kucoin api endpoint
          * @returns {int} the current integer timestamp in milliseconds from the exchange server
          */
         const response = await this.publicGetTimestamp (params);
@@ -476,8 +476,8 @@
          * @method
          * @name kucoin#fetchStatus
          * @description the latest known information on the availability of the exchange API
-         * @param {object} params extra parameters specific to the kucoin api endpoint
-         * @returns {object} a [status structure]{@link https://docs.ccxt.com/en/latest/manual.html#exchange-status-structure}
+         * @param {dict} params extra parameters specific to the kucoin api endpoint
+         * @returns {dict} a [status structure]{@link https://docs.ccxt.com/en/latest/manual.html#exchange-status-structure}
          */
         const response = await this.publicGetStatus (params);
         //
@@ -505,8 +505,8 @@
          * @method
          * @name kucoin#fetchMarkets
          * @description retrieves data on all markets for kucoin
-         * @param {object} params extra parameters specific to the exchange api endpoint
-         * @returns {[object]} an array of objects representing market data
+         * @param {dict} params extra parameters specific to the exchange api endpoint
+         * @returns {[dict]} an array of objects representing market data
          */
         const response = await this.publicGetSymbols (params);
         //
@@ -644,8 +644,8 @@
          * @method
          * @name kucoin#fetchCurrencies
          * @description fetches all available currencies on an exchange
-         * @param {object} params extra parameters specific to the kucoin api endpoint
-         * @returns {object} an associative dictionary of currencies
+         * @param {dict} params extra parameters specific to the kucoin api endpoint
+         * @returns {dict} an associative dictionary of currencies
          */
         const response = await this.publicGetCurrencies (params);
         //
@@ -695,8 +695,8 @@
          * @method
          * @name kucoin#fetchAccounts
          * @description fetch all the accounts associated with a profile
-         * @param {object} params extra parameters specific to the kucoin api endpoint
-         * @returns {object} a dictionary of [account structures]{@link https://docs.ccxt.com/en/latest/manual.html#account-structure} indexed by the account type
+         * @param {dict} params extra parameters specific to the kucoin api endpoint
+         * @returns {dict} a dictionary of [account structures]{@link https://docs.ccxt.com/en/latest/manual.html#account-structure} indexed by the account type
          */
         const response = await this.privateGetAccounts (params);
         //
@@ -745,9 +745,9 @@
          * @method
          * @name kucoin#fetchTransactionFee
          * @description fetch the fee for a transaction
-         * @param {string} code unified currency code
-         * @param {object} params extra parameters specific to the kucoin api endpoint
-         * @returns {object} a [fee structure]{@link https://docs.ccxt.com/en/latest/manual.html#fee-structure}
+         * @param {str} code unified currency code
+         * @param {dict} params extra parameters specific to the kucoin api endpoint
+         * @returns {dict} a [fee structure]{@link https://docs.ccxt.com/en/latest/manual.html#fee-structure}
          */
         await this.loadMarkets ();
         const currency = this.currency (code);
@@ -881,9 +881,9 @@
          * @method
          * @name kucoin#fetchTickers
          * @description fetches price tickers for multiple markets, statistical calculations with the information calculated over the past 24 hours each market
-         * @param {[string]|undefined} symbols unified symbols of the markets to fetch the ticker for, all market tickers are returned if not assigned
-         * @param {object} params extra parameters specific to the kucoin api endpoint
-         * @returns {object} an array of [ticker structures]{@link https://docs.ccxt.com/en/latest/manual.html#ticker-structure}
+         * @param {[str]|undefined} symbols unified symbols of the markets to fetch the ticker for, all market tickers are returned if not assigned
+         * @param {dict} params extra parameters specific to the kucoin api endpoint
+         * @returns {dict} an array of [ticker structures]{@link https://docs.ccxt.com/en/latest/manual.html#ticker-structure}
          */
         await this.loadMarkets ();
         const response = await this.publicGetMarketAllTickers (params);
@@ -935,9 +935,9 @@
          * @method
          * @name kucoin#fetchTicker
          * @description fetches a price ticker, a statistical calculation with the information calculated over the past 24 hours for a specific market
-         * @param {string} symbol unified symbol of the market to fetch the ticker for
-         * @param {object} params extra parameters specific to the kucoin api endpoint
-         * @returns {object} a [ticker structure]{@link https://docs.ccxt.com/en/latest/manual.html#ticker-structure}
+         * @param {str} symbol unified symbol of the market to fetch the ticker for
+         * @param {dict} params extra parameters specific to the kucoin api endpoint
+         * @returns {dict} a [ticker structure]{@link https://docs.ccxt.com/en/latest/manual.html#ticker-structure}
          */
         await this.loadMarkets ();
         const market = this.market (symbol);
@@ -998,12 +998,12 @@
          * @method
          * @name kucoin#fetchOHLCV
          * @description fetches historical candlestick data containing the open, high, low, and close price, and the volume of a market
-         * @param {string} symbol unified symbol of the market to fetch OHLCV data for
-         * @param {string} timeframe the length of time each candle represents
-         * @param {number|undefined} since timestamp in ms of the earliest candle to fetch
-         * @param {number|undefined} limit the maximum amount of candles to fetch
-         * @param {object} params extra parameters specific to the kucoin api endpoint
-         * @returns {[[number]]} A list of candles ordered as timestamp, open, high, low, close, volume
+         * @param {str} symbol unified symbol of the market to fetch OHLCV data for
+         * @param {str} timeframe the length of time each candle represents
+         * @param {int|undefined} since timestamp in ms of the earliest candle to fetch
+         * @param {int|undefined} limit the maximum amount of candles to fetch
+         * @param {dict} params extra parameters specific to the kucoin api endpoint
+         * @returns {[[int]]} A list of candles ordered as timestamp, open, high, low, close, volume
          */
         await this.loadMarkets ();
         const market = this.market (symbol);
@@ -1049,9 +1049,9 @@
          * @method
          * @name kucoin#createDepositAddress
          * @description create a currency deposit address
-         * @param {string} code unified currency code of the currency for the deposit address
-         * @param {object} params extra parameters specific to the kucoin api endpoint
-         * @returns {object} an [address structure]{@link https://docs.ccxt.com/en/latest/manual.html#address-structure}
+         * @param {str} code unified currency code of the currency for the deposit address
+         * @param {dict} params extra parameters specific to the kucoin api endpoint
+         * @returns {dict} an [address structure]{@link https://docs.ccxt.com/en/latest/manual.html#address-structure}
          */
         await this.loadMarkets ();
         const currency = this.currency (code);
@@ -1084,9 +1084,9 @@
          * @method
          * @name kucoin#fetchDepositAddress
          * @description fetch the deposit address for a currency associated with this account
-         * @param {string} code unified currency code
-         * @param {object} params extra parameters specific to the kucoin api endpoint
-         * @returns {object} an [address structure]{@link https://docs.ccxt.com/en/latest/manual.html#address-structure}
+         * @param {str} code unified currency code
+         * @param {dict} params extra parameters specific to the kucoin api endpoint
+         * @returns {dict} an [address structure]{@link https://docs.ccxt.com/en/latest/manual.html#address-structure}
          */
         await this.loadMarkets ();
         const currency = this.currency (code);
@@ -1128,10 +1128,10 @@
          * @method
          * @name kucoin#fetchOrderBook
          * @description fetches information on open orders with bid (buy) and ask (sell) prices, volumes and other data
-         * @param {string} symbol unified symbol of the market to fetch the order book for
-         * @param {number|undefined} limit the maximum amount of order book entries to return
-         * @param {object} params extra parameters specific to the kucoin api endpoint
-         * @returns {object} A dictionary of [order book structures]{@link https://docs.ccxt.com/en/latest/manual.html#order-book-structure} indexed by market symbols
+         * @param {str} symbol unified symbol of the market to fetch the order book for
+         * @param {int|undefined} limit the maximum amount of order book entries to return
+         * @param {dict} params extra parameters specific to the kucoin api endpoint
+         * @returns {dict} A dictionary of [order book structures]{@link https://docs.ccxt.com/en/latest/manual.html#order-book-structure} indexed by market symbols
          */
         await this.loadMarkets ();
         const market = this.market (symbol);
@@ -1199,33 +1199,33 @@
          * @method
          * @name kucoin#createOrder
          * @description Create an order on the exchange
-         * @param {string} symbol Unified CCXT market symbol
-         * @param {string} type 'limit' or 'market'
-         * @param {string} side 'buy' or 'sell'
-         * @param {number} amount the amount of currency to trade
-         * @param {number} price *ignored in "market" orders* the price at which the order is to be fullfilled at in units of the quote currency
-         * @param {object} params  Extra parameters specific to the exchange API endpoint
-         * @param {string} params.clientOid client order id, defaults to uuid if not passed
-         * @param {string} params.remark remark for the order, length cannot exceed 100 utf8 characters
-         * @param {string} params.tradeType 'TRADE', // TRADE, MARGIN_TRADE // not used with margin orders
+         * @param {str} symbol Unified CCXT market symbol
+         * @param {str} type 'limit' or 'market'
+         * @param {str} side 'buy' or 'sell'
+         * @param {float} amount the amount of currency to trade
+         * @param {float} price *ignored in "market" orders* the price at which the order is to be fullfilled at in units of the quote currency
+         * @param {dict} params  Extra parameters specific to the exchange API endpoint
+         * @param {str} params.clientOid client order id, defaults to uuid if not passed
+         * @param {str} params.remark remark for the order, length cannot exceed 100 utf8 characters
+         * @param {str} params.tradeType 'TRADE', // TRADE, MARGIN_TRADE // not used with margin orders
          * limit orders ---------------------------------------------------
-         * @param {string} params.timeInForce GTC, GTT, IOC, or FOK, default is GTC, limit orders only
-         * @param {number} params.cancelAfter long, // cancel after n seconds, requires timeInForce to be GTT
-         * @param {string} params.postOnly Post only flag, invalid when timeInForce is IOC or FOK
-         * @param {boolean} params.hidden false, // Order will not be displayed in the order book
-         * @param {boolean} params.iceberg false, // Only a portion of the order is displayed in the order book
-         * @param {string} params.visibleSize this.amountToPrecision (symbol, visibleSize), // The maximum visible size of an iceberg order
+         * @param {str} params.timeInForce GTC, GTT, IOC, or FOK, default is GTC, limit orders only
+         * @param {float} params.cancelAfter long, // cancel after n seconds, requires timeInForce to be GTT
+         * @param {str} params.postOnly Post only flag, invalid when timeInForce is IOC or FOK
+         * @param {bool} params.hidden false, // Order will not be displayed in the order book
+         * @param {bool} params.iceberg false, // Only a portion of the order is displayed in the order book
+         * @param {str} params.visibleSize this.amountToPrecision (symbol, visibleSize), // The maximum visible size of an iceberg order
          * market orders --------------------------------------------------
-         * @param {string} params.funds // Amount of quote currency to use
+         * @param {str} params.funds // Amount of quote currency to use
          * stop orders ----------------------------------------------------
-         * @param {string} params.stop  Either loss or entry, the default is loss. Requires stopPrice to be defined
-         * @param {number} params.stopPrice The price at which a trigger order is triggered at
+         * @param {str} params.stop  Either loss or entry, the default is loss. Requires stopPrice to be defined
+         * @param {float} params.stopPrice The price at which a trigger order is triggered at
          * margin orders --------------------------------------------------
-         * @param {number} params.leverage Leverage size of the order
-         * @param {string} params.stp '', // self trade prevention, CN, CO, CB or DC
-         * @param {string} params.marginMode 'cross', // cross (cross mode) and isolated (isolated mode), set to cross by default, the isolated mode will be released soon, stay tuned
-         * @param {boolean} params.autoBorrow false, // The system will first borrow you funds at the optimal interest rate and then place an order for you
-         * @returns {object} an [order structure]{@link https://docs.ccxt.com/en/latest/manual.html#order-structure}
+         * @param {float} params.leverage Leverage size of the order
+         * @param {str} params.stp '', // self trade prevention, CN, CO, CB or DC
+         * @param {str} params.marginMode 'cross', // cross (cross mode) and isolated (isolated mode), set to cross by default, the isolated mode will be released soon, stay tuned
+         * @param {bool} params.autoBorrow false, // The system will first borrow you funds at the optimal interest rate and then place an order for you
+         * @returns {dict} an [order structure]{@link https://docs.ccxt.com/en/latest/manual.html#order-structure}
          */
         await this.loadMarkets ();
         const marketId = this.marketId (symbol);
@@ -1315,10 +1315,10 @@
          * @method
          * @name kucoin#cancelOrder
          * @description cancels an open order
-         * @param {string} id order id
-         * @param {string|undefined} symbol unified symbol of the market the order was made in
-         * @param {object} params extra parameters specific to the kucoin api endpoint
-         * @param {boolean} params.stop True if cancelling a stop order
+         * @param {str} id order id
+         * @param {str|undefined} symbol unified symbol of the market the order was made in
+         * @param {dict} params extra parameters specific to the kucoin api endpoint
+         * @param {bool} params.stop True if cancelling a stop order
          * @returns Response from the exchange
          */
         await this.loadMarkets ();
@@ -1348,11 +1348,11 @@
          * @method
          * @name kucoin#cancelAllOrders
          * @description cancel all open orders
-         * @param {string|undefined} symbol unified market symbol, only orders in the market of this symbol are cancelled when symbol is not undefined
-         * @param {object} params extra parameters specific to the kucoin api endpoint
-         * @param {boolean} params.stop true if cancelling all stop orders
-         * @param {string} params.tradeType The type of trading, "TRADE" for Spot Trading, "MARGIN_TRADE" for Margin Trading
-         * @param {string} params.orderIds *stop orders only* Comma seperated order IDs
+         * @param {str|undefined} symbol unified market symbol, only orders in the market of this symbol are cancelled when symbol is not undefined
+         * @param {dict} params extra parameters specific to the kucoin api endpoint
+         * @param {bool} params.stop true if cancelling all stop orders
+         * @param {str} params.tradeType The type of trading, "TRADE" for Spot Trading, "MARGIN_TRADE" for Margin Trading
+         * @param {str} params.orderIds *stop orders only* Comma seperated order IDs
          * @returns Response from the exchange
          */
         await this.loadMarkets ();
@@ -1375,18 +1375,18 @@
          * @method
          * @name kucoin#fetchOrdersByStatus
          * @description fetch a list of orders
-         * @param {string} status *not used for stop orders* 'open' or 'closed'
-         * @param {string|undefined} symbol unified market symbol
-         * @param {number|undefined} since timestamp in ms of the earliest order
-         * @param {number|undefined} limit max number of orders to return
-         * @param {object} params exchange specific params
-         * @param {number|undefined} params.until end time in ms
+         * @param {str} status *not used for stop orders* 'open' or 'closed'
+         * @param {str|undefined} symbol unified market symbol
+         * @param {int|undefined} since timestamp in ms of the earliest order
+         * @param {int|undefined} limit max number of orders to return
+         * @param {dict} params exchange specific params
+         * @param {int|undefined} params.until end time in ms
          * @param {bool|undefined} params.stop true if fetching stop orders
-         * @param {string|undefined} params.side buy or sell
-         * @param {string|undefined} params.type limit, market, limit_stop or market_stop
-         * @param {string|undefined} params.tradeType TRADE for spot trading, MARGIN_TRADE for Margin Trading
-         * @param {number|undefined} params.currentPage *stop orders only* current page
-         * @param {string|undefined} params.orderIds *stop orders only* comma seperated order ID list
+         * @param {str|undefined} params.side buy or sell
+         * @param {str|undefined} params.type limit, market, limit_stop or market_stop
+         * @param {str|undefined} params.tradeType TRADE for spot trading, MARGIN_TRADE for Margin Trading
+         * @param {int|undefined} params.currentPage *stop orders only* current page
+         * @param {str|undefined} params.orderIds *stop orders only* comma seperated order ID list
          * @returns An [array of order structures]{@link https://docs.ccxt.com/en/latest/manual.html#order-structure}
          */
         await this.loadMarkets ();
@@ -1474,17 +1474,6 @@
          * @method
          * @name kucoin#fetchClosedOrders
          * @description fetches information on multiple closed orders made by the user
-<<<<<<< HEAD
-         * @param {string|undefined} symbol unified market symbol of the market orders were made in
-         * @param {number|undefined} since the earliest time in ms to fetch orders for
-         * @param {number|undefined} limit the maximum number of  orde structures to retrieve
-         * @param {object} params extra parameters specific to the kucoin api endpoint
-         * @param {number|undefined} params.till end time in ms
-         * @param {string|undefined} params.side buy or sell
-         * @param {string|undefined} params.type limit, market, limit_stop or market_stop
-         * @param {string|undefined} params.tradeType TRADE for spot trading, MARGIN_TRADE for Margin Trading
-         * @returns {[object]} a list of [order structures]{@link https://docs.ccxt.com/en/latest/manual.html#order-structure
-=======
          * @param {str|undefined} symbol unified market symbol of the market orders were made in
          * @param {int|undefined} since the earliest time in ms to fetch orders for
          * @param {int|undefined} limit the maximum number of  orde structures to retrieve
@@ -1494,7 +1483,6 @@
          * @param {str|undefined} params.type limit, market, limit_stop or market_stop
          * @param {str|undefined} params.tradeType TRADE for spot trading, MARGIN_TRADE for Margin Trading
          * @returns {[dict]} a list of [order structures]{@link https://docs.ccxt.com/en/latest/manual.html#order-structure}
->>>>>>> 315e9aba
          */
         return await this.fetchOrdersByStatus ('done', symbol, since, limit, params);
     }
@@ -1504,18 +1492,18 @@
          * @method
          * @name kucoin#fetchOpenOrders
          * @description fetch all unfilled currently open orders
-         * @param {string|undefined} symbol unified market symbol
-         * @param {number|undefined} since the earliest time in ms to fetch open orders for
-         * @param {number|undefined} limit the maximum number of  open orders structures to retrieve
-         * @param {object} params extra parameters specific to the kucoin api endpoint
-         * @param {number} params.till end time in ms
-         * @param {boolean} params.stop true if fetching stop orders
-         * @param {string} params.side buy or sell
-         * @param {string} params.type limit, market, limit_stop or market_stop
-         * @param {string} params.tradeType TRADE for spot trading, MARGIN_TRADE for Margin Trading
-         * @param {number} params.currentPage *stop orders only* current page
-         * @param {string} params.orderIds *stop orders only* comma seperated order ID list
-         * @returns {[object]} a list of [order structures]{@link https://docs.ccxt.com/en/latest/manual.html#order-structure}
+         * @param {str|undefined} symbol unified market symbol
+         * @param {int|undefined} since the earliest time in ms to fetch open orders for
+         * @param {int|undefined} limit the maximum number of  open orders structures to retrieve
+         * @param {dict} params extra parameters specific to the kucoin api endpoint
+         * @param {int} params.till end time in ms
+         * @param {bool} params.stop true if fetching stop orders
+         * @param {str} params.side buy or sell
+         * @param {str} params.type limit, market, limit_stop or market_stop
+         * @param {str} params.tradeType TRADE for spot trading, MARGIN_TRADE for Margin Trading
+         * @param {int} params.currentPage *stop orders only* current page
+         * @param {str} params.orderIds *stop orders only* comma seperated order ID list
+         * @returns {[dict]} a list of [order structures]{@link https://docs.ccxt.com/en/latest/manual.html#order-structure}
          */
         return await this.fetchOrdersByStatus ('active', symbol, since, limit, params);
     }
@@ -1525,11 +1513,11 @@
          * @method
          * @name kucoin#fetchOrder
          * @description fetch an order
-         * @param {string} id Order id
-         * @param {string} symbol not sent to exchange except for stop orders with clientOid, but used internally by CCXT to filter
-         * @param {object} params exchange specific parameters
-         * @param {boolean} params.stop true if fetching a stop order
-         * @param {boolean} params.clientOid unique order id created by users to identify their orders
+         * @param {str} id Order id
+         * @param {str} symbol not sent to exchange except for stop orders with clientOid, but used internally by CCXT to filter
+         * @param {dict} params exchange specific parameters
+         * @param {bool} params.stop true if fetching a stop order
+         * @param {bool} params.clientOid unique order id created by users to identify their orders
          * @returns An [order structure]{@link https://docs.ccxt.com/en/latest/manual.html#order-structure}
          */
         await this.loadMarkets ();
@@ -1671,12 +1659,12 @@
          * @method
          * @name kucoin#fetchOrderTrades
          * @description fetch all the trades made from a single order
-         * @param {string} id order id
-         * @param {string|undefined} symbol unified market symbol
-         * @param {number|undefined} since the earliest time in ms to fetch trades for
-         * @param {number|undefined} limit the maximum number of trades to retrieve
-         * @param {object} params extra parameters specific to the kucoin api endpoint
-         * @returns {[object]} a list of [trade structures]{@link https://docs.ccxt.com/en/latest/manual.html#trade-structure}
+         * @param {str} id order id
+         * @param {str|undefined} symbol unified market symbol
+         * @param {int|undefined} since the earliest time in ms to fetch trades for
+         * @param {int|undefined} limit the maximum number of trades to retrieve
+         * @param {dict} params extra parameters specific to the kucoin api endpoint
+         * @returns {[dict]} a list of [trade structures]{@link https://docs.ccxt.com/en/latest/manual.html#trade-structure}
          */
         const request = {
             'orderId': id,
@@ -1689,11 +1677,11 @@
          * @method
          * @name kucoin#fetchMyTrades
          * @description fetch all trades made by the user
-         * @param {string|undefined} symbol unified market symbol
-         * @param {number|undefined} since the earliest time in ms to fetch trades for
-         * @param {number|undefined} limit the maximum number of trades structures to retrieve
-         * @param {object} params extra parameters specific to the kucoin api endpoint
-         * @returns {[object]} a list of [trade structures]{@link https://docs.ccxt.com/en/latest/manual.html#trade-structure}
+         * @param {str|undefined} symbol unified market symbol
+         * @param {int|undefined} since the earliest time in ms to fetch trades for
+         * @param {int|undefined} limit the maximum number of trades structures to retrieve
+         * @param {dict} params extra parameters specific to the kucoin api endpoint
+         * @returns {[dict]} a list of [trade structures]{@link https://docs.ccxt.com/en/latest/manual.html#trade-structure}
          */
         await this.loadMarkets ();
         const request = {};
@@ -1784,11 +1772,11 @@
          * @method
          * @name kucoin#fetchTrades
          * @description get the list of most recent trades for a particular symbol
-         * @param {string} symbol unified symbol of the market to fetch trades for
-         * @param {number|undefined} since timestamp in ms of the earliest trade to fetch
-         * @param {number|undefined} limit the maximum amount of trades to fetch
-         * @param {object} params extra parameters specific to the kucoin api endpoint
-         * @returns {[object]} a list of [trade structures]{@link https://docs.ccxt.com/en/latest/manual.html?#public-trades}
+         * @param {str} symbol unified symbol of the market to fetch trades for
+         * @param {int|undefined} since timestamp in ms of the earliest trade to fetch
+         * @param {int|undefined} limit the maximum amount of trades to fetch
+         * @param {dict} params extra parameters specific to the kucoin api endpoint
+         * @returns {[dict]} a list of [trade structures]{@link https://docs.ccxt.com/en/latest/manual.html?#public-trades}
          */
         await this.loadMarkets ();
         const market = this.market (symbol);
@@ -1957,9 +1945,9 @@
          * @method
          * @name kucoin#fetchTradingFee
          * @description fetch the trading fees for a market
-         * @param {string} symbol unified market symbol
-         * @param {object} params extra parameters specific to the kucoin api endpoint
-         * @returns {object} a [fee structure]{@link https://docs.ccxt.com/en/latest/manual.html#fee-structure}
+         * @param {str} symbol unified market symbol
+         * @param {dict} params extra parameters specific to the kucoin api endpoint
+         * @returns {dict} a [fee structure]{@link https://docs.ccxt.com/en/latest/manual.html#fee-structure}
          */
         await this.loadMarkets ();
         const market = this.market (symbol);
@@ -1997,12 +1985,12 @@
          * @method
          * @name kucoin#withdraw
          * @description make a withdrawal
-         * @param {string} code unified currency code
-         * @param {number} amount the amount to withdraw
-         * @param {string} address the address to withdraw to
-         * @param {string|undefined} tag
-         * @param {object} params extra parameters specific to the kucoin api endpoint
-         * @returns {object} a [transaction structure]{@link https://docs.ccxt.com/en/latest/manual.html#transaction-structure}
+         * @param {str} code unified currency code
+         * @param {float} amount the amount to withdraw
+         * @param {str} address the address to withdraw to
+         * @param {str|undefined} tag
+         * @param {dict} params extra parameters specific to the kucoin api endpoint
+         * @returns {dict} a [transaction structure]{@link https://docs.ccxt.com/en/latest/manual.html#transaction-structure}
          */
         [ tag, params ] = this.handleWithdrawTagAndParams (tag, params);
         await this.loadMarkets ();
@@ -2169,11 +2157,11 @@
          * @method
          * @name kucoin#fetchDeposits
          * @description fetch all deposits made to an account
-         * @param {string|undefined} code unified currency code
-         * @param {number|undefined} since the earliest time in ms to fetch deposits for
-         * @param {number|undefined} limit the maximum number of deposits structures to retrieve
-         * @param {object} params extra parameters specific to the kucoin api endpoint
-         * @returns {[object]} a list of [transaction structures]{@link https://docs.ccxt.com/en/latest/manual.html#transaction-structure}
+         * @param {str|undefined} code unified currency code
+         * @param {int|undefined} since the earliest time in ms to fetch deposits for
+         * @param {int|undefined} limit the maximum number of deposits structures to retrieve
+         * @param {dict} params extra parameters specific to the kucoin api endpoint
+         * @returns {[dict]} a list of [transaction structures]{@link https://docs.ccxt.com/en/latest/manual.html#transaction-structure}
          */
         await this.loadMarkets ();
         const request = {};
@@ -2243,11 +2231,11 @@
          * @method
          * @name kucoin#fetchWithdrawals
          * @description fetch all withdrawals made from an account
-         * @param {string|undefined} code unified currency code
-         * @param {number|undefined} since the earliest time in ms to fetch withdrawals for
-         * @param {number|undefined} limit the maximum number of withdrawals structures to retrieve
-         * @param {object} params extra parameters specific to the kucoin api endpoint
-         * @returns {[object]} a list of [transaction structures]{@link https://docs.ccxt.com/en/latest/manual.html#transaction-structure}
+         * @param {str|undefined} code unified currency code
+         * @param {int|undefined} since the earliest time in ms to fetch withdrawals for
+         * @param {int|undefined} limit the maximum number of withdrawals structures to retrieve
+         * @param {dict} params extra parameters specific to the kucoin api endpoint
+         * @returns {[dict]} a list of [transaction structures]{@link https://docs.ccxt.com/en/latest/manual.html#transaction-structure}
          */
         await this.loadMarkets ();
         const request = {};
@@ -2318,8 +2306,8 @@
          * @method
          * @name kucoin#fetchBalance
          * @description query for balance and get the amount of funds available for trading or funds locked in orders
-         * @param {object} params extra parameters specific to the kucoin api endpoint
-         * @returns {object} a [balance structure]{@link https://docs.ccxt.com/en/latest/manual.html?#balance-structure}
+         * @param {dict} params extra parameters specific to the kucoin api endpoint
+         * @returns {dict} a [balance structure]{@link https://docs.ccxt.com/en/latest/manual.html?#balance-structure}
          */
         await this.loadMarkets ();
         const defaultType = this.safeString2 (this.options, 'fetchBalance', 'defaultType', 'spot');
@@ -2368,12 +2356,12 @@
          * @method
          * @name kucoin#transfer
          * @description transfer currency internally between wallets on the same account
-         * @param {string} code unified currency code
-         * @param {number} amount amount to transfer
-         * @param {string} fromAccount account to transfer from
-         * @param {string} toAccount account to transfer to
-         * @param {object} params extra parameters specific to the kucoin api endpoint
-         * @returns {object} a [transfer structure]{@link https://docs.ccxt.com/en/latest/manual.html#transfer-structure}
+         * @param {str} code unified currency code
+         * @param {float} amount amount to transfer
+         * @param {str} fromAccount account to transfer from
+         * @param {str} toAccount account to transfer to
+         * @param {dict} params extra parameters specific to the kucoin api endpoint
+         * @returns {dict} a [transfer structure]{@link https://docs.ccxt.com/en/latest/manual.html#transfer-structure}
          */
         await this.loadMarkets ();
         const currency = this.currency (code);
@@ -2632,11 +2620,11 @@
          * @method
          * @name kucoin#fetchLedger
          * @description fetch the history of changes, actions done by the user or operations that altered balance of the user
-         * @param {string|undefined} code unified currency code, default is undefined
-         * @param {number|undefined} since timestamp in ms of the earliest ledger entry, default is undefined
-         * @param {number|undefined} limit max number of ledger entrys to return, default is undefined
-         * @param {object} params extra parameters specific to the kucoin api endpoint
-         * @returns {object} a [ledger structure]{@link https://docs.ccxt.com/en/latest/manual.html#ledger-structure}
+         * @param {str|undefined} code unified currency code, default is undefined
+         * @param {int|undefined} since timestamp in ms of the earliest ledger entry, default is undefined
+         * @param {int|undefined} limit max number of ledger entrys to return, default is undefined
+         * @param {dict} params extra parameters specific to the kucoin api endpoint
+         * @returns {dict} a [ledger structure]{@link https://docs.ccxt.com/en/latest/manual.html#ledger-structure}
          */
         await this.loadMarkets ();
         await this.loadAccounts ();
