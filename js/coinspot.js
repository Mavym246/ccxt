--- conflicted
+++ resolved
@@ -314,18 +314,11 @@
         for (let i = 0; i < ids.length; i++) {
             const id = ids[i];
             const market = this.safeMarket (id);
-<<<<<<< HEAD
             if (market['spot']) {
                 const symbol = market['symbol'];
                 const ticker = prices[id];
                 result[symbol] = this.parseTicker (ticker, market);
-                result[symbol]['timestamp'] = timestamp;
             }
-=======
-            const symbol = market['symbol'];
-            const ticker = prices[id];
-            result[symbol] = this.parseTicker (ticker, market);
->>>>>>> 85309e4d
         }
         return this.filterByArray (result, 'symbol', symbols);
     }
