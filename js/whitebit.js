'use strict';

//  ---------------------------------------------------------------------------

const Exchange = require ('./base/Exchange');
const { ExchangeNotAvailable, ExchangeError, DDoSProtection, BadSymbol } = require ('./base/errors');

//  ---------------------------------------------------------------------------

module.exports = class whitebit extends Exchange {
    describe () {
        return this.deepExtend (super.describe (), {
            'id': 'whitebit',
            'name': 'WhiteBit',
            'version': 'v2',
            'countries': [ 'EE' ],
            'rateLimit': 500,
            'has': {
                'cancelOrder': false,
                'CORS': false,
                'createDepositAddress': false,
                'createLimitOrder': false,
                'createMarketOrder': false,
                'createOrder': false,
                'deposit': false,
                'editOrder': false,
                'fetchBalance': false,
                'fetchBidsAsks': false,
                'fetchCurrencies': true,
                'fetchMarkets': true,
                'fetchOHLCV': true,
                'fetchOrderBook': true,
                'fetchStatus': true,
                'fetchTicker': true,
                'fetchTickers': true,
                'fetchTrades': true,
                'fetchTradingFees': true,
                'privateAPI': false,
                'publicAPI': true,
            },
            'timeframes': {
                '1m': '1m',
                '3m': '3m',
                '5m': '5m',
                '15m': '15m',
                '30m': '30m',
                '1h': '1h',
                '2h': '2h',
                '4h': '4h',
                '6h': '6h',
                '8h': '8h',
                '12h': '12h',
                '1d': '1d',
                '3d': '3d',
                '1w': '1w',
                '1M': '1M',
            },
            'urls': {
                'logo': 'https://user-images.githubusercontent.com/1294454/66732963-8eb7dd00-ee66-11e9-849b-10d9282bb9e0.jpg',
                'api': {
                    'web': 'https://whitebit.com/',
                    'publicV2': 'https://whitebit.com/api/v2/public',
                    'publicV1': 'https://whitebit.com/api/v1/public',
                },
                'www': 'https://www.whitebit.com',
                'doc': 'https://documenter.getpostman.com/view/7473075/Szzj8dgv?version=latest',
                'fees': 'https://whitebit.com/fee-schedule',
                'referral': 'https://whitebit.com/referral/d9bdf40e-28f2-4b52-b2f9-cd1415d82963',
            },
            'api': {
                'web': {
                    'get': [
                        'v1/healthcheck',
                    ],
                },
                'publicV1': {
                    'get': [
                        'markets',
                        'tickers',
                        'ticker',
                        'symbols',
                        'depth/result',
                        'history',
                        'kline',
                    ],
                },
                'publicV2': {
                    'get': [
                        'markets',
                        'ticker',
                        'assets',
                        'fee',
                        'depth/{market}',
                        'trades/{market}',
                    ],
                },
            },
            'fees': {
                'trading': {
                    'tierBased': false,
                    'percentage': true,
                    'taker': 0.001,
                    'maker': 0.001,
                },
            },
            'options': {
                'fetchTradesMethod': 'fetchTradesV1',
            },
            'exceptions': {
                'exact': {
                    '503': ExchangeNotAvailable, // {"response":null,"status":503,"errors":{"message":[""]},"notification":null,"warning":null,"_token":null}
                },
                'broad': {
                    'Market is not available': BadSymbol, // {"success":false,"message":{"market":["Market is not available"]},"result":[]}
                },
            },
        });
    }

    async fetchMarkets (params = {}) {
        const response = await this.publicV2GetMarkets (params);
        //
        //     {
        //         "success":true,
        //         "message":"",
        //         "result":[
        //             {
        //                 "name":"BTC_USD",
        //                 "moneyPrec":"2",
        //                 "stock":"BTC",
        //                 "money":"USD",
        //                 "stockPrec":"6",
        //                 "feePrec":"4",
        //                 "minAmount":"0.001",
        //                 "tradesEnabled":true,
        //                 "minTotal":"0.001"
        //             }
        //         ]
        //     }
        //
        const markets = this.safeValue (response, 'result');
        const result = [];
        for (let i = 0; i < markets.length; i++) {
            const market = markets[i];
            const id = this.safeString (market, 'name');
            const baseId = this.safeString (market, 'stock');
            const quoteId = this.safeString (market, 'money');
            const base = this.safeCurrencyCode (baseId);
            const quote = this.safeCurrencyCode (quoteId);
            const symbol = base + '/' + quote;
            const active = this.safeValue (market, 'tradesEnabled');
            const entry = {
                'id': id,
                'symbol': symbol,
                'base': base,
                'quote': quote,
                'baseId': baseId,
                'quoteId': quoteId,
                'info': market,
                'active': active,
                'precision': {
                    'amount': this.safeInteger (market, 'stockPrec'),
                    'price': this.safeInteger (market, 'moneyPrec'),
                },
                'limits': {
                    'amount': {
                        'min': this.safeFloat (market, 'minAmount'),
                        'max': undefined,
                    },
                    'price': {
                        'min': undefined,
                        'max': undefined,
                    },
                    'cost': {
                        'min': this.safeFloat (market, 'minTotal'),
                        'max': undefined,
                    },
                },
            };
            result.push (entry);
        }
        return result;
    }

    async fetchCurrencies (params = {}) {
        const response = await this.publicV2GetAssets (params);
        //
        //     {
        //         "success":true,
        //         "message":"",
        //         "result":{
        //             "BTC":{
        //                 "id":"4f37bc79-f612-4a63-9a81-d37f7f9ff622",
        //                 "lastUpdateTimestamp":"2019-10-12T04:40:05.000Z",
        //                 "name":"Bitcoin",
        //                 "canWithdraw":true,
        //                 "canDeposit":true,
        //                 "minWithdrawal":"0.001",
        //                 "maxWithdrawal":"0",
        //                 "makerFee":"0.1",
        //                 "takerFee":"0.1"
        //             }
        //         }
        //     }
        //
        const currencies = this.safeValue (response, 'result');
        const ids = Object.keys (currencies);
        const result = {};
        for (let i = 0; i < ids.length; i++) {
            const id = ids[i];
            const currency = currencies[id];
            // breaks down in Python due to utf8 encoding issues on the exchange side
            // const name = this.safeString (currency, 'name');
            const canDeposit = this.safeValue (currency, 'canDeposit', true);
            const canWithdraw = this.safeValue (currency, 'canWithdraw', true);
            const active = canDeposit && canWithdraw;
            const code = this.safeCurrencyCode (id);
            result[code] = {
                'id': id,
                'code': code,
                'info': currency, // the original payload
                'name': undefined, // see the comment above
                'active': active,
                'fee': undefined,
                'precision': undefined,
                'limits': {
                    'amount': {
                        'min': undefined,
                        'max': undefined,
                    },
                    'price': {
                        'min': undefined,
                        'max': undefined,
                    },
                    'cost': {
                        'min': undefined,
                        'max': undefined,
                    },
                    'withdraw': {
                        'min': this.safeFloat (currency, 'minWithdrawal'),
                        'max': this.safeFloat (currency, 'maxWithdrawal'),
                    },
                },
            };
        }
        return result;
    }

    async fetchTradingFees (params = {}) {
        const response = await this.publicV2GetFee (params);
        const fees = this.safeValue (response, 'result');
        return {
            'maker': this.safeFloat (fees, 'makerFee'),
            'taker': this.safeFloat (fees, 'takerFee'),
        };
    }

    async fetchTicker (symbol, params = {}) {
        await this.loadMarkets ();
        const market = this.market (symbol);
        const request = {
            'market': market['id'],
        };
        const response = await this.publicV1GetTicker (this.extend (request, params));
        //
        //     {
        //         "success":true,
        //         "message":"",
        //         "result": {
        //             "bid":"0.021979",
        //             "ask":"0.021996",
        //             "open":"0.02182",
        //             "high":"0.022039",
        //             "low":"0.02161",
        //             "last":"0.021987",
        //             "volume":"2810.267",
        //             "deal":"61.383565474",
        //             "change":"0.76",
        //         },
        //     }
        //
        const ticker = this.safeValue (response, 'result', {});
        return this.parseTicker (ticker, market);
    }

    parseTicker (ticker, market = undefined) {
        //
        // fetchTicker
        //
        //     {
        //         "bid":"0.021979",
        //         "ask":"0.021996",
        //         "open":"0.02182",
        //         "high":"0.022039",
        //         "low":"0.02161",
        //         "last":"0.021987",
        //         "volume":"2810.267",
        //         "deal":"61.383565474",
        //         "change":"0.76",
        //     }
        //
        // fetchTickers v1
        //
        //     {
        //         "at":1571022144,
        //         "ticker": {
        //             "bid":"0.022024",
        //             "ask":"0.022042",
        //             "low":"0.02161",
        //             "high":"0.022062",
        //             "last":"0.022036",
        //             "vol":"2813.503",
        //             "deal":"61.457279261",
        //             "change":"0.95"
        //         }
        //     }
        //
        const timestamp = this.safeTimestamp (ticker, 'at', this.milliseconds ());
        ticker = this.safeValue (ticker, 'ticker', ticker);
        let symbol = undefined;
        if (market !== undefined) {
            symbol = market['symbol'];
        }
        const last = this.safeFloat (ticker, 'last');
        const percentage = this.safeFloat (ticker, 'change');
        let change = undefined;
        if (percentage !== undefined) {
            change = this.numberToString (percentage * 0.01);
        }
        return {
            'symbol': symbol,
            'timestamp': timestamp,
            'datetime': this.iso8601 (timestamp),
            'high': this.safeFloat (ticker, 'high'),
            'low': this.safeFloat (ticker, 'low'),
            'bid': this.safeFloat (ticker, 'bid'),
            'bidVolume': undefined,
            'ask': this.safeFloat (ticker, 'ask'),
            'askVolume': undefined,
            'vwap': undefined,
            'open': this.safeFloat (ticker, 'open'),
            'close': last,
            'last': last,
            'previousClose': undefined,
            'change': change,
            'percentage': percentage,
            'average': undefined,
            'baseVolume': this.safeFloat (ticker, 'volume'),
            'quoteVolume': this.safeFloat (ticker, 'deal'),
            'info': ticker,
        };
    }

    async fetchTickers (symbols = undefined, params = {}) {
        await this.loadMarkets ();
        const response = await this.publicV1GetTickers (params);
        //
        //     {
        //         "success":true,
        //         "message":"",
        //         "result": {
        //             "ETH_BTC": {
        //                 "at":1571022144,
        //                 "ticker": {
        //                     "bid":"0.022024",
        //                     "ask":"0.022042",
        //                     "low":"0.02161",
        //                     "high":"0.022062",
        //                     "last":"0.022036",
        //                     "vol":"2813.503",
        //                     "deal":"61.457279261",
        //                     "change":"0.95"
        //                 }
        //             },
        //         },
        //     }
        //
        const data = this.safeValue (response, 'result');
        const marketIds = Object.keys (data);
        const result = {};
        for (let i = 0; i < marketIds.length; i++) {
            const marketId = marketIds[i];
            let market = undefined;
            let symbol = marketId;
            if (marketId in this.markets_by_id) {
                market = this.markets_by_id[marketId];
                symbol = market['symbol'];
            } else {
                const [ baseId, quoteId ] = marketId.split ('_');
                const base = this.safeCurrencyCode (baseId);
                const quote = this.safeCurrencyCode (quoteId);
                symbol = base + '/' + quote;
            }
            const ticker = this.parseTicker (data[marketId], market);
            result[symbol] = this.extend (ticker, { 'symbol': symbol });
        }
        return this.filterByArray (result, 'symbol', symbols);
    }

    async fetchOrderBook (symbol, limit = undefined, params = {}) {
        await this.loadMarkets ();
        const market = this.market (symbol);
        const request = {
            'market': market['id'],
        };
        if (limit !== undefined) {
            request['limit'] = limit; // default = 50, maximum = 100
        }
        const response = await this.publicV2GetDepthMarket (this.extend (request, params));
        //
        //     {
        //         "success":true,
        //         "message":"",
        //         "result":{
        //             "lastUpdateTimestamp":"2019-10-14T03:15:47.000Z",
        //             "asks":[
        //                 ["0.02204","2.03"],
        //                 ["0.022041","2.492"],
        //                 ["0.022042","2.254"],
        //             ],
        //             "bids":[
        //                 ["0.022018","2.327"],
        //                 ["0.022017","1.336"],
        //                 ["0.022015","2.089"],
        //             ],
        //         }
        //     }
        //
        const result = this.safeValue (response, 'result', {});
        const timestamp = this.parse8601 (this.safeString (result, 'lastUpdateTimestamp'));
        return this.parseOrderBook (result, timestamp);
    }

    async fetchTradesV1 (symbol, since = undefined, limit = undefined, params = {}) {
        await this.loadMarkets ();
        const market = this.market (symbol);
        const request = {
            'market': market['id'],
            'lastId': 1, // todo add since
        };
        if (limit !== undefined) {
            request['limit'] = limit; // default = 50, maximum = 10000
        }
        const response = await this.publicV1GetHistory (this.extend (request, params));
        //
        //     {
        //         "success":true,
        //         "message":"",
        //         "result":[
        //             {
        //                 "id":11887426,
        //                 "type":"buy",
        //                 "time":1571023057.413769,
        //                 "amount":"0.171",
        //                 "price":"0.022052"
        //             }
        //         ],
        //     }
        //
        const result = this.safeValue (response, 'result', []);
        return this.parseTrades (result, market, since, limit);
    }

    async fetchTradesV2 (symbol, since = undefined, limit = undefined, params = {}) {
        await this.loadMarkets ();
        const market = this.market (symbol);
        const request = {
            'market': market['id'],
        };
        if (limit !== undefined) {
            request['limit'] = limit; // default = 50, maximum = 10000
        }
        const response = await this.publicV2GetTradesMarket (this.extend (request, params));
        //
        //     {
        //         "success":true,
        //         "message":"",
        //         "result": [
        //             {
        //                 "tradeId":11903347,
        //                 "price":"0.022044",
        //                 "volume":"0.029",
        //                 "time":"2019-10-14T06:30:57.000Z",
        //                 "isBuyerMaker":false
        //             },
        //         ],
        //     }
        //
        const result = this.safeValue (response, 'result', []);
        return this.parseTrades (result, market, since, limit);
    }

    async fetchTrades (symbol, since = undefined, limit = undefined, params = {}) {
        const method = this.safeString (this.options, 'fetchTradesMethod', 'fetchTradesV2');
        return await this[method] (symbol, since, limit, params);
    }

    parseTrade (trade, market = undefined) {
        //
        // fetchTradesV1
        //
        //     {
        //         "id":11887426,
        //         "type":"buy",
        //         "time":1571023057.413769,
        //         "amount":"0.171",
        //         "price":"0.022052"
        //     }
        //
        // fetchTradesV2
        //
        //     {
        //         "tradeId":11903347,
        //         "price":"0.022044",
        //         "volume":"0.029",
        //         "time":"2019-10-14T06:30:57.000Z",
        //         "isBuyerMaker":false
        //     }
        //
        let timestamp = this.safeValue (trade, 'time');
        if (typeof timestamp === 'string') {
            timestamp = this.parse8601 (timestamp);
        } else {
            timestamp = parseInt (timestamp * 1000);
        }
        const price = this.safeFloat (trade, 'price');
        const amount = this.safeFloat2 (trade, 'amount', 'volume');
        const id = this.safeString2 (trade, 'id', 'tradeId');
        let side = this.safeString (trade, 'type');
        if (side === undefined) {
            const isBuyerMaker = this.safeValue (trade, 'isBuyerMaker');
            side = isBuyerMaker ? 'buy' : 'sell';
        }
        let symbol = undefined;
        if (market !== undefined) {
            symbol = market['symbol'];
        }
        let cost = undefined;
        if (amount !== undefined && price !== undefined) {
            cost = amount * price;
        }
        return {
            'info': trade,
            'timestamp': timestamp,
            'datetime': this.iso8601 (timestamp),
            'symbol': symbol,
            'id': id,
            'order': undefined,
            'type': undefined,
            'takerOrMaker': undefined,
            'side': side,
            'price': price,
            'amount': amount,
            'cost': cost,
            'fee': undefined,
        };
    }

    async fetchOHLCV (symbol, timeframe = '1m', since = undefined, limit = undefined, params = {}) {
        await this.loadMarkets ();
        const market = this.market (symbol);
        const request = {
            'market': market['id'],
            'interval': this.timeframes[timeframe],
        };
        if (since !== undefined) {
            request['start'] = parseInt (since / 1000);
        }
        if (limit !== undefined) {
            request['limit'] = limit; // default == max == 500
        }
        const response = await this.publicV1GetKline (this.extend (request, params));
        //
        //     {
        //         "success":true,
        //         "message":"",
        //         "result":[
        //             [1591488000,"0.025025","0.025025","0.025029","0.025023","6.181","0.154686629"],
        //             [1591488060,"0.025028","0.025033","0.025035","0.025026","8.067","0.201921167"],
        //             [1591488120,"0.025034","0.02505","0.02505","0.025034","20.089","0.503114696"],
        //         ]
        //     }
        //
        const result = this.safeValue (response, 'result', []);
<<<<<<< HEAD
        return this.parseOHLCVs (result, market);
    }

    parseOHLCV (ohlcv, market = undefined, timeframe = '1m', since = undefined, limit = undefined) {
=======
        return this.parseOHLCVs (result, market, timeframe, since, limit);
    }

    parseOHLCV (ohlcv, market = undefined) {
>>>>>>> e73c37f7
        //
        //     [
        //         1591488000,
        //         "0.025025",
        //         "0.025025",
        //         "0.025029",
        //         "0.025023",
        //         "6.181",
        //         "0.154686629"
        //     ]
        //
        return [
            this.safeTimestamp (ohlcv, 0), // timestamp
            this.safeFloat (ohlcv, 1), // open
            this.safeFloat (ohlcv, 3), // high
            this.safeFloat (ohlcv, 4), // low
            this.safeFloat (ohlcv, 2), // close
            this.safeFloat (ohlcv, 5), // volume
        ];
    }

    async fetchStatus (params = {}) {
        const response = await this.webGetV1Healthcheck (params);
        const status = this.safeInteger (response, 'status');
        let formattedStatus = 'ok';
        if (status === 503) {
            formattedStatus = 'maintenance';
        }
        this.status = this.extend (this.status, {
            'status': formattedStatus,
            'updated': this.milliseconds (),
        });
        return this.status;
    }

    sign (path, api = 'publicV1', method = 'GET', params = {}, headers = undefined, body = undefined) {
        const query = this.omit (params, this.extractParams (path));
        let url = this.urls['api'][api] + '/' + this.implodeParams (path, params);
        if (Object.keys (query).length) {
            url += '?' + this.urlencode (query);
        }
        return { 'url': url, 'method': method, 'body': body, 'headers': headers };
    }

    handleErrors (code, reason, url, method, headers, body, response, requestHeaders, requestBody) {
        if ((code === 418) || (code === 429)) {
            throw new DDoSProtection (this.id + ' ' + code.toString () + ' ' + reason + ' ' + body);
        }
        if (code === 404) {
            throw new ExchangeError (this.id + ' ' + code.toString () + ' endpoint not found');
        }
        if (response !== undefined) {
            const success = this.safeValue (response, 'success');
            if (!success) {
                const feedback = this.id + ' ' + body;
                const status = this.safeString (response, 'status');
                if (typeof status === 'string') {
                    this.throwExactlyMatchedException (this.exceptions['exact'], status, feedback);
                }
                this.throwBroadlyMatchedException (this.exceptions['broad'], body, feedback);
                throw new ExchangeError (feedback);
            }
        }
    }
};<|MERGE_RESOLUTION|>--- conflicted
+++ resolved
@@ -582,17 +582,10 @@
         //     }
         //
         const result = this.safeValue (response, 'result', []);
-<<<<<<< HEAD
-        return this.parseOHLCVs (result, market);
-    }
-
-    parseOHLCV (ohlcv, market = undefined, timeframe = '1m', since = undefined, limit = undefined) {
-=======
         return this.parseOHLCVs (result, market, timeframe, since, limit);
     }
 
     parseOHLCV (ohlcv, market = undefined) {
->>>>>>> e73c37f7
         //
         //     [
         //         1591488000,
