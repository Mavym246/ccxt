
<<<<<<< HEAD
import { Exchange } from './base/Exchange.js';
import { ExchangeError, ArgumentsRequired, BadRequest, InsufficientFunds, InvalidAddress, BadSymbol, InvalidOrder } from './base/errors.js';
import { Precise } from './base/Precise.js';
=======
const Exchange = require ('./base/Exchange');
const { ExchangeError, ArgumentsRequired, BadRequest, InsufficientFunds, InvalidAddress, BadSymbol, InvalidOrder } = require ('./base/errors');
const { TICK_SIZE } = require ('./base/functions/number');
const Precise = require ('./base/Precise');
>>>>>>> 65b66468

export default class xena extends Exchange {
    describe () {
        return this.deepExtend (super.describe (), {
            'id': 'xena',
            'name': 'Xena Exchange',
            'countries': [ 'VC', 'UK' ],
            // per second rate limits are far lower than the equivalent hourly
            // requests per second rounded down (3dp)
            // relative weight costs rounded up (3dp)
            // 1 hour = 3600 seconds
            // Order Cancellations: 100k per hour => 100 000 / 3600 = 27.777 requests per second => rateLimit = 1000ms / 27.777 = 36.001008 ms between requests => 36.1 (safety)
            // New Orders: 30k per hour => 30 000 / 3600 = 8.333 requests per second => cost = 27.777 / 8.333 = 3.333373335 => 3.334
            // Heartbeat: 30k per hour => 30 000 / 3600 = 8.333 requests per second => cost = 27.777 / 8.333 = 3.333373335 => 3.334
            // Candles: 5000 per hour => 5000 /  3600 = 1.388 requests per second => cost = 27.777 / 1.388 = 20.01224784 => 20.013
            // Dom (market data): 5000 per hour => 5000 /  3600 = 1.388 requests per second => cost = 27.777 / 1.388 = 20.01224784 => 20.013
            // All snapshot requests (balances, active orders and trade history, positions): 500 per hour => 0.138 requests per second => cost = 27.777 / 0.138 = 201.2826087 => 201.283
            'rateLimit': 36.1,
            'has': {
                'CORS': undefined,
                'spot': false,
                'margin': false,
                'swap': undefined, // has but not fully implemented
                'future': undefined, // has but not fully implemented
                'option': false,
                'cancelAllOrders': true,
                'cancelOrder': true,
                'createDepositAddress': true,
                'createOrder': true,
                'editOrder': true,
                'fetchAccounts': true,
                'fetchBalance': true,
                'fetchBorrowRate': false,
                'fetchBorrowRateHistories': false,
                'fetchBorrowRateHistory': false,
                'fetchBorrowRates': false,
                'fetchBorrowRatesPerSymbol': false,
                'fetchClosedOrders': true,
                'fetchCurrencies': true,
                'fetchDepositAddress': true,
                'fetchDeposits': true,
                'fetchLedger': true,
                'fetchLeverageTiers': true,
                'fetchMarketLeverageTiers': 'emulated',
                'fetchMarkets': true,
                'fetchMyTrades': true,
                'fetchOHLCV': true,
                'fetchOpenOrders': true,
                'fetchOrderBook': true,
                'fetchTicker': true,
                'fetchTickers': true,
                'fetchTime': true,
                'fetchTrades': true,
                'fetchTradingFee': false,
                'fetchTradingFees': false,
                'fetchTransfer': false,
                'fetchTransfers': false,
                'fetchWithdrawal': false,
                'fetchWithdrawals': true,
                'transfer': false,
                'withdraw': true,
            },
            'urls': {
                'logo': 'https://user-images.githubusercontent.com/51840849/87489843-bb469280-c64c-11ea-91aa-69c6326506af.jpg',
                'test': {
                    'public': 'https://trading.demo.xena.io/api',
                    'private': 'https://api.demo.xena.io',
                },
                'api': {
                    'public': 'https://trading.xena.exchange/api',
                    'private': 'https://api.xena.exchange',
                },
                'www': 'https://xena.exchange',
                'doc': 'https://support.xena.exchange/support/solutions/44000808700',
                'fees': 'https://trading.xena.exchange/en/contracts/terms-and-condition',
            },
            'timeframes': {
                '1m': '1m',
                '5m': '5m',
                '15m': '15m',
                '30m': '30m',
                '1h': '1h',
                '4h': '4h',
                '12h': '12h',
                '1d': '1d',
                '1w': '1w',
            },
            'api': {
                'public': {
                    'get': {
                        'common/currencies': 20.013,
                        'common/instruments': 20.013,
                        'common/features': 20.013,
                        'common/commissions': 20.013,
                        'common/news': 20.013,
                        'market-data/candles/{marketId}/{timeframe}': 20.013,
                        'market-data/market-watch': 20.013,
                        'market-data/dom/{symbol}': 20.013,
                        'market-data/candles/{symbol}/{timeframe}': 20.013,
                        'market-data/trades/{symbol}': 20.013,
                        'market-data/server-time': 20.013,
                        'market-data/v2/candles/{symbol}/{timeframe}': 20.013,
                        'market-data/v2/trades/{symbol}': 20.013,
                        'market-data/v2/dom/{symbol}/': 20.013,
                        'market-data/v2/server-time': 20.013,
                    },
                },
                'private': {
                    'get': {
                        'trading/accounts/{accountId}/order': 50,
                        'trading/accounts/{accountId}/active-orders': 50,
                        'trading/accounts/{accountId}/last-order-statuses': 50,
                        'trading/accounts/{accountId}/positions': 50,
                        'trading/accounts/{accountId}/positions-history': 50,
                        'trading/accounts/{accountId}/margin-requirements': 50,
                        'trading/accounts': 50,
                        'trading/accounts/{accountId}/balance': 50, // TESTING (50 works)
                        'trading/accounts/{accountId}/trade-history': 50,
                        // 'trading/accounts/{accountId}/trade-history?symbol=BTC/USDT&client_order_id=EMBB8Veke&trade_id=2205043254': 50,
                        'transfers/accounts': 50,
                        'transfers/accounts/{accountId}': 50,
                        'transfers/accounts/{accountId}/deposit-address/{currency}': 50,
                        'transfers/accounts/{accountId}/deposits': 100, // TESTING
                        'transfers/accounts/{accountId}/trusted-addresses': 50,
                        'transfers/accounts/{accountId}/withdrawals': 50,
                        'transfers/accounts/{accountId}/balance-history': 50,
                        // 'transfers/accounts/{accountId}/balance-history?currency={currency}&from={time}&to={time}&kind={kind}&kind={kind}': 50,
                        // 'transfers/accounts/{accountId}/balance-history?page={page}&limit={limit}': 50,
                        // 'transfers/accounts/{accountId}/balance-history?txid=3e50db982c4eed2d6355e276c5bae01a52a27c9cef61574b0e8c67ee05fc26ccf': 50,
                    },
                    'post': {
                        'trading/order/new': 3.334,
                        'trading/order/heartbeat': 3.334,
                        'trading/order/cancel': 1,
                        'trading/order/mass-cancel': 1,
                        'trading/order/replace': 3.334,
                        'trading/position/maintenance': 3.334,
                        'transfers/accounts/{accountId}/withdrawals': 3.334,
                        'transfers/accounts/{accountId}/deposit-address/{currency}': 3.334,
                    },
                },
            },
            'fees': {
                'trading': {
                    'maker': 0.0005,
                    'taker': 0.001,
                    'tierBased': true,
                    'percentage': true,
                },
                'funding': {
                    'tierBased': false,
                    'percentage': false,
                    'withdraw': {},
                    'deposit': {},
                },
            },
            'precisionMode': TICK_SIZE,
            'exceptions': {
                'exact': {
                    'Validation failed': BadRequest,
                    'Unknown derivative symbol': BadSymbol, // {"error":"Unknown derivative symbol"}
                    'Unknown account': BadRequest, // {"error":"Unknown account"}
                    'Wrong TransactTime': BadRequest, // {"error":"Wrong TransactTime"}
                    'ClOrdId is empty': BadRequest, // {"error":"ClOrdId is empty"}
                },
                'broad': {
                    'Invalid aggregation ratio or depth': BadRequest,
                    'address': InvalidAddress,
                    'Money not enough': InsufficientFunds,
                    'parse error': BadRequest,
                    'Not enough': InsufficientFunds, // {"error":"Not enough free margin"}
                },
            },
            'options': {
                'defaultType': 'margin', // 'margin',
                'accountId': undefined, // '1012838157',
            },
        });
    }

    async fetchTime (params = {}) {
        /**
         * @method
         * @name xena#fetchTime
         * @description fetches the current integer timestamp in milliseconds from the exchange server
         * @param {dict} params extra parameters specific to the xena api endpoint
         * @returns {int} the current integer timestamp in milliseconds from the exchange server
         */
        const response = await this.publicGetMarketDataV2ServerTime (params);
        //
        //     {
        //         "msgType":"0",
        //         "transactTime":1594774454112817637
        //     }
        //
        const transactTime = this.safeInteger (response, 'transactTime');
        return parseInt (transactTime / 1000000);
    }

    async fetchMarkets (params = {}) {
        /**
         * @method
         * @name xena#fetchMarkets
         * @description retrieves data on all markets for xena
         * @param {dict} params extra parameters specific to the exchange api endpoint
         * @returns {[dict]} an array of objects representing market data
         */
        const response = await this.publicGetCommonInstruments (params);
        //
        //     [
        //         {
        //             "type": "Index",
        //             "symbol": ".ADAUSD",
        //             "tickSize": 4,
        //             "enabled": true
        //         },
        //         {
        //             "id":"ETHUSD_3M_250920",
        //             "type":"Margin",
        //             "marginType":"XenaFuture",
        //             "symbol":"ETHUSD_3M_250920",
        //             "baseCurrency":"ETH",
        //             "quoteCurrency":"USD",
        //             "settlCurrency":"BTC",
        //             "tickSize":2,
        //             "minOrderQuantity":"1",
        //             "orderQtyStep":"1",
        //             "limitOrderMaxDistance":"10",
        //             "priceInputMask":"0000.00",
        //             "enabled":true,
        //             "liquidationMaxDistance":"0.01",
        //             "contractValue":"1",
        //             "contractCurrency":"BTC",
        //             "lotSize":"1",
        //             "tickValue":"0.00000001", // linear contracts only
        //             "maxOrderQty":"175000",
        //             "maxPosVolume":"1750000",
        //             "mark":".ETHUSD_3M_250920",
        //             "underlying":".ETHUSD_TWAP",
        //             "openInterest":".ETHUSD_3M_250920_OpenInterest",
        //             "floatingPL":"BidAsk", // perpetual contracts only
        //             "addUvmToFreeMargin":"ProfitAndLoss",
        //             "margin":{
        //                 "netting":"PositionsAndOrders",
        //                 "rates":[
        //                     {"maxVolume":"175000","initialRate":"0.05","maintenanceRate":"0.0125"},
        //                     {"maxVolume":"350000","initialRate":"0.1","maintenanceRate":"0.025"},
        //                     {"maxVolume":"500000","initialRate":"0.2","maintenanceRate":"0.05"},
        //                     {"maxVolume":"750000","initialRate":"0.3","maintenanceRate":"0.075"},
        //                     {"maxVolume":"1050000","initialRate":"0.4","maintenanceRate":"0.1"},
        //                     {"maxVolume":"1400000","initialRate":"0.5","maintenanceRate":"0.125"},
        //                     {"maxVolume":"1750000","initialRate":"1","maintenanceRate":"0.25"}
        //                 ],
        //                 "rateMultipliers":{
        //                     "LimitBuy":"1",
        //                     "LimitSell":"1",
        //                     "Long":"1",
        //                     "MarketBuy":"1",
        //                     "MarketSell":"1",
        //                     "Short":"1",
        //                     "StopBuy":"0",
        //                     "StopSell":"0"
        //                 }
        //             },
        //             "clearing":{"enabled":true,"index":".ETHUSD_3M_250920"},
        //             "premium":{"enabled":true,"index":".XBTUSD_Premium_IR_Corrected"}, // perpetual contracts only
        //             "riskAdjustment":{"enabled":true,"index":".RiskAdjustment_IR"},
        //             "expiration":{"enabled":true,"index":".ETHUSD_TWAP"}, // futures only
        //             "pricePrecision":3,
        //             "priceRange":{
        //                 "enabled":true,
        //                 "distance":"0.03",
        //                 "movingBoundary":"0",
        //                 "lowIndex":".ETHUSD_3M_250920_LOWRANGE",
        //                 "highIndex":".ETHUSD_3M_250920_HIGHRANGE"
        //             },
        //             "priceLimits":{
        //                 "enabled":true,
        //                 "distance":"0.5",
        //                 "movingBoundary":"0",
        //                 "lowIndex":".ETHUSD_3M_250920_LOWLIMIT",
        //                 "highIndex":".ETHUSD_3M_250920_HIGHLIMIT"
        //             },
        //             "inverse":true, // inverse contracts only
        //             "serie":"ETHUSD", // futures only
        //             "tradingStartDate":"2020-03-27 07:00:00",
        //             "expiryDate":"2020-09-25 08:00:00" // futures only
        //         },
        //         {
        //             "type":"Index",
        //             "symbol":".ETHUSD_Premium_IR_Corrected",
        //             "tickSize":6,
        //             "enabled":true,
        //             "basis":365
        //         },
        //     ]
        //
        const result = [];
        for (let i = 0; i < response.length; i++) {
            const market = response[i];
            let type = this.safeStringLower (market, 'type');
            const id = this.safeString (market, 'symbol');
            const numericId = this.safeString (market, 'id');
            const marginType = this.safeString (market, 'marginType');
            const baseId = this.safeString (market, 'baseCurrency');
            const quoteId = this.safeString (market, 'quoteCurrency');
            const settleId = this.safeString (market, 'settlCurrency');
            const base = this.safeCurrencyCode (baseId);
            const quote = this.safeCurrencyCode (quoteId);
            const settle = this.safeCurrencyCode (settleId);
            const expiryDate = this.safeString (market, 'expiryDate');
            const expiryTimestamp = this.parse8601 (expiryDate);
            let symbol = id;
            let future = false;
            let swap = false;
            if (type === 'margin') {
                symbol = base + '/' + quote + ':' + settle;
                if (marginType === 'XenaFuture') {
                    symbol = symbol + '-' + this.yymmdd (expiryTimestamp);
                    type = 'future';
                    future = true;
                } else if (marginType === 'XenaListedPerpetual') {
                    type = 'swap';
                    swap = true;
                }
            }
            const inverse = this.safeValue (market, 'inverse', false);
            const contract = swap || future;
            result.push ({
                'id': id,
                'symbol': symbol,
                'base': base,
                'quote': quote,
                'settle': settle,
                'baseId': baseId,
                'quoteId': quoteId,
                'settleId': settleId,
                'numericId': numericId,
                'type': type,
                'spot': false,
                'margin': false,
                'swap': swap,
                'future': future,
                'option': false,
                'active': this.safeValue (market, 'enabled', false),
                'contract': contract,
                'linear': contract ? !inverse : undefined,
                'inverse': contract ? inverse : undefined,
                'contractSize': this.safeNumber (market, 'contractValue'),
                'expiry': expiryTimestamp,
                'expiryDatetime': this.iso8601 (expiryTimestamp),
                'strike': undefined,
                'optionType': undefined,
                'precision': {
                    'amount': this.parseNumber ('1'),
                    'price': this.parseNumber (this.parsePrecision (this.safeString2 (market, 'tickSize', 'pricePrecision'))),
                },
                'limits': {
                    'leverage': {
                        'min': undefined,
                        'max': undefined,
                    },
                    'amount': {
                        'min': undefined,
                        'max': undefined,
                    },
                    'price': {
                        'min': undefined,
                        'max': undefined,
                    },
                    'cost': {
                        'min': this.safeNumber (market, 'minOrderQuantity'),
                        'max': this.safeNumber (market, 'maxOrderQty'),
                    },
                },
                'info': market,
            });
        }
        return result;
    }

    async fetchCurrencies (params = {}) {
        /**
         * @method
         * @name xena#fetchCurrencies
         * @description fetches all available currencies on an exchange
         * @param {dict} params extra parameters specific to the xena api endpoint
         * @returns {dict} an associative dictionary of currencies
         */
        const response = await this.publicGetCommonCurrencies (params);
        //
        //     {
        //         "BAB": {
        //             "name":"BAB",
        //             "title":"Bitcoin ABC",
        //             "blockchain":{
        //                 "name":"BAB",
        //                 "title":"Bitcoin ABC",
        //                 "deposit":{"confirmations":6},
        //                 "withdraw":{"confirmations":1},
        //                 "addressReuseAllowed":false,
        //                 "view":{
        //                     "uriTemplate":"bitcoinabc:%s?message=Xena Exchange",
        //                     "recommendedFee":"0.00001",
        //                     "transactionUrl":"https://blockchair.com/bitcoin-cash/transaction/${txId}",
        //                     "walletUrl":"https://blockchair.com/bitcoin-cash/address/${walletId}"
        //                 }
        //             },
        //             "precision":5,
        //             "withdraw":{"minAmount":"0.01","commission":"0.001"},
        //             "view":{
        //                 "color":"#DC7C08",
        //                 "site":"https://www.bitcoinabc.org"
        //             },
        //             "enabled":true
        //         },
        //     }
        const ids = Object.keys (response);
        const result = {};
        for (let i = 0; i < ids.length; i++) {
            const id = ids[i];
            const currency = response[id];
            const code = this.safeCurrencyCode (id);
            const name = this.safeString (currency, 'title');
            const enabled = this.safeValue (currency, 'enabled');
            const active = (enabled === true);
            const withdraw = this.safeValue (currency, 'withdraw', {});
            result[code] = {
                'id': id,
                'code': code,
                'info': currency,
                'name': name,
                'active': active,
                'deposit': undefined,
                'withdraw': undefined,
                'fee': this.safeNumber (withdraw, 'commission'),
                'precision': this.parseNumber (this.parsePrecision (this.safeString (currency, 'precision'))),
                'limits': {
                    'amount': {
                        'min': undefined,
                        'max': undefined,
                    },
                    'withdraw': {
                        'min': this.safeNumber (withdraw, 'minAmount'),
                        'max': undefined,
                    },
                },
            };
        }
        return result;
    }

    parseTicker (ticker, market = undefined) {
        //
        // fetchTicker, fetchTickers
        //
        //     {
        //         "symbol":".XBTUSD_3M_250920_MID",
        //         "firstPx":"9337.49",
        //         "lastPx":"9355.81",
        //         "highPx":"9579.42",
        //         "lowPx":"9157.63",
        //         "buyVolume":"0",
        //         "sellVolume":"0",
        //         "bid":"0",
        //         "ask":"0"
        //     }
        //
        const timestamp = this.milliseconds ();
        const marketId = this.safeString (ticker, 'symbol');
        const symbol = this.safeSymbol (marketId, market);
        const last = this.safeString (ticker, 'lastPx');
        const open = this.safeString (ticker, 'firstPx');
        const buyVolume = this.safeString (ticker, 'buyVolume');
        const sellVolume = this.safeString (ticker, 'sellVolume');
        const baseVolume = this.sum (buyVolume, sellVolume);
        return this.safeTicker ({
            'symbol': symbol,
            'timestamp': timestamp,
            'datetime': this.iso8601 (timestamp),
            'high': this.safeString (ticker, 'highPx'),
            'low': this.safeString (ticker, 'lowPx'),
            'bid': this.safeString (ticker, 'bid'),
            'bidVolume': undefined,
            'ask': this.safeString (ticker, 'ask'),
            'askVolume': undefined,
            'vwap': undefined,
            'open': open,
            'close': last,
            'last': last,
            'previousClose': undefined,
            'change': undefined,
            'percentage': undefined,
            'average': undefined,
            'baseVolume': baseVolume,
            'quoteVolume': undefined,
            'info': ticker,
        }, market);
    }

    async fetchTicker (symbol, params = {}) {
        /**
         * @method
         * @name xena#fetchTicker
         * @description fetches a price ticker, a statistical calculation with the information calculated over the past 24 hours for a specific market
         * @param {str} symbol unified symbol of the market to fetch the ticker for
         * @param {dict} params extra parameters specific to the xena api endpoint
         * @returns {dict} a [ticker structure]{@link https://docs.ccxt.com/en/latest/manual.html#ticker-structure}
         */
        await this.loadMarkets ();
        const tickers = await this.fetchTickers (undefined, params);
        if (symbol in tickers) {
            return tickers[symbol];
        }
        throw new BadSymbol (this.id + ' fetchTicker() could not find a ticker with symbol ' + symbol);
    }

    async fetchTickers (symbols = undefined, params = {}) {
        /**
         * @method
         * @name xena#fetchTickers
         * @description fetches price tickers for multiple markets, statistical calculations with the information calculated over the past 24 hours each market
         * @param {[str]|undefined} symbols unified symbols of the markets to fetch the ticker for, all market tickers are returned if not assigned
         * @param {dict} params extra parameters specific to the xena api endpoint
         * @returns {dict} an array of [ticker structures]{@link https://docs.ccxt.com/en/latest/manual.html#ticker-structure}
         */
        await this.loadMarkets ();
        const tickers = await this.publicGetMarketDataMarketWatch (params);
        //
        //     [
        //         {
        //             "symbol":".XBTUSD_3M_250920_MID",
        //             "firstPx":"9337.49",
        //             "lastPx":"9355.81",
        //             "highPx":"9579.42",
        //             "lowPx":"9157.63",
        //             "buyVolume":"0",
        //             "sellVolume":"0",
        //             "bid":"0",
        //             "ask":"0"
        //         }
        //     ]
        //
        const result = {};
        for (let i = 0; i < tickers.length; i++) {
            const ticker = this.parseTicker (tickers[i]);
            const symbol = ticker['symbol'];
            result[symbol] = ticker;
        }
        return this.filterByArray (result, 'symbol', symbols);
    }

    async fetchOrderBook (symbol, limit = undefined, params = {}) {
        /**
         * @method
         * @name xena#fetchOrderBook
         * @description fetches information on open orders with bid (buy) and ask (sell) prices, volumes and other data
         * @param {str} symbol unified symbol of the market to fetch the order book for
         * @param {int|undefined} limit the maximum amount of order book entries to return
         * @param {dict} params extra parameters specific to the xena api endpoint
         * @returns {dict} A dictionary of [order book structures]{@link https://docs.ccxt.com/en/latest/manual.html#order-book-structure} indexed by market symbols
         */
        await this.loadMarkets ();
        const request = {
            'symbol': this.marketId (symbol),
        };
        if (limit !== undefined) {
            request['depth'] = limit;
        }
        const response = await this.publicGetMarketDataV2DomSymbol (this.extend (request, params));
        //
        //     {
        //         "msgType":"W",
        //         "mdStreamId":"DOM:XBTUSD:aggregated",
        //         "lastUpdateTime":1594772683037691997,
        //         "mdBookType":"2",
        //         "symbol":"XBTUSD",
        //         "lowRangePx":"9132.24",
        //         "highRangePx":"9410.36",
        //         "lowLimitPx":"9132.24",
        //         "highLimitPx":"9410.36",
        //         "clearingPx":"9253.4",
        //         "bestBid":"9269.8",
        //         "bestAsk":"9275.9",
        //         "mdEntry":[
        //             {"mdEntryType":"1","mdEntryPx":"9275.9","mdEntrySize":"3000","numberOfOrders":1},
        //             {"mdEntryType":"1","mdEntryPx":"9277.7","mdEntrySize":"50000","numberOfOrders":1},
        //             {"mdEntryType":"1","mdEntryPx":"9277.8","mdEntrySize":"2000","numberOfOrders":1},
        //             {"mdEntryType":"0","mdEntryPx":"9269.8","mdEntrySize":"2000","numberOfOrders":1},
        //             {"mdEntryType":"0","mdEntryPx":"9267.9","mdEntrySize":"3000","numberOfOrders":1},
        //             {"mdEntryType":"0","mdEntryPx":"9267.8","mdEntrySize":"50000","numberOfOrders":1},
        //         ]
        //     }
        //
        const mdEntry = this.safeValue (response, 'mdEntry', []);
        const mdEntriesByType = this.groupBy (mdEntry, 'mdEntryType');
        const lastUpdateTime = this.safeInteger (response, 'lastUpdateTime');
        let timestamp = undefined;
        if (lastUpdateTime !== undefined) {
            timestamp = parseInt (lastUpdateTime / 1000000);
        }
        return this.parseOrderBook (mdEntriesByType, symbol, timestamp, '0', '1', 'mdEntryPx', 'mdEntrySize');
    }

    async fetchAccounts (params = {}) {
        /**
         * @method
         * @name xena#fetchAccounts
         * @description fetch all the accounts associated with a profile
         * @param {dict} params extra parameters specific to the xena api endpoint
         * @returns {dict} a dictionary of [account structures]{@link https://docs.ccxt.com/en/latest/manual.html#account-structure} indexed by the account type
         */
        const response = await this.privateGetTradingAccounts (params);
        //
        //     {
        //         "accounts": [
        //             { "id":8273231, "kind": "Spot" },
        //             { "id":10012833469, "kind": "Margin", "currency": "BTC" }
        //         ]
        //     }
        //
        const accounts = this.safeValue (response, 'accounts', []);
        const result = [];
        for (let i = 0; i < accounts.length; i++) {
            const account = accounts[i];
            const accountId = this.safeString (account, 'id');
            const currencyId = this.safeString (account, 'currency');
            const code = this.safeCurrencyCode (currencyId);
            const type = this.safeStringLower (account, 'kind');
            result.push ({
                'id': accountId,
                'type': type,
                'currency': code,
                'info': account,
            });
        }
        return result;
    }

    async findAccountByType (type) {
        await this.loadMarkets ();
        await this.loadAccounts ();
        const accountsByType = this.groupBy (this.accounts, 'type');
        const accounts = this.safeValue (accountsByType, type);
        if (accounts === undefined) {
            throw new ExchangeError (this.id + " findAccountByType() could not find an accountId with type '" + type + "', specify the 'accountId' parameter instead"); // eslint-disable-line quotes
        }
        const numAccounts = accounts.length;
        if (numAccounts > 1) {
            throw new ExchangeError (this.id + " findAccountByType() found more than one accountId with type '" + type + "', specify the 'accountId' parameter instead"); // eslint-disable-line quotes
        }
        return accounts[0];
    }

    async getAccountId (params) {
        await this.loadMarkets ();
        await this.loadAccounts ();
        const defaultAccountId = this.safeString (this.options, 'accountId');
        const accountId = this.safeString (params, 'accountId', defaultAccountId);
        if (accountId !== undefined) {
            return accountId;
        }
        const defaultType = this.safeString (this.options, 'defaultType', 'margin');
        const type = this.safeString (params, 'type', defaultType);
        params = this.omit (params, 'type');
        if (type === undefined) {
            throw new ArgumentsRequired (this.id + " requires an 'accountId' parameter or a 'type' parameter ('spot' or 'margin')");
        }
        const account = await this.findAccountByType (type);
        return account['id'];
    }

    parseBalance (response) {
        const result = { 'info': response };
        let timestamp = undefined;
        const balances = this.safeValue (response, 'balances', []);
        for (let i = 0; i < balances.length; i++) {
            const balance = balances[i];
            const lastUpdateTime = this.safeString (balance, 'lastUpdateTime');
            const lastUpdated = lastUpdateTime.slice (0, 13);
            const currentTimestamp = parseInt (lastUpdated);
            timestamp = (timestamp === undefined) ? currentTimestamp : Math.max (timestamp, currentTimestamp);
            const currencyId = this.safeString (balance, 'currency');
            const code = this.safeCurrencyCode (currencyId);
            const account = this.account ();
            account['free'] = this.safeString (balance, 'available');
            account['used'] = this.safeString (balance, 'onHold');
            result[code] = account;
        }
        result['timestamp'] = timestamp;
        result['datetime'] = this.iso8601 (timestamp);
        return this.safeBalance (result);
    }

    async fetchBalance (params = {}) {
        /**
         * @method
         * @name xena#fetchBalance
         * @description query for balance and get the amount of funds available for trading or funds locked in orders
         * @param {dict} params extra parameters specific to the xena api endpoint
         * @returns {dict} a [balance structure]{@link https://docs.ccxt.com/en/latest/manual.html?#balance-structure}
         */
        await this.loadMarkets ();
        await this.loadAccounts ();
        const accountId = await this.getAccountId (params);
        const request = {
            'accountId': accountId,
        };
        const response = await this.privateGetTradingAccountsAccountIdBalance (this.extend (request, params));
        //
        //     {
        //         "msgType":"XAR",
        //         "balances":[
        //             {
        //                 "currency":"BTC",
        //                 "lastUpdateTime":1619384111905916598,
        //                 "available":"0.00549964",
        //                 "onHold":"0",
        //                 "settled":"0.00549964",
        //                 "equity":"0.00549964"
        //             }
        //         ]
        //     }
        //
        return this.parseBalance (response);
    }

    parseTrade (trade, market = undefined) {
        //
        // fetchTrades (public)
        //
        //     {
        //         "mdUpdateAction":"0",
        //         "mdEntryType":"2",
        //         "mdEntryPx":"9225.16",
        //         "mdEntrySize":"10000",
        //         "transactTime":1594728504524977655,
        //         "tradeId":"6ac51bb7-7505-4f35-85ef-61eb738cb4d9",
        //         "aggressorSide":"1"
        //     }
        //
        // fetchMyTrades (private)
        //
        //     {
        //         "msgType":"8",
        //         "account":1012838158,
        //         "clOrdId":"xXWKLQVl3",
        //         "orderId":"89eee8bd-98ae-4d06-97dc-ee2d12997fe7",
        //         "symbol":"ETHUSD",
        //         "transactTime":1595143349089739000,
        //         "execId":"c4bd0ee2330930924e0f6fdde4630e56751692a4",
        //         "tradeId":"30a394b2-6d53-4bc4-b276-d8e19f470ba1",
        //         "side":"2",
        //         "lastQty":"1",
        //         "lastPx":"234.58",
        //         "avgPx":"234.58",
        //         "calculatedCcyLastQty":"0",
        //         "netMoney":"0",
        //         "lastLiquidityInd":"2",
        //         "commission":"0.00000011",
        //         "commRate":"0.00045",
        //         "commCurrency":"BTC",
        //         "positionId":132162662,
        //         "positionEffect":"C"
        //     }
        //
        const id = this.safeString (trade, 'tradeId');
        let timestamp = this.safeInteger (trade, 'transactTime');
        if (timestamp !== undefined) {
            timestamp = parseInt (timestamp / 1000000);
        }
        let side = this.safeStringLower2 (trade, 'side', 'aggressorSide');
        if (side === '1') {
            side = 'buy';
        } else if (side === '2') {
            side = 'sell';
        }
        const orderId = this.safeString (trade, 'orderId');
        const marketId = this.safeString (trade, 'symbol');
        const symbol = this.safeSymbol (marketId, market);
        const priceString = this.safeString2 (trade, 'lastPx', 'mdEntryPx');
        const amountString = this.safeString2 (trade, 'lastQty', 'mdEntrySize');
        let fee = undefined;
        const feeCostString = this.safeString (trade, 'commission');
        if (feeCostString !== undefined) {
            const feeCurrencyId = this.safeString (trade, 'commCurrency');
            const feeCurrencyCode = this.safeCurrencyCode (feeCurrencyId);
            const feeRateString = this.safeString (trade, 'commRate');
            fee = {
                'cost': feeCostString,
                'rate': feeRateString,
                'currency': feeCurrencyCode,
            };
        }
        return this.safeTrade ({
            'id': id,
            'info': trade,
            'timestamp': timestamp,
            'datetime': this.iso8601 (timestamp),
            'symbol': symbol,
            'type': undefined,
            'order': orderId,
            'side': side,
            'takerOrMaker': undefined,
            'price': priceString,
            'amount': amountString,
            'cost': undefined,
            'fee': fee,
        }, market);
    }

    async fetchMyTrades (symbol = undefined, since = undefined, limit = undefined, params = {}) {
        /**
         * @method
         * @name xena#fetchMyTrades
         * @description fetch all trades made by the user
         * @param {str|undefined} symbol unified market symbol
         * @param {int|undefined} since the earliest time in ms to fetch trades for
         * @param {int|undefined} limit the maximum number of trades structures to retrieve
         * @param {dict} params extra parameters specific to the xena api endpoint
         * @returns {[dict]} a list of [trade structures]{@link https://docs.ccxt.com/en/latest/manual.html#trade-structure}
         */
        await this.loadMarkets ();
        await this.loadAccounts ();
        const accountId = await this.getAccountId (params);
        const request = {
            'accountId': accountId,
            // 'page': 1,
            // 'limit': integer,
            // 'from': time,
            // 'to': time,
            // 'symbol': currency['id'],
            // 'trade_id': id,
            // 'client_order_id': id,
        };
        let market = undefined;
        if (symbol !== undefined) {
            market = this.market (symbol);
            request['symbol'] = market['id'];
        }
        if (since !== undefined) {
            request['from'] = since * 1000000;
        }
        if (limit !== undefined) {
            request['limit'] = limit;
        }
        const response = await this.privateGetTradingAccountsAccountIdTradeHistory (this.extend (request, params));
        //
        //     [
        //         {
        //             "msgType":"8",
        //             "account":1012838158,
        //             "clOrdId":"xXWKLQVl3",
        //             "orderId":"89eee8bd-98ae-4d06-97dc-ee2d12997fe7",
        //             "symbol":"ETHUSD",
        //             "transactTime":1595143349089739000,
        //             "execId":"c4bd0ee2330930924e0f6fdde4630e56751692a4",
        //             "tradeId":"30a394b2-6d53-4bc4-b276-d8e19f470ba1",
        //             "side":"2",
        //             "lastQty":"1",
        //             "lastPx":"234.58",
        //             "avgPx":"234.58",
        //             "calculatedCcyLastQty":"0",
        //             "netMoney":"0",
        //             "lastLiquidityInd":"2",
        //             "commission":"0.00000011",
        //             "commRate":"0.00045",
        //             "commCurrency":"BTC",
        //             "positionId":132162662,
        //             "positionEffect":"C"
        //         },
        //         {
        //             "msgType":"8",
        //             "account":1012838158,
        //             "clOrdId":"3ce8c305-9936-4e97-9206-71ae3ff40305",
        //             "orderId":"a93c686d-990e-44d9-9cbe-61107744b990",
        //             "symbol":"ETHUSD",
        //             "transactTime":1595143315369226000,
        //             "execId":"1c745881722ad966a4ce71600cd058d59da0d1c3",
        //             "tradeId":"77f75bd8-27c4-4b1a-a5e8-0d59239ce216",
        //             "side":"1",
        //             "lastQty":"1",
        //             "lastPx":"234.72",
        //             "avgPx":"234.72",
        //             "calculatedCcyLastQty":"0",
        //             "netMoney":"0",
        //             "lastLiquidityInd":"2",
        //             "commission":"0.00000011",
        //             "commRate":"0.00045",
        //             "commCurrency":"BTC",
        //             "positionId":132162662,
        //             "positionEffect":"O"
        //         }
        //     ]
        //
        return this.parseTrades (response, market, since, limit);
    }

    parseOHLCV (ohlcv, market = undefined) {
        //
        //     {
        //         "transactTime":1594784700000000000,
        //         "firstPx":"9246.3",
        //         "lastPx":"9232.8",
        //         "highPx":"9246.3",
        //         "lowPx":"9232.8",
        //         "buyVolume":"0",
        //         "sellVolume":"0"
        //     }
        //
        const transactTime = this.safeInteger (ohlcv, 'transactTime');
        const timestamp = parseInt (transactTime / 1000000);
        const buyVolume = this.safeNumber (ohlcv, 'buyVolume');
        const sellVolume = this.safeNumber (ohlcv, 'sellVolume');
        const volume = this.sum (buyVolume, sellVolume);
        return [
            timestamp,
            this.safeNumber (ohlcv, 'firstPx'),
            this.safeNumber (ohlcv, 'highPx'),
            this.safeNumber (ohlcv, 'lowPx'),
            this.safeNumber (ohlcv, 'lastPx'),
            volume,
        ];
    }

    async fetchOHLCV (symbol, timeframe = '1m', since = undefined, limit = undefined, params = {}) {
        /**
         * @method
         * @name xena#fetchOHLCV
         * @description fetches historical candlestick data containing the open, high, low, and close price, and the volume of a market
         * @param {str} symbol unified symbol of the market to fetch OHLCV data for
         * @param {str} timeframe the length of time each candle represents
         * @param {int|undefined} since timestamp in ms of the earliest candle to fetch
         * @param {int|undefined} limit the maximum amount of candles to fetch
         * @param {dict} params extra parameters specific to the xena api endpoint
         * @returns {[[int]]} A list of candles ordered as timestamp, open, high, low, close, volume
         */
        await this.loadMarkets ();
        const market = this.market (symbol);
        const request = {
            'symbol': market['id'],
            'timeframe': this.timeframes[timeframe],
        };
        const durationInSeconds = this.parseTimeframe (timeframe);
        const duration = durationInSeconds * 1000;
        if (since !== undefined) {
            request['from'] = since * 1000000;
            if (limit !== undefined) {
                request['to'] = this.sum (since, limit * duration) * 1000000;
            }
        } else {
            const now = this.milliseconds ();
            // max limit is 1000
            if (limit !== undefined) {
                request['from'] = (now - limit * duration) * 1000000;
            }
        }
        const response = await this.publicGetMarketDataV2CandlesSymbolTimeframe (this.extend (request, params));
        //
        //     {
        //         "mdEntry":[
        //             {"transactTime":1594784700000000000,"firstPx":"9246.3","lastPx":"9232.8","highPx":"9246.3","lowPx":"9232.8","buyVolume":"0","sellVolume":"0"},
        //             {"transactTime":1594785600000000000,"firstPx":"9231.8","lastPx":"9227.3","highPx":"9232.8","lowPx":"9227.3","buyVolume":"0","sellVolume":"0"},
        //             {"transactTime":1594786500000000000,"firstPx":"9226.3","lastPx":"9230.3","highPx":"9230.3","lowPx":"9220.6","buyVolume":"0","sellVolume":"0"}
        //         ]
        //     }
        //
        const mdEntry = this.safeValue (response, 'mdEntry', []);
        return this.parseOHLCVs (mdEntry, market, timeframe, since, limit);
    }

    async fetchTrades (symbol, since = undefined, limit = undefined, params = {}) {
        /**
         * @method
         * @name xena#fetchTrades
         * @description get the list of most recent trades for a particular symbol
         * @param {str} symbol unified symbol of the market to fetch trades for
         * @param {int|undefined} since timestamp in ms of the earliest trade to fetch
         * @param {int|undefined} limit the maximum amount of trades to fetch
         * @param {dict} params extra parameters specific to the xena api endpoint
         * @returns {[dict]} a list of [trade structures]{@link https://docs.ccxt.com/en/latest/manual.html?#public-trades}
         */
        await this.loadMarkets ();
        const market = this.market (symbol);
        const request = {
            'symbol': market['id'],
            // 'from': this.iso8601 (since),
            // 'to': this.iso8601 (this.milliseconds ()),
            // 'page': 1,
            // 'limit': limit,
        };
        if (since !== undefined) {
            request['from'] = this.iso8601 (since);
        }
        if (limit !== undefined) {
            request['limit'] = limit;
        }
        const response = await this.publicGetMarketDataV2TradesSymbol (this.extend (request, params));
        //
        //     {
        //         "msgType":"W",
        //         "lastUpdateTime":1594737830902223803,
        //         "symbol":"XBTUSD",
        //         "mdEntry":[
        //             {
        //                 "mdUpdateAction":"0",
        //                 "mdEntryType":"2",
        //                 "mdEntryPx":"9225.16",
        //                 "mdEntrySize":"10000",
        //                 "transactTime":1594728504524977655,
        //                 "tradeId":"6ac51bb7-7505-4f35-85ef-61eb738cb4d9",
        //                 "aggressorSide":"1"
        //             },
        //         ]
        //     }
        //
        const mdEntry = this.safeValue (response, 'mdEntry', []);
        return this.parseTrades (mdEntry, market, since, limit);
    }

    parseOrderStatus (status) {
        const statuses = {
            'A': 'open', // PendingNew
            '0': 'open', // New
            '1': 'open', // PartiallyFilled
            '2': 'closed', // Filled
            '6': 'canceled', // PendingCancel
            '4': 'canceled', // Cancelled
            'E': 'open', // PendingReplace
            '8': 'rejected', // Rejected
        };
        return this.safeString (statuses, status, status);
    }

    parseOrder (order, market = undefined) {
        //
        // createOrder
        //
        //     {
        //         "msgType":"8",
        //         "account":1012838720,
        //         "clOrdId":"XAq0pRQ1g",
        //         "orderId":"64d7a06a-27e5-422e-99d9-3cadc04f5a35",
        //         "symbol":"XBTUSD",
        //         "ordType":"2",
        //         "price":"9000",
        //         "transactTime":1593778763271127920,
        //         "execId":"ff5fb8153652f0516bf07b6979255bed053c84b9",
        //         "execType":"I",
        //         "ordStatus":"0",
        //         "side":"1",
        //         "orderQty":"1",
        //         "leavesQty":"1",
        //         "cumQty":"0",
        //         "positionEffect":"O",
        //         "marginAmt":"0.00000556",
        //         "marginAmtType":"11"
        //     }
        //
        const id = this.safeString (order, 'orderId');
        const clientOrderId = this.safeString (order, 'clOrdId');
        const transactTime = this.safeInteger (order, 'transactTime');
        const timestamp = parseInt (transactTime / 1000000);
        const status = this.parseOrderStatus (this.safeString (order, 'ordStatus'));
        const marketId = this.safeString (order, 'symbol');
        const symbol = this.safeSymbol (marketId, market);
        const price = this.safeString (order, 'price');
        const amount = this.safeString (order, 'orderQty');
        const filled = this.safeString (order, 'cumQty');
        const remaining = this.safeString (order, 'leavesQty');
        let side = this.safeString (order, 'side');
        if (side === '1') {
            side = 'buy';
        } else if (side === '2') {
            side = 'sell';
        }
        let type = this.safeString (order, 'ordType');
        if (type === '1') {
            type = 'market';
        } else if (type === '2') {
            type = 'limit';
        } else if (type === '3') {
            type = 'stop';
        } else if (type === '4') {
            type = 'stop-limit';
        }
        return this.safeOrder ({
            'id': id,
            'clientOrderId': clientOrderId,
            'info': order,
            'timestamp': timestamp,
            'datetime': this.iso8601 (timestamp),
            'lastTradeTimestamp': undefined,
            'symbol': symbol,
            'type': type,
            'timeInForce': undefined,
            'postOnly': undefined,
            'side': side,
            'price': price,
            'stopPrice': undefined,
            'amount': amount,
            'cost': undefined,
            'average': undefined,
            'filled': filled,
            'remaining': remaining,
            'status': status,
            'fee': undefined,
            'trades': undefined,
        }, market);
    }

    async createOrder (symbol, type, side, amount, price = undefined, params = {}) {
        /**
         * @method
         * @name xena#createOrder
         * @description create a trade order
         * @param {str} symbol unified symbol of the market to create an order in
         * @param {str} type 'market' or 'limit'
         * @param {str} side 'buy' or 'sell'
         * @param {float} amount how much of currency you want to trade in units of base currency
         * @param {float|undefined} price the price at which the order is to be fullfilled, in units of the quote currency, ignored in market orders
         * @param {dict} params extra parameters specific to the xena api endpoint
         * @returns {dict} an [order structure]{@link https://docs.ccxt.com/en/latest/manual.html#order-structure}
         */
        await this.loadMarkets ();
        await this.loadAccounts ();
        const accountId = await this.getAccountId (params);
        const orderTypes = {
            'market': '1',
            'limit': '2',
            'stop': '3',
            'stop-limit': '4',
        };
        const orderType = this.safeString (orderTypes, type);
        if (orderType === undefined) {
            throw new InvalidOrder (this.id + ' createOrder() does not support order type ' + type + ', supported order types are market, limit, stop, stop-limit');
        }
        const orderSides = {
            'buy': '1',
            'sell': '2',
        };
        const orderSide = this.safeString (orderSides, side);
        if (orderSide === undefined) {
            throw new InvalidOrder (this.id + ' createOrder() does not support order side ' + side + ', supported order sides are buy, sell');
        }
        const market = this.market (symbol);
        const request = {
            'account': parseInt (accountId),
            'symbol': market['id'],
            'ordType': orderType,
            'side': orderSide,
            'orderQty': this.amountToPrecision (symbol, amount),
            'transactTime': this.milliseconds () * 1000000,
            // 'clOrdId': this.uuid (), // required
            // 'price': this.priceToPrecision (symbol, price), // required for limit and stop-limit orders
            // 'stopPx': this.priceToPrecision (symbol, stopPx), // required for stop and stop-limit orders
            // 'timeInForce': '1', // default '1' = GoodTillCancelled, '3' = ImmediateOrCancel, '4' = FillOrKill
            // 'execInst': '0',
            //     '0' = StayOnOfferSide, maker only, reject instead of aggressive execution
            //     '9' = PegToOfferSide, maker only, best available level instead of aggressive execution
            //     'o' = CancelOnConnectionLoss
            // 'positionID': 1013838923, // required when positionEffect == 'C' with hedged accounting
            // 'positionEffect': 'O', // 'C' = Close, 'O' = Open, send C along with the positionID if the order must close a position with hedged accounting mode
            // 'text': 'comment', // optional
            // 'grpID': 'group-identifier', // group identifier for cancel on disconnect orders
        };
        if ((type === 'limit') || (type === 'stop-limit')) {
            if (price === undefined) {
                throw new InvalidOrder (this.id + ' createOrder() requires a price argument for order type ' + type);
            }
            request['price'] = this.priceToPrecision (symbol, price);
        }
        if ((type === 'stop') || (type === 'stop-limit')) {
            const stopPx = this.safeNumber (params, 'stopPx');
            if (stopPx === undefined) {
                throw new InvalidOrder (this.id + ' createOrder() requires a stopPx param for order type ' + type);
            }
            request['stopPx'] = this.priceToPrecision (symbol, stopPx);
            params = this.omit (params, 'stopPx');
        }
        const clientOrderId = this.safeString2 (params, 'clientOrderId', 'clOrdId', this.uuid ());
        if (clientOrderId !== undefined) {
            request['clOrdId'] = clientOrderId;
            params = this.omit (params, [ 'clientOrderId', 'clOrdId' ]);
        }
        const response = await this.privatePostTradingOrderNew (this.extend (request, params));
        //
        //     {
        //         "msgType":"8",
        //         "account":1012838720,
        //         "clOrdId":"XAq0pRQ1g",
        //         "orderId":"64d7a06a-27e5-422e-99d9-3cadc04f5a35",
        //         "symbol":"XBTUSD",
        //         "ordType":"2",
        //         "price":"9000",
        //         "transactTime":1593778763271127920,
        //         "execId":"ff5fb8153652f0516bf07b6979255bed053c84b9",
        //         "execType":"I",
        //         "ordStatus":"0",
        //         "side":"1",
        //         "orderQty":"1",
        //         "leavesQty":"1",
        //         "cumQty":"0",
        //         "positionEffect":"O",
        //         "marginAmt":"0.00000556",
        //         "marginAmtType":"11"
        //     }
        //
        return this.parseOrder (response, market);
    }

    async editOrder (id, symbol, type, side, amount = undefined, price = undefined, params = {}) {
        if (symbol === undefined) {
            throw new ArgumentsRequired (this.id + ' editOrder() requires a symbol argument');
        }
        await this.loadMarkets ();
        await this.loadAccounts ();
        const accountId = await this.getAccountId (params);
        const market = this.market (symbol);
        const request = {
            'account': parseInt (accountId),
            'clOrdId': this.uuid (),
            'symbol': market['id'],
            'transactTime': this.milliseconds () * 1000000,
            // 'origClOrdId': this.uuid (), // one of orderId or origClOrdId is required
            // 'orderId': id,
            // 'side': '1', // 1 = buy, 2 = sell
            // 'execInst': '0',
            //     '0' = StayOnOfferSide, maker only, reject instead of aggressive execution
            //     '9' = PegToOfferSide, maker only, best available level instead of aggressive execution
            //     'o' = CancelOnConnectionLoss
            // 'orderQty': 38 M decimal
            // 'price': this.priceToPrecision (symbol, price), // required for limit and stop-limit orders
            // 'stopPx': this.priceToPrecision (symbol, stopPx), // required for stop and stop-limit orders
            // 'capPrice': this.priceToPrecision (symbol, capPrice), // the price beyond which the order will not move for trailing stop and attempt-zero-loss
            // 'pegPriceType': '8', // '8' = TrailingStopPeg, identifies a trailing stop or an attempt-zero-loss order
            // 'pegOffsetType': '2', // '2' = BasisPoints, the unit of the distance to the stop price for a trailing stop or an attempt-zero-loss order
            // 'pegOffsetValue': 123, // distance to the trailing stop or attempt-zero-loss
        };
        const clientOrderId = this.safeString2 (params, 'clientOrderId', 'origClOrdId');
        if (clientOrderId !== undefined) {
            request['origClOrdId'] = clientOrderId;
            params = this.omit (params, [ 'clientOrderId', 'origClOrdId' ]);
        } else {
            request['orderId'] = id;
        }
        if (amount !== undefined) {
            request['orderQty'] = this.amountToPrecision (symbol, amount);
        }
        if (price !== undefined) {
            request['price'] = this.priceToPrecision (symbol, price);
        }
        const stopPx = this.safeNumber (params, 'stopPx');
        if (stopPx !== undefined) {
            request['stopPx'] = this.priceToPrecision (symbol, stopPx);
            params = this.omit (params, 'stopPx');
        }
        const capPrice = this.safeNumber (params, 'capPrice');
        if (capPrice !== undefined) {
            request['capPrice'] = this.priceToPrecision (symbol, capPrice);
            params = this.omit (params, 'capPrice');
        }
        const response = await this.privatePostTradingOrderReplace (this.extend (request, params));
        return this.parseOrder (response, market);
    }

    async cancelOrder (id, symbol = undefined, params = {}) {
        /**
         * @method
         * @name xena#cancelOrder
         * @description cancels an open order
         * @param {str} id order id
         * @param {str} symbol unified symbol of the market the order was made in
         * @param {dict} params extra parameters specific to the xena api endpoint
         * @returns {dict} An [order structure]{@link https://docs.ccxt.com/en/latest/manual.html#order-structure}
         */
        if (symbol === undefined) {
            throw new ArgumentsRequired (this.id + ' cancelOrder() requires a symbol argument');
        }
        await this.loadMarkets ();
        await this.loadAccounts ();
        const accountId = await this.getAccountId (params);
        const clientOrderId = this.safeString2 (params, 'clientOrderId', 'origClOrdId');
        params = this.omit (params, [ 'clientOrderId', 'origClOrdId' ]);
        const market = this.market (symbol);
        const request = {
            'account': parseInt (accountId),
            'symbol': market['id'],
            'clOrdId': this.uuid (),
            'transactTime': this.milliseconds () * 1000000,
        };
        if (clientOrderId !== undefined) {
            request['origClOrdId'] = clientOrderId;
        } else {
            request['orderId'] = id;
        }
        const response = await this.privatePostTradingOrderCancel (this.extend (request, params));
        //
        //     {
        //         "msgType":"8",
        //         "account":1012838158,
        //         "clOrdId":"0fa3fb55-9dc0-4cfc-a1db-6aa8b7dd2d98",
        //         "origClOrdId":"3b2878bb-24d8-4922-9d2a-5b8009416677",
        //         "orderId":"665b418e-9d09-4461-b733-d317f6bff43f",
        //         "symbol":"ETHUSD",
        //         "ordType":"2",
        //         "price":"640",
        //         "transactTime":1595060080941618739,
        //         "execId":"c541c0ca437c0e6501c3a50a9d4dc8f575f49972",
        //         "execType":"6",
        //         "ordStatus":"6",
        //         "side":"2",
        //         "orderQty":"1",
        //         "leavesQty":"0",
        //         "cumQty":"0",
        //         "positionEffect":"O",
        //         "marginAmt":"0.000032",
        //         "marginAmtType":"11"
        //     }
        //
        return this.parseOrder (response, market);
    }

    async cancelAllOrders (symbol = undefined, params = {}) {
        /**
         * @method
         * @name xena#cancelAllOrders
         * @description cancel all open orders
         * @param {str|undefined} symbol unified market symbol, only orders in the market of this symbol are cancelled when symbol is not undefined
         * @param {dict} params extra parameters specific to the xena api endpoint
         * @returns {[dict]} a list of [order structures]{@link https://docs.ccxt.com/en/latest/manual.html#order-structure}
         */
        await this.loadMarkets ();
        await this.loadAccounts ();
        const accountId = await this.getAccountId (params);
        const request = {
            'account': parseInt (accountId),
            'clOrdId': this.uuid (),
            // 'side': '1', // 1 = buy, 2 = sell, optional filter, cancel only orders with the given side
            // 'positionEffect': 'C', // C = Close, O = Open, optional filter, cancel only orders with the given positionEffect, applicable only for accounts with hedged accounting
        };
        if (symbol !== undefined) {
            const market = this.market (symbol);
            request['symbol'] = market['id'];
            request['massCancelRequestType'] = '1'; // CancelOrdersForASecurity
        } else {
            request['massCancelRequestType'] = '7'; // CancelAllOrders
        }
        const response = await this.privatePostTradingOrderMassCancel (this.extend (request, params));
        //
        //     {
        //         "msgType":"r",
        //         "clOrdId":"b3e95759-e43e-4b3a-b664-a4d213e281a7",
        //         "massActionReportID":"e915b6f4-a7ca-4c5c-b8d6-e39862530248",
        //         "massCancelResponse":"1",
        //         "symbol":"ETHUSD",
        //         "transactTime":1595065630133756426,
        //         "totalAffectedOrders":2,
        //         "account":1012838158
        //     }
        //
        return response;
    }

    async fetchOpenOrders (symbol = undefined, since = undefined, limit = undefined, params = {}) {
        /**
         * @method
         * @name xena#fetchOpenOrders
         * @description fetch all unfilled currently open orders
         * @param {str|undefined} symbol unified market symbol
         * @param {int|undefined} since the earliest time in ms to fetch open orders for
         * @param {int|undefined} limit the maximum number of  open orders structures to retrieve
         * @param {dict} params extra parameters specific to the xena api endpoint
         * @returns {[dict]} a list of [order structures]{@link https://docs.ccxt.com/en/latest/manual.html#order-structure}
         */
        await this.loadMarkets ();
        await this.loadAccounts ();
        const accountId = await this.getAccountId (params);
        const request = {
            'accountId': accountId,
            // 'symbol': market['id'],
        };
        let market = undefined;
        if (symbol !== undefined) {
            market = this.market (symbol);
            request['symbol'] = market['id'];
        }
        const response = await this.privateGetTradingAccountsAccountIdActiveOrders (this.extend (request, params));
        //
        //     [
        //         {
        //             "msgType":"8",
        //             "account":1012838720,
        //             "clOrdId":"XAq0pRQ1g",
        //             "orderId":"64d7a06a-27e5-422e-99d9-3cadc04f5a35",
        //             "symbol":"XBTUSD",
        //             "ordType":"2",
        //             "price":"9000",
        //             "transactTime":1593778763271127920,
        //             "execId":"ff5fb8153652f0516bf07b6979255bed053c84b9",
        //             "execType":"I",
        //             "ordStatus":"0",
        //             "side":"1",
        //             "orderQty":"1",
        //             "leavesQty":"1",
        //             "cumQty":"0",
        //             "positionEffect":"O",
        //             "marginAmt":"0.00000556",
        //             "marginAmtType":"11"
        //         }
        //     ]
        //
        return this.parseOrders (response, market, since, limit);
    }

    async fetchClosedOrders (symbol = undefined, since = undefined, limit = undefined, params = {}) {
        /**
         * @method
         * @name xena#fetchClosedOrders
         * @description fetches information on multiple closed orders made by the user
         * @param {str|undefined} symbol unified market symbol of the market orders were made in
         * @param {int|undefined} since the earliest time in ms to fetch orders for
         * @param {int|undefined} limit the maximum number of  orde structures to retrieve
         * @param {dict} params extra parameters specific to the xena api endpoint
         * @returns {[dict]} a list of [order structures]{@link https://docs.ccxt.com/en/latest/manual.html#order-structure
         */
        await this.loadMarkets ();
        await this.loadAccounts ();
        const accountId = await this.getAccountId (params);
        const request = {
            'accountId': accountId,
            // 'from': this.iso8601 (since) * 1000000,
            // 'to': this.iso8601 (this.milliseconds ()) * 1000000, // max range is 7 days
            // 'symbol': market['id'],
            // 'limit': 100,
        };
        let market = undefined;
        if (symbol !== undefined) {
            market = this.market (symbol);
            request['symbol'] = market['id'];
        }
        if (since !== undefined) {
            request['from'] = this.iso8601 (since) * 1000000;
        }
        if (limit !== undefined) {
            request['limit'] = limit;
        }
        const response = await this.privateGetTradingAccountsAccountIdLastOrderStatuses (this.extend (request, params));
        //
        //     [
        //         {
        //             "msgType":"8",
        //             "account":1012838720,
        //             "clOrdId":"XAq0pRQ1g",
        //             "orderId":"64d7a06a-27e5-422e-99d9-3cadc04f5a35",
        //             "symbol":"XBTUSD",
        //             "ordType":"2",
        //             "price":"9000",
        //             "transactTime":1593778763271127920,
        //             "execId":"ff5fb8153652f0516bf07b6979255bed053c84b9",
        //             "execType":"I",
        //             "ordStatus":"0",
        //             "side":"1",
        //             "orderQty":"1",
        //             "leavesQty":"1",
        //             "cumQty":"0",
        //             "positionEffect":"O",
        //             "marginAmt":"0.00000556",
        //             "marginAmtType":"11"
        //         }
        //     ]
        //
        return this.parseOrders (response, market, since, limit);
    }

    async createDepositAddress (code, params = {}) {
        /**
         * @method
         * @name xena#createDepositAddress
         * @description create a currency deposit address
         * @param {str} code unified currency code of the currency for the deposit address
         * @param {dict} params extra parameters specific to the xena api endpoint
         * @returns {dict} an [address structure]{@link https://docs.ccxt.com/en/latest/manual.html#address-structure}
         */
        await this.loadMarkets ();
        await this.loadAccounts ();
        const accountId = await this.getAccountId (params);
        const currency = this.currency (code);
        const request = {
            'accountId': accountId,
            'currency': currency['id'],
        };
        const response = await this.privatePostTransfersAccountsAccountIdDepositAddressCurrency (this.extend (request, params));
        //
        //     {
        //         "address": "mu5GceHFAG38mGRYCFqafe5ZiNKLX3rKk9",
        //         "uri": "bitcoin:mu5GceHFAG38mGRYCFqafe5ZiNKLX3rKk9?message=Xena Exchange",
        //         "allowsRenewal": true
        //     }
        //
        const address = this.safeValue (response, 'address');
        const tag = undefined;
        this.checkAddress (address);
        return {
            'currency': code,
            'address': address,
            'tag': tag,
            'info': response,
        };
    }

    async fetchDepositAddress (code, params = {}) {
        /**
         * @method
         * @name xena#fetchDepositAddress
         * @description fetch the deposit address for a currency associated with this account
         * @param {str} code unified currency code
         * @param {dict} params extra parameters specific to the xena api endpoint
         * @returns {dict} an [address structure]{@link https://docs.ccxt.com/en/latest/manual.html#address-structure}
         */
        await this.loadMarkets ();
        await this.loadAccounts ();
        const accountId = await this.getAccountId (params);
        const currency = this.currency (code);
        const request = {
            'accountId': accountId,
            'currency': currency['id'],
        };
        const response = await this.privateGetTransfersAccountsAccountIdDepositAddressCurrency (this.extend (request, params));
        //
        //     {
        //         "address": "mu5GceHFAG38mGRYCFqafe5ZiNKLX3rKk9",
        //         "uri": "bitcoin:mu5GceHFAG38mGRYCFqafe5ZiNKLX3rKk9?message=Xena Exchange",
        //         "allowsRenewal": true
        //     }
        //
        const address = this.safeValue (response, 'address');
        const tag = undefined;
        this.checkAddress (address);
        return {
            'currency': code,
            'address': address,
            'tag': tag,
            'network': undefined,
            'info': response,
        };
    }

    async fetchTransactionsByType (type, code = undefined, since = undefined, limit = undefined, params = {}) {
        if (code === undefined) {
            throw new ArgumentsRequired (this.id + ' fetchTransactions() requires a currency `code` argument');
        }
        await this.loadMarkets ();
        await this.loadAccounts ();
        const accountId = await this.getAccountId (params);
        const currency = this.currency (code);
        const request = {
            'currency': currency['id'],
            'accountId': accountId,
        };
        if (since !== undefined) {
            request['since'] = parseInt (since / 1000);
        }
        const method = 'privateGetTransfersAccountsAccountId' + this.capitalize (type);
        const response = await this[method] (this.extend (request, params));
        //
        //     {
        //         "withdrawals": [
        //             {
        //                 "withdrawalRequestId": 47383243,
        //                 "externalId": "...",    // external ID submitted by the client when creating the request
        //                 "status": 1,
        //                 "statusMessage": "Pending confirmation",
        //                 "amount": "10.2",
        //                 "currency": "BTC",
        //                 "lastUpdated": <UNIX nanoseconds>,
        //                 "blockchain": "Bitcoin",
        //                 "address": "mu5GceHFAG38mGRYCFqafe5ZiNKLX3rKk9",
        //                 "txId": "0xfbb1b73c4f0bda4f67dca266ce6ef42f520fbb98"
        //             }
        //         ]
        //     }
        //
        //     {
        //         "deposits": [
        //             {
        //                 "currency": "BTC",
        //                 "amount": "1.2",
        //                 "status": 1,
        //                 "statusMessage": "Processing",
        //                 "blockchain": "Bitcoin",
        //                 "txId": "0xfbb1b73c4f0bda4f67dca266ce6ef42f520fbb98",
        //                 "address": "mu5GceHFAG38mGRYCFqafe5ZiNKLX3rKk9",
        //                 "lastUpdated": <UNIX nanoseconds>
        //                 "confirmations": 2,
        //                 "requiredConfirmations": 6
        //             }
        //         ]
        //     }
        //
        //
        const transactions = this.safeValue (response, type, []);
        return this.parseTransactions (transactions, currency, since, limit);
    }

    async fetchWithdrawals (code = undefined, since = undefined, limit = undefined, params = {}) {
        /**
         * @method
         * @name xena#fetchWithdrawals
         * @description fetch all withdrawals made from an account
         * @param {str|undefined} code unified currency code
         * @param {int|undefined} since the earliest time in ms to fetch withdrawals for
         * @param {int|undefined} limit the maximum number of withdrawals structures to retrieve
         * @param {dict} params extra parameters specific to the xena api endpoint
         * @returns {[dict]} a list of [transaction structures]{@link https://docs.ccxt.com/en/latest/manual.html#transaction-structure}
         */
        return await this.fetchTransactionsByType ('withdrawals', code, since, limit, params);
    }

    async fetchDeposits (code = undefined, since = undefined, limit = undefined, params = {}) {
        /**
         * @method
         * @name xena#fetchDeposits
         * @description fetch all deposits made to an account
         * @param {str|undefined} code unified currency code
         * @param {int|undefined} since the earliest time in ms to fetch deposits for
         * @param {int|undefined} limit the maximum number of deposits structures to retrieve
         * @param {dict} params extra parameters specific to the xena api endpoint
         * @returns {[dict]} a list of [transaction structures]{@link https://docs.ccxt.com/en/latest/manual.html#transaction-structure}
         */
        return await this.fetchTransactionsByType ('deposits', code, since, limit, params);
    }

    parseTransaction (transaction, currency = undefined) {
        //
        // withdraw()
        //
        //     {
        //         "withdrawalRequestId": 47383243,
        //         "status": 1,
        //         "statusMessage": "Pending confirmation"
        //     }
        //
        // fetchWithdrawals
        //
        //     {
        //         "withdrawalRequestId": 47383243,
        //         "externalId": "...",    // external ID submitted by the client when creating the request
        //         "status": 1,
        //         "statusMessage": "Pending confirmation",
        //         "amount": "10.2",
        //         "currency": "BTC",
        //         "lastUpdated": <UNIX nanoseconds>,
        //         "blockchain": "Bitcoin",
        //         "address": "mu5GceHFAG38mGRYCFqafe5ZiNKLX3rKk9",
        //         "txId": "0xfbb1b73c4f0bda4f67dca266ce6ef42f520fbb98"
        //     }
        //
        // fetchDeposits
        //
        //     {
        //         "currency": "BTC",
        //         "amount": "1.2",
        //         "status": 1,
        //         "statusMessage": "Processing",
        //         "blockchain": "Bitcoin",
        //         "txId": "0xfbb1b73c4f0bda4f67dca266ce6ef42f520fbb98",
        //         "address": "mu5GceHFAG38mGRYCFqafe5ZiNKLX3rKk9",
        //         "lastUpdated": <UNIX nanoseconds>
        //         "confirmations": 2,
        //         "requiredConfirmations": 6
        //     }
        //
        const id = this.safeString (transaction, 'withdrawalRequestId');
        const type = (id === undefined) ? 'deposit' : 'withdrawal';
        let updated = this.safeInteger (transaction, 'lastUpdated');
        if (updated !== undefined) {
            updated = parseInt (updated / 1000000);
        }
        const timestamp = undefined;
        const txid = this.safeString (transaction, 'txId');
        const currencyId = this.safeString (transaction, 'currency');
        const code = this.safeCurrencyCode (currencyId, currency);
        const address = this.safeString (transaction, 'address');
        const addressFrom = undefined;
        const addressTo = address;
        const amount = this.safeNumber (transaction, 'amount');
        const status = this.parseTransactionStatus (this.safeString (transaction, 'status'));
        const fee = undefined;
        const network = this.safeString (transaction, 'blockchain');
        return {
            'info': transaction,
            'id': id,
            'txid': txid,
            'timestamp': timestamp,
            'datetime': this.iso8601 (timestamp),
            'network': network,
            'addressFrom': addressFrom,
            'addressTo': addressTo,
            'address': address,
            'tagFrom': undefined,
            'tagTo': undefined,
            'tag': undefined,
            'type': type,
            'amount': amount,
            'currency': code,
            'status': status,
            'updated': updated,
            'fee': fee,
        };
    }

    parseTransactionStatus (status) {
        const statuses = {
            '1': 'pending', // new
            '2': 'ok', // completed
            '3': 'failed', // duplicate
            '4': 'failed', // not enough money
            '5': 'pending', // waiting for manual approval from XENA
            '100': 'pending', // request is being processed
            '101': 'pending', // request is being processed
            '102': 'pending', // request is being processed
            '103': 'pending', // request is being processed
        };
        return this.safeString (statuses, status, status);
    }

    async withdraw (code, amount, address, tag = undefined, params = {}) {
        /**
         * @method
         * @name xena#withdraw
         * @description make a withdrawal
         * @param {str} code unified currency code
         * @param {float} amount the amount to withdraw
         * @param {str} address the address to withdraw to
         * @param {str|undefined} tag
         * @param {dict} params extra parameters specific to the xena api endpoint
         * @returns {dict} a [transaction structure]{@link https://docs.ccxt.com/en/latest/manual.html#transaction-structure}
         */
        [ tag, params ] = this.handleWithdrawTagAndParams (tag, params);
        this.checkAddress (address);
        await this.loadMarkets ();
        await this.loadAccounts ();
        const accountId = await this.getAccountId (params);
        const currency = this.currency (code);
        let uuid = this.uuid ();
        uuid = uuid.split ('-');
        uuid = uuid.join ('');
        const request = {
            'currency': currency['id'],
            'accountId': accountId,
            'amount': this.currencyToPrecision (code, amount),
            'address': address,
            'id': uuid, // mandatory external ID (string), used by the client to identify his request
        };
        const response = await this.privatePostTransfersAccountsAccountIdWithdrawals (this.extend (request, params));
        //
        //     {
        //         "withdrawalRequestId": 47383243,
        //         "status": 1,
        //         "statusMessage": "Pending confirmation"
        //     }
        //
        return this.parseTransaction (response, currency);
    }

    parseLedgerEntryType (type) {
        const types = {
            'deposit': 'transaction',
            'withdrawal': 'transaction',
            'internal deposit': 'transfer',
            'internal withdrawal': 'transfer',
            'rebate': 'rebate',
            'reward': 'reward',
        };
        return this.safeString (types, type, type);
    }

    parseLedgerEntry (item, currency = undefined) {
        //
        //     {
        //         "accountId":8263118,
        //         "ts":1551974415000000000,
        //         "amount":"-1",
        //         "currency":"BTC",
        //         "kind":"internal withdrawal",
        //         "commission":"0",
        //         "id":96
        //     }
        //
        const id = this.safeString (item, 'id');
        let direction = undefined;
        const account = this.safeString (item, 'accountId');
        const referenceId = undefined;
        const referenceAccount = undefined;
        const type = this.parseLedgerEntryType (this.safeString (item, 'kind'));
        const code = this.safeCurrencyCode (this.safeString (item, 'currency'), currency);
        let amount = this.safeNumber (item, 'amount');
        if (amount < 0) {
            direction = 'out';
            amount = Math.abs (amount);
        } else {
            direction = 'in';
        }
        let timestamp = this.safeInteger (item, 'ts');
        if (timestamp !== undefined) {
            timestamp = parseInt (timestamp / 1000000);
        }
        const fee = {
            'cost': this.safeNumber (item, 'commission'),
            'currency': code,
        };
        const before = undefined;
        const after = this.safeNumber (item, 'balance');
        const status = 'ok';
        return {
            'info': item,
            'id': id,
            'direction': direction,
            'account': account,
            'referenceId': referenceId,
            'referenceAccount': referenceAccount,
            'type': type,
            'currency': code,
            'amount': amount,
            'before': before,
            'after': after,
            'status': status,
            'timestamp': timestamp,
            'datetime': this.iso8601 (timestamp),
            'fee': fee,
        };
    }

    async fetchLedger (code = undefined, since = undefined, limit = undefined, params = {}) {
        /**
         * @method
         * @name xena#fetchLedger
         * @description fetch the history of changes, actions done by the user or operations that altered balance of the user
         * @param {str|undefined} code unified currency code, default is undefined
         * @param {int|undefined} since timestamp in ms of the earliest ledger entry, default is undefined
         * @param {int|undefined} limit max number of ledger entrys to return, default is undefined
         * @param {dict} params extra parameters specific to the xena api endpoint
         * @returns {dict} a [ledger structure]{@link https://docs.ccxt.com/en/latest/manual.html#ledger-structure}
         */
        await this.loadMarkets ();
        await this.loadAccounts ();
        const accountId = await this.getAccountId (params);
        const request = {
            'accountId': accountId,
            // 'page': 1,
            // 'limit': 5000, // max 5000
            // 'from': time,
            // 'to': time,
            // 'symbol': currency['id'],
            // 'trade_id': id,
            // 'client_order_id': id,
            // 'txid': txid,
            // 'kind': 'deposit', // 'withdrawal, 'internal deposit', 'internal withdrawal', 'rebate', 'reward'
        };
        let currency = undefined;
        if (code !== undefined) {
            currency = this.currency (code);
            request['symbol'] = currency['id'];
        }
        if (since !== undefined) {
            request['from'] = since * 1000000;
        }
        if (limit !== undefined) {
            request['limit'] = limit; // max 5000
        }
        const response = await this.privateGetTransfersAccountsAccountIdBalanceHistory (this.extend (request, params));
        //
        //     [
        //         {
        //             "accountId":8263118,
        //             "ts":1551974415000000000,
        //             "amount":"-1",
        //             "currency":"BTC",
        //             "kind":"internal withdrawal",
        //             "commission":"0",
        //             "id":96
        //         },
        //         {
        //             "accountId":8263118,
        //             "ts":1551964677000000000,
        //             "amount":"-1",
        //             "currency":"BTC",
        //             "kind":"internal deposit",
        //             "commission":"0",
        //             "id":95
        //         }
        //     ]
        //
        return this.parseLedger (response, currency, since, limit);
    }

    async fetchLeverageTiers (symbols = undefined, params = {}) {
        /**
         * @method
         * @name xena#fetchLeverageTiers
         * @description retrieve information on the maximum leverage, and maintenance margin for trades of varying trade sizes
         * @param {[str]|undefined} symbols list of unified market symbols
         * @param {dict} params extra parameters specific to the xena api endpoint
         * @returns {dict} a dictionary of [leverage tiers structures]{@link https://docs.ccxt.com/en/latest/manual.html#leverage-tiers-structure}, indexed by market symbols
         */
        await this.loadMarkets ();
        const response = await this.publicGetCommonInstruments (params);
        //
        //    [
        //        {
        //            "id": "XBTUSD_3M_240622",
        //            "type": "Margin",
        //            "marginType": "XenaFuture",
        //            "symbol": "XBTUSD_3M_240622",
        //            "baseCurrency": "BTC",
        //            "quoteCurrency": "USD",
        //            "settlCurrency": "USDC",
        //            "tickSize": 0,
        //            "minOrderQuantity": "0.0001",
        //            "orderQtyStep": "0.0001",
        //            "limitOrderMaxDistance": "10",
        //            "priceInputMask": "00000.0",
        //            "enabled": true,
        //            "liquidationMaxDistance": "0.01",
        //            "contractValue": "1",
        //            "contractCurrency": "BTC",
        //            "lotSize": "1",
        //            "maxOrderQty": "10",
        //            "maxPosVolume": "200",
        //            "mark": ".XBTUSD_3M_240622",
        //            "underlying": ".BTC3_TWAP",
        //            "openInterest": ".XBTUSD_3M_240622_OpenInterest",
        //            "addUvmToFreeMargin": "ProfitAndLoss",
        //            "margin": {
        //                "netting": "PositionsAndOrders",
        //                "rates": [
        //                    { "maxVolume": "10", "initialRate": "0.05", "maintenanceRate": "0.025" },
        //                    { "maxVolume": "20", "initialRate": "0.1", "maintenanceRate": "0.05" },
        //                    { "maxVolume": "30", "initialRate": "0.2", "maintenanceRate": "0.1" },
        //                    { "maxVolume": "40", "initialRate": "0.3", "maintenanceRate": "0.15" },
        //                    { "maxVolume": "60", "initialRate": "0.4", "maintenanceRate": "0.2" },
        //                    { "maxVolume": "150", "initialRate": "0.5", "maintenanceRate": "0.25" },
        //                    { "maxVolume": "200", "initialRate": "1", "maintenanceRate": "0.5" }
        //               ],
        //               "rateMultipliers": {
        //                    "LimitBuy": "1",
        //                    "LimitSell": "1",
        //                    "Long": "1",
        //                    "MarketBuy": "1",
        //                    "MarketSell": "1",
        //                    "Short": "1",
        //                    "StopBuy": "0",
        //                    "StopSell": "0"
        //                }
        //            },
        //            "clearing": { "enabled": true, "index": ".XBTUSD_3M_240622" },
        //            "riskAdjustment": { "enabled": true, "index": ".RiskAdjustment_IR" },
        //            "expiration": { "enabled": true, "index": ".BTC3_TWAP" },
        //            "pricePrecision": 1,
        //            "priceRange": {
        //                "enabled": true,
        //                "distance": "0.2",
        //                "movingBoundary": "0",
        //                "lowIndex": ".XBTUSD_3M_240622_LOWRANGE",
        //                "highIndex": ".XBTUSD_3M_240622_HIGHRANGE"
        //            },
        //            "priceLimits": {
        //                "enabled": true,
        //                "distance": "0.5",
        //                "movingBoundary": "0",
        //                "lowIndex": ".XBTUSD_3M_240622_LOWLIMIT",
        //                "highIndex": ".XBTUSD_3M_240622_HIGHLIMIT"
        //            },
        //            "serie": "XBTUSD",
        //            "tradingStartDate": "2021-12-31 07:00:00",
        //            "expiryDate": "2022-06-24 08:00:00"
        //           },
        //           ...
        //        ]
        //
        return this.parseLeverageTiers (response, symbols, 'symbol');
    }

    parseMarketLeverageTiers (info, market) {
        /**
         * @ignore
         * @method
         * @param {dict} info Exchange market response for 1 market
         * @param {dict} market CCXT market
         */
        //
        //    {
        //        "id": "XBTUSD_3M_240622",
        //        "type": "Margin",
        //        "marginType": "XenaFuture",
        //        "symbol": "XBTUSD_3M_240622",
        //        "baseCurrency": "BTC",
        //        "quoteCurrency": "USD",
        //        "settlCurrency": "USDC",
        //        "tickSize": 0,
        //        "minOrderQuantity": "0.0001",
        //        "orderQtyStep": "0.0001",
        //        "limitOrderMaxDistance": "10",
        //        "priceInputMask": "00000.0",
        //        "enabled": true,
        //        "liquidationMaxDistance": "0.01",
        //        "contractValue": "1",
        //        "contractCurrency": "BTC",
        //        "lotSize": "1",
        //        "maxOrderQty": "10",
        //        "maxPosVolume": "200",
        //        "mark": ".XBTUSD_3M_240622",
        //        "underlying": ".BTC3_TWAP",
        //        "openInterest": ".XBTUSD_3M_240622_OpenInterest",
        //        "addUvmToFreeMargin": "ProfitAndLoss",
        //        "margin": {
        //            "netting": "PositionsAndOrders",
        //            "rates": [
        //                { "maxVolume": "10", "initialRate": "0.05", "maintenanceRate": "0.025" },
        //                { "maxVolume": "20", "initialRate": "0.1", "maintenanceRate": "0.05" },
        //                { "maxVolume": "30", "initialRate": "0.2", "maintenanceRate": "0.1" },
        //                { "maxVolume": "40", "initialRate": "0.3", "maintenanceRate": "0.15" },
        //                { "maxVolume": "60", "initialRate": "0.4", "maintenanceRate": "0.2" },
        //                { "maxVolume": "150", "initialRate": "0.5", "maintenanceRate": "0.25" },
        //                { "maxVolume": "200", "initialRate": "1", "maintenanceRate": "0.5" }
        //            ],
        //            "rateMultipliers": {
        //                "LimitBuy": "1",
        //                "LimitSell": "1",
        //                "Long": "1",
        //                "MarketBuy": "1",
        //                "MarketSell": "1",
        //                "Short": "1",
        //                "StopBuy": "0",
        //                "StopSell": "0"
        //            }
        //        },
        //        "clearing": { "enabled": true, "index": ".XBTUSD_3M_240622" },
        //        "riskAdjustment": { "enabled": true, "index": ".RiskAdjustment_IR" },
        //        "expiration": { "enabled": true, "index": ".BTC3_TWAP" },
        //        "pricePrecision": 1,
        //        "priceRange": {
        //            "enabled": true,
        //            "distance": "0.2",
        //            "movingBoundary": "0",
        //            "lowIndex": ".XBTUSD_3M_240622_LOWRANGE",
        //            "highIndex": ".XBTUSD_3M_240622_HIGHRANGE"
        //        },
        //        "priceLimits": {
        //            "enabled": true,
        //            "distance": "0.5",
        //            "movingBoundary": "0",
        //            "lowIndex": ".XBTUSD_3M_240622_LOWLIMIT",
        //            "highIndex": ".XBTUSD_3M_240622_HIGHLIMIT"
        //        },
        //        "serie": "XBTUSD",
        //        "tradingStartDate": "2021-12-31 07:00:00",
        //        "expiryDate": "2022-06-24 08:00:00"
        //    }
        //
        const margin = this.safeValue (info, 'margin');
        const rates = this.safeValue (margin, 'rates');
        let floor = 0;
        const id = this.safeString (info, 'symbol');
        market = this.safeMarket (id, market);
        const tiers = [];
        if (rates !== undefined) {
            for (let j = 0; j < rates.length; j++) {
                const tier = rates[j];
                const cap = this.safeNumber (tier, 'maxVolume');
                const initialRate = this.safeString (tier, 'initialRate');
                tiers.push ({
                    'tier': this.sum (j, 1),
                    'currency': market['base'],
                    'minNotional': floor,
                    'maxNotional': cap,
                    'maintenanceMarginRate': this.safeNumber (tier, 'maintenanceRate'),
                    'maxLeverage': this.parseNumber (Precise.stringDiv ('1', initialRate)),
                    'info': tier,
                });
                floor = cap;
            }
        }
        return tiers;
    }

    nonce () {
        return this.milliseconds ();
    }

    sign (path, api = 'public', method = 'GET', params = {}, headers = undefined, body = undefined) {
        let url = this.urls['api'][api] + '/' + this.implodeParams (path, params);
        const query = this.omit (params, this.extractParams (path));
        if (api === 'public') {
            if (Object.keys (query).length) {
                url += '?' + this.urlencode (query);
            }
        } else if (api === 'private') {
            this.checkRequiredCredentials ();
            let nonce = this.nonce ();
            // php does not format it properly
            // therefore we use string concatenation here
            // nonce *= 1000000;
            nonce = nonce.toString ();
            nonce = nonce + '000000'; // see the comment a few lines above
            const payload = 'AUTH' + nonce;
            const secret = this.secret.slice (14, 78);
            const ecdsa = this.ecdsa (payload, secret, 'p256', 'sha256');
            const signature = ecdsa['r'] + ecdsa['s'];
            headers = {
                'X-AUTH-API-KEY': this.apiKey,
                'X-AUTH-API-PAYLOAD': payload,
                'X-AUTH-API-SIGNATURE': signature,
                'X-AUTH-API-NONCE': nonce,
            };
            if (method === 'GET') {
                if (Object.keys (query).length) {
                    url += '?' + this.urlencode (query);
                }
            } else if (method === 'POST') {
                body = this.json (query);
                headers['Content-Type'] = 'application/json';
            }
        }
        return { 'url': url, 'method': method, 'body': body, 'headers': headers };
    }

    handleErrors (code, reason, url, method, headers, body, response, requestHeaders, requestBody) {
        if (response === undefined) {
            return;
        }
        //
        //     {"error":"Validation failed","fields":["address"]}
        //     {"error":"Money not enough. You have only: 0 ETH","fields":["amount"]}
        //
        if (code >= 400) {
            const feedback = this.id + ' ' + this.json (response);
            const message = this.safeString (response, 'error');
            const exact = this.exceptions['exact'];
            if (message in exact) {
                throw new exact[message] (feedback);
            }
            const broad = this.exceptions['broad'];
            const broadKey = this.findBroadlyMatchedKey (broad, body);
            if (broadKey !== undefined) {
                throw new broad[broadKey] (feedback);
            }
            throw new ExchangeError (feedback); // unknown message
        }
    }
}<|MERGE_RESOLUTION|>--- conflicted
+++ resolved
@@ -1,14 +1,8 @@
 
-<<<<<<< HEAD
 import { Exchange } from './base/Exchange.js';
 import { ExchangeError, ArgumentsRequired, BadRequest, InsufficientFunds, InvalidAddress, BadSymbol, InvalidOrder } from './base/errors.js';
 import { Precise } from './base/Precise.js';
-=======
-const Exchange = require ('./base/Exchange');
-const { ExchangeError, ArgumentsRequired, BadRequest, InsufficientFunds, InvalidAddress, BadSymbol, InvalidOrder } = require ('./base/errors');
-const { TICK_SIZE } = require ('./base/functions/number');
-const Precise = require ('./base/Precise');
->>>>>>> 65b66468
+import { TICK_SIZE } from './base/functions/number.js';
 
 export default class xena extends Exchange {
     describe () {
