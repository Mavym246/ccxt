'use strict';

//  ---------------------------------------------------------------------------

const Exchange = require ('./base/Exchange');
const { AuthenticationError, ExchangeError, PermissionDenied, ExchangeNotAvailable, OnMaintenance, InvalidOrder, OrderNotFound, InsufficientFunds, ArgumentsRequired, BadSymbol, BadRequest, RequestTimeout } = require ('./base/errors');

//  ---------------------------------------------------------------------------

module.exports = class huobipro extends Exchange {
    describe () {
        return this.deepExtend (super.describe (), {
            'id': 'huobipro',
            'name': 'Huobi Pro',
            'countries': [ 'CN' ],
            'rateLimit': 2000,
            'userAgent': this.userAgents['chrome39'],
            'version': 'v1',
            'accounts': undefined,
            'accountsById': undefined,
            'hostname': 'api.huobi.pro', // api.testnet.huobi.pro
            'pro': true,
            'has': {
                'cancelOrder': true,
                'CORS': false,
                'createOrder': true,
                'fetchBalance': true,
                'fetchClosedOrders': true,
                'fetchCurrencies': true,
                'fetchDepositAddress': true,
                'fetchDeposits': true,
                'fetchMarkets': true,
                'fetchMyTrades': true,
                'fetchOHLCV': true,
                'fetchOpenOrders': true,
                'fetchOrder': true,
                'fetchOrderBook': true,
                'fetchOrders': true,
                'fetchTicker': true,
                'fetchTickers': true,
                'fetchTrades': true,
                'fetchTradingLimits': true,
                'fetchWithdrawals': true,
                'withdraw': true,
            },
            'timeframes': {
                '1m': '1min',
                '5m': '5min',
                '15m': '15min',
                '30m': '30min',
                '1h': '60min',
                '4h': '4hour',
                '1d': '1day',
                '1w': '1week',
                '1M': '1mon',
                '1y': '1year',
            },
            'urls': {
                'test': {
                    'market': 'https://api.testnet.huobi.pro',
                    'public': 'https://api.testnet.huobi.pro',
                    'private': 'https://api.testnet.huobi.pro',
                },
                'logo': 'https://user-images.githubusercontent.com/1294454/76137448-22748a80-604e-11ea-8069-6e389271911d.jpg',
                'api': {
                    'market': 'https://{hostname}',
                    'public': 'https://{hostname}',
                    'private': 'https://{hostname}',
                    'v2Public': 'https://{hostname}',
                    'v2Private': 'https://{hostname}',
                },
                'www': 'https://www.huobi.pro',
                'referral': 'https://www.huobi.co/en-us/topic/invited/?invite_code=rwrd3',
                'doc': 'https://huobiapi.github.io/docs/spot/v1/cn/',
                'fees': 'https://www.huobi.pro/about/fee/',
            },
            'api': {
                'v2Public': {
                    'get': [
                        'reference/currencies',
                    ],
                },
                'v2Private': {
                    'get': [
                        'account/ledger',
                        'account/withdraw/quota',
                        'account/deposit/address',
                        'reference/transact-fee-rate',
                    ],
                    'post': [
                        'sub-user/management',
                    ],
                },
                'market': {
                    'get': [
                        'history/kline', // 获取K线数据
                        'detail/merged', // 获取聚合行情(Ticker)
                        'depth', // 获取 Market Depth 数据
                        'trade', // 获取 Trade Detail 数据
                        'history/trade', // 批量获取最近的交易记录
                        'detail', // 获取 Market Detail 24小时成交量数据
                        'tickers',
                    ],
                },
                'public': {
                    'get': [
                        'common/symbols', // 查询系统支持的所有交易对
                        'common/currencys', // 查询系统支持的所有币种
                        'common/timestamp', // 查询系统当前时间
                        'common/exchange', // order limits
                        'settings/currencys', // ?language=en-US
                    ],
                },
                'private': {
                    'get': [
                        'account/accounts', // 查询当前用户的所有账户(即account-id)
                        'account/accounts/{id}/balance', // 查询指定账户的余额
                        'account/accounts/{sub-uid}',
                        'account/history',
                        'cross-margin/loan-info',
                        'fee/fee-rate/get',
                        'order/openOrders',
                        'order/orders',
                        'order/orders/{id}', // 查询某个订单详情
                        'order/orders/{id}/matchresults', // 查询某个订单的成交明细
                        'order/orders/getClientOrder',
                        'order/history', // 查询当前委托、历史委托
                        'order/matchresults', // 查询当前成交、历史成交
                        'dw/withdraw-virtual/addresses', // 查询虚拟币提现地址
                        'query/deposit-withdraw',
                        'margin/loan-orders', // 借贷订单
                        'margin/accounts/balance', // 借贷账户详情
                        'points/actions',
                        'points/orders',
                        'subuser/aggregate-balance',
                        'stable-coin/exchange_rate',
                        'stable-coin/quote',
                    ],
                    'post': [
                        'futures/transfer',
                        'order/batch-orders',
                        'order/orders/place', // 创建并执行一个新订单 (一步下单， 推荐使用)
                        'order/orders/submitCancelClientOrder',
                        'order/orders/batchCancelOpenOrders',
                        'order/orders', // 创建一个新的订单请求 （仅创建订单，不执行下单）
                        'order/orders/{id}/place', // 执行一个订单 （仅执行已创建的订单）
                        'order/orders/{id}/submitcancel', // 申请撤销一个订单请求
                        'order/orders/batchcancel', // 批量撤销订单
                        'dw/balance/transfer', // 资产划转
                        'dw/withdraw/api/create', // 申请提现虚拟币
                        'dw/withdraw-virtual/create', // 申请提现虚拟币
                        'dw/withdraw-virtual/{id}/place', // 确认申请虚拟币提现
                        'dw/withdraw-virtual/{id}/cancel', // 申请取消提现虚拟币
                        'dw/transfer-in/margin', // 现货账户划入至借贷账户
                        'dw/transfer-out/margin', // 借贷账户划出至现货账户
                        'margin/orders', // 申请借贷
                        'margin/orders/{id}/repay', // 归还借贷
                        'stable-coin/exchange',
                        'subuser/transfer',
                    ],
                },
            },
            'fees': {
                'trading': {
                    'tierBased': false,
                    'percentage': true,
                    'maker': 0.002,
                    'taker': 0.002,
                },
            },
            'exceptions': {
                'exact': {
                    // err-code
                    'bad-request': BadRequest,
                    'api-not-support-temp-addr': PermissionDenied, // {"status":"error","err-code":"api-not-support-temp-addr","err-msg":"API withdrawal does not support temporary addresses","data":null}
                    'timeout': RequestTimeout, // {"ts":1571653730865,"status":"error","err-code":"timeout","err-msg":"Request Timeout"}
                    'gateway-internal-error': ExchangeNotAvailable, // {"status":"error","err-code":"gateway-internal-error","err-msg":"Failed to load data. Try again later.","data":null}
                    'account-frozen-balance-insufficient-error': InsufficientFunds, // {"status":"error","err-code":"account-frozen-balance-insufficient-error","err-msg":"trade account balance is not enough, left: `0.0027`","data":null}
                    'invalid-amount': InvalidOrder, // eg "Paramemter `amount` is invalid."
                    'order-limitorder-amount-min-error': InvalidOrder, // limit order amount error, min: `0.001`
                    'order-limitorder-amount-max-error': InvalidOrder, // market order amount error, max: `1000000`
                    'order-marketorder-amount-min-error': InvalidOrder, // market order amount error, min: `0.01`
                    'order-limitorder-price-min-error': InvalidOrder, // limit order price error
                    'order-limitorder-price-max-error': InvalidOrder, // limit order price error
                    'order-orderstate-error': OrderNotFound, // canceling an already canceled order
                    'order-queryorder-invalid': OrderNotFound, // querying a non-existent order
                    'order-update-error': ExchangeNotAvailable, // undocumented error
                    'api-signature-check-failed': AuthenticationError,
                    'api-signature-not-valid': AuthenticationError, // {"status":"error","err-code":"api-signature-not-valid","err-msg":"Signature not valid: Incorrect Access key [Access key错误]","data":null}
                    'base-record-invalid': OrderNotFound, // https://github.com/ccxt/ccxt/issues/5750
                    // err-msg
                    'invalid symbol': BadSymbol, // {"ts":1568813334794,"status":"error","err-code":"invalid-parameter","err-msg":"invalid symbol"}
                    'invalid-parameter': BadRequest, // {"ts":1576210479343,"status":"error","err-code":"invalid-parameter","err-msg":"symbol trade not open now"}
                    'base-symbol-trade-disabled': BadSymbol, // {"status":"error","err-code":"base-symbol-trade-disabled","err-msg":"Trading is disabled for this symbol","data":null}
                    'system-maintenance': OnMaintenance, // {"status": "error", "err-code": "system-maintenance", "err-msg": "System is in maintenance!", "data": null}
                },
            },
            'options': {
                // https://github.com/ccxt/ccxt/issues/5376
                'fetchOrdersByStatesMethod': 'private_get_order_orders', // 'private_get_order_history' // https://github.com/ccxt/ccxt/pull/5392
                'fetchOpenOrdersMethod': 'fetch_open_orders_v1', // 'fetch_open_orders_v2' // https://github.com/ccxt/ccxt/issues/5388
                'createMarketBuyOrderRequiresPrice': true,
                'fetchMarketsMethod': 'publicGetCommonSymbols',
                'fetchBalanceMethod': 'privateGetAccountAccountsIdBalance',
                'createOrderMethod': 'privatePostOrderOrdersPlace',
                'language': 'en-US',
            },
            'commonCurrencies': {
                // https://github.com/ccxt/ccxt/issues/6081
                // https://github.com/ccxt/ccxt/issues/3365
                // https://github.com/ccxt/ccxt/issues/2873
                'GET': 'Themis', // conflict with GET (Guaranteed Entrance Token, GET Protocol)
                'HOT': 'Hydro Protocol', // conflict with HOT (Holo) https://github.com/ccxt/ccxt/issues/4929
                // https://github.com/ccxt/ccxt/issues/7399
                // https://coinmarketcap.com/currencies/pnetwork/
                // https://coinmarketcap.com/currencies/penta/markets/
                // https://en.cryptonomist.ch/blog/eidoo/the-edo-to-pnt-upgrade-what-you-need-to-know-updated/
                'PNT': 'Penta',
            },
        });
    }

    async fetchTradingLimits (symbols = undefined, params = {}) {
        // this method should not be called directly, use loadTradingLimits () instead
        //  by default it will try load withdrawal fees of all currencies (with separate requests)
        //  however if you define symbols = [ 'ETH/BTC', 'LTC/BTC' ] in args it will only load those
        await this.loadMarkets ();
        if (symbols === undefined) {
            symbols = this.symbols;
        }
        const result = {};
        for (let i = 0; i < symbols.length; i++) {
            const symbol = symbols[i];
            result[symbol] = await this.fetchTradingLimitsById (this.marketId (symbol), params);
        }
        return result;
    }

    async fetchTradingLimitsById (id, params = {}) {
        const request = {
            'symbol': id,
        };
        const response = await this.publicGetCommonExchange (this.extend (request, params));
        //
        //     { status:   "ok",
        //         data: {                                  symbol: "aidocbtc",
        //                              'buy-limit-must-less-than':  1.1,
        //                          'sell-limit-must-greater-than':  0.9,
        //                         'limit-order-must-greater-than':  1,
        //                            'limit-order-must-less-than':  5000000,
        //                    'market-buy-order-must-greater-than':  0.0001,
        //                       'market-buy-order-must-less-than':  100,
        //                   'market-sell-order-must-greater-than':  1,
        //                      'market-sell-order-must-less-than':  500000,
        //                       'circuit-break-when-greater-than':  10000,
        //                          'circuit-break-when-less-than':  10,
        //                 'market-sell-order-rate-must-less-than':  0.1,
        //                  'market-buy-order-rate-must-less-than':  0.1        } }
        //
        return this.parseTradingLimits (this.safeValue (response, 'data', {}));
    }

    parseTradingLimits (limits, symbol = undefined, params = {}) {
        //
        //   {                                  symbol: "aidocbtc",
        //                  'buy-limit-must-less-than':  1.1,
        //              'sell-limit-must-greater-than':  0.9,
        //             'limit-order-must-greater-than':  1,
        //                'limit-order-must-less-than':  5000000,
        //        'market-buy-order-must-greater-than':  0.0001,
        //           'market-buy-order-must-less-than':  100,
        //       'market-sell-order-must-greater-than':  1,
        //          'market-sell-order-must-less-than':  500000,
        //           'circuit-break-when-greater-than':  10000,
        //              'circuit-break-when-less-than':  10,
        //     'market-sell-order-rate-must-less-than':  0.1,
        //      'market-buy-order-rate-must-less-than':  0.1        }
        //
        return {
            'info': limits,
            'limits': {
                'amount': {
                    'min': this.safeFloat (limits, 'limit-order-must-greater-than'),
                    'max': this.safeFloat (limits, 'limit-order-must-less-than'),
                },
            },
        };
    }

    async fetchMarkets (params = {}) {
        const method = this.options['fetchMarketsMethod'];
        const response = await this[method] (params);
        const markets = this.safeValue (response, 'data');
        const numMarkets = markets.length;
        if (numMarkets < 1) {
            throw new ExchangeError (this.id + ' publicGetCommonSymbols returned empty response: ' + this.json (markets));
        }
        const result = [];
        for (let i = 0; i < markets.length; i++) {
            const market = markets[i];
            const baseId = this.safeString (market, 'base-currency');
            const quoteId = this.safeString (market, 'quote-currency');
            const id = baseId + quoteId;
            const base = this.safeCurrencyCode (baseId);
            const quote = this.safeCurrencyCode (quoteId);
            const symbol = base + '/' + quote;
            const precision = {
                'amount': market['amount-precision'],
                'price': market['price-precision'],
            };
            const maker = (base === 'OMG') ? 0 : 0.2 / 100;
            const taker = (base === 'OMG') ? 0 : 0.2 / 100;
            const minAmount = this.safeFloat (market, 'min-order-amt', Math.pow (10, -precision['amount']));
            const maxAmount = this.safeFloat (market, 'max-order-amt');
            const minCost = this.safeFloat (market, 'min-order-value', 0);
            const state = this.safeString (market, 'state');
            const active = (state === 'online');
            result.push ({
                'id': id,
                'symbol': symbol,
                'base': base,
                'quote': quote,
                'baseId': baseId,
                'quoteId': quoteId,
                'active': active,
                'precision': precision,
                'taker': taker,
                'maker': maker,
                'limits': {
                    'amount': {
                        'min': minAmount,
                        'max': maxAmount,
                    },
                    'price': {
                        'min': Math.pow (10, -precision['price']),
                        'max': undefined,
                    },
                    'cost': {
                        'min': minCost,
                        'max': undefined,
                    },
                },
                'info': market,
            });
        }
        return result;
    }

    parseTicker (ticker, market = undefined) {
        //
        // fetchTicker
        //
        //     {
        //         "amount": 26228.672978342216,
        //         "open": 9078.95,
        //         "close": 9146.86,
        //         "high": 9155.41,
        //         "id": 209988544334,
        //         "count": 265846,
        //         "low": 8988.0,
        //         "version": 209988544334,
        //         "ask": [ 9146.87, 0.156134 ],
        //         "vol": 2.3822168242201668E8,
        //         "bid": [ 9146.86, 0.080758 ],
        //     }
        //
        // fetchTickers
        //     {
        //         symbol: "bhdht",
        //         open:  2.3938,
        //         high:  2.4151,
        //         low:  2.3323,
        //         close:  2.3909,
        //         amount:  628.992,
        //         vol:  1493.71841095,
        //         count:  2088,
        //         bid:  2.3643,
        //         bidSize:  0.7136,
        //         ask:  2.4061,
        //         askSize:  0.4156
        //     }
        //
        let symbol = undefined;
        if (market !== undefined) {
            symbol = market['symbol'];
        }
        const timestamp = this.safeInteger (ticker, 'ts');
        let bid = undefined;
        let bidVolume = undefined;
        let ask = undefined;
        let askVolume = undefined;
        if ('bid' in ticker) {
            if (Array.isArray (ticker['bid'])) {
                bid = this.safeFloat (ticker['bid'], 0);
                bidVolume = this.safeFloat (ticker['bid'], 1);
            } else {
                bid = this.safeFloat (ticker, 'bid');
                bidVolume = this.safeValue (ticker, 'bidSize');
            }
        }
        if ('ask' in ticker) {
            if (Array.isArray (ticker['ask'])) {
                ask = this.safeFloat (ticker['ask'], 0);
                askVolume = this.safeFloat (ticker['ask'], 1);
            } else {
                ask = this.safeFloat (ticker, 'ask');
                askVolume = this.safeValue (ticker, 'askSize');
            }
        }
        const open = this.safeFloat (ticker, 'open');
        const close = this.safeFloat (ticker, 'close');
        let change = undefined;
        let percentage = undefined;
        let average = undefined;
        if ((open !== undefined) && (close !== undefined)) {
            change = close - open;
            average = this.sum (open, close) / 2;
            if ((close !== undefined) && (close > 0)) {
                percentage = (change / open) * 100;
            }
        }
        const baseVolume = this.safeFloat (ticker, 'amount');
        const quoteVolume = this.safeFloat (ticker, 'vol');
        let vwap = undefined;
        if (baseVolume !== undefined && quoteVolume !== undefined && baseVolume > 0) {
            vwap = quoteVolume / baseVolume;
        }
        return {
            'symbol': symbol,
            'timestamp': timestamp,
            'datetime': this.iso8601 (timestamp),
            'high': this.safeFloat (ticker, 'high'),
            'low': this.safeFloat (ticker, 'low'),
            'bid': bid,
            'bidVolume': bidVolume,
            'ask': ask,
            'askVolume': askVolume,
            'vwap': vwap,
            'open': open,
            'close': close,
            'last': close,
            'previousClose': undefined,
            'change': change,
            'percentage': percentage,
            'average': average,
            'baseVolume': baseVolume,
            'quoteVolume': quoteVolume,
            'info': ticker,
        };
    }

    async fetchOrderBook (symbol, limit = undefined, params = {}) {
        await this.loadMarkets ();
        const market = this.market (symbol);
        const request = {
            'symbol': market['id'],
            'type': 'step0',
        };
        const response = await this.marketGetDepth (this.extend (request, params));
        //
        //     {
        //         "status": "ok",
        //         "ch": "market.btcusdt.depth.step0",
        //         "ts": 1583474832790,
        //         "tick": {
        //             "bids": [
        //                 [ 9100.290000000000000000, 0.200000000000000000 ],
        //                 [ 9099.820000000000000000, 0.200000000000000000 ],
        //                 [ 9099.610000000000000000, 0.205000000000000000 ],
        //             ],
        //             "asks": [
        //                 [ 9100.640000000000000000, 0.005904000000000000 ],
        //                 [ 9101.010000000000000000, 0.287311000000000000 ],
        //                 [ 9101.030000000000000000, 0.012121000000000000 ],
        //             ],
        //             "ts":1583474832008,
        //             "version":104999698780
        //         }
        //     }
        //
        if ('tick' in response) {
            if (!response['tick']) {
                throw new ExchangeError (this.id + ' fetchOrderBook() returned empty response: ' + this.json (response));
            }
            const tick = this.safeValue (response, 'tick');
            const timestamp = this.safeInteger (tick, 'ts', this.safeInteger (response, 'ts'));
            const result = this.parseOrderBook (tick, timestamp);
            result['nonce'] = this.safeInteger (tick, 'version');
            return result;
        }
        throw new ExchangeError (this.id + ' fetchOrderBook() returned unrecognized response: ' + this.json (response));
    }

    async fetchTicker (symbol, params = {}) {
        await this.loadMarkets ();
        const market = this.market (symbol);
        const request = {
            'symbol': market['id'],
        };
        const response = await this.marketGetDetailMerged (this.extend (request, params));
        //
        //     {
        //         "status": "ok",
        //         "ch": "market.btcusdt.detail.merged",
        //         "ts": 1583494336669,
        //         "tick": {
        //             "amount": 26228.672978342216,
        //             "open": 9078.95,
        //             "close": 9146.86,
        //             "high": 9155.41,
        //             "id": 209988544334,
        //             "count": 265846,
        //             "low": 8988.0,
        //             "version": 209988544334,
        //             "ask": [ 9146.87, 0.156134 ],
        //             "vol": 2.3822168242201668E8,
        //             "bid": [ 9146.86, 0.080758 ],
        //         }
        //     }
        //
        const ticker = this.parseTicker (response['tick'], market);
        const timestamp = this.safeValue (response, 'ts');
        ticker['timestamp'] = timestamp;
        ticker['datetime'] = this.iso8601 (timestamp);
        return ticker;
    }

    async fetchTickers (symbols = undefined, params = {}) {
        await this.loadMarkets ();
        const response = await this.marketGetTickers (params);
        const tickers = this.safeValue (response, 'data');
        const timestamp = this.safeInteger (response, 'ts');
        const result = {};
        for (let i = 0; i < tickers.length; i++) {
            const marketId = this.safeString (tickers[i], 'symbol');
            const market = this.safeValue (this.markets_by_id, marketId);
            let symbol = marketId;
            if (market !== undefined) {
                symbol = market['symbol'];
                const ticker = this.parseTicker (tickers[i], market);
                ticker['timestamp'] = timestamp;
                ticker['datetime'] = this.iso8601 (timestamp);
                result[symbol] = ticker;
            }
        }
        return this.filterByArray (result, 'symbol', symbols);
    }

    parseTrade (trade, market = undefined) {
        //
        // fetchTrades (public)
        //
        //     {
        //         "amount": 0.010411000000000000,
        //         "trade-id": 102090736910,
        //         "ts": 1583497692182,
        //         "id": 10500517034273194594947,
        //         "price": 9096.050000000000000000,
        //         "direction": "sell"
        //     }
        //
        // fetchMyTrades (private)
        //
        let symbol = undefined;
        if (market === undefined) {
            const marketId = this.safeString (trade, 'symbol');
            if (marketId in this.markets_by_id) {
                market = this.markets_by_id[marketId];
            }
        }
        if (market !== undefined) {
            symbol = market['symbol'];
        }
        const timestamp = this.safeInteger2 (trade, 'ts', 'created-at');
        const order = this.safeString (trade, 'order-id');
        let side = this.safeString (trade, 'direction');
        let type = this.safeString (trade, 'type');
        if (type !== undefined) {
            const typeParts = type.split ('-');
            side = typeParts[0];
            type = typeParts[1];
        }
        const takerOrMaker = this.safeString (trade, 'role');
        const price = this.safeFloat (trade, 'price');
        const amount = this.safeFloat2 (trade, 'filled-amount', 'amount');
        let cost = undefined;
        if (price !== undefined) {
            if (amount !== undefined) {
                cost = amount * price;
            }
        }
        let fee = undefined;
        let feeCost = this.safeFloat (trade, 'filled-fees');
        let feeCurrency = undefined;
        if (market !== undefined) {
            feeCurrency = (side === 'buy') ? market['base'] : market['quote'];
        }
        const filledPoints = this.safeFloat (trade, 'filled-points');
        if (filledPoints !== undefined) {
            if ((feeCost === undefined) || (feeCost === 0.0)) {
                feeCost = filledPoints;
                feeCurrency = this.safeCurrencyCode (this.safeString (trade, 'fee-deduct-currency'));
            }
        }
        if (feeCost !== undefined) {
            fee = {
                'cost': feeCost,
                'currency': feeCurrency,
            };
        }
        const tradeId = this.safeString2 (trade, 'trade-id', 'tradeId');
        const id = this.safeString (trade, 'id', tradeId);
        return {
            'id': id,
            'info': trade,
            'order': order,
            'timestamp': timestamp,
            'datetime': this.iso8601 (timestamp),
            'symbol': symbol,
            'type': type,
            'side': side,
            'takerOrMaker': takerOrMaker,
            'price': price,
            'amount': amount,
            'cost': cost,
            'fee': fee,
        };
    }

    async fetchMyTrades (symbol = undefined, since = undefined, limit = undefined, params = {}) {
        await this.loadMarkets ();
        let market = undefined;
        const request = {};
        if (symbol !== undefined) {
            market = this.market (symbol);
            request['symbol'] = market['id'];
        }
        if (limit !== undefined) {
            request['size'] = limit; // 1-100 orders, default is 100
        }
        if (since !== undefined) {
            request['start-date'] = this.ymd (since); // maximum query window size is 2 days, query window shift should be within past 120 days
        }
        const response = await this.privateGetOrderMatchresults (this.extend (request, params));
        const trades = this.parseTrades (response['data'], market, since, limit);
        return trades;
    }

    async fetchTrades (symbol, since = undefined, limit = 1000, params = {}) {
        await this.loadMarkets ();
        const market = this.market (symbol);
        const request = {
            'symbol': market['id'],
        };
        if (limit !== undefined) {
            request['size'] = limit;
        }
        const response = await this.marketGetHistoryTrade (this.extend (request, params));
        //
        //     {
        //         "status": "ok",
        //         "ch": "market.btcusdt.trade.detail",
        //         "ts": 1583497692365,
        //         "data": [
        //             {
        //                 "id": 105005170342,
        //                 "ts": 1583497692182,
        //                 "data": [
        //                     {
        //                         "amount": 0.010411000000000000,
        //                         "trade-id": 102090736910,
        //                         "ts": 1583497692182,
        //                         "id": 10500517034273194594947,
        //                         "price": 9096.050000000000000000,
        //                         "direction": "sell"
        //                     }
        //                 ]
        //             },
        //             // ...
        //         ]
        //     }
        //
        const data = this.safeValue (response, 'data');
        let result = [];
        for (let i = 0; i < data.length; i++) {
            const trades = this.safeValue (data[i], 'data', []);
            for (let j = 0; j < trades.length; j++) {
                const trade = this.parseTrade (trades[j], market);
                result.push (trade);
            }
        }
        result = this.sortBy (result, 'timestamp');
        return this.filterBySymbolSinceLimit (result, symbol, since, limit);
    }

<<<<<<< HEAD
    parseOHLCV (ohlcv, market = undefined, timeframe = '1m', since = undefined, limit = undefined) {
=======
    parseOHLCV (ohlcv, market = undefined) {
>>>>>>> e73c37f7
        //
        //     {
        //         "amount":1.2082,
        //         "open":0.025096,
        //         "close":0.025095,
        //         "high":0.025096,
        //         "id":1591515300,
        //         "count":6,
        //         "low":0.025095,
        //         "vol":0.0303205097
        //     }
        //
        return [
            this.safeTimestamp (ohlcv, 'id'),
            this.safeFloat (ohlcv, 'open'),
            this.safeFloat (ohlcv, 'high'),
            this.safeFloat (ohlcv, 'low'),
            this.safeFloat (ohlcv, 'close'),
            this.safeFloat (ohlcv, 'amount'),
        ];
    }

    async fetchOHLCV (symbol, timeframe = '1m', since = undefined, limit = 1000, params = {}) {
        await this.loadMarkets ();
        const market = this.market (symbol);
        const request = {
            'symbol': market['id'],
            'period': this.timeframes[timeframe],
        };
        if (limit !== undefined) {
            request['size'] = limit;
        }
        const response = await this.marketGetHistoryKline (this.extend (request, params));
        //
        //     {
        //         "status":"ok",
        //         "ch":"market.ethbtc.kline.1min",
        //         "ts":1591515374371,
        //         "data":[
        //             {"amount":0.0,"open":0.025095,"close":0.025095,"high":0.025095,"id":1591515360,"count":0,"low":0.025095,"vol":0.0},
        //             {"amount":1.2082,"open":0.025096,"close":0.025095,"high":0.025096,"id":1591515300,"count":6,"low":0.025095,"vol":0.0303205097},
        //             {"amount":0.0648,"open":0.025096,"close":0.025096,"high":0.025096,"id":1591515240,"count":2,"low":0.025096,"vol":0.0016262208},
        //         ]
        //     }
        //
        const data = this.safeValue (response, 'data', []);
<<<<<<< HEAD
        return this.parseOHLCVs (data, market);
=======
        return this.parseOHLCVs (data, market, timeframe, since, limit);
>>>>>>> e73c37f7
    }

    async fetchAccounts (params = {}) {
        await this.loadMarkets ();
        const response = await this.privateGetAccountAccounts (params);
        return response['data'];
    }

    async fetchCurrencies (params = {}) {
        const request = {
            'language': this.options['language'],
        };
        const response = await this.publicGetSettingsCurrencys (this.extend (request, params));
        const currencies = this.safeValue (response, 'data');
        const result = {};
        for (let i = 0; i < currencies.length; i++) {
            const currency = currencies[i];
            //
            //  {                     name: "ctxc",
            //              'display-name': "CTXC",
            //        'withdraw-precision':  8,
            //             'currency-type': "eth",
            //        'currency-partition': "pro",
            //             'support-sites':  null,
            //                'otc-enable':  0,
            //        'deposit-min-amount': "2",
            //       'withdraw-min-amount': "4",
            //            'show-precision': "8",
            //                      weight: "2988",
            //                     visible:  true,
            //              'deposit-desc': "Please don’t deposit any other digital assets except CTXC t…",
            //             'withdraw-desc': "Minimum withdrawal amount: 4 CTXC. !>_<!For security reason…",
            //           'deposit-enabled':  true,
            //          'withdraw-enabled':  true,
            //    'currency-addr-with-tag':  false,
            //             'fast-confirms':  15,
            //             'safe-confirms':  30                                                             }
            //
            const id = this.safeValue (currency, 'name');
            const precision = this.safeInteger (currency, 'withdraw-precision');
            const code = this.safeCurrencyCode (id);
            const active = currency['visible'] && currency['deposit-enabled'] && currency['withdraw-enabled'];
            const name = this.safeString (currency, 'display-name');
            result[code] = {
                'id': id,
                'code': code,
                'type': 'crypto',
                // 'payin': currency['deposit-enabled'],
                // 'payout': currency['withdraw-enabled'],
                // 'transfer': undefined,
                'name': name,
                'active': active,
                'fee': undefined, // todo need to fetch from fee endpoint
                'precision': precision,
                'limits': {
                    'amount': {
                        'min': Math.pow (10, -precision),
                        'max': Math.pow (10, precision),
                    },
                    'price': {
                        'min': Math.pow (10, -precision),
                        'max': Math.pow (10, precision),
                    },
                    'cost': {
                        'min': undefined,
                        'max': undefined,
                    },
                    'deposit': {
                        'min': this.safeFloat (currency, 'deposit-min-amount'),
                        'max': Math.pow (10, precision),
                    },
                    'withdraw': {
                        'min': this.safeFloat (currency, 'withdraw-min-amount'),
                        'max': Math.pow (10, precision),
                    },
                },
                'info': currency,
            };
        }
        return result;
    }

    async fetchBalance (params = {}) {
        await this.loadMarkets ();
        await this.loadAccounts ();
        const method = this.options['fetchBalanceMethod'];
        const request = {
            'id': this.accounts[0]['id'],
        };
        const response = await this[method] (this.extend (request, params));
        const balances = this.safeValue (response['data'], 'list', []);
        const result = { 'info': response };
        for (let i = 0; i < balances.length; i++) {
            const balance = balances[i];
            const currencyId = this.safeString (balance, 'currency');
            const code = this.safeCurrencyCode (currencyId);
            let account = undefined;
            if (code in result) {
                account = result[code];
            } else {
                account = this.account ();
            }
            if (balance['type'] === 'trade') {
                account['free'] = this.safeFloat (balance, 'balance');
            }
            if (balance['type'] === 'frozen') {
                account['used'] = this.safeFloat (balance, 'balance');
            }
            result[code] = account;
        }
        return this.parseBalance (result);
    }

    async fetchOrdersByStates (states, symbol = undefined, since = undefined, limit = undefined, params = {}) {
        await this.loadMarkets ();
        const request = {
            'states': states,
        };
        let market = undefined;
        if (symbol !== undefined) {
            market = this.market (symbol);
            request['symbol'] = market['id'];
        }
        const method = this.safeString (this.options, 'fetchOrdersByStatesMethod', 'private_get_order_orders');
        const response = await this[method] (this.extend (request, params));
        //
        //     { status:   "ok",
        //         data: [ {                  id:  13997833014,
        //                                symbol: "ethbtc",
        //                          'account-id':  3398321,
        //                                amount: "0.045000000000000000",
        //                                 price: "0.034014000000000000",
        //                          'created-at':  1545836976871,
        //                                  type: "sell-limit",
        //                        'field-amount': "0.045000000000000000",
        //                   'field-cash-amount': "0.001530630000000000",
        //                          'field-fees': "0.000003061260000000",
        //                         'finished-at':  1545837948214,
        //                                source: "spot-api",
        //                                 state: "filled",
        //                         'canceled-at':  0                      }  ] }
        //
        return this.parseOrders (response['data'], market, since, limit);
    }

    async fetchOrder (id, symbol = undefined, params = {}) {
        await this.loadMarkets ();
        const request = {
            'id': id,
        };
        const response = await this.privateGetOrderOrdersId (this.extend (request, params));
        const order = this.safeValue (response, 'data');
        return this.parseOrder (order);
    }

    async fetchOrders (symbol = undefined, since = undefined, limit = undefined, params = {}) {
        return await this.fetchOrdersByStates ('pre-submitted,submitted,partial-filled,filled,partial-canceled,canceled', symbol, since, limit, params);
    }

    async fetchOpenOrders (symbol = undefined, since = undefined, limit = undefined, params = {}) {
        const method = this.safeString (this.options, 'fetchOpenOrdersMethod', 'fetch_open_orders_v1');
        return await this[method] (symbol, since, limit, params);
    }

    async fetchOpenOrdersV1 (symbol = undefined, since = undefined, limit = undefined, params = {}) {
        if (symbol === undefined) {
            throw new ArgumentsRequired (this.id + ' fetchOpenOrdersV1 requires a symbol argument');
        }
        return await this.fetchOrdersByStates ('pre-submitted,submitted,partial-filled', symbol, since, limit, params);
    }

    async fetchClosedOrders (symbol = undefined, since = undefined, limit = undefined, params = {}) {
        return await this.fetchOrdersByStates ('filled,partial-canceled,canceled', symbol, since, limit, params);
    }

    async fetchOpenOrdersV2 (symbol = undefined, since = undefined, limit = undefined, params = {}) {
        await this.loadMarkets ();
        if (symbol === undefined) {
            throw new ArgumentsRequired (this.id + ' fetchOpenOrders requires a symbol argument');
        }
        const market = this.market (symbol);
        let accountId = this.safeString (params, 'account-id');
        if (accountId === undefined) {
            // pick the first account
            await this.loadAccounts ();
            for (let i = 0; i < this.accounts.length; i++) {
                const account = this.accounts[i];
                if (account['type'] === 'spot') {
                    accountId = this.safeString (account, 'id');
                    if (accountId !== undefined) {
                        break;
                    }
                }
            }
        }
        const request = {
            'symbol': market['id'],
            'account-id': accountId,
        };
        if (limit !== undefined) {
            request['size'] = limit;
        }
        const omitted = this.omit (params, 'account-id');
        const response = await this.privateGetOrderOpenOrders (this.extend (request, omitted));
        //
        //     {
        //         "status":"ok",
        //         "data":[
        //             {
        //                 "symbol":"ethusdt",
        //                 "source":"api",
        //                 "amount":"0.010000000000000000",
        //                 "account-id":1528640,
        //                 "created-at":1561597491963,
        //                 "price":"400.000000000000000000",
        //                 "filled-amount":"0.0",
        //                 "filled-cash-amount":"0.0",
        //                 "filled-fees":"0.0",
        //                 "id":38477101630,
        //                 "state":"submitted",
        //                 "type":"sell-limit"
        //             }
        //         ]
        //     }
        //
        const data = this.safeValue (response, 'data', []);
        return this.parseOrders (data, market, since, limit);
    }

    parseOrderStatus (status) {
        const statuses = {
            'partial-filled': 'open',
            'partial-canceled': 'canceled',
            'filled': 'closed',
            'canceled': 'canceled',
            'submitted': 'open',
        };
        return this.safeString (statuses, status, status);
    }

    parseOrder (order, market = undefined) {
        //
        //     {                  id:  13997833014,
        //                    symbol: "ethbtc",
        //              'account-id':  3398321,
        //                    amount: "0.045000000000000000",
        //                     price: "0.034014000000000000",
        //              'created-at':  1545836976871,
        //                      type: "sell-limit",
        //            'field-amount': "0.045000000000000000", // they have fixed it for filled-amount
        //       'field-cash-amount': "0.001530630000000000", // they have fixed it for filled-cash-amount
        //              'field-fees': "0.000003061260000000", // they have fixed it for filled-fees
        //             'finished-at':  1545837948214,
        //                    source: "spot-api",
        //                     state: "filled",
        //             'canceled-at':  0                      }
        //
        //     {                  id:  20395337822,
        //                    symbol: "ethbtc",
        //              'account-id':  5685075,
        //                    amount: "0.001000000000000000",
        //                     price: "0.0",
        //              'created-at':  1545831584023,
        //                      type: "buy-market",
        //            'field-amount': "0.029100000000000000", // they have fixed it for filled-amount
        //       'field-cash-amount': "0.000999788700000000", // they have fixed it for filled-cash-amount
        //              'field-fees': "0.000058200000000000", // they have fixed it for filled-fees
        //             'finished-at':  1545831584181,
        //                    source: "spot-api",
        //                     state: "filled",
        //             'canceled-at':  0                      }
        //
        const id = this.safeString (order, 'id');
        let side = undefined;
        let type = undefined;
        let status = undefined;
        if ('type' in order) {
            const orderType = order['type'].split ('-');
            side = orderType[0];
            type = orderType[1];
            status = this.parseOrderStatus (this.safeString (order, 'state'));
        }
        let symbol = undefined;
        if (market === undefined) {
            if ('symbol' in order) {
                if (order['symbol'] in this.markets_by_id) {
                    const marketId = order['symbol'];
                    market = this.markets_by_id[marketId];
                }
            }
        }
        if (market !== undefined) {
            symbol = market['symbol'];
        }
        const timestamp = this.safeInteger (order, 'created-at');
        let amount = this.safeFloat (order, 'amount');
        const filled = this.safeFloat2 (order, 'filled-amount', 'field-amount'); // typo in their API, filled amount
        if ((type === 'market') && (side === 'buy')) {
            amount = (status === 'closed') ? filled : undefined;
        }
        let price = this.safeFloat (order, 'price');
        if (price === 0.0) {
            price = undefined;
        }
        const cost = this.safeFloat2 (order, 'filled-cash-amount', 'field-cash-amount'); // same typo
        let remaining = undefined;
        let average = undefined;
        if (filled !== undefined) {
            if (amount !== undefined) {
                remaining = amount - filled;
            }
            // if cost is defined and filled is not zero
            if ((cost !== undefined) && (filled > 0)) {
                average = cost / filled;
            }
        }
        const feeCost = this.safeFloat2 (order, 'filled-fees', 'field-fees'); // typo in their API, filled fees
        let fee = undefined;
        if (feeCost !== undefined) {
            let feeCurrency = undefined;
            if (market !== undefined) {
                feeCurrency = (side === 'sell') ? market['quote'] : market['base'];
            }
            fee = {
                'cost': feeCost,
                'currency': feeCurrency,
            };
        }
        return {
            'info': order,
            'id': id,
            'clientOrderId': undefined,
            'timestamp': timestamp,
            'datetime': this.iso8601 (timestamp),
            'lastTradeTimestamp': undefined,
            'symbol': symbol,
            'type': type,
            'side': side,
            'price': price,
            'average': average,
            'cost': cost,
            'amount': amount,
            'filled': filled,
            'remaining': remaining,
            'status': status,
            'fee': fee,
            'trades': undefined,
        };
    }

    async createOrder (symbol, type, side, amount, price = undefined, params = {}) {
        await this.loadMarkets ();
        await this.loadAccounts ();
        const market = this.market (symbol);
        const request = {
            'account-id': this.accounts[0]['id'],
            'symbol': market['id'],
            'type': side + '-' + type,
        };
        if ((type === 'market') && (side === 'buy')) {
            if (this.options['createMarketBuyOrderRequiresPrice']) {
                if (price === undefined) {
                    throw new InvalidOrder (this.id + " market buy order requires price argument to calculate cost (total amount of quote currency to spend for buying, amount * price). To switch off this warning exception and specify cost in the amount argument, set .options['createMarketBuyOrderRequiresPrice'] = false. Make sure you know what you're doing.");
                } else {
                    // despite that cost = amount * price is in quote currency and should have quote precision
                    // the exchange API requires the cost supplied in 'amount' to be of base precision
                    // more about it here: https://github.com/ccxt/ccxt/pull/4395
                    // we use priceToPrecision instead of amountToPrecision here
                    // because in this case the amount is in the quote currency
                    request['amount'] = this.costToPrecision (symbol, parseFloat (amount) * parseFloat (price));
                }
            } else {
                request['amount'] = this.costToPrecision (symbol, amount);
            }
        } else {
            request['amount'] = this.amountToPrecision (symbol, amount);
        }
        if (type === 'limit' || type === 'ioc' || type === 'limit-maker') {
            request['price'] = this.priceToPrecision (symbol, price);
        }
        const method = this.options['createOrderMethod'];
        const response = await this[method] (this.extend (request, params));
        const timestamp = this.milliseconds ();
        const id = this.safeString (response, 'data');
        return {
            'info': response,
            'id': id,
            'timestamp': timestamp,
            'datetime': this.iso8601 (timestamp),
            'lastTradeTimestamp': undefined,
            'status': undefined,
            'symbol': symbol,
            'type': type,
            'side': side,
            'price': price,
            'amount': amount,
            'filled': undefined,
            'remaining': undefined,
            'cost': undefined,
            'trades': undefined,
            'fee': undefined,
            'clientOrderId': undefined,
            'average': undefined,
        };
    }

    async cancelOrder (id, symbol = undefined, params = {}) {
        const response = await this.privatePostOrderOrdersIdSubmitcancel ({ 'id': id });
        //
        //     let response = {
        //         'status': 'ok',
        //         'data': '10138899000',
        //     };
        //
        return this.extend (this.parseOrder (response), {
            'id': id,
            'status': 'canceled',
        });
    }

    currencyToPrecision (currency, fee) {
        return this.decimalToPrecision (fee, 0, this.currencies[currency]['precision']);
    }

    calculateFee (symbol, type, side, amount, price, takerOrMaker = 'taker', params = {}) {
        const market = this.markets[symbol];
        const rate = market[takerOrMaker];
        let cost = amount * rate;
        let key = 'quote';
        if (side === 'sell') {
            cost *= price;
        } else {
            key = 'base';
        }
        return {
            'type': takerOrMaker,
            'currency': market[key],
            'rate': rate,
            'cost': parseFloat (this.currencyToPrecision (market[key], cost)),
        };
    }

    parseDepositAddress (depositAddress, currency = undefined) {
        //
        //     {
        //         currency: "eth",
        //         address: "0xf7292eb9ba7bc50358e27f0e025a4d225a64127b",
        //         addressTag: "",
        //         chain: "eth"
        //     }
        //
        const address = this.safeString (depositAddress, 'address');
        const tag = this.safeString (depositAddress, 'addressTag');
        const currencyId = this.safeString (depositAddress, 'currency');
        const code = this.safeCurrencyCode (currencyId);
        this.checkAddress (address);
        return {
            'currency': code,
            'address': address,
            'tag': tag,
            'info': depositAddress,
        };
    }

    async fetchDepositAddress (code, params = {}) {
        await this.loadMarkets ();
        const currency = this.currency (code);
        const request = {
            'currency': currency['id'],
        };
        const response = await this.v2PrivateGetAccountDepositAddress (this.extend (request, params));
        //
        //     {
        //         code: 200,
        //         data: [
        //             {
        //                 currency: "eth",
        //                 address: "0xf7292eb9ba7bc50358e27f0e025a4d225a64127b",
        //                 addressTag: "",
        //                 chain: "eth"
        //             }
        //         ]
        //     }
        //
        const data = this.safeValue (response, 'data', []);
        return this.parseDepositAddress (this.safeValue (data, 0, {}), currency);
    }

    async fetchDeposits (code = undefined, since = undefined, limit = undefined, params = {}) {
        if (limit === undefined || limit > 100) {
            limit = 100;
        }
        await this.loadMarkets ();
        let currency = undefined;
        if (code !== undefined) {
            currency = this.currency (code);
        }
        const request = {
            'type': 'deposit',
            'from': 0, // From 'id' ... if you want to get results after a particular transaction id, pass the id in params.from
        };
        if (currency !== undefined) {
            request['currency'] = currency['id'];
        }
        if (limit !== undefined) {
            request['size'] = limit; // max 100
        }
        const response = await this.privateGetQueryDepositWithdraw (this.extend (request, params));
        // return response
        return this.parseTransactions (response['data'], currency, since, limit);
    }

    async fetchWithdrawals (code = undefined, since = undefined, limit = undefined, params = {}) {
        if (limit === undefined || limit > 100) {
            limit = 100;
        }
        await this.loadMarkets ();
        let currency = undefined;
        if (code !== undefined) {
            currency = this.currency (code);
        }
        const request = {
            'type': 'withdraw',
            'from': 0, // From 'id' ... if you want to get results after a particular transaction id, pass the id in params.from
        };
        if (currency !== undefined) {
            request['currency'] = currency['id'];
        }
        if (limit !== undefined) {
            request['size'] = limit; // max 100
        }
        const response = await this.privateGetQueryDepositWithdraw (this.extend (request, params));
        // return response
        return this.parseTransactions (response['data'], currency, since, limit);
    }

    parseTransaction (transaction, currency = undefined) {
        //
        // fetchDeposits
        //
        //     {
        //         'id': 8211029,
        //         'type': 'deposit',
        //         'currency': 'eth',
        //         'chain': 'eth',
        //         'tx-hash': 'bd315....',
        //         'amount': 0.81162421,
        //         'address': '4b8b....',
        //         'address-tag': '',
        //         'fee': 0,
        //         'state': 'safe',
        //         'created-at': 1542180380965,
        //         'updated-at': 1542180788077
        //     }
        //
        // fetchWithdrawals
        //
        //     {
        //         'id': 6908275,
        //         'type': 'withdraw',
        //         'currency': 'btc',
        //         'chain': 'btc',
        //         'tx-hash': 'c1a1a....',
        //         'amount': 0.80257005,
        //         'address': '1QR....',
        //         'address-tag': '',
        //         'fee': 0.0005,
        //         'state': 'confirmed',
        //         'created-at': 1552107295685,
        //         'updated-at': 1552108032859
        //     }
        //
        const timestamp = this.safeInteger (transaction, 'created-at');
        const updated = this.safeInteger (transaction, 'updated-at');
        const code = this.safeCurrencyCode (this.safeString (transaction, 'currency'));
        let type = this.safeString (transaction, 'type');
        if (type === 'withdraw') {
            type = 'withdrawal';
        }
        const status = this.parseTransactionStatus (this.safeString (transaction, 'state'));
        const tag = this.safeString (transaction, 'address-tag');
        let feeCost = this.safeFloat (transaction, 'fee');
        if (feeCost !== undefined) {
            feeCost = Math.abs (feeCost);
        }
        return {
            'info': transaction,
            'id': this.safeString (transaction, 'id'),
            'txid': this.safeString (transaction, 'tx-hash'),
            'timestamp': timestamp,
            'datetime': this.iso8601 (timestamp),
            'address': this.safeString (transaction, 'address'),
            'tag': tag,
            'type': type,
            'amount': this.safeFloat (transaction, 'amount'),
            'currency': code,
            'status': status,
            'updated': updated,
            'fee': {
                'currency': code,
                'cost': feeCost,
                'rate': undefined,
            },
        };
    }

    parseTransactionStatus (status) {
        const statuses = {
            // deposit statuses
            'unknown': 'failed',
            'confirming': 'pending',
            'confirmed': 'ok',
            'safe': 'ok',
            'orphan': 'failed',
            // withdrawal statuses
            'submitted': 'pending',
            'canceled': 'canceled',
            'reexamine': 'pending',
            'reject': 'failed',
            'pass': 'pending',
            'wallet-reject': 'failed',
            // 'confirmed': 'ok', // present in deposit statuses
            'confirm-error': 'failed',
            'repealed': 'failed',
            'wallet-transfer': 'pending',
            'pre-transfer': 'pending',
        };
        return this.safeString (statuses, status, status);
    }

    async withdraw (code, amount, address, tag = undefined, params = {}) {
        await this.loadMarkets ();
        this.checkAddress (address);
        const currency = this.currency (code);
        const request = {
            'address': address, // only supports existing addresses in your withdraw address list
            'amount': amount,
            'currency': currency['id'].toLowerCase (),
        };
        if (tag !== undefined) {
            request['addr-tag'] = tag; // only for XRP?
        }
        const response = await this.privatePostDwWithdrawApiCreate (this.extend (request, params));
        const id = this.safeString (response, 'data');
        return {
            'info': response,
            'id': id,
        };
    }

    sign (path, api = 'public', method = 'GET', params = {}, headers = undefined, body = undefined) {
        let url = '/';
        if (api === 'market') {
            url += api;
        } else if ((api === 'public') || (api === 'private')) {
            url += this.version;
        } else if ((api === 'v2Public') || (api === 'v2Private')) {
            url += 'v2';
        }
        url += '/' + this.implodeParams (path, params);
        const query = this.omit (params, this.extractParams (path));
        if (api === 'private' || api === 'v2Private') {
            this.checkRequiredCredentials ();
            const timestamp = this.ymdhms (this.milliseconds (), 'T');
            let request = {
                'SignatureMethod': 'HmacSHA256',
                'SignatureVersion': '2',
                'AccessKeyId': this.apiKey,
                'Timestamp': timestamp,
            };
            if (method !== 'POST') {
                request = this.extend (request, query);
            }
            request = this.keysort (request);
            let auth = this.urlencode (request);
            // unfortunately, PHP demands double quotes for the escaped newline symbol
            // eslint-disable-next-line quotes
            const payload = [ method, this.hostname, url, auth ].join ("\n");
            const signature = this.hmac (this.encode (payload), this.encode (this.secret), 'sha256', 'base64');
            auth += '&' + this.urlencode ({ 'Signature': signature });
            url += '?' + auth;
            if (method === 'POST') {
                body = this.json (query);
                headers = {
                    'Content-Type': 'application/json',
                };
            } else {
                headers = {
                    'Content-Type': 'application/x-www-form-urlencoded',
                };
            }
        } else {
            if (Object.keys (params).length) {
                url += '?' + this.urlencode (params);
            }
        }
        url = this.implodeParams (this.urls['api'][api], {
            'hostname': this.hostname,
        }) + url;
        return { 'url': url, 'method': method, 'body': body, 'headers': headers };
    }

    handleErrors (httpCode, reason, url, method, headers, body, response, requestHeaders, requestBody) {
        if (response === undefined) {
            return; // fallback to default error handler
        }
        if ('status' in response) {
            //
            //     {"status":"error","err-code":"order-limitorder-amount-min-error","err-msg":"limit order amount error, min: `0.001`","data":null}
            //
            const status = this.safeString (response, 'status');
            if (status === 'error') {
                const code = this.safeString (response, 'err-code');
                const feedback = this.id + ' ' + body;
                this.throwExactlyMatchedException (this.exceptions['exact'], code, feedback);
                const message = this.safeString (response, 'err-msg');
                this.throwExactlyMatchedException (this.exceptions['exact'], message, feedback);
                throw new ExchangeError (feedback);
            }
        }
    }
};<|MERGE_RESOLUTION|>--- conflicted
+++ resolved
@@ -693,11 +693,7 @@
         return this.filterBySymbolSinceLimit (result, symbol, since, limit);
     }
 
-<<<<<<< HEAD
-    parseOHLCV (ohlcv, market = undefined, timeframe = '1m', since = undefined, limit = undefined) {
-=======
     parseOHLCV (ohlcv, market = undefined) {
->>>>>>> e73c37f7
         //
         //     {
         //         "amount":1.2082,
@@ -744,11 +740,7 @@
         //     }
         //
         const data = this.safeValue (response, 'data', []);
-<<<<<<< HEAD
-        return this.parseOHLCVs (data, market);
-=======
         return this.parseOHLCVs (data, market, timeframe, since, limit);
->>>>>>> e73c37f7
     }
 
     async fetchAccounts (params = {}) {
