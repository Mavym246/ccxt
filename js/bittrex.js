--- conflicted
+++ resolved
@@ -19,11 +19,8 @@
             'hasAlreadyAuthenticatedSuccessfully': false, // a workaround for APIKEY_INVALID
             // new metainfo interface
             'has': {
-<<<<<<< HEAD
                 'fetchDepositAddress': true,
-=======
                 'CORS': true,
->>>>>>> 28d611f2
                 'fetchTickers': true,
                 'fetchOHLCV': true,
                 'fetchOrder': true,
