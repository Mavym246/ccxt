--- conflicted
+++ resolved
@@ -2637,7 +2637,6 @@
         return borrowRateHistories;
     }
 
-<<<<<<< HEAD
     parseBorrowRates (response, codeKey) {
         const result = {};
         for (let i = 0; i < response.length; i++) {
@@ -2646,7 +2645,10 @@
             const code = this.safeCurrencyCode (currency);
             const borrowRate = this.parseBorrowRate (item);
             result[code] = borrowRate;
-=======
+        }
+        return result;
+    }
+
     async fetchBorrowRateHistory (code, since = undefined, limit = undefined, params = {}) {
         const histories = await this.fetchBorrowRateHistories (since, limit, params);
         const borrowRateHistory = this.safeValue (histories, code);
@@ -2654,7 +2656,6 @@
             throw new BadRequest (this.id + ' fetchBorrowRateHistory() returned no data for ' + code);
         } else {
             return borrowRateHistory;
->>>>>>> f82b54ab
         }
         return result;
     }
