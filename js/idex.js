--- conflicted
+++ resolved
@@ -31,23 +31,13 @@
                 'fetchMyTrades': true,
                 'fetchOHLCV': true,
                 'fetchOpenOrders': true,
-<<<<<<< HEAD
-                'fetchClosedOrders': true,
-                'fetchOrders': undefined,
-=======
->>>>>>> d12b4bb8
                 'fetchOrder': true,
                 'fetchOrderBook': true,
-                'fetchOrders': false,
+                'fetchOrders': undefined,
                 'fetchTicker': true,
                 'fetchTickers': true,
                 'fetchTrades': true,
-<<<<<<< HEAD
                 'fetchTransactions': undefined,
-                'fetchDeposits': true,
-=======
-                'fetchTransactions': false,
->>>>>>> d12b4bb8
                 'fetchWithdrawals': true,
                 'withdraw': true,
             },
