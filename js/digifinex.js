'use strict';

//  ---------------------------------------------------------------------------

const Exchange = require ('./base/Exchange');
const { AccountSuspended, BadRequest, BadResponse, NetworkError, DDoSProtection, AuthenticationError, PermissionDenied, ExchangeError, InsufficientFunds, InvalidOrder, InvalidNonce, OrderNotFound, InvalidAddress, RateLimitExceeded, BadSymbol } = require ('./base/errors');

//  ---------------------------------------------------------------------------

module.exports = class digifinex extends Exchange {
    describe () {
        return this.deepExtend (super.describe (), {
            'id': 'digifinex',
            'name': 'DigiFinex',
            'countries': [ 'SG' ],
            'version': 'v3',
            'rateLimit': 900, // 300 for posts
            'has': {
                'CORS': undefined,
                'spot': true,
                'margin': undefined, // has but unimplemented
                'swap': undefined, // has but unimplemented
                'future': undefined, // has but unimplemented
                'option': false,
                'cancelOrder': true,
                'cancelOrders': true,
                'createOrder': true,
                'fetchBalance': true,
                'fetchCurrencies': true,
                'fetchDepositAddress': true,
                'fetchDeposits': true,
                'fetchLedger': true,
                'fetchMarkets': true,
                'fetchMyTrades': true,
                'fetchOHLCV': true,
                'fetchOpenOrders': true,
                'fetchOrder': true,
                'fetchOrderBook': true,
                'fetchOrders': true,
                'fetchStatus': true,
                'fetchTicker': true,
                'fetchTickers': true,
                'fetchTime': true,
                'fetchTrades': true,
                'fetchTradingFee': false,
                'fetchTradingFees': false,
                'fetchWithdrawals': true,
                'transfer': true,
                'withdraw': true,
            },
            'timeframes': {
                '1m': '1',
                '5m': '5',
                '15m': '15',
                '30m': '30',
                '1h': '60',
                '4h': '240',
                '12h': '720',
                '1d': '1D',
                '1w': '1W',
            },
            'urls': {
                'logo': 'https://user-images.githubusercontent.com/51840849/87443315-01283a00-c5fe-11ea-8628-c2a0feaf07ac.jpg',
                'api': 'https://openapi.digifinex.com',
                'www': 'https://www.digifinex.com',
                'doc': [
                    'https://docs.digifinex.com',
                ],
                'fees': 'https://digifinex.zendesk.com/hc/en-us/articles/360000328422-Fee-Structure-on-DigiFinex',
                'referral': 'https://www.digifinex.com/en-ww/from/DhOzBg?channelCode=ljaUPp',
            },
            'api': {
                'public': {
                    'get': [
                        '{market}/symbols',
                        'kline',
                        'margin/currencies',
                        'margin/symbols',
                        'markets',
                        'order_book',
                        'ping',
                        'spot/symbols',
                        'time',
                        'trades',
                        'trades/symbols',
                        'ticker',
                        'currencies',
                    ],
                },
                'private': {
                    'get': [
                        '{market}/financelog',
                        '{market}/mytrades',
                        '{market}/order',
                        '{market}/order/detail',
                        '{market}/order/current',
                        '{market}/order/history',
                        'margin/assets',
                        'margin/financelog',
                        'margin/mytrades',
                        'margin/order',
                        'margin/order/current',
                        'margin/order/history',
                        'margin/positions',
                        'otc/financelog',
                        'spot/assets',
                        'spot/financelog',
                        'spot/mytrades',
                        'spot/order',
                        'spot/order/current',
                        'spot/order/history',
                        'deposit/address',
                        'deposit/history',
                        'withdraw/history',
                    ],
                    'post': [
                        '{market}/order/cancel',
                        '{market}/order/new',
                        '{market}/order/batch_new',
                        'margin/order/cancel',
                        'margin/order/new',
                        'margin/position/close',
                        'spot/order/cancel',
                        'spot/order/new',
                        'transfer',
                        'withdraw/new',
                        'withdraw/cancel',
                    ],
                },
            },
            'fees': {
                'trading': {
                    'tierBased': true,
                    'percentage': true,
                    'maker': this.parseNumber ('0.002'),
                    'taker': this.parseNumber ('0.002'),
                },
            },
            'exceptions': {
                'exact': {
                    '10001': [ BadRequest, "Wrong request method, please check it's a GET ot POST request" ],
                    '10002': [ AuthenticationError, 'Invalid ApiKey' ],
                    '10003': [ AuthenticationError, "Sign doesn't match" ],
                    '10004': [ BadRequest, 'Illegal request parameters' ],
                    '10005': [ DDoSProtection, 'Request frequency exceeds the limit' ],
                    '10006': [ PermissionDenied, 'Unauthorized to execute this request' ],
                    '10007': [ PermissionDenied, 'IP address Unauthorized' ],
                    '10008': [ InvalidNonce, 'Timestamp for this request is invalid, timestamp must within 1 minute' ],
                    '10009': [ NetworkError, 'Unexist endpoint, please check endpoint URL' ],
                    '10011': [ AccountSuspended, 'ApiKey expired. Please go to client side to re-create an ApiKey' ],
                    '20001': [ PermissionDenied, 'Trade is not open for this trading pair' ],
                    '20002': [ PermissionDenied, 'Trade of this trading pair is suspended' ],
                    '20003': [ InvalidOrder, 'Invalid price or amount' ],
                    '20007': [ InvalidOrder, 'Price precision error' ],
                    '20008': [ InvalidOrder, 'Amount precision error' ],
                    '20009': [ InvalidOrder, 'Amount is less than the minimum requirement' ],
                    '20010': [ InvalidOrder, 'Cash Amount is less than the minimum requirement' ],
                    '20011': [ InsufficientFunds, 'Insufficient balance' ],
                    '20012': [ BadRequest, 'Invalid trade type, valid value: buy/sell)' ],
                    '20013': [ InvalidOrder, 'No order info found' ],
                    '20014': [ BadRequest, 'Invalid date, Valid format: 2018-07-25)' ],
                    '20015': [ BadRequest, 'Date exceeds the limit' ],
                    '20018': [ PermissionDenied, 'Your trading rights have been banned by the system' ],
                    '20019': [ BadSymbol, 'Wrong trading pair symbol. Correct format:"usdt_btc". Quote asset is in the front' ],
                    '20020': [ DDoSProtection, "You have violated the API operation trading rules and temporarily forbid trading. At present, we have certain restrictions on the user's transaction rate and withdrawal rate." ],
                    '50000': [ ExchangeError, 'Exception error' ],
                    '20021': [ BadRequest, 'Invalid currency' ],
                    '20022': [ BadRequest, 'The ending timestamp must be larger than the starting timestamp' ],
                    '20023': [ BadRequest, 'Invalid transfer type' ],
                    '20024': [ BadRequest, 'Invalid amount' ],
                    '20025': [ BadRequest, 'This currency is not transferable at the moment' ],
                    '20026': [ InsufficientFunds, 'Transfer amount exceed your balance' ],
                    '20027': [ PermissionDenied, 'Abnormal account status' ],
                    '20028': [ PermissionDenied, 'Blacklist for transfer' ],
                    '20029': [ PermissionDenied, 'Transfer amount exceed your daily limit' ],
                    '20030': [ BadRequest, 'You have no position on this trading pair' ],
                    '20032': [ PermissionDenied, 'Withdrawal limited' ],
                    '20033': [ BadRequest, 'Wrong Withdrawal ID' ],
                    '20034': [ PermissionDenied, 'Withdrawal service of this crypto has been closed' ],
                    '20035': [ PermissionDenied, 'Withdrawal limit' ],
                    '20036': [ ExchangeError, 'Withdrawal cancellation failed' ],
                    '20037': [ InvalidAddress, 'The withdrawal address, Tag or chain type is not included in the withdrawal management list' ],
                    '20038': [ InvalidAddress, 'The withdrawal address is not on the white list' ],
                    '20039': [ ExchangeError, "Can't be canceled in current status" ],
                    '20040': [ RateLimitExceeded, 'Withdraw too frequently; limitation: 3 times a minute, 100 times a day' ],
                    '20041': [ PermissionDenied, 'Beyond the daily withdrawal limit' ],
                    '20042': [ BadSymbol, 'Current trading pair does not support API trading' ],
                },
                'broad': {
                },
            },
            'options': {
                'defaultType': 'spot',
                'types': [ 'spot', 'margin', 'otc' ],
                'accountsByType': {
                    'spot': '1',
                    'margin': '2',
                    'OTC': '3',
                },
            },
            'commonCurrencies': {
                'BHT': 'Black House Test',
                'EPS': 'Epanus',
                'FREE': 'FreeRossDAO',
                'MBN': 'Mobilian Coin',
                'TEL': 'TEL666',
            },
        });
    }

    async fetchCurrencies (params = {}) {
        const response = await this.publicGetCurrencies (params);
        //
        //     {
        //         "data":[
        //             {
        //                 "deposit_status":1,
        //                 "min_deposit_amount":10,
        //                 "withdraw_fee_rate":0,
        //                 "min_withdraw_amount":10,
        //                 "min_withdraw_fee":5,
        //                 "currency":"USDT",
        //                 "withdraw_status":0,
        //                 "chain":"OMNI"
        //             },
        //             {
        //                 "deposit_status":1,
        //                 "min_deposit_amount":10,
        //                 "withdraw_fee_rate":0,
        //                 "min_withdraw_amount":10,
        //                 "min_withdraw_fee":3,
        //                 "currency":"USDT",
        //                 "withdraw_status":1,
        //                 "chain":"ERC20"
        //             },
        //             {
        //                 "deposit_status":0,
        //                 "min_deposit_amount":0,
        //                 "withdraw_fee_rate":0,
        //                 "min_withdraw_amount":0,
        //                 "min_withdraw_fee":0,
        //                 "currency":"DGF13",
        //                 "withdraw_status":0,
        //                 "chain":""
        //             },
        //         ],
        //         "code":200
        //     }
        //
        const data = this.safeValue (response, 'data', []);
        const result = {};
        for (let i = 0; i < data.length; i++) {
            const currency = data[i];
            const id = this.safeString (currency, 'currency');
            const code = this.safeCurrencyCode (id);
            const depositStatus = this.safeInteger (currency, 'deposit_status', 1);
            const withdrawStatus = this.safeInteger (currency, 'withdraw_status', 1);
            const deposit = depositStatus > 0;
            const withdraw = withdrawStatus > 0;
            const active = deposit && withdraw;
            const fee = this.safeNumber (currency, 'withdraw_fee_rate');
            if (code in result) {
                if (Array.isArray (result[code]['info'])) {
                    result[code]['info'].push (currency);
                } else {
                    result[code]['info'] = [ result[code]['info'], currency ];
                }
            } else {
                result[code] = {
                    'id': id,
                    'code': code,
                    'info': currency,
                    'type': undefined,
                    'name': undefined,
                    'active': active,
                    'deposit': deposit,
                    'withdraw': withdraw,
                    'fee': fee,
                    'precision': 8, // todo fix hardcoded value
                    'limits': {
                        'amount': {
                            'min': undefined,
                            'max': undefined,
                        },
                        'withdraw': {
                            'min': this.safeNumber (currency, 'min_withdraw_amount'),
                            'max': undefined,
                        },
                    },
                };
            }
        }
        return result;
    }

    async fetchMarkets (params = {}) {
        const options = this.safeValue (this.options, 'fetchMarkets', {});
        const method = this.safeString (options, 'method', 'fetch_markets_v2');
        return await this[method] (params);
    }

    async fetchMarketsV2 (params = {}) {
        const response = await this.publicGetTradesSymbols (params);
        //
        //     {
        //         "symbol_list":[
        //             {
        //                 "order_types":["LIMIT","MARKET"],
        //                 "quote_asset":"USDT",
        //                 "minimum_value":2,
        //                 "amount_precision":4,
        //                 "status":"TRADING",
        //                 "minimum_amount":0.0001,
        //                 "symbol":"BTC_USDT",
        //                 "is_allow":1,
        //                 "zone":"MAIN",
        //                 "base_asset":"BTC",
        //                 "price_precision":2
        //             }
        //         ],
        //         "code":0
        //     }
        //
        const markets = this.safeValue (response, 'symbol_list', []);
        const result = [];
        for (let i = 0; i < markets.length; i++) {
            const market = markets[i];
            const id = this.safeString (market, 'symbol');
            const baseId = this.safeString (market, 'base_asset');
            const quoteId = this.safeString (market, 'quote_asset');
            const base = this.safeCurrencyCode (baseId);
            const quote = this.safeCurrencyCode (quoteId);
            //
            // The status is documented in the exchange API docs as follows:
            // TRADING, HALT (delisted), BREAK (trading paused)
            // https://docs.digifinex.vip/en-ww/v3/#/public/spot/symbols
            // However, all spot markets actually have status === 'HALT'
            // despite that they appear to be active on the exchange website.
            // Apparently, we can't trust this status.
            // const status = this.safeString (market, 'status');
            // const active = (status === 'TRADING');
            //
            const isAllowed = this.safeInteger (market, 'is_allow', 1);
            result.push ({
                'id': id,
                'symbol': base + '/' + quote,
                'base': base,
                'quote': quote,
                'settle': undefined,
                'baseId': baseId,
                'quoteId': quoteId,
                'settleId': undefined,
                'type': 'spot',
                'spot': true,
                'margin': undefined,
                'swap': false,
                'future': false,
                'option': false,
                'active': isAllowed ? true : false,
                'contract': false,
                'linear': undefined,
                'inverse': undefined,
                'contractSize': undefined,
                'expiry': undefined,
                'expiryDatetime': undefined,
                'strike': undefined,
                'optionType': undefined,
                'precision': {
                    'amount': this.safeInteger (market, 'amount_precision'),
                    'price': this.safeInteger (market, 'price_precision'),
                },
                'limits': {
                    'leverage': {
                        'min': undefined,
                        'max': undefined,
                    },
                    'amount': {
                        'min': this.safeNumber (market, 'minimum_amount'),
                        'max': undefined,
                    },
                    'price': {
                        'min': undefined,
                        'max': undefined,
                    },
                    'cost': {
                        'min': this.safeNumber (market, 'minimum_value'),
                        'max': undefined,
                    },
                },
                'info': market,
            });
        }
        return result;
    }

    async fetchMarketsV1 (params = {}) {
        const response = await this.publicGetMarkets (params);
        //
        //     {
        //         "data": [
        //             {
        //                 "volume_precision":4,
        //                 "price_precision":2,
        //                 "market":"btc_usdt",
        //                 "min_amount":2,
        //                 "min_volume":0.0001
        //             },
        //         ],
        //         "date":1564507456,
        //         "code":0
        //     }
        //
        const markets = this.safeValue (response, 'data', []);
        const result = [];
        for (let i = 0; i < markets.length; i++) {
            const market = markets[i];
            const id = this.safeString (market, 'market');
            const [ baseId, quoteId ] = id.split ('_');
            const base = this.safeCurrencyCode (baseId);
            const quote = this.safeCurrencyCode (quoteId);
            result.push ({
                'id': id,
                'symbol': base + '/' + quote,
                'base': base,
                'quote': quote,
                'settle': undefined,
                'baseId': baseId,
                'quoteId': quoteId,
                'settleId': undefined,
                'type': 'spot',
                'spot': true,
                'margin': undefined,
                'swap': false,
                'future': false,
                'option': false,
                'active': undefined,
                'contract': false,
                'linear': undefined,
                'inverse': undefined,
                'contractSize': undefined,
                'expiry': undefined,
                'expiryDatetime': undefined,
                'strike': undefined,
                'optionType': undefined,
                'precision': {
                    'price': this.safeInteger (market, 'price_precision'),
                    'amount': this.safeInteger (market, 'volume_precision'),
                },
                'limits': {
                    'leverage': {
                        'min': undefined,
                        'max': undefined,
                    },
                    'amount': {
                        'min': this.safeNumber (market, 'min_volume'),
                        'max': undefined,
                    },
                    'price': {
                        'min': undefined,
                        'max': undefined,
                    },
                    'cost': {
                        'min': this.safeNumber (market, 'min_amount'),
                        'max': undefined,
                    },
                },
                'info': market,
            });
        }
        return result;
    }

    parseBalance (response) {
        const balances = this.safeValue (response, 'list', []);
        const result = { 'info': response };
        for (let i = 0; i < balances.length; i++) {
            const balance = balances[i];
            const currencyId = this.safeString (balance, 'currency');
            const code = this.safeCurrencyCode (currencyId);
            const account = this.account ();
            account['used'] = this.safeString (balance, 'frozen');
            account['free'] = this.safeString (balance, 'free');
            account['total'] = this.safeString (balance, 'total');
            result[code] = account;
        }
        return this.safeBalance (result);
    }

    async fetchBalance (params = {}) {
        const defaultType = this.safeString (this.options, 'defaultType', 'spot');
        const type = this.safeString (params, 'type', defaultType);
        params = this.omit (params, 'type');
        const method = 'privateGet' + this.capitalize (type) + 'Assets';
        const response = await this[method] (params);
        //
        //     {
        //         "code": 0,
        //         "list": [
        //             {
        //                 "currency": "BTC",
        //                 "free": 4723846.89208129,
        //                 "total": 0
        //             }
        //         ]
        //     }
        return this.parseBalance (response);
    }

    async fetchOrderBook (symbol, limit = undefined, params = {}) {
        await this.loadMarkets ();
        const market = this.market (symbol);
        const request = {
            'symbol': market['id'],
        };
        if (limit !== undefined) {
            request['limit'] = limit; // default 10, max 150
        }
        const response = await this.publicGetOrderBook (this.extend (request, params));
        //
        //     {
        //         "bids": [
        //             [9605.77,0.0016],
        //             [9605.46,0.0003],
        //             [9602.04,0.0127],
        //         ],
        //         "asks": [
        //             [9627.22,0.025803],
        //             [9627.12,0.168543],
        //             [9626.52,0.0011529],
        //         ],
        //         "date":1564509499,
        //         "code":0
        //     }
        //
        const timestamp = this.safeTimestamp (response, 'date');
        return this.parseOrderBook (response, symbol, timestamp);
    }

    async fetchTickers (symbols = undefined, params = {}) {
        await this.loadMarkets ();
        const response = await this.publicGetTicker (params);
        //
        //    {
        //        "ticker": [{
        //            "vol": 40717.4461,
        //            "change": -1.91,
        //            "base_vol": 392447999.65374,
        //            "sell": 9592.23,
        //            "last": 9592.22,
        //            "symbol": "btc_usdt",
        //            "low": 9476.24,
        //            "buy": 9592.03,
        //            "high": 9793.87
        //        }],
        //        "date": 1589874294,
        //        "code": 0
        //    }
        //
        const result = {};
        const tickers = this.safeValue (response, 'ticker', []);
        const date = this.safeInteger (response, 'date');
        for (let i = 0; i < tickers.length; i++) {
            const rawTicker = this.extend ({
                'date': date,
            }, tickers[i]);
            const ticker = this.parseTicker (rawTicker);
            const symbol = ticker['symbol'];
            result[symbol] = ticker;
        }
        return this.filterByArray (result, 'symbol', symbols);
    }

    async fetchTicker (symbol, params = {}) {
        await this.loadMarkets ();
        const market = this.market (symbol);
        const request = {
            'symbol': market['id'],
        };
        const response = await this.publicGetTicker (this.extend (request, params));
        //
        //    {
        //        "ticker": [{
        //            "vol": 40717.4461,
        //            "change": -1.91,
        //            "base_vol": 392447999.65374,
        //            "sell": 9592.23,
        //            "last": 9592.22,
        //            "symbol": "btc_usdt",
        //            "low": 9476.24,
        //            "buy": 9592.03,
        //            "high": 9793.87
        //        }],
        //        "date": 1589874294,
        //        "code": 0
        //    }
        //
        const date = this.safeInteger (response, 'date');
        const tickers = this.safeValue (response, 'ticker', []);
        const firstTicker = this.safeValue (tickers, 0, {});
        const result = this.extend ({ 'date': date }, firstTicker);
        return this.parseTicker (result, market);
    }

    parseTicker (ticker, market = undefined) {
        //
        // fetchTicker, fetchTickers
        //
        //     {
        //         "last":0.021957,
        //         "symbol": "btc_usdt",
        //         "base_vol":2249.3521732227,
        //         "change":-0.6,
        //         "vol":102443.5111,
        //         "sell":0.021978,
        //         "low":0.021791,
        //         "buy":0.021946,
        //         "high":0.022266,
        //         "date"1564518452, // injected from fetchTicker/fetchTickers
        //     }
        //
        const marketId = this.safeStringUpper (ticker, 'symbol');
        const symbol = this.safeSymbol (marketId, market, '_');
        const timestamp = this.safeTimestamp (ticker, 'date');
        const last = this.safeString (ticker, 'last');
        const percentage = this.safeString (ticker, 'change');
        return this.safeTicker ({
            'symbol': symbol,
            'timestamp': timestamp,
            'datetime': this.iso8601 (timestamp),
            'high': this.safeString (ticker, 'high'),
            'low': this.safeString (ticker, 'low'),
            'bid': this.safeString (ticker, 'buy'),
            'bidVolume': undefined,
            'ask': this.safeString (ticker, 'sell'),
            'askVolume': undefined,
            'vwap': undefined,
            'open': undefined,
            'close': last,
            'last': last,
            'previousClose': undefined,
            'change': undefined,
            'percentage': percentage,
            'average': undefined,
            'baseVolume': this.safeString (ticker, 'vol'),
            'quoteVolume': this.safeString (ticker, 'base_vol'),
            'info': ticker,
        }, market, false);
    }

    parseTrade (trade, market = undefined) {
        //
        // fetchTrades (public)
        //
        //     {
        //         "date":1564520003,
        //         "id":1596149203,
        //         "amount":0.7073,
        //         "type":"buy",
        //         "price":0.02193,
        //     }
        //
        // fetchMyTrades (private)
        //
        //     {
        //         "symbol": "BTC_USDT",
        //         "order_id": "6707cbdcda0edfaa7f4ab509e4cbf966",
        //         "id": 28457,
        //         "price": 0.1,
        //         "amount": 0,
        //         "fee": 0.096,
        //         "fee_currency": "USDT",
        //         "timestamp": 1499865549,
        //         "side": "buy", // or "side": "sell_market"
        //         "is_maker": true
        //     }
        //
        const id = this.safeString (trade, 'id');
        const orderId = this.safeString (trade, 'order_id');
        const timestamp = this.safeTimestamp2 (trade, 'date', 'timestamp');
        let side = this.safeString2 (trade, 'type', 'side');
        const parts = side.split ('_');
        side = this.safeString (parts, 0);
        const type = this.safeString (parts, 1);
        const priceString = this.safeString (trade, 'price');
        const amountString = this.safeString (trade, 'amount');
        const marketId = this.safeString (trade, 'symbol');
        const symbol = this.safeSymbol (marketId, market, '_');
        const takerOrMaker = this.safeValue (trade, 'is_maker');
        const feeCostString = this.safeString (trade, 'fee');
        let fee = undefined;
        if (feeCostString !== undefined) {
            const feeCurrencyId = this.safeString (trade, 'fee_currency');
            const feeCurrencyCode = this.safeCurrencyCode (feeCurrencyId);
            fee = {
                'cost': feeCostString,
                'currency': feeCurrencyCode,
            };
        }
        return this.safeTrade ({
            'id': id,
            'info': trade,
            'timestamp': timestamp,
            'datetime': this.iso8601 (timestamp),
            'symbol': symbol,
            'type': type,
            'order': orderId,
            'side': side,
            'price': priceString,
            'amount': amountString,
            'cost': undefined,
            'takerOrMaker': takerOrMaker,
            'fee': fee,
        }, market);
    }

    async fetchTime (params = {}) {
        const response = await this.publicGetTime (params);
        //
        //     {
        //         "server_time": 1589873762,
        //         "code": 0
        //     }
        //
        return this.safeTimestamp (response, 'server_time');
    }

    async fetchStatus (params = {}) {
        const response = await this.publicGetPing (params);
        //
        //     {
        //         "msg": "pong",
        //         "code": 0
        //     }
        //
<<<<<<< HEAD
        const code = this.safeInteger (response, 'code');
        const status = (code === 0) ? 'ok' : 'maintenance';
        return {
            'status': status,
=======
        this.status = this.extend (this.status, {
            'status': 'ok',
>>>>>>> d7209888
            'updated': this.milliseconds (),
            'info': response,
        });
        return this.status;
    }

    async fetchTrades (symbol, since = undefined, limit = undefined, params = {}) {
        await this.loadMarkets ();
        const market = this.market (symbol);
        const request = {
            'symbol': market['id'],
        };
        if (limit !== undefined) {
            request['limit'] = limit; // default 100, max 500
        }
        const response = await this.publicGetTrades (this.extend (request, params));
        //
        //     {
        //         "data":[
        //             {
        //                 "date":1564520003,
        //                 "id":1596149203,
        //                 "amount":0.7073,
        //                 "type":"buy",
        //                 "price":0.02193,
        //             },
        //             {
        //                 "date":1564520002,
        //                 "id":1596149165,
        //                 "amount":0.3232,
        //                 "type":"sell",
        //                 "price":0.021927,
        //             },
        //         ],
        //         "code": 0,
        //         "date": 1564520003,
        //     }
        //
        const data = this.safeValue (response, 'data', []);
        return this.parseTrades (data, market, since, limit);
    }

    parseOHLCV (ohlcv, market = undefined) {
        //
        //     [
        //         1556712900,
        //         2205.899,
        //         0.029967,
        //         0.02997,
        //         0.029871,
        //         0.029927
        //     ]
        //
        return [
            this.safeTimestamp (ohlcv, 0),
            this.safeNumber (ohlcv, 5), // open
            this.safeNumber (ohlcv, 3), // high
            this.safeNumber (ohlcv, 4), // low
            this.safeNumber (ohlcv, 2), // close
            this.safeNumber (ohlcv, 1), // volume
        ];
    }

    async fetchOHLCV (symbol, timeframe = '1m', since = undefined, limit = undefined, params = {}) {
        await this.loadMarkets ();
        const market = this.market (symbol);
        const request = {
            'symbol': market['id'],
            'period': this.timeframes[timeframe],
            // 'start_time': 1564520003, // starting timestamp, 200 candles before end_time by default
            // 'end_time': 1564520003, // ending timestamp, current timestamp by default
        };
        if (since !== undefined) {
            const startTime = parseInt (since / 1000);
            request['start_time'] = startTime;
            if (limit !== undefined) {
                const duration = this.parseTimeframe (timeframe);
                request['end_time'] = this.sum (startTime, limit * duration);
            }
        } else if (limit !== undefined) {
            const endTime = this.seconds ();
            const duration = this.parseTimeframe (timeframe);
            request['startTime'] = this.sum (endTime, -limit * duration);
        }
        const response = await this.publicGetKline (this.extend (request, params));
        //
        //     {
        //         "code":0,
        //         "data":[
        //             [1556712900,2205.899,0.029967,0.02997,0.029871,0.029927],
        //             [1556713800,1912.9174,0.029992,0.030014,0.029955,0.02996],
        //             [1556714700,1556.4795,0.029974,0.030019,0.029969,0.02999],
        //         ]
        //     }
        //
        const data = this.safeValue (response, 'data', []);
        return this.parseOHLCVs (data, market, timeframe, since, limit);
    }

    async createOrder (symbol, type, side, amount, price = undefined, params = {}) {
        await this.loadMarkets ();
        const market = this.market (symbol);
        const defaultType = this.safeString (this.options, 'defaultType', 'spot');
        const orderType = this.safeString (params, 'type', defaultType);
        params = this.omit (params, 'type');
        const request = {
            'market': orderType,
            'symbol': market['id'],
            'amount': this.amountToPrecision (symbol, amount),
            // 'post_only': 0, // 0 by default, if set to 1 the order will be canceled if it can be executed immediately, making sure there will be no market taking
        };
        let suffix = '';
        if (type === 'market') {
            suffix = '_market';
        } else {
            request['price'] = this.priceToPrecision (symbol, price);
        }
        request['type'] = side + suffix;
        const response = await this.privatePostMarketOrderNew (this.extend (request, params));
        //
        //     {
        //         "code": 0,
        //         "order_id": "198361cecdc65f9c8c9bb2fa68faec40"
        //     }
        //
        const result = this.parseOrder (response, market);
        return this.extend (result, {
            'symbol': symbol,
            'side': side,
            'type': type,
            'amount': amount,
            'price': price,
        });
    }

    async cancelOrder (id, symbol = undefined, params = {}) {
        await this.loadMarkets ();
        const defaultType = this.safeString (this.options, 'defaultType', 'spot');
        const orderType = this.safeString (params, 'type', defaultType);
        params = this.omit (params, 'type');
        const request = {
            'market': orderType,
            'order_id': id,
        };
        const response = await this.privatePostMarketOrderCancel (this.extend (request, params));
        //
        //     {
        //         "code": 0,
        //         "success": [
        //             "198361cecdc65f9c8c9bb2fa68faec40",
        //             "3fb0d98e51c18954f10d439a9cf57de0"
        //         ],
        //         "error": [
        //             "78a7104e3c65cc0c5a212a53e76d0205"
        //         ]
        //     }
        //
        const canceledOrders = this.safeValue (response, 'success', []);
        const numCanceledOrders = canceledOrders.length;
        if (numCanceledOrders !== 1) {
            throw new OrderNotFound (this.id + ' cancelOrder ' + id + ' not found');
        }
        return response;
    }

    async cancelOrders (ids, symbol = undefined, params = {}) {
        await this.loadMarkets ();
        const defaultType = this.safeString (this.options, 'defaultType', 'spot');
        const orderType = this.safeString (params, 'type', defaultType);
        params = this.omit (params, 'type');
        const request = {
            'market': orderType,
            'order_id': ids.join (','),
        };
        const response = await this.privatePostCancelOrder (this.extend (request, params));
        //
        //     {
        //         "code": 0,
        //         "success": [
        //             "198361cecdc65f9c8c9bb2fa68faec40",
        //             "3fb0d98e51c18954f10d439a9cf57de0"
        //         ],
        //         "error": [
        //             "78a7104e3c65cc0c5a212a53e76d0205"
        //         ]
        //     }
        //
        const canceledOrders = this.safeValue (response, 'success', []);
        const numCanceledOrders = canceledOrders.length;
        if (numCanceledOrders < 1) {
            throw new OrderNotFound (this.id + ' cancelOrders error');
        }
        return response;
    }

    parseOrderStatus (status) {
        const statuses = {
            '0': 'open',
            '1': 'open', // partially filled
            '2': 'closed',
            '3': 'canceled',
            '4': 'canceled', // partially filled and canceled
        };
        return this.safeString (statuses, status, status);
    }

    parseOrder (order, market = undefined) {
        //
        // createOrder
        //
        //     {
        //         "code": 0,
        //         "order_id": "198361cecdc65f9c8c9bb2fa68faec40"
        //     }
        //
        // fetchOrder, fetchOpenOrders, fetchOrders
        //
        //     {
        //         "symbol": "BTC_USDT",
        //         "order_id": "dd3164b333a4afa9d5730bb87f6db8b3",
        //         "created_date": 1562303547,
        //         "finished_date": 0,
        //         "price": 0.1,
        //         "amount": 1,
        //         "cash_amount": 1,
        //         "executed_amount": 0,
        //         "avg_price": 0,
        //         "status": 1,
        //         "type": "buy",
        //         "kind": "margin"
        //     }
        //
        const id = this.safeString (order, 'order_id');
        const timestamp = this.safeTimestamp (order, 'created_date');
        const lastTradeTimestamp = this.safeTimestamp (order, 'finished_date');
        let side = this.safeString (order, 'type');
        let type = undefined;
        if (side !== undefined) {
            const parts = side.split ('_');
            const numParts = parts.length;
            if (numParts > 1) {
                side = parts[0];
                type = parts[1];
            } else {
                type = 'limit';
            }
        }
        const status = this.parseOrderStatus (this.safeString (order, 'status'));
        const marketId = this.safeString (order, 'symbol');
        const symbol = this.safeSymbol (marketId, market, '_');
        const amountString = this.safeString (order, 'amount');
        const filledString = this.safeString (order, 'executed_amount');
        const priceString = this.safeString (order, 'price');
        const averageString = this.safeString (order, 'avg_price');
        return this.safeOrder ({
            'info': order,
            'id': id,
            'clientOrderId': undefined,
            'timestamp': timestamp,
            'datetime': this.iso8601 (timestamp),
            'lastTradeTimestamp': lastTradeTimestamp,
            'symbol': symbol,
            'type': type,
            'timeInForce': undefined,
            'postOnly': undefined,
            'side': side,
            'price': priceString,
            'stopPrice': undefined,
            'amount': amountString,
            'filled': filledString,
            'remaining': undefined,
            'cost': undefined,
            'average': averageString,
            'status': status,
            'fee': undefined,
            'trades': undefined,
        }, market);
    }

    async fetchOpenOrders (symbol = undefined, since = undefined, limit = undefined, params = {}) {
        const defaultType = this.safeString (this.options, 'defaultType', 'spot');
        const orderType = this.safeString (params, 'type', defaultType);
        params = this.omit (params, 'type');
        await this.loadMarkets ();
        let market = undefined;
        const request = {
            'market': orderType,
        };
        if (symbol !== undefined) {
            market = this.market (symbol);
            request['symbol'] = market['id'];
        }
        const response = await this.privateGetMarketOrderCurrent (this.extend (request, params));
        //
        //     {
        //         "code": 0,
        //         "data": [
        //             {
        //                 "symbol": "BTC_USDT",
        //                 "order_id": "dd3164b333a4afa9d5730bb87f6db8b3",
        //                 "created_date": 1562303547,
        //                 "finished_date": 0,
        //                 "price": 0.1,
        //                 "amount": 1,
        //                 "cash_amount": 1,
        //                 "executed_amount": 0,
        //                 "avg_price": 0,
        //                 "status": 1,
        //                 "type": "buy",
        //                 "kind": "margin"
        //             }
        //         ]
        //     }
        //
        const data = this.safeValue (response, 'data', []);
        return this.parseOrders (data, market, since, limit);
    }

    async fetchOrders (symbol = undefined, since = undefined, limit = undefined, params = {}) {
        const defaultType = this.safeString (this.options, 'defaultType', 'spot');
        const orderType = this.safeString (params, 'type', defaultType);
        params = this.omit (params, 'type');
        await this.loadMarkets ();
        let market = undefined;
        const request = {
            'market': orderType,
        };
        if (symbol !== undefined) {
            market = this.market (symbol);
            request['symbol'] = market['id'];
        }
        if (since !== undefined) {
            request['start_time'] = parseInt (since / 1000); // default 3 days from now, max 30 days
        }
        if (limit !== undefined) {
            request['limit'] = limit; // default 10, max 100
        }
        const response = await this.privateGetMarketOrderHistory (this.extend (request, params));
        //
        //     {
        //         "code": 0,
        //         "data": [
        //             {
        //                 "symbol": "BTC_USDT",
        //                 "order_id": "dd3164b333a4afa9d5730bb87f6db8b3",
        //                 "created_date": 1562303547,
        //                 "finished_date": 0,
        //                 "price": 0.1,
        //                 "amount": 1,
        //                 "cash_amount": 1,
        //                 "executed_amount": 0,
        //                 "avg_price": 0,
        //                 "status": 1,
        //                 "type": "buy",
        //                 "kind": "margin"
        //             }
        //         ]
        //     }
        //
        const data = this.safeValue (response, 'data', []);
        return this.parseOrders (data, market, since, limit);
    }

    async fetchOrder (id, symbol = undefined, params = {}) {
        const defaultType = this.safeString (this.options, 'defaultType', 'spot');
        const orderType = this.safeString (params, 'type', defaultType);
        params = this.omit (params, 'type');
        await this.loadMarkets ();
        let market = undefined;
        if (symbol !== undefined) {
            market = this.market (symbol);
        }
        const request = {
            'market': orderType,
            'order_id': id,
        };
        const response = await this.privateGetMarketOrder (this.extend (request, params));
        //
        //     {
        //         "code": 0,
        //         "data": [
        //             {
        //                 "symbol": "BTC_USDT",
        //                 "order_id": "dd3164b333a4afa9d5730bb87f6db8b3",
        //                 "created_date": 1562303547,
        //                 "finished_date": 0,
        //                 "price": 0.1,
        //                 "amount": 1,
        //                 "cash_amount": 1,
        //                 "executed_amount": 0,
        //                 "avg_price": 0,
        //                 "status": 1,
        //                 "type": "buy",
        //                 "kind": "margin"
        //             }
        //         ]
        //     }
        //
        const data = this.safeValue (response, 'data', []);
        const order = this.safeValue (data, 0);
        if (order === undefined) {
            throw new OrderNotFound (this.id + ' fetchOrder() order ' + id + ' not found');
        }
        return this.parseOrder (order, market);
    }

    async fetchMyTrades (symbol = undefined, since = undefined, limit = undefined, params = {}) {
        const defaultType = this.safeString (this.options, 'defaultType', 'spot');
        const orderType = this.safeString (params, 'type', defaultType);
        params = this.omit (params, 'type');
        await this.loadMarkets ();
        let market = undefined;
        const request = {
            'market': orderType,
        };
        if (symbol !== undefined) {
            market = this.market (symbol);
            request['symbol'] = market['id'];
        }
        if (since !== undefined) {
            request['start_time'] = parseInt (since / 1000); // default 3 days from now, max 30 days
        }
        if (limit !== undefined) {
            request['limit'] = limit; // default 10, max 100
        }
        const response = await this.privateGetMarketMytrades (this.extend (request, params));
        //
        //      {
        //          "list":[
        //              {
        //                  "timestamp":1639506068,
        //                  "is_maker":false,
        //                  "id":"8975951332",
        //                  "amount":31.83,
        //                  "side":"sell_market",
        //                  "symbol":"DOGE_USDT",
        //                  "fee_currency":"USDT",
        //                  "fee":0.01163774826
        //                  ,"order_id":"32b169792f4a7a19e5907dc29fc123d4",
        //                  "price":0.182811
        //                }
        //             ],
        //           "code": 0
        //      }
        //
        const data = this.safeValue (response, 'list', []);
        return this.parseTrades (data, market, since, limit);
    }

    parseLedgerEntryType (type) {
        const types = {};
        return this.safeString (types, type, type);
    }

    parseLedgerEntry (item, currency = undefined) {
        //
        //     {
        //         "currency_mark": "BTC",
        //         "type": 100234,
        //         "num": 28457,
        //         "balance": 0.1,
        //         "time": 1546272000
        //     }
        //
        const id = this.safeString (item, 'num');
        const account = undefined;
        const type = this.parseLedgerEntryType (this.safeString (item, 'type'));
        const code = this.safeCurrencyCode (this.safeString (item, 'currency_mark'), currency);
        const timestamp = this.safeTimestamp (item, 'time');
        const before = undefined;
        const after = this.safeNumber (item, 'balance');
        const status = 'ok';
        return {
            'info': item,
            'id': id,
            'direction': undefined,
            'account': account,
            'referenceId': undefined,
            'referenceAccount': undefined,
            'type': type,
            'currency': code,
            'amount': undefined,
            'before': before,
            'after': after,
            'status': status,
            'timestamp': timestamp,
            'datetime': this.iso8601 (timestamp),
            'fee': undefined,
        };
    }

    async fetchLedger (code = undefined, since = undefined, limit = undefined, params = {}) {
        const defaultType = this.safeString (this.options, 'defaultType', 'spot');
        const orderType = this.safeString (params, 'type', defaultType);
        params = this.omit (params, 'type');
        await this.loadMarkets ();
        const request = {
            'market': orderType,
        };
        let currency = undefined;
        if (code !== undefined) {
            currency = this.currency (code);
            request['currency_mark'] = currency['id'];
        }
        if (since !== undefined) {
            request['start_time'] = parseInt (since / 1000);
        }
        if (limit !== undefined) {
            request['limit'] = limit; // default 100, max 1000
        }
        const response = await this.privateGetMarketFinancelog (this.extend (request, params));
        //
        //     {
        //         "code": 0,
        //         "data": {
        //             "total": 521,
        //             "finance": [
        //                 {
        //                     "currency_mark": "BTC",
        //                     "type": 100234,
        //                     "num": 28457,
        //                     "balance": 0.1,
        //                     "time": 1546272000
        //                 }
        //             ]
        //         }
        //     }
        //
        const data = this.safeValue (response, 'data', {});
        const items = this.safeValue (data, 'finance', []);
        return this.parseLedger (items, currency, since, limit);
    }

    parseDepositAddress (depositAddress, currency = undefined) {
        //
        //     {
        //         "addressTag":"",
        //         "address":"0xf1104d9f8624f89775a3e9d480fc0e75a8ef4373",
        //         "currency":"USDT",
        //         "chain":"ERC20"
        //     }
        //
        const address = this.safeString (depositAddress, 'address');
        const tag = this.safeString (depositAddress, 'addressTag');
        const currencyId = this.safeStringUpper (depositAddress, 'currency');
        const code = this.safeCurrencyCode (currencyId);
        return {
            'info': depositAddress,
            'currency': code,
            'address': address,
            'tag': tag,
            'network': undefined,
        };
    }

    async fetchDepositAddress (code, params = {}) {
        await this.loadMarkets ();
        const currency = this.currency (code);
        const request = {
            'currency': currency['id'],
        };
        const response = await this.privateGetDepositAddress (this.extend (request, params));
        //
        //     {
        //         "data":[
        //             {
        //                 "addressTag":"",
        //                 "address":"0xf1104d9f8624f89775a3e9d480fc0e75a8ef4373",
        //                 "currency":"USDT",
        //                 "chain":"ERC20"
        //             }
        //         ],
        //         "code":200
        //     }
        //
        const data = this.safeValue (response, 'data', []);
        const addresses = this.parseDepositAddresses (data);
        const address = this.safeValue (addresses, code);
        if (address === undefined) {
            throw new InvalidAddress (this.id + ' fetchDepositAddress did not return an address for ' + code + ' - create the deposit address in the user settings on the exchange website first.');
        }
        return address;
    }

    async fetchTransactionsByType (type, code = undefined, since = undefined, limit = undefined, params = {}) {
        await this.loadMarkets ();
        let currency = undefined;
        const request = {
            // 'currency': currency['id'],
            // 'from': 'fromId', // When direct is' prev ', from is 1, returning from old to new ascending, when direct is' next ', from is the ID of the most recent record, returned from the old descending order
            // 'size': 100, // default 100, max 500
            // 'direct': 'prev', // "prev" ascending, "next" descending
        };
        if (code !== undefined) {
            currency = this.currency (code);
            request['currency'] = currency['id'];
        }
        if (limit !== undefined) {
            request['size'] = Math.min (500, limit);
        }
        const method = (type === 'deposit') ? 'privateGetDepositHistory' : 'privateGetWithdrawHistory';
        const response = await this[method] (this.extend (request, params));
        //
        //     {
        //         "code": 200,
        //         "data": [
        //             {
        //                 "id": 1171,
        //                 "currency": "xrp",
        //                 "hash": "ed03094b84eafbe4bc16e7ef766ee959885ee5bcb265872baaa9c64e1cf86c2b",
        //                 "chain": "",
        //                 "amount": 7.457467,
        //                 "address": "rae93V8d2mdoUQHwBDBdM4NHCMehRJAsbm",
        //                 "memo": "100040",
        //                 "fee": 0,
        //                 "state": "safe",
        //                 "created_date": "2020-04-20 11:23:00",
        //                 "finished_date": "2020-04-20 13:23:00"
        //             },
        //         ]
        //     }
        //
        const data = this.safeValue (response, 'data', []);
        return this.parseTransactions (data, currency, since, limit, { 'type': type });
    }

    async fetchDeposits (code = undefined, since = undefined, limit = undefined, params = {}) {
        return await this.fetchTransactionsByType ('deposit', code, since, limit, params);
    }

    async fetchWithdrawals (code = undefined, since = undefined, limit = undefined, params = {}) {
        return await this.fetchTransactionsByType ('withdrawal', code, since, limit, params);
    }

    parseTransactionStatus (status) {
        // deposit state includes: 1 (in deposit), 2 (to be confirmed), 3 (successfully deposited), 4 (stopped)
        // withdrawal state includes: 1 (application in progress), 2 (to be confirmed), 3 (completed), 4 (rejected)
        const statuses = {
            '1': 'pending', // in Progress
            '2': 'pending', // to be confirmed
            '3': 'ok', // Completed
            '4': 'failed', // Rejected
        };
        return this.safeString (statuses, status, status);
    }

    parseTransaction (transaction, currency = undefined) {
        //
        // withdraw
        //
        //     {
        //         "code": 200,
        //         "withdraw_id": 700
        //     }
        //
        // fetchDeposits, fetchWithdrawals
        //
        //     {
        //         "id": 1171,
        //         "currency": "xrp",
        //         "hash": "ed03094b84eafbe4bc16e7ef766ee959885ee5bcb265872baaa9c64e1cf86c2b",
        //         "chain": "",
        //         "amount": 7.457467,
        //         "address": "rae93V8d2mdoUQHwBDBdM4NHCMehRJAsbm",
        //         "memo": "100040",
        //         "fee": 0,
        //         "state": "safe",
        //         "created_date": "2020-04-20 11:23:00",
        //         "finished_date": "2020-04-20 13:23:00"
        //     }
        //
        const id = this.safeString2 (transaction, 'id', 'withdraw_id');
        const address = this.safeString (transaction, 'address');
        let tag = this.safeString (transaction, 'memo'); // set but unused
        if (tag !== undefined) {
            if (tag.length < 1) {
                tag = undefined;
            }
        }
        const txid = this.safeString (transaction, 'hash');
        const currencyId = this.safeStringUpper (transaction, 'currency');
        const code = this.safeCurrencyCode (currencyId, currency);
        const timestamp = this.parse8601 (this.safeString (transaction, 'created_date'));
        const updated = this.parse8601 (this.safeString (transaction, 'finished_date'));
        const status = this.parseTransactionStatus (this.safeString (transaction, 'state'));
        const amount = this.safeNumber (transaction, 'amount');
        const feeCost = this.safeNumber (transaction, 'fee');
        let fee = undefined;
        if (feeCost !== undefined) {
            fee = { 'currency': code, 'cost': feeCost };
        }
        let network = this.safeString (transaction, 'chain');
        if (network === '') {
            network = undefined;
        }
        return {
            'info': transaction,
            'id': id,
            'txid': txid,
            'timestamp': timestamp,
            'datetime': this.iso8601 (timestamp),
            'network': network,
            'address': address,
            'addressTo': address,
            'addressFrom': undefined,
            'tag': tag,
            'tagTo': tag,
            'tagFrom': undefined,
            'type': undefined,
            'amount': amount,
            'currency': code,
            'status': status,
            'updated': updated,
            'fee': fee,
        };
    }

    parseTransferStatus (status) {
        const statuses = {
            '0': 'ok',
        };
        return this.safeString (statuses, status, status);
    }

    parseTransfer (transfer, currency = undefined) {
        //
        //     {
        //         "code": 0
        //     }
        //
        return {
            'info': transfer,
            'id': undefined,
            'timestamp': undefined,
            'datetime': undefined,
            'currency': this.safeCurrencyCode (undefined, currency),
            'amount': this.safeNumber (transfer, 'amount'),
            'fromAccount': this.safeString (transfer, 'fromAccount'),
            'toAccount': this.safeString (transfer, 'toAccount'),
            'status': this.parseTransferStatus (this.safeString (transfer, 'code')),
        };
    }

    async transfer (code, amount, fromAccount, toAccount, params = {}) {
        await this.loadMarkets ();
        const currency = this.currency (code);
        const accountsByType = this.safeValue (this.options, 'accountsByType', {});
        const fromId = this.safeString (accountsByType, fromAccount, fromAccount);
        const toId = this.safeString (accountsByType, toAccount, toAccount);
        const request = {
            'currency_mark': currency['id'],
            'num': parseFloat (this.currencyToPrecision (code, amount)),
            'from': fromId, // 1 = SPOT, 2 = MARGIN, 3 = OTC
            'to': toId, // 1 = SPOT, 2 = MARGIN, 3 = OTC
        };
        const response = await this.privatePostTransfer (this.extend (request, params));
        //
        //     {
        //         "code": 0
        //     }
        //
        const transfer = this.parseTransfer (response, currency);
        return this.extend (transfer, {
            'amount': amount,
            'currency': code,
            'fromAccount': fromAccount,
            'toAccount': toAccount,
        });
    }

    async withdraw (code, amount, address, tag = undefined, params = {}) {
        [ tag, params ] = this.handleWithdrawTagAndParams (tag, params);
        this.checkAddress (address);
        await this.loadMarkets ();
        const currency = this.currency (code);
        const request = {
            // 'chain': 'ERC20', 'OMNI', 'TRC20', // required for USDT
            'address': address,
            'amount': parseFloat (amount),
            'currency': currency['id'],
        };
        if (tag !== undefined) {
            request['memo'] = tag;
        }
        const response = await this.privatePostWithdrawNew (this.extend (request, params));
        //
        //     {
        //         "code": 200,
        //         "withdraw_id": 700
        //     }
        //
        return this.parseTransaction (response, currency);
    }

    sign (path, api = 'public', method = 'GET', params = {}, headers = undefined, body = undefined) {
        const version = this.version;
        let url = this.urls['api'] + '/' + version + '/' + this.implodeParams (path, params);
        const query = this.omit (params, this.extractParams (path));
        const urlencoded = this.urlencode (this.keysort (query));
        if (api === 'private') {
            const nonce = this.nonce ().toString ();
            const auth = urlencoded;
            // the signature is not time-limited :\
            const signature = this.hmac (this.encode (auth), this.encode (this.secret));
            if (method === 'GET') {
                if (urlencoded) {
                    url += '?' + urlencoded;
                }
            } else if (method === 'POST') {
                headers = {
                    'Content-Type': 'application/x-www-form-urlencoded',
                };
                if (urlencoded) {
                    body = urlencoded;
                }
            }
            headers = {
                'ACCESS-KEY': this.apiKey,
                'ACCESS-SIGN': signature,
                'ACCESS-TIMESTAMP': nonce,
            };
        } else {
            if (urlencoded) {
                url += '?' + urlencoded;
            }
        }
        return { 'url': url, 'method': method, 'body': body, 'headers': headers };
    }

    handleErrors (statusCode, statusText, url, method, responseHeaders, responseBody, response, requestHeaders, requestBody) {
        if (!response) {
            return; // fall back to default error handler
        }
        const code = this.safeString (response, 'code');
        if ((code === '0') || (code === '200')) {
            return; // no error
        }
        const feedback = this.id + ' ' + responseBody;
        if (code === undefined) {
            throw new BadResponse (feedback);
        }
        const unknownError = [ ExchangeError, feedback ];
        const [ ExceptionClass, message ] = this.safeValue (this.exceptions['exact'], code, unknownError);
        throw new ExceptionClass (message);
    }
};<|MERGE_RESOLUTION|>--- conflicted
+++ resolved
@@ -732,19 +732,13 @@
         //         "code": 0
         //     }
         //
-<<<<<<< HEAD
         const code = this.safeInteger (response, 'code');
         const status = (code === 0) ? 'ok' : 'maintenance';
         return {
             'status': status,
-=======
-        this.status = this.extend (this.status, {
-            'status': 'ok',
->>>>>>> d7209888
             'updated': this.milliseconds (),
             'info': response,
-        });
-        return this.status;
+        };
     }
 
     async fetchTrades (symbol, since = undefined, limit = undefined, params = {}) {
