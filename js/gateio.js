--- conflicted
+++ resolved
@@ -13,3757 +13,4 @@
             'alias': true,
         });
     }
-<<<<<<< HEAD
-
-    async fetchMarkets (params = {}) {
-        /**
-         * @method
-         * @name gateio#fetchMarkets
-         * @description retrieves data on all markets for gateio
-         * @param {dict} params extra parameters specific to the exchange api endpoint
-         * @returns {[dict]} an array of objects representing market data
-         */
-        let result = [];
-        const [ type, query ] = this.handleMarketTypeAndParams ('fetchMarkets', undefined, params);
-        if (type === 'spot' || type === 'margin') {
-            result = await this.fetchSpotMarkets (query);
-        }
-        if (type === 'swap' || type === 'future') {
-            result = await this.fetchContractMarkets (query); // futures and swaps
-        }
-        if (type === 'option') {
-            result = await this.fetchOptionMarkets (query);
-        }
-        const resultLength = result.length;
-        if (resultLength === 0) {
-            throw new ExchangeError (this.id + " does not support '" + type + "' type, set exchange.options['defaultType'] to " + "'spot', 'margin', 'swap', 'future' or 'option'"); // eslint-disable-line quotes
-        }
-        return result;
-    }
-
-    async fetchSpotMarkets (params) {
-        const marginResponse = await this.publicMarginGetCurrencyPairs (params);
-        const spotMarketsResponse = await this.publicSpotGetCurrencyPairs (params);
-        const marginMarkets = this.indexBy (marginResponse, 'id');
-        //
-        //  Spot
-        //
-        //     [
-        //         {
-        //             "id": "QTUM_ETH",
-        //             "base": "QTUM",
-        //             "quote": "ETH",
-        //             "fee": "0.2",
-        //             "min_base_amount": "0.01",
-        //             "min_quote_amount": "0.001",
-        //             "amount_precision": 3,
-        //             "precision": 6,
-        //             "trade_status": "tradable",
-        //             "sell_start": 0,
-        //             "buy_start": 0
-        //         }
-        //     ]
-        //
-        //  Margin
-        //
-        //     [
-        //         {
-        //             "id": "ETH_USDT",
-        //             "base": "ETH",
-        //             "quote": "USDT",
-        //             "leverage": 3,
-        //             "min_base_amount": "0.01",
-        //             "min_quote_amount": "100",
-        //             "max_quote_amount": "1000000"
-        //         }
-        //     ]
-        //
-        const result = [];
-        for (let i = 0; i < spotMarketsResponse.length; i++) {
-            const spotMarket = spotMarketsResponse[i];
-            const id = this.safeString (spotMarket, 'id');
-            const marginMarket = this.safeValue (marginMarkets, id);
-            const market = this.deepExtend (marginMarket, spotMarket);
-            const [ baseId, quoteId ] = id.split ('_');
-            const base = this.safeCurrencyCode (baseId);
-            const quote = this.safeCurrencyCode (quoteId);
-            const takerPercent = this.safeString (market, 'fee');
-            const makerPercent = this.safeString (market, 'maker_fee_rate', takerPercent);
-            const pricePrecision = this.parseNumber (this.parsePrecision (this.safeString (market, 'precision')));
-            const amountPrecision = this.parseNumber (this.parsePrecision (this.safeString (market, 'amount_precision')));
-            const tradeStatus = this.safeString (market, 'trade_status');
-            const leverage = this.safeNumber (market, 'leverage');
-            const margin = leverage !== undefined;
-            result.push ({
-                'id': id,
-                'symbol': base + '/' + quote,
-                'base': base,
-                'quote': quote,
-                'settle': undefined,
-                'baseId': baseId,
-                'quoteId': quoteId,
-                'settleId': undefined,
-                'type': 'spot',
-                'spot': true,
-                'margin': margin,
-                'swap': false,
-                'future': false,
-                'option': false,
-                'active': (tradeStatus === 'tradable'),
-                'contract': false,
-                'linear': undefined,
-                'inverse': undefined,
-                // Fee is in %, so divide by 100
-                'taker': this.parseNumber (Precise.stringDiv (takerPercent, '100')),
-                'maker': this.parseNumber (Precise.stringDiv (makerPercent, '100')),
-                'contractSize': undefined,
-                'expiry': undefined,
-                'expiryDatetime': undefined,
-                'strike': undefined,
-                'optionType': undefined,
-                'precision': {
-                    'amount': amountPrecision,
-                    'price': pricePrecision,
-                },
-                'limits': {
-                    'leverage': {
-                        'min': this.parseNumber ('1'),
-                        'max': this.safeNumber (market, 'leverage', 1),
-                    },
-                    'amount': {
-                        'min': this.safeNumber (spotMarket, 'min_base_amount', amountPrecision),
-                        'max': undefined,
-                    },
-                    'price': {
-                        'min': undefined,
-                        'max': undefined,
-                    },
-                    'cost': {
-                        'min': this.safeNumber (market, 'min_quote_amount'),
-                        'max': this.safeNumber (market, 'max_quote_amount'),
-                    },
-                },
-                'info': market,
-            });
-        }
-        return result;
-    }
-
-    async fetchContractMarkets (params) {
-        const result = [];
-        const swapSettlementCurrencies = this.getSettlementCurrencies ('swap', 'fetchMarkets');
-        const futureSettlementCurrencies = this.getSettlementCurrencies ('future', 'fetchMarkets');
-        for (let c = 0; c < swapSettlementCurrencies.length; c++) {
-            const settleId = swapSettlementCurrencies[c];
-            const query = params;
-            query['settle'] = settleId;
-            const response = await this.publicFuturesGetSettleContracts (query);
-            for (let i = 0; i < response.length; i++) {
-                const parsedMarket = this.parseContractMarket (response[i], settleId);
-                result.push (parsedMarket);
-            }
-        }
-        for (let c = 0; c < futureSettlementCurrencies.length; c++) {
-            const settleId = futureSettlementCurrencies[c];
-            const query = params;
-            query['settle'] = settleId;
-            const response = await this.publicDeliveryGetSettleContracts (query);
-            for (let i = 0; i < response.length; i++) {
-                const parsedMarket = this.parseContractMarket (response[i], settleId);
-                result.push (parsedMarket);
-            }
-        }
-        return result;
-    }
-
-    parseContractMarket (market, settleId) {
-        //
-        //  Perpetual swap
-        //
-        //    {
-        //        "name": "BTC_USDT",
-        //        "type": "direct",
-        //        "quanto_multiplier": "0.0001",
-        //        "ref_discount_rate": "0",
-        //        "order_price_deviate": "0.5",
-        //        "maintenance_rate": "0.005",
-        //        "mark_type": "index",
-        //        "last_price": "38026",
-        //        "mark_price": "37985.6",
-        //        "index_price": "37954.92",
-        //        "funding_rate_indicative": "0.000219",
-        //        "mark_price_round": "0.01",
-        //        "funding_offset": 0,
-        //        "in_delisting": false,
-        //        "risk_limit_base": "1000000",
-        //        "interest_rate": "0.0003",
-        //        "order_price_round": "0.1",
-        //        "order_size_min": 1,
-        //        "ref_rebate_rate": "0.2",
-        //        "funding_interval": 28800,
-        //        "risk_limit_step": "1000000",
-        //        "leverage_min": "1",
-        //        "leverage_max": "100",
-        //        "risk_limit_max": "8000000",
-        //        "maker_fee_rate": "-0.00025",
-        //        "taker_fee_rate": "0.00075",
-        //        "funding_rate": "0.002053",
-        //        "order_size_max": 1000000,
-        //        "funding_next_apply": 1610035200,
-        //        "short_users": 977,
-        //        "config_change_time": 1609899548,
-        //        "trade_size": 28530850594,
-        //        "position_size": 5223816,
-        //        "long_users": 455,
-        //        "funding_impact_value": "60000",
-        //        "orders_limit": 50,
-        //        "trade_id": 10851092,
-        //        "orderbook_id": 2129638396
-        //    }
-        //
-        //  Delivery Futures
-        //
-        //    {
-        //        "name": "BTC_USDT_20200814",
-        //        "underlying": "BTC_USDT",
-        //        "cycle": "WEEKLY",
-        //        "type": "direct",
-        //        "quanto_multiplier": "0.0001",
-        //        "mark_type": "index",
-        //        "last_price": "9017",
-        //        "mark_price": "9019",
-        //        "index_price": "9005.3",
-        //        "basis_rate": "0.185095",
-        //        "basis_value": "13.7",
-        //        "basis_impact_value": "100000",
-        //        "settle_price": "0",
-        //        "settle_price_interval": 60,
-        //        "settle_price_duration": 1800,
-        //        "settle_fee_rate": "0.0015",
-        //        "expire_time": 1593763200,
-        //        "order_price_round": "0.1",
-        //        "mark_price_round": "0.1",
-        //        "leverage_min": "1",
-        //        "leverage_max": "100",
-        //        "maintenance_rate": "1000000",
-        //        "risk_limit_base": "140.726652109199",
-        //        "risk_limit_step": "1000000",
-        //        "risk_limit_max": "8000000",
-        //        "maker_fee_rate": "-0.00025",
-        //        "taker_fee_rate": "0.00075",
-        //        "ref_discount_rate": "0",
-        //        "ref_rebate_rate": "0.2",
-        //        "order_price_deviate": "0.5",
-        //        "order_size_min": 1,
-        //        "order_size_max": 1000000,
-        //        "orders_limit": 50,
-        //        "orderbook_id": 63,
-        //        "trade_id": 26,
-        //        "trade_size": 435,
-        //        "position_size": 130,
-        //        "config_change_time": 1593158867,
-        //        "in_delisting": false
-        //    }
-        //
-        const id = this.safeString (market, 'name');
-        const parts = id.split ('_');
-        const baseId = this.safeString (parts, 0);
-        const quoteId = this.safeString (parts, 1);
-        const date = this.safeString (parts, 2);
-        const base = this.safeCurrencyCode (baseId);
-        const quote = this.safeCurrencyCode (quoteId);
-        const settle = this.safeCurrencyCode (settleId);
-        const expiry = this.safeTimestamp (market, 'expire_time');
-        let symbol = '';
-        let marketType = 'swap';
-        if (date !== undefined) {
-            symbol = base + '/' + quote + ':' + settle + '-' + this.yymmdd (expiry, '');
-            marketType = 'future';
-        } else {
-            symbol = base + '/' + quote + ':' + settle;
-        }
-        const priceDeviate = this.safeString (market, 'order_price_deviate');
-        const markPrice = this.safeString (market, 'mark_price');
-        const minMultiplier = Precise.stringSub ('1', priceDeviate);
-        const maxMultiplier = Precise.stringAdd ('1', priceDeviate);
-        const minPrice = Precise.stringMul (minMultiplier, markPrice);
-        const maxPrice = Precise.stringMul (maxMultiplier, markPrice);
-        const takerPercent = this.safeString (market, 'taker_fee_rate');
-        const makerPercent = this.safeString (market, 'maker_fee_rate', takerPercent);
-        const isLinear = quote === settle;
-        return {
-            'id': id,
-            'symbol': symbol,
-            'base': base,
-            'quote': quote,
-            'settle': settle,
-            'baseId': baseId,
-            'quoteId': quoteId,
-            'settleId': settleId,
-            'type': marketType,
-            'spot': false,
-            'margin': false,
-            'swap': marketType === 'swap',
-            'future': marketType === 'future',
-            'option': marketType === 'option',
-            'active': true,
-            'contract': true,
-            'linear': isLinear,
-            'inverse': !isLinear,
-            'taker': this.parseNumber (Precise.stringDiv (takerPercent, '100')), // Fee is in %, so divide by 100
-            'maker': this.parseNumber (Precise.stringDiv (makerPercent, '100')),
-            'contractSize': this.safeNumber (market, 'quanto_multiplier'),
-            'expiry': expiry,
-            'expiryDatetime': this.iso8601 (expiry),
-            'strike': undefined,
-            'optionType': undefined,
-            'precision': {
-                'amount': this.parseNumber ('1'),
-                'price': this.safeNumber (market, 'order_price_round'),
-            },
-            'limits': {
-                'leverage': {
-                    'min': this.safeNumber (market, 'leverage_min'),
-                    'max': this.safeNumber (market, 'leverage_max'),
-                },
-                'amount': {
-                    'min': this.safeNumber (market, 'order_size_min'),
-                    'max': this.safeNumber (market, 'order_size_max'),
-                },
-                'price': {
-                    'min': this.parseNumber (minPrice),
-                    'max': this.parseNumber (maxPrice),
-                },
-                'cost': {
-                    'min': undefined,
-                    'max': undefined,
-                },
-            },
-            'info': market,
-        };
-    }
-
-    async fetchOptionMarkets (params = {}) {
-        const result = [];
-        const underlyings = await this.fetchOptionUnderlyings ();
-        for (let i = 0; i < underlyings.length; i++) {
-            const underlying = underlyings[i];
-            const query = params;
-            query['underlying'] = underlying;
-            const response = await this.publicOptionsGetContracts (query);
-            //
-            //    [
-            //        {
-            //            "orders_limit": "50",
-            //            "order_size_max": "100000",
-            //            "mark_price_round": "0.1",
-            //            "order_size_min": "1",
-            //            "position_limit": "1000000",
-            //            "orderbook_id": "575967",
-            //            "order_price_deviate": "0.9",
-            //            "is_call": true, // true means Call false means Put
-            //            "last_price": "93.9",
-            //            "bid1_size": "0",
-            //            "bid1_price": "0",
-            //            "taker_fee_rate": "0.0004",
-            //            "underlying": "BTC_USDT",
-            //            "create_time": "1646381188",
-            //            "price_limit_fee_rate": "0.1",
-            //            "maker_fee_rate": "0.0004",
-            //            "trade_id": "727",
-            //            "order_price_round": "0.1",
-            //            "settle_fee_rate": "0.0001",
-            //            "trade_size": "1982",
-            //            "ref_rebate_rate": "0",
-            //            "name": "BTC_USDT-20220311-44000-C",
-            //            "underlying_price": "39194.26",
-            //            "strike_price": "44000",
-            //            "multiplier": "0.0001",
-            //            "ask1_price": "0",
-            //            "ref_discount_rate": "0",
-            //            "expiration_time": "1646985600",
-            //            "mark_price": "12.15",
-            //            "position_size": "4",
-            //            "ask1_size": "0",
-            //            "tag": "WEEK"
-            //        }
-            //    ]
-            //
-            for (let i = 0; i < response.length; i++) {
-                const market = response[i];
-                const id = this.safeString (market, 'name');
-                const parts = underlying.split ('_');
-                const baseId = this.safeString (parts, 0);
-                const quoteId = this.safeString (parts, 1);
-                const base = this.safeCurrencyCode (baseId);
-                const quote = this.safeCurrencyCode (quoteId);
-                let symbol = base + '/' + quote;
-                const expiry = this.safeTimestamp (market, 'expiration_time');
-                const strike = this.safeString (market, 'strike_price');
-                const isCall = this.safeValue (market, 'is_call');
-                const optionLetter = isCall ? 'C' : 'P';
-                const optionType = isCall ? 'call' : 'put';
-                symbol = symbol + ':' + quote + '-' + this.yymmdd (expiry) + ':' + strike + ':' + optionLetter;
-                const priceDeviate = this.safeString (market, 'order_price_deviate');
-                const markPrice = this.safeString (market, 'mark_price');
-                const minMultiplier = Precise.stringSub ('1', priceDeviate);
-                const maxMultiplier = Precise.stringAdd ('1', priceDeviate);
-                const minPrice = Precise.stringMul (minMultiplier, markPrice);
-                const maxPrice = Precise.stringMul (maxMultiplier, markPrice);
-                const takerPercent = this.safeString (market, 'taker_fee_rate');
-                const makerPercent = this.safeString (market, 'maker_fee_rate', takerPercent);
-                result.push ({
-                    'id': id,
-                    'symbol': symbol,
-                    'base': base,
-                    'quote': quote,
-                    'settle': quote,
-                    'baseId': baseId,
-                    'quoteId': quoteId,
-                    'settleId': quoteId,
-                    'type': 'option',
-                    'spot': false,
-                    'margin': false,
-                    'swap': false,
-                    'future': false,
-                    'option': true,
-                    'active': true,
-                    'contract': true,
-                    'linear': true,
-                    'inverse': false,
-                    'taker': this.parseNumber (Precise.stringDiv (takerPercent, '100')), // Fee is in %, so divide by 100
-                    'maker': this.parseNumber (Precise.stringDiv (makerPercent, '100')),
-                    'contractSize': this.parseNumber ('1'),
-                    'expiry': expiry,
-                    'expiryDatetime': this.iso8601 (expiry),
-                    'strike': strike,
-                    'optionType': optionType,
-                    'precision': {
-                        'amount': this.parseNumber ('1'),
-                        'price': this.safeNumber (market, 'order_price_round'),
-                    },
-                    'limits': {
-                        'leverage': {
-                            'min': undefined,
-                            'max': undefined,
-                        },
-                        'amount': {
-                            'min': this.safeNumber (market, 'order_size_min'),
-                            'max': this.safeNumber (market, 'order_size_max'),
-                        },
-                        'price': {
-                            'min': this.parseNumber (minPrice),
-                            'max': this.parseNumber (maxPrice),
-                        },
-                        'cost': {
-                            'min': undefined,
-                            'max': undefined,
-                        },
-                    },
-                    'info': market,
-                });
-            }
-        }
-        return result;
-    }
-
-    async fetchOptionUnderlyings () {
-        const underlyingsResponse = await this.publicOptionsGetUnderlyings ();
-        //
-        //    [
-        //        {
-        //            "index_time": "1646915796",
-        //            "name": "BTC_USDT",
-        //            "index_price": "39142.73"
-        //        }
-        //    ]
-        //
-        const underlyings = [];
-        for (let i = 0; i < underlyingsResponse.length; i++) {
-            const underlying = underlyingsResponse[i];
-            const name = this.safeString (underlying, 'name');
-            if (name !== undefined) {
-                underlyings.push (name);
-            }
-        }
-        return underlyings;
-    }
-
-    prepareRequest (market = undefined, type = undefined, params = {}) {
-        /**
-         * @ignore
-         * @method
-         * @name gateio#prepareRequest
-         * @description Fills request params contract, settle, currency_pair, market and account where applicable
-         * @param {dict} market CCXT market, required when type is undefined
-         * @param {str} type 'spot', 'swap', or 'future', required when market is undefined
-         * @param {dict} params request parameters
-         * @returns the api request object, and the new params object with non-needed parameters removed
-         */
-        // * Do not call for multi spot order methods like cancelAllOrders and fetchOpenOrders. Use multiOrderSpotPrepareRequest instead
-        const request = {};
-        if (market !== undefined) {
-            if (market['contract']) {
-                request['contract'] = market['id'];
-                request['settle'] = market['settleId'];
-            } else {
-                request['currency_pair'] = market['id'];
-            }
-        } else {
-            const swap = type === 'swap';
-            const future = type === 'future';
-            if (swap || future) {
-                const defaultSettle = swap ? 'usdt' : 'btc';
-                const settle = this.safeStringLower (params, 'settle', defaultSettle);
-                params = this.omit (params, 'settle');
-                request['settle'] = settle;
-            }
-        }
-        return [ request, params ];
-    }
-
-    spotOrderPrepareRequest (market = undefined, stop = false, params = {}) {
-        /**
-         * @ignore
-         * @method
-         * @name gateio#multiOrderSpotPrepareRequest
-         * @description Fills request params currency_pair, market and account where applicable for spot order methods like fetchOpenOrders, cancelAllOrders
-         * @param {dict} market CCXT market
-         * @param {bool} stop true if for a stop order
-         * @param {dict} params request parameters
-         * @returns the api request object, and the new params object with non-needed parameters removed
-         */
-        const [ marginMode, query ] = this.getMarginMode (stop, params);
-        const request = {};
-        if (!stop) {
-            if (market === undefined) {
-                throw new ArgumentsRequired (this.id + ' spotOrderPrepareRequest() requires a market argument for non-stop orders');
-            }
-            request['account'] = marginMode;
-            request['currency_pair'] = market['id']; // Should always be set for non-stop
-        }
-        return [ request, query ];
-    }
-
-    multiOrderSpotPrepareRequest (market = undefined, stop = false, params = {}) {
-        /**
-         * @ignore
-         * @method
-         * @name gateio#multiOrderSpotPrepareRequest
-         * @description Fills request params currency_pair, market and account where applicable for spot order methods like fetchOpenOrders, cancelAllOrders
-         * @param {dict} market CCXT market
-         * @param {bool} stop true if for a stop order
-         * @param {dict} params request parameters
-         * @returns the api request object, and the new params object with non-needed parameters removed
-         */
-        const [ marginMode, query ] = this.getMarginMode (stop, params);
-        const request = {
-            'account': marginMode,
-        };
-        if (market !== undefined) {
-            if (stop) {
-                // gateio spot and margin stop orders use the term market instead of currency_pair, and normal instead of spot. Neither parameter is used when fetching/cancelling a single order. They are used for creating a single stop order, but createOrder does not call this method
-                request['market'] = market['id'];
-            } else {
-                request['currency_pair'] = market['id'];
-            }
-        }
-        return [ request, query ];
-    }
-
-    getMarginMode (stop, params) {
-        /**
-         * @ignore
-         * @method
-         * @name gateio#getMarginMode
-         * @description Gets the margin type for this api call
-         * @param {bool} stop True if for a stop order
-         * @param {dict} params Request params
-         * @returns The marginMode and the updated request params with marginMode removed, marginMode value is the value that can be read by the "account" property specified in gateios api docs
-         */
-        const defaultMarginMode = this.safeStringLower2 (this.options, 'defaultMarginMode', 'marginMode', 'spot'); // 'margin' is isolated margin on gateio's api
-        let marginMode = this.safeStringLower2 (params, 'marginMode', 'account', defaultMarginMode);
-        params = this.omit (params, [ 'marginMode', 'account' ]);
-        if (marginMode === 'cross') {
-            marginMode = 'cross_margin';
-        } else if (marginMode === 'isolated') {
-            marginMode = 'margin';
-        } else if (marginMode === '') {
-            marginMode = 'spot';
-        }
-        if (stop) {
-            if (marginMode === 'spot') {
-                // gateio spot stop orders use the term normal instead of spot
-                marginMode = 'normal';
-            }
-            if (marginMode === 'cross_margin') {
-                throw new BadRequest (this.id + ' getMarginMode() does not support stop orders for cross margin');
-            }
-        }
-        return [ marginMode, params ];
-    }
-
-    getSettlementCurrencies (type, method) {
-        const options = this.safeValue (this.options, type, {}); // [ 'BTC', 'USDT' ] unified codes
-        const fetchMarketsContractOptions = this.safeValue (options, method, {});
-        const defaultSettle = (type === 'swap') ? [ 'usdt' ] : [ 'btc' ];
-        return this.safeValue (fetchMarketsContractOptions, 'settlementCurrencies', defaultSettle);
-    }
-
-    async fetchCurrencies (params = {}) {
-        /**
-         * @method
-         * @name gateio#fetchCurrencies
-         * @description fetches all available currencies on an exchange
-         * @param {dict} params extra parameters specific to the gateio api endpoint
-         * @returns {dict} an associative dictionary of currencies
-         */
-        // sandbox/testnet only supports future markets
-        const apiBackup = this.safeValue (this.urls, 'apiBackup');
-        if (apiBackup !== undefined) {
-            return undefined;
-        }
-        const response = await this.publicSpotGetCurrencies (params);
-        //
-        //    {
-        //        "currency": "BCN",
-        //        "delisted": false,
-        //        "withdraw_disabled": true,
-        //        "withdraw_delayed": false,
-        //        "deposit_disabled": true,
-        //        "trade_disabled": false
-        //    }
-        //
-        const result = {};
-        // TODO: remove magic constants
-        const amountPrecision = this.parseNumber ('1e-6');
-        for (let i = 0; i < response.length; i++) {
-            const entry = response[i];
-            const currencyId = this.safeString (entry, 'currency');
-            const currencyIdLower = this.safeStringLower (entry, 'currency');
-            const code = this.safeCurrencyCode (currencyId);
-            const delisted = this.safeValue (entry, 'delisted');
-            const withdrawDisabled = this.safeValue (entry, 'withdraw_disabled', false);
-            const depositDisabled = this.safeValue (entry, 'deposit_disabled', false);
-            const tradeDisabled = this.safeValue (entry, 'trade_disabled', false);
-            const withdrawEnabled = !withdrawDisabled;
-            const depositEnabled = !depositDisabled;
-            const tradeEnabled = !tradeDisabled;
-            const listed = !delisted;
-            const active = listed && tradeEnabled && withdrawEnabled && depositEnabled;
-            result[code] = {
-                'id': currencyId,
-                'lowerCaseId': currencyIdLower,
-                'name': undefined,
-                'code': code,
-                'precision': amountPrecision,
-                'info': entry,
-                'active': active,
-                'deposit': depositEnabled,
-                'withdraw': withdrawEnabled,
-                'fee': undefined,
-                'fees': [],
-                'limits': this.limits,
-            };
-        }
-        return result;
-    }
-
-    async fetchFundingRate (symbol, params = {}) {
-        /**
-         * @method
-         * @name gateio#fetchFundingRate
-         * @description fetch the current funding rate
-         * @param {str} symbol unified market symbol
-         * @param {dict} params extra parameters specific to the gateio api endpoint
-         * @returns {dict} a [funding rate structure]{@link https://docs.ccxt.com/en/latest/manual.html#funding-rate-structure}
-         */
-        await this.loadMarkets ();
-        const market = this.market (symbol);
-        if (!market['swap']) {
-            throw new BadSymbol (this.id + ' fetchFundingRate() supports swap contracts only');
-        }
-        const [ request, query ] = this.prepareRequest (market, undefined, params);
-        const response = await this.publicFuturesGetSettleContractsContract (this.extend (request, query));
-        //
-        //    [
-        //        {
-        //            "name": "BTC_USDT",
-        //            "type": "direct",
-        //            "quanto_multiplier": "0.0001",
-        //            "ref_discount_rate": "0",
-        //            "order_price_deviate": "0.5",
-        //            "maintenance_rate": "0.005",
-        //            "mark_type": "index",
-        //            "last_price": "38026",
-        //            "mark_price": "37985.6",
-        //            "index_price": "37954.92",
-        //            "funding_rate_indicative": "0.000219",
-        //            "mark_price_round": "0.01",
-        //            "funding_offset": 0,
-        //            "in_delisting": false,
-        //            "risk_limit_base": "1000000",
-        //            "interest_rate": "0.0003",
-        //            "order_price_round": "0.1",
-        //            "order_size_min": 1,
-        //            "ref_rebate_rate": "0.2",
-        //            "funding_interval": 28800,
-        //            "risk_limit_step": "1000000",
-        //            "leverage_min": "1",
-        //            "leverage_max": "100",
-        //            "risk_limit_max": "8000000",
-        //            "maker_fee_rate": "-0.00025",
-        //            "taker_fee_rate": "0.00075",
-        //            "funding_rate": "0.002053",
-        //            "order_size_max": 1000000,
-        //            "funding_next_apply": 1610035200,
-        //            "short_users": 977,
-        //            "config_change_time": 1609899548,
-        //            "trade_size": 28530850594,
-        //            "position_size": 5223816,
-        //            "long_users": 455,
-        //            "funding_impact_value": "60000",
-        //            "orders_limit": 50,
-        //            "trade_id": 10851092,
-        //            "orderbook_id": 2129638396
-        //        }
-        //    ]
-        //
-        return this.parseFundingRate (response);
-    }
-
-    async fetchFundingRates (symbols = undefined, params = {}) {
-        /**
-         * @method
-         * @name gateio#fetchFundingRates
-         * @description fetch the funding rate for multiple markets
-         * @param {[str]|undefined} symbols list of unified market symbols
-         * @param {dict} params extra parameters specific to the gateio api endpoint
-         * @returns {dict} a dictionary of [funding rates structures]{@link https://docs.ccxt.com/en/latest/manual.html#funding-rates-structure}, indexe by market symbols
-         */
-        await this.loadMarkets ();
-        const [ request, query ] = this.prepareRequest (undefined, 'swap', params);
-        const response = await this.publicFuturesGetSettleContracts (this.extend (request, query));
-        //
-        //    [
-        //        {
-        //            "name": "BTC_USDT",
-        //            "type": "direct",
-        //            "quanto_multiplier": "0.0001",
-        //            "ref_discount_rate": "0",
-        //            "order_price_deviate": "0.5",
-        //            "maintenance_rate": "0.005",
-        //            "mark_type": "index",
-        //            "last_price": "38026",
-        //            "mark_price": "37985.6",
-        //            "index_price": "37954.92",
-        //            "funding_rate_indicative": "0.000219",
-        //            "mark_price_round": "0.01",
-        //            "funding_offset": 0,
-        //            "in_delisting": false,
-        //            "risk_limit_base": "1000000",
-        //            "interest_rate": "0.0003",
-        //            "order_price_round": "0.1",
-        //            "order_size_min": 1,
-        //            "ref_rebate_rate": "0.2",
-        //            "funding_interval": 28800,
-        //            "risk_limit_step": "1000000",
-        //            "leverage_min": "1",
-        //            "leverage_max": "100",
-        //            "risk_limit_max": "8000000",
-        //            "maker_fee_rate": "-0.00025",
-        //            "taker_fee_rate": "0.00075",
-        //            "funding_rate": "0.002053",
-        //            "order_size_max": 1000000,
-        //            "funding_next_apply": 1610035200,
-        //            "short_users": 977,
-        //            "config_change_time": 1609899548,
-        //            "trade_size": 28530850594,
-        //            "position_size": 5223816,
-        //            "long_users": 455,
-        //            "funding_impact_value": "60000",
-        //            "orders_limit": 50,
-        //            "trade_id": 10851092,
-        //            "orderbook_id": 2129638396
-        //        }
-        //    ]
-        //
-        const result = this.parseFundingRates (response);
-        return this.filterByArray (result, 'symbol', symbols);
-    }
-
-    parseFundingRate (contract, market = undefined) {
-        //
-        //    {
-        //        "name": "BTC_USDT",
-        //        "type": "direct",
-        //        "quanto_multiplier": "0.0001",
-        //        "ref_discount_rate": "0",
-        //        "order_price_deviate": "0.5",
-        //        "maintenance_rate": "0.005",
-        //        "mark_type": "index",
-        //        "last_price": "38026",
-        //        "mark_price": "37985.6",
-        //        "index_price": "37954.92",
-        //        "funding_rate_indicative": "0.000219",
-        //        "mark_price_round": "0.01",
-        //        "funding_offset": 0,
-        //        "in_delisting": false,
-        //        "risk_limit_base": "1000000",
-        //        "interest_rate": "0.0003",
-        //        "order_price_round": "0.1",
-        //        "order_size_min": 1,
-        //        "ref_rebate_rate": "0.2",
-        //        "funding_interval": 28800,
-        //        "risk_limit_step": "1000000",
-        //        "leverage_min": "1",
-        //        "leverage_max": "100",
-        //        "risk_limit_max": "8000000",
-        //        "maker_fee_rate": "-0.00025",
-        //        "taker_fee_rate": "0.00075",
-        //        "funding_rate": "0.002053",
-        //        "order_size_max": 1000000,
-        //        "funding_next_apply": 1610035200,
-        //        "short_users": 977,
-        //        "config_change_time": 1609899548,
-        //        "trade_size": 28530850594,
-        //        "position_size": 5223816,
-        //        "long_users": 455,
-        //        "funding_impact_value": "60000",
-        //        "orders_limit": 50,
-        //        "trade_id": 10851092,
-        //        "orderbook_id": 2129638396
-        //    }
-        //
-        const marketId = this.safeString (contract, 'name');
-        const symbol = this.safeSymbol (marketId, market);
-        const markPrice = this.safeNumber (contract, 'mark_price');
-        const indexPrice = this.safeNumber (contract, 'index_price');
-        const interestRate = this.safeNumber (contract, 'interest_rate');
-        const fundingRate = this.safeNumber (contract, 'funding_rate');
-        const fundingTime = this.safeInteger (contract, 'funding_next_apply') * 1000;
-        const fundingRateIndicative = this.safeNumber (contract, 'funding_rate_indicative');
-        return {
-            'info': contract,
-            'symbol': symbol,
-            'markPrice': markPrice,
-            'indexPrice': indexPrice,
-            'interestRate': interestRate,
-            'estimatedSettlePrice': undefined,
-            'timestamp': undefined,
-            'datetime': undefined,
-            'fundingRate': fundingRate,
-            'fundingTimestamp': fundingTime,
-            'fundingDatetime': this.iso8601 (fundingTime),
-            'nextFundingRate': fundingRateIndicative,
-            'nextFundingTimestamp': undefined,
-            'nextFundingDatetime': undefined,
-            'previousFundingRate': undefined,
-            'previousFundingTimestamp': undefined,
-            'previousFundingDatetime': undefined,
-        };
-    }
-
-    async fetchNetworkDepositAddress (code, params = {}) {
-        await this.loadMarkets ();
-        const currency = this.currency (code);
-        const request = {
-            'currency': currency['id'],
-        };
-        const response = await this.privateWalletGetDepositAddress (this.extend (request, params));
-        const addresses = this.safeValue (response, 'multichain_addresses');
-        const currencyId = this.safeString (response, 'currency');
-        code = this.safeCurrencyCode (currencyId);
-        const result = {};
-        for (let i = 0; i < addresses.length; i++) {
-            const entry = addresses[i];
-            //
-            //    {
-            //        "chain": "ETH",
-            //        "address": "0x359a697945E79C7e17b634675BD73B33324E9408",
-            //        "payment_id": "",
-            //        "payment_name": "",
-            //        "obtain_failed": "0"
-            //    }
-            //
-            const obtainFailed = this.safeInteger (entry, 'obtain_failed');
-            if (obtainFailed) {
-                continue;
-            }
-            const network = this.safeString (entry, 'chain');
-            const address = this.safeString (entry, 'address');
-            let tag = this.safeString (entry, 'payment_id');
-            const tagLength = tag.length;
-            tag = tagLength ? tag : undefined;
-            result[network] = {
-                'info': entry,
-                'code': code,
-                'address': address,
-                'tag': tag,
-            };
-        }
-        return result;
-    }
-
-    async fetchDepositAddress (code, params = {}) {
-        /**
-         * @method
-         * @name gateio#fetchDepositAddress
-         * @description fetch the deposit address for a currency associated with this account
-         * @param {str} code unified currency code
-         * @param {dict} params extra parameters specific to the gateio api endpoint
-         * @returns {dict} an [address structure]{@link https://docs.ccxt.com/en/latest/manual.html#address-structure}
-         */
-        await this.loadMarkets ();
-        const currency = this.currency (code);
-        const request = {
-            'currency': currency['id'],
-        };
-        const response = await this.privateWalletGetDepositAddress (this.extend (request, params));
-        //
-        //    {
-        //        "currency": "XRP",
-        //        "address": "rHcFoo6a9qT5NHiVn1THQRhsEGcxtYCV4d 391331007",
-        //        "multichain_addresses": [
-        //            {
-        //                "chain": "XRP",
-        //                "address": "rHcFoo6a9qT5NHiVn1THQRhsEGcxtYCV4d",
-        //                "payment_id": "391331007",
-        //                "payment_name": "Tag",
-        //                "obtain_failed": 0
-        //            }
-        //        ]
-        //    }
-        //
-        const currencyId = this.safeString (response, 'currency');
-        code = this.safeCurrencyCode (currencyId);
-        const addressField = this.safeString (response, 'address');
-        let tag = undefined;
-        let address = undefined;
-        if (addressField !== undefined) {
-            if (addressField.indexOf (' ') >= 0) {
-                const splitted = addressField.split (' ');
-                address = splitted[0];
-                tag = splitted[1];
-            } else {
-                address = addressField;
-            }
-        }
-        this.checkAddress (address);
-        return {
-            'info': response,
-            'code': code,
-            'address': address,
-            'tag': tag,
-            'network': undefined,
-        };
-    }
-
-    async fetchTradingFee (symbol, params = {}) {
-        /**
-         * @method
-         * @name gateio#fetchTradingFee
-         * @description fetch the trading fees for a market
-         * @param {str} symbol unified market symbol
-         * @param {dict} params extra parameters specific to the gateio api endpoint
-         * @returns {dict} a [fee structure]{@link https://docs.ccxt.com/en/latest/manual.html#fee-structure}
-         */
-        await this.loadMarkets ();
-        const market = this.market (symbol);
-        const request = {
-            'currency_pair': market['id'],
-        };
-        const response = await this.privateWalletGetFee (this.extend (request, params));
-        //
-        //    {
-        //        "user_id": 1486602,
-        //        "taker_fee": "0.002",
-        //        "maker_fee": "0.002",
-        //        "gt_discount": true,
-        //        "gt_taker_fee": "0.0015",
-        //        "gt_maker_fee": "0.0015",
-        //        "loan_fee": "0.18",
-        //        "point_type": "0",
-        //        "futures_taker_fee": "0.0005",
-        //        "futures_maker_fee": "0"
-        //    }
-        //
-        return this.parseTradingFee (response, market);
-    }
-
-    async fetchTradingFees (params = {}) {
-        /**
-         * @method
-         * @name gateio#fetchTradingFees
-         * @description fetch the trading fees for multiple markets
-         * @param {dict} params extra parameters specific to the gateio api endpoint
-         * @returns {dict} a dictionary of [fee structures]{@link https://docs.ccxt.com/en/latest/manual.html#fee-structure} indexed by market symbols
-         */
-        await this.loadMarkets ();
-        const response = await this.privateWalletGetFee (params);
-        //
-        //    {
-        //        "user_id": 1486602,
-        //        "taker_fee": "0.002",
-        //        "maker_fee": "0.002",
-        //        "gt_discount": true,
-        //        "gt_taker_fee": "0.0015",
-        //        "gt_maker_fee": "0.0015",
-        //        "loan_fee": "0.18",
-        //        "point_type": "0",
-        //        "futures_taker_fee": "0.0005",
-        //        "futures_maker_fee": "0"
-        //    }
-        //
-        return this.parseTradingFees (response);
-    }
-
-    parseTradingFees (response) {
-        const result = {};
-        for (let i = 0; i < this.symbols.length; i++) {
-            const symbol = this.symbols[i];
-            const market = this.market (symbol);
-            result[symbol] = this.parseTradingFee (response, market);
-        }
-        return result;
-    }
-
-    parseTradingFee (info, market = undefined) {
-        //
-        //    {
-        //        "user_id": 1486602,
-        //        "taker_fee": "0.002",
-        //        "maker_fee": "0.002",
-        //        "gt_discount": true,
-        //        "gt_taker_fee": "0.0015",
-        //        "gt_maker_fee": "0.0015",
-        //        "loan_fee": "0.18",
-        //        "point_type": "0",
-        //        "futures_taker_fee": "0.0005",
-        //        "futures_maker_fee": "0"
-        //    }
-        //
-        const contract = this.safeValue (market, 'contract');
-        const takerKey = contract ? 'futures_taker_fee' : 'taker_fee';
-        const makerKey = contract ? 'futures_maker_fee' : 'maker_fee';
-        return {
-            'info': info,
-            'symbol': this.safeString (market, 'symbol'),
-            'maker': this.safeNumber (info, makerKey),
-            'taker': this.safeNumber (info, takerKey),
-        };
-    }
-
-    async fetchTransactionFees (codes = undefined, params = {}) {
-        /**
-         * @method
-         * @name gateio#fetchTransactionFees
-         * @description fetch transaction fees
-         * @param {[str]|undefined} codes not used by gateio fetchTransactionFees ()
-         * @param {dict} params extra parameters specific to the gateio api endpoint
-         * @returns {dict} a list of [fee structures]{@link https://docs.ccxt.com/en/latest/manual.html#fee-structure}
-         */
-        await this.loadMarkets ();
-        const response = await this.privateWalletGetWithdrawStatus (params);
-        //
-        //    {
-        //        "currency": "MTN",
-        //        "name": "Medicalchain",
-        //        "name_cn": "Medicalchain",
-        //        "deposit": "0",
-        //        "withdraw_percent": "0%",
-        //        "withdraw_fix": "900",
-        //        "withdraw_day_limit": "500000",
-        //        "withdraw_day_limit_remain": "500000",
-        //        "withdraw_amount_mini": "900.1",
-        //        "withdraw_eachtime_limit": "90000000000",
-        //        "withdraw_fix_on_chains": {
-        //            "ETH": "900"
-        //        }
-        //    }
-        //
-        const withdrawFees = {};
-        for (let i = 0; i < response.length; i++) {
-            const entry = response[i];
-            const currencyId = this.safeString (entry, 'currency');
-            const code = this.safeCurrencyCode (currencyId);
-            withdrawFees[code] = {};
-            let withdrawFix = this.safeValue (entry, 'withdraw_fix_on_chains');
-            if (withdrawFix === undefined) {
-                withdrawFix = {};
-                withdrawFix[code] = this.safeNumber (entry, 'withdraw_fix');
-            }
-            const keys = Object.keys (withdrawFix);
-            for (let i = 0; i < keys.length; i++) {
-                const key = keys[i];
-                withdrawFees[code][key] = this.parseNumber (withdrawFix[key]);
-            }
-        }
-        return {
-            'info': response,
-            'withdraw': withdrawFees,
-            'deposit': {},
-        };
-    }
-
-    async fetchFundingHistory (symbol = undefined, since = undefined, limit = undefined, params = {}) {
-        /**
-         * @method
-         * @name gateio#fetchFundingHistory
-         * @description fetch the history of funding payments paid and received on this account
-         * @param {str|undefined} symbol unified market symbol
-         * @param {int|undefined} since the earliest time in ms to fetch funding history for
-         * @param {int|undefined} limit the maximum number of funding history structures to retrieve
-         * @param {dict} params extra parameters specific to the gateio api endpoint
-         * @returns {dict} a [funding history structure]{@link https://docs.ccxt.com/en/latest/manual.html#funding-history-structure}
-         */
-        await this.loadMarkets ();
-        // let defaultType = 'future';
-        let market = undefined;
-        if (symbol !== undefined) {
-            market = this.market (symbol);
-        }
-        const [ type, query ] = this.handleMarketTypeAndParams ('fetchFundingHistory', market, params);
-        const [ request, requestParams ] = this.prepareRequest (market, type, query);
-        request['type'] = 'fund';  // 'dnw' 'pnl' 'fee' 'refr' 'fund' 'point_dnw' 'point_fee' 'point_refr'
-        if (since !== undefined) {
-            request['from'] = since / 1000;
-        }
-        if (limit !== undefined) {
-            request['limit'] = limit;
-        }
-        const method = this.getSupportedMapping (type, {
-            'swap': 'privateFuturesGetSettleAccountBook',
-            'future': 'privateDeliveryGetSettleAccountBook',
-        });
-        const response = await this[method] (this.extend (request, requestParams));
-        //
-        //    [
-        //        {
-        //            "time": 1646899200,
-        //            "change": "-0.027722",
-        //            "balance": "11.653120591841",
-        //            "text": "XRP_USDT",
-        //            "type": "fund"
-        //        },
-        //        ...
-        //    ]
-        //
-        return this.parseFundingHistories (response, symbol, since, limit);
-    }
-
-    parseFundingHistories (response, symbol, since, limit) {
-        const result = [];
-        for (let i = 0; i < response.length; i++) {
-            const entry = response[i];
-            const funding = this.parseFundingHistory (entry);
-            result.push (funding);
-        }
-        const sorted = this.sortBy (result, 'timestamp');
-        return this.filterBySymbolSinceLimit (sorted, symbol, since, limit);
-    }
-
-    parseFundingHistory (info, market = undefined) {
-        //
-        //    {
-        //        "time": 1646899200,
-        //        "change": "-0.027722",
-        //        "balance": "11.653120591841",
-        //        "text": "XRP_USDT",
-        //        "type": "fund"
-        //    }
-        //
-        const timestamp = this.safeTimestamp (info, 'time');
-        const marketId = this.safeString (info, 'text');
-        market = this.safeMarket (marketId, market);
-        return {
-            'info': info,
-            'symbol': this.safeString (market, 'symbol'),
-            'code': this.safeString (market, 'settle'),
-            'timestamp': timestamp,
-            'datetime': this.iso8601 (timestamp),
-            'id': undefined,
-            'amount': this.safeNumber (info, 'change'),
-        };
-    }
-
-    async fetchOrderBook (symbol, limit = undefined, params = {}) {
-        /**
-         * @method
-         * @name gateio#fetchOrderBook
-         * @description fetches information on open orders with bid (buy) and ask (sell) prices, volumes and other data
-         * @param {str} symbol unified symbol of the market to fetch the order book for
-         * @param {int|undefined} limit the maximum amount of order book entries to return
-         * @param {dict} params extra parameters specific to the gateio api endpoint
-         * @returns {dict} A dictionary of [order book structures]{@link https://docs.ccxt.com/en/latest/manual.html#order-book-structure} indexed by market symbols
-         */
-        await this.loadMarkets ();
-        const market = this.market (symbol);
-        //
-        //     const request = {
-        //         'currency_pair': market['id'],
-        //         'interval': '0', // depth, 0 means no aggregation is applied, default to 0
-        //         'limit': limit, // maximum number of order depth data in asks or bids
-        //         'with_id': true, // return order book ID
-        //     };
-        //
-        const [ request, query ] = this.prepareRequest (market, undefined, params);
-        const method = this.getSupportedMapping (market['type'], {
-            'spot': 'publicSpotGetOrderBook',
-            'margin': 'publicSpotGetOrderBook',
-            'swap': 'publicFuturesGetSettleOrderBook',
-            'future': 'publicDeliveryGetSettleOrderBook',
-        });
-        if (limit !== undefined) {
-            request['limit'] = limit; // default 10, max 100
-        }
-        request['with_id'] = true;
-        const response = await this[method] (this.extend (request, query));
-        //
-        // SPOT
-        //
-        //     {
-        //         "id": 6358770031
-        //         "current": 1634345973275,
-        //         "update": 1634345973271,
-        //         "asks": [
-        //             ["2.2241","12449.827"],
-        //             ["2.2242","200"],
-        //             ["2.2244","826.931"],
-        //             ["2.2248","3876.107"],
-        //             ["2.225","2377.252"],
-        //             ["2.22509","439.484"],
-        //             ["2.2251","1489.313"],
-        //             ["2.2253","714.582"],
-        //             ["2.2254","1349.784"],
-        //             ["2.2256","234.701"]],
-        //          "bids": [
-        //             ["2.2236","32.465"],
-        //             ["2.2232","243.983"],
-        //             ["2.2231","32.207"],
-        //             ["2.223","449.827"],
-        //             ["2.2228","7.918"],
-        //             ["2.2227","12703.482"],
-        //             ["2.2226","143.033"],
-        //             ["2.2225","143.027"],
-        //             ["2.2224","1369.352"],
-        //             ["2.2223","756.063"]
-        //         ]
-        //     }
-        //
-        // Perpetual Swap
-        //
-        //     {
-        //         "id": 6358770031
-        //         "current": 1634350208.745,
-        //         "asks": [
-        //             {"s": 24909, "p": "61264.8"},
-        //             {"s": 81, "p": "61266.6"},
-        //             {"s": 2000, "p": "61267.6"},
-        //             {"s": 490, "p": "61270.2"},
-        //             {"s": 12, "p": "61270.4"},
-        //             {"s": 11782, "p": "61273.2"},
-        //             {"s": 14666, "p": "61273.3"},
-        //             {"s": 22541, "p": "61273.4"},
-        //             {"s": 33, "p": "61273.6"},
-        //             {"s": 11980, "p": "61274.5"}
-        //         ],
-        //         "bids": [
-        //             {"s": 41844, "p": "61264.7"},
-        //             {"s": 13783, "p": "61263.3"},
-        //             {"s": 1143, "p": "61259.8"},
-        //             {"s": 81, "p": "61258.7"},
-        //             {"s": 2471, "p": "61257.8"},
-        //             {"s": 2471, "p": "61257.7"},
-        //             {"s": 2471, "p": "61256.5"},
-        //             {"s": 3, "p": "61254.2"},
-        //             {"s": 114, "p": "61252.4"},
-        //             {"s": 14372, "p": "61248.6"}
-        //         ],
-        //         "update": 1634350208.724
-        //     }
-        //
-        let timestamp = this.safeInteger (response, 'current');
-        if (!market['spot']) {
-            timestamp = timestamp * 1000;
-        }
-        const priceKey = market['spot'] ? 0 : 'p';
-        const amountKey = market['spot'] ? 1 : 's';
-        const nonce = this.safeInteger (response, 'id');
-        const result = this.parseOrderBook (response, symbol, timestamp, 'bids', 'asks', priceKey, amountKey);
-        result['nonce'] = nonce;
-        return result;
-    }
-
-    async fetchTicker (symbol, params = {}) {
-        /**
-         * @method
-         * @name gateio#fetchTicker
-         * @description fetches a price ticker, a statistical calculation with the information calculated over the past 24 hours for a specific market
-         * @param {str} symbol unified symbol of the market to fetch the ticker for
-         * @param {dict} params extra parameters specific to the gateio api endpoint
-         * @returns {dict} a [ticker structure]{@link https://docs.ccxt.com/en/latest/manual.html#ticker-structure}
-         */
-        await this.loadMarkets ();
-        const market = this.market (symbol);
-        const [ request, query ] = this.prepareRequest (market, undefined, params);
-        const method = this.getSupportedMapping (market['type'], {
-            'spot': 'publicSpotGetTickers',
-            'margin': 'publicSpotGetTickers',
-            'swap': 'publicFuturesGetSettleTickers',
-            'future': 'publicDeliveryGetSettleTickers',
-        });
-        const response = await this[method] (this.extend (request, query));
-        const ticker = this.safeValue (response, 0);
-        return this.parseTicker (ticker, market);
-    }
-
-    parseTicker (ticker, market = undefined) {
-        //
-        // SPOT
-        //
-        //     {
-        //         "currency_pair": "KFC_USDT",
-        //         "last": "7.255",
-        //         "lowest_ask": "7.298",
-        //         "highest_bid": "7.218",
-        //         "change_percentage": "-1.18",
-        //         "base_volume": "1219.053687865",
-        //         "quote_volume": "8807.40299875455",
-        //         "high_24h": "7.262",
-        //         "low_24h": "7.095"
-        //     }
-        //
-        // LINEAR/DELIVERY
-        //
-        //     {
-        //         "contract": "BTC_USDT",
-        //         "last": "6432",
-        //         "low_24h": "6278",
-        //         "high_24h": "6790",
-        //         "change_percentage": "4.43",
-        //         "total_size": "32323904",
-        //         "volume_24h": "184040233284",
-        //         "volume_24h_btc": "28613220",
-        //         "volume_24h_usd": "184040233284",
-        //         "volume_24h_base": "28613220",
-        //         "volume_24h_quote": "184040233284",
-        //         "volume_24h_settle": "28613220",
-        //         "mark_price": "6534",
-        //         "funding_rate": "0.0001",
-        //         "funding_rate_indicative": "0.0001",
-        //         "index_price": "6531"
-        //     }
-        //
-        const marketId = this.safeString2 (ticker, 'currency_pair', 'contract');
-        const symbol = this.safeSymbol (marketId, market);
-        const last = this.safeString (ticker, 'last');
-        const ask = this.safeString (ticker, 'lowest_ask');
-        const bid = this.safeString (ticker, 'highest_bid');
-        const high = this.safeString (ticker, 'high_24h');
-        const low = this.safeString (ticker, 'low_24h');
-        const baseVolume = this.safeString2 (ticker, 'base_volume', 'volume_24h_base');
-        const quoteVolume = this.safeString2 (ticker, 'quote_volume', 'volume_24h_quote');
-        const percentage = this.safeString (ticker, 'change_percentage');
-        return this.safeTicker ({
-            'symbol': symbol,
-            'timestamp': undefined,
-            'datetime': undefined,
-            'high': high,
-            'low': low,
-            'bid': bid,
-            'bidVolume': undefined,
-            'ask': ask,
-            'askVolume': undefined,
-            'vwap': undefined,
-            'open': undefined,
-            'close': last,
-            'last': last,
-            'previousClose': undefined,
-            'change': undefined,
-            'percentage': percentage,
-            'average': undefined,
-            'baseVolume': baseVolume,
-            'quoteVolume': quoteVolume,
-            'info': ticker,
-        }, market);
-    }
-
-    async fetchTickers (symbols = undefined, params = {}) {
-        /**
-         * @method
-         * @name gateio#fetchTickers
-         * @description fetches price tickers for multiple markets, statistical calculations with the information calculated over the past 24 hours each market
-         * @param {[str]|undefined} symbols unified symbols of the markets to fetch the ticker for, all market tickers are returned if not assigned
-         * @param {dict} params extra parameters specific to the gateio api endpoint
-         * @returns {dict} an array of [ticker structures]{@link https://docs.ccxt.com/en/latest/manual.html#ticker-structure}
-         */
-        await this.loadMarkets ();
-        const [ type, query ] = this.handleMarketTypeAndParams ('fetchTickers', undefined, params);
-        const [ request, requestParams ] = this.prepareRequest (undefined, type, query);
-        const method = this.getSupportedMapping (type, {
-            'spot': 'publicSpotGetTickers',
-            'margin': 'publicSpotGetTickers',
-            'swap': 'publicFuturesGetSettleTickers',
-            'future': 'publicDeliveryGetSettleTickers',
-        });
-        const response = await this[method] (this.extend (request, requestParams));
-        return this.parseTickers (response, symbols);
-    }
-
-    fetchBalanceHelper (entry) {
-        const account = this.account ();
-        account['used'] = this.safeString2 (entry, 'freeze', 'locked');
-        account['free'] = this.safeString (entry, 'available');
-        account['total'] = this.safeString (entry, 'total');
-        return account;
-    }
-
-    async fetchBalance (params = {}) {
-        /**
-         * @param {dict} params exchange specific parameters
-         * @param {str} params.type spot, margin, swap or future, if not provided this.options['defaultType'] is used
-         * @param {str} params.settle 'btc' or 'usdt' - settle currency for perpetual swap and future - default="usdt" for swap and "btc" for future
-         * @param {str} params.marginMode 'cross' or 'isolated' - marginMode for margin trading if not provided this.options['defaultMarginMode'] is used
-         * @param {str} params.symbol margin only - unified ccxt symbol
-         */
-        await this.loadMarkets ();
-        const symbol = this.safeString (params, 'symbol');
-        params = this.omit (params, 'symbol');
-        const [ type, query ] = this.handleMarketTypeAndParams ('fetchBalance', undefined, params);
-        const [ request, requestParams ] = this.prepareRequest (undefined, type, query);
-        const [ marginMode, requestQuery ] = this.getMarginMode (false, requestParams);
-        if (symbol !== undefined) {
-            const market = this.market (symbol);
-            request['currency_pair'] = market['id'];
-        }
-        const method = this.getSupportedMapping (type, {
-            'spot': this.getSupportedMapping (marginMode, {
-                'spot': 'privateSpotGetAccounts',
-                'margin': 'privateMarginGetAccounts',
-                'cross_margin': 'privateMarginGetCrossAccounts',
-            }),
-            'funding': 'privateMarginGetFundingAccounts',
-            'swap': 'privateFuturesGetSettleAccounts',
-            'future': 'privateDeliveryGetSettleAccounts',
-        });
-        let response = await this[method] (this.extend (request, requestQuery));
-        const contract = (type === 'swap' || type === 'future');
-        if (contract) {
-            response = [ response ];
-        }
-        //
-        // Spot / margin funding
-        //
-        //     [
-        //         {
-        //             "currency": "DBC",
-        //             "available": "0",
-        //             "locked": "0"
-        //             "lent": "0", // margin funding only
-        //             "total_lent": "0" // margin funding only
-        //         },
-        //         ...
-        //     ]
-        //
-        //  Margin
-        //
-        //    [
-        //        {
-        //            "currency_pair": "DOGE_USDT",
-        //            "locked": false,
-        //            "risk": "9999.99",
-        //            "base": {
-        //                "currency": "DOGE",
-        //                "available": "0",
-        //                "locked": "0",
-        //                "borrowed": "0",
-        //                "interest": "0"
-        //            },
-        //            "quote": {
-        //                "currency": "USDT",
-        //                "available": "0.73402",
-        //                "locked": "0",
-        //                "borrowed": "0",
-        //                "interest": "0"
-        //            }
-        //        },
-        //        ...
-        //    ]
-        //
-        // Cross margin
-        //
-        //    {
-        //        "user_id": 10406147,
-        //        "locked": false,
-        //        "balances": {
-        //            "USDT": {
-        //                "available": "1",
-        //                "freeze": "0",
-        //                "borrowed": "0",
-        //                "interest": "0"
-        //            }
-        //        },
-        //        "total": "1",
-        //        "borrowed": "0",
-        //        "interest": "0",
-        //        "risk": "9999.99"
-        //    }
-        //
-        //  Perpetual Swap
-        //
-        //    {
-        //        order_margin: "0",
-        //        point: "0",
-        //        bonus: "0",
-        //        history: {
-        //            dnw: "2.1321",
-        //            pnl: "11.5351",
-        //            refr: "0",
-        //            point_fee: "0",
-        //            fund: "-0.32340576684",
-        //            bonus_dnw: "0",
-        //            point_refr: "0",
-        //            bonus_offset: "0",
-        //            fee: "-0.20132775",
-        //            point_dnw: "0",
-        //        },
-        //        unrealised_pnl: "13.315100000006",
-        //        total: "12.51345151332",
-        //        available: "0",
-        //        in_dual_mode: false,
-        //        currency: "USDT",
-        //        position_margin: "12.51345151332",
-        //        user: "6333333",
-        //    }
-        //
-        // Delivery Future
-        //
-        //    {
-        //        order_margin: "0",
-        //        point: "0",
-        //        history: {
-        //            dnw: "1",
-        //            pnl: "0",
-        //            refr: "0",
-        //            point_fee: "0",
-        //            point_dnw: "0",
-        //            settle: "0",
-        //            settle_fee: "0",
-        //            point_refr: "0",
-        //            fee: "0",
-        //        },
-        //        unrealised_pnl: "0",
-        //        total: "1",
-        //        available: "1",
-        //        currency: "USDT",
-        //        position_margin: "0",
-        //        user: "6333333",
-        //    }
-        //
-        const result = {
-            'info': response,
-        };
-        const crossMargin = marginMode === 'cross_margin';
-        const margin = marginMode === 'margin';
-        let data = response;
-        if ('balances' in data) { // True for cross_margin
-            const flatBalances = [];
-            const balances = this.safeValue (data, 'balances', []);
-            // inject currency and create an artificial balance object
-            // so it can follow the existent flow
-            const keys = Object.keys (balances);
-            for (let i = 0; i < keys.length; i++) {
-                const currencyId = keys[i];
-                const content = balances[currencyId];
-                content['currency'] = currencyId;
-                flatBalances.push (content);
-            }
-            data = flatBalances;
-        }
-        for (let i = 0; i < data.length; i++) {
-            const entry = data[i];
-            if (margin && !crossMargin) {
-                const marketId = this.safeString (entry, 'currency_pair');
-                const symbol = this.safeSymbol (marketId, undefined, '_');
-                const base = this.safeValue (entry, 'base', {});
-                const quote = this.safeValue (entry, 'quote', {});
-                const baseCode = this.safeCurrencyCode (this.safeString (base, 'currency', {}));
-                const quoteCode = this.safeCurrencyCode (this.safeString (quote, 'currency', {}));
-                const subResult = {};
-                subResult[baseCode] = this.fetchBalanceHelper (base);
-                subResult[quoteCode] = this.fetchBalanceHelper (quote);
-                result[symbol] = this.safeBalance (subResult);
-            } else {
-                const code = this.safeCurrencyCode (this.safeString (entry, 'currency', {}));
-                result[code] = this.fetchBalanceHelper (entry);
-            }
-        }
-        return (margin && !crossMargin) ? result : this.safeBalance (result);
-    }
-
-    async fetchOHLCV (symbol, timeframe = '1m', since = undefined, limit = undefined, params = {}) {
-        /**
-         * @method
-         * @name gateio#fetchOHLCV
-         * @description fetches historical candlestick data containing the open, high, low, and close price, and the volume of a market
-         * @param {str} symbol unified symbol of the market to fetch OHLCV data for
-         * @param {str} timeframe the length of time each candle represents
-         * @param {int|undefined} since timestamp in ms of the earliest candle to fetch
-         * @param {int|undefined} limit the maximum amount of candles to fetch
-         * @param {dict} params extra parameters specific to the gateio api endpoint
-         * @param {str|undefined} params.price "mark" or "index" for mark price and index price candles
-         * @param {int|undefined} params.till timestamp in ms of the latest candle to fetch
-         * @returns {[[int]]} A list of candles ordered as timestamp, open, high, low, close, volume
-         */
-        await this.loadMarkets ();
-        const market = this.market (symbol);
-        const price = this.safeString (params, 'price');
-        let request = {};
-        [ request, params ] = this.prepareRequest (market, undefined, params);
-        request['interval'] = this.timeframes[timeframe];
-        let method = 'publicSpotGetCandlesticks';
-        let maxLimit = 1000;
-        if (market['contract']) {
-            maxLimit = 1999;
-            limit = (limit === undefined) ? maxLimit : Math.min (limit, maxLimit);
-            if (market['future']) {
-                method = 'publicDeliveryGetSettleCandlesticks';
-            } else if (market['swap']) {
-                method = 'publicFuturesGetSettleCandlesticks';
-            }
-            const isMark = (price === 'mark');
-            const isIndex = (price === 'index');
-            if (isMark || isIndex) {
-                request['contract'] = price + '_' + market['id'];
-                params = this.omit (params, 'price');
-            }
-        }
-        limit = (limit === undefined) ? maxLimit : Math.min (limit, maxLimit);
-        if (since !== undefined) {
-            const duration = this.parseTimeframe (timeframe);
-            request['from'] = parseInt (since / 1000);
-            const toTimestamp = this.sum (request['from'], limit * duration - 1);
-            const currentTimestamp = this.seconds ();
-            request['to'] = Math.min (toTimestamp, currentTimestamp);
-        } else {
-            request['limit'] = limit;
-        }
-        let till = this.safeInteger (params, 'till');
-        if (till !== undefined) {
-            till = parseInt (till / 1000);
-            request['to'] = Math.min (request['to'], till);
-            params = this.omit (params, 'till');
-        }
-        const response = await this[method] (this.extend (request, params));
-        return this.parseOHLCVs (response, market, timeframe, since, limit);
-    }
-
-    async fetchFundingRateHistory (symbol = undefined, since = undefined, limit = undefined, params = {}) {
-        /**
-         * @method
-         * @name gateio#fetchFundingRateHistory
-         * @description fetches historical funding rate prices
-         * @param {str|undefined} symbol unified symbol of the market to fetch the funding rate history for
-         * @param {int|undefined} since timestamp in ms of the earliest funding rate to fetch
-         * @param {int|undefined} limit the maximum amount of [funding rate structures]{@link https://docs.ccxt.com/en/latest/manual.html?#funding-rate-history-structure} to fetch
-         * @param {dict} params extra parameters specific to the gateio api endpoint
-         * @returns {[dict]} a list of [funding rate structures]{@link https://docs.ccxt.com/en/latest/manual.html?#funding-rate-history-structure}
-         */
-        if (symbol === undefined) {
-            throw new ArgumentsRequired (this.id + ' fetchFundingRateHistory() requires a symbol argument');
-        }
-        await this.loadMarkets ();
-        const market = this.market (symbol);
-        if (!market['swap']) {
-            throw new BadSymbol (this.id + ' fetchFundingRateHistory() supports swap contracts only');
-        }
-        const [ request, query ] = this.prepareRequest (market, undefined, params);
-        if (limit !== undefined) {
-            request['limit'] = limit;
-        }
-        const method = 'publicFuturesGetSettleFundingRate';
-        const response = await this[method] (this.extend (request, query));
-        //
-        //     {
-        //         "r": "0.00063521",
-        //         "t": "1621267200000",
-        //     }
-        //
-        const rates = [];
-        for (let i = 0; i < response.length; i++) {
-            const entry = response[i];
-            const timestamp = this.safeTimestamp (entry, 't');
-            rates.push ({
-                'info': entry,
-                'symbol': symbol,
-                'fundingRate': this.safeNumber (entry, 'r'),
-                'timestamp': timestamp,
-                'datetime': this.iso8601 (timestamp),
-            });
-        }
-        const sorted = this.sortBy (rates, 'timestamp');
-        return this.filterBySymbolSinceLimit (sorted, market['symbol'], since, limit);
-    }
-
-    parseOHLCV (ohlcv, market = undefined) {
-        //
-        // Spot market candles
-        //
-        //     [
-        //         "1626163200",           // Unix timestamp in seconds
-        //         "346711.933138181617",  // Trading volume
-        //         "33165.23",             // Close price
-        //         "33260",                // Highest price
-        //         "33117.6",              // Lowest price
-        //         "33184.47"              // Open price
-        //     ]
-        //
-        // Mark and Index price candles
-        //
-        //     {
-        //          "t":1632873600,         // Unix timestamp in seconds
-        //          "o": "41025",           // Open price
-        //          "h": "41882.17",        // Highest price
-        //          "c": "41776.92",        // Close price
-        //          "l": "40783.94"         // Lowest price
-        //     }
-        //
-        if (Array.isArray (ohlcv)) {
-            return [
-                this.safeTimestamp (ohlcv, 0),   // unix timestamp in seconds
-                this.safeNumber (ohlcv, 5),      // open price
-                this.safeNumber (ohlcv, 3),      // highest price
-                this.safeNumber (ohlcv, 4),      // lowest price
-                this.safeNumber (ohlcv, 2),      // close price
-                this.safeNumber (ohlcv, 1),      // trading volume
-            ];
-        } else {
-            // Mark and Index price candles
-            return [
-                this.safeTimestamp (ohlcv, 't'), // unix timestamp in seconds
-                this.safeNumber (ohlcv, 'o'),    // open price
-                this.safeNumber (ohlcv, 'h'),    // highest price
-                this.safeNumber (ohlcv, 'l'),    // lowest price
-                this.safeNumber (ohlcv, 'c'),    // close price
-                this.safeNumber (ohlcv, 'v'),    // trading volume, undefined for mark or index price
-            ];
-        }
-    }
-
-    async fetchTrades (symbol, since = undefined, limit = undefined, params = {}) {
-        /**
-         * @method
-         * @name gateio#fetchTrades
-         * @description get the list of most recent trades for a particular symbol
-         * @param {str} symbol unified symbol of the market to fetch trades for
-         * @param {int|undefined} since timestamp in ms of the earliest trade to fetch
-         * @param {int|undefined} limit the maximum amount of trades to fetch
-         * @param {dict} params extra parameters specific to the gateio api endpoint
-         * @returns {[dict]} a list of [trade structures]{@link https://docs.ccxt.com/en/latest/manual.html?#public-trades}
-         */
-        await this.loadMarkets ();
-        const market = this.market (symbol);
-        //
-        // spot
-        //
-        //     const request = {
-        //         'currency_pair': market['id'],
-        //         'limit': limit, // maximum number of records to be returned in a single list
-        //         'last_id': 'id', // specify list staring point using the id of last record in previous list-query results
-        //         'reverse': false, // true to retrieve records where id is smaller than the specified last_id, false to retrieve records where id is larger than the specified last_id
-        //     };
-        //
-        // swap, future
-        //
-        //     const request = {
-        //         'settle': market['settleId'],
-        //         'contract': market['id'],
-        //         'limit': limit, // maximum number of records to be returned in a single list
-        //         'last_id': 'id', // specify list staring point using the id of last record in previous list-query results
-        //         'from': since / 1000), // starting time in seconds, if not specified, to and limit will be used to limit response items
-        //         'to': this.seconds (), // end time in seconds, default to current time
-        //     };
-        //
-        const [ request, query ] = this.prepareRequest (market, undefined, params);
-        const method = this.getSupportedMapping (market['type'], {
-            'spot': 'publicSpotGetTrades',
-            'margin': 'publicSpotGetTrades',
-            'swap': 'publicFuturesGetSettleTrades',
-            'future': 'publicDeliveryGetSettleTrades',
-        });
-        if (limit !== undefined) {
-            request['limit'] = limit; // default 100, max 1000
-        }
-        if (since !== undefined && (market['contract'])) {
-            request['from'] = parseInt (since / 1000);
-        }
-        const response = await this[method] (this.extend (request, query));
-        //
-        // spot
-        //
-        //     [
-        //         {
-        //             id: "1852958144",
-        //             create_time: "1634673259",
-        //             create_time_ms: "1634673259378.105000",
-        //             currency_pair: "ADA_USDT",
-        //             side: "sell",
-        //             amount: "307.078",
-        //             price: "2.104",
-        //         }
-        //     ]
-        //
-        // perpetual swap
-        //
-        //     [
-        //         {
-        //              size: "2",
-        //              id: "2522911",
-        //              create_time_ms: "1634673380.182",
-        //              create_time: "1634673380.182",
-        //              contract: "ADA_USDT",
-        //              price: "2.10486",
-        //         }
-        //     ]
-        //
-        return this.parseTrades (response, market, since, limit);
-    }
-
-    async fetchMyTrades (symbol = undefined, since = undefined, limit = undefined, params = {}) {
-        /**
-         * @method
-         * @name gateio#fetchMyTrades
-         * @description Fetch personal trading history
-         * @param {str|undefined} symbol unified market symbol
-         * @param {int|undefined} since the earliest time in ms to fetch trades for
-         * @param {int|undefined} limit the maximum number of trades structures to retrieve
-         * @param {dict} params extra parameters specific to the gateio api endpoint
-         * @param {str|undefined} params.marginMode 'cross' or 'isolated' - marginMode for margin trading if not provided this.options['defaultMarginMode'] is used
-         * @param {str|undefined} params.type 'spot', 'swap', or 'future', if not provided this.options['defaultMarginMode'] is used
-         * @param {int|undefined} params.till The latest timestamp, in ms, that fetched trades were made
-         * @param {int|undefined} params.page *spot only* Page number
-         * @param {str|undefined} params.order_id *spot only* Filter trades with specified order ID. symbol is also required if this field is present
-         * @param {str|undefined} params.order *contract only* Futures order ID, return related data only if specified
-         * @param {int|undefined} params.offset *contract only* list offset, starting from 0
-         * @param {str|undefined} params.last_id *contract only* specify list staring point using the id of last record in previous list-query results
-         * @param {int|undefined} params.count_total *contract only* whether to return total number matched, default to 0(no return)
-         * @returns {[dict]} a list of [trade structures]{@link https://docs.ccxt.com/en/latest/manual.html#trade-structure}
-         */
-        await this.loadMarkets ();
-        let type = undefined;
-        let marginMode = undefined;
-        let request = {};
-        const market = (symbol !== undefined) ? this.market (symbol) : undefined;
-        const till = this.safeNumber (params, 'till');
-        params = this.omit (params, 'till');
-        [ type, params ] = this.handleMarketTypeAndParams ('fetchMyTrades', market, params);
-        const contract = (type === 'swap') || (type === 'future');
-        if (contract) {
-            [ request, params ] = this.prepareRequest (market, type, params);
-        } else {
-            if (market !== undefined) {
-                request['currency_pair'] = market['id']; // Should always be set for non-stop
-            }
-            [ marginMode, params ] = this.getMarginMode (false, params);
-            request['account'] = marginMode;
-        }
-        if (limit !== undefined) {
-            request['limit'] = limit; // default 100, max 1000
-        }
-        if (since !== undefined) {
-            request['from'] = parseInt (since / 1000);
-        }
-        if (till !== undefined) {
-            request['to'] = parseInt (till / 1000);
-        }
-        const method = this.getSupportedMapping (type, {
-            'spot': 'privateSpotGetMyTrades',
-            'margin': 'privateSpotGetMyTrades',
-            'swap': 'privateFuturesGetSettleMyTrades',
-            'future': 'privateDeliveryGetSettleMyTrades',
-        });
-        const response = await this[method] (this.extend (request, params));
-        //
-        // spot
-        //
-        //     [
-        //         {
-        //             "id": "2876130500",
-        //             "create_time": "1645464610",
-        //             "create_time_ms": "1645464610777.399200",
-        //             "currency_pair": "DOGE_USDT",
-        //             "side": "sell",
-        //             "role": "taker",
-        //             "amount": "10.97",
-        //             "price": "0.137384",
-        //             "order_id": "125924049993",
-        //             "fee": "0.00301420496",
-        //             "fee_currency": "USDT",
-        //             "point_fee": "0",
-        //             "gt_fee": "0"
-        //         }
-        //     ]
-        //
-        // perpetual swap
-        //
-        //     [
-        //         {
-        //             "size": -5,
-        //             "order_id": "130264979823",
-        //             "id": 26884791,
-        //             "role": "taker",
-        //             "create_time": 1645465199.5472,
-        //             "contract": "DOGE_USDT",
-        //             "price": "0.136888"
-        //         }
-        //     ]
-        //
-        // future
-        //
-        //     [
-        //         {
-        //             "id": 121234231,
-        //             "create_time": 1514764800.123,
-        //             "contract": "BTC_USDT",
-        //             "order_id": "21893289839",
-        //             "size": 100,
-        //             "price": "100.123",
-        //             "role": "taker"
-        //         }
-        //     ]
-        //
-        return this.parseTrades (response, market, since, limit);
-    }
-
-    parseTrade (trade, market = undefined) {
-        //
-        // public
-        //
-        //     {
-        //         "id": "1334253759",
-        //         "create_time": "1626342738",
-        //         "create_time_ms": "1626342738331.497000",
-        //         "currency_pair": "BTC_USDT",
-        //         "side": "sell",
-        //         "amount": "0.0022",
-        //         "price": "32452.16"
-        //     }
-        //
-        // public ws
-        //
-        //     {
-        //         id: 221994511,
-        //         time: 1580311438.618647,
-        //         price: '9309',
-        //         amount: '0.0019',
-        //         type: 'sell'
-        //     }
-        //
-        // spot rest
-        //
-        //     {
-        //         "id": "2876130500",
-        //         "create_time": "1645464610",
-        //         "create_time_ms": "1645464610777.399200",
-        //         "currency_pair": "DOGE_USDT",
-        //         "side": "sell",
-        //         "role": "taker",
-        //         "amount": "10.97",
-        //         "price": "0.137384",
-        //         "order_id": "125924049993",
-        //         "fee": "0.00301420496",
-        //         "fee_currency": "USDT",
-        //         "point_fee": "1.1",
-        //         "gt_fee":"2.2"
-        //     }
-        //
-        // perpetual swap rest
-        //
-        //     {
-        //         "size": -5,
-        //         "order_id": "130264979823",
-        //         "id": 26884791,
-        //         "role": "taker",
-        //         "create_time": 1645465199.5472,
-        //         "contract": "DOGE_USDT",
-        //         "price": "0.136888"
-        //     }
-        //
-        // future rest
-        //
-        //     {
-        //         "id": 121234231,
-        //         "create_time": 1514764800.123,
-        //         "contract": "BTC_USDT",
-        //         "order_id": "21893289839",
-        //         "size": 100,
-        //         "price": "100.123",
-        //         "role": "taker"
-        //     }
-        //
-        const id = this.safeString (trade, 'id');
-        let timestamp = this.safeTimestamp2 (trade, 'time', 'create_time');
-        timestamp = this.safeInteger (trade, 'create_time_ms', timestamp);
-        const marketId = this.safeString2 (trade, 'currency_pair', 'contract');
-        const symbol = this.safeSymbol (marketId, market);
-        let amountString = this.safeString2 (trade, 'amount', 'size');
-        const priceString = this.safeString (trade, 'price');
-        const contractSide = Precise.stringLt (amountString, '0') ? 'sell' : 'buy';
-        amountString = Precise.stringAbs (amountString);
-        const side = this.safeString2 (trade, 'side', 'type', contractSide);
-        const orderId = this.safeString (trade, 'order_id');
-        const feeAmount = this.safeString (trade, 'fee');
-        const gtFee = this.safeString (trade, 'gt_fee');
-        const pointFee = this.safeString (trade, 'point_fee');
-        const fees = [];
-        if (feeAmount && feeAmount !== '0') {
-            fees.push ({
-                'cost': feeAmount,
-                'currency': this.safeString (trade, 'fee_currency'),
-            });
-        }
-        if (gtFee && gtFee !== '0') {
-            fees.push ({
-                'cost': gtFee,
-                'currency': 'GT',
-            });
-        }
-        if (pointFee && pointFee !== '0') {
-            fees.push ({
-                'cost': pointFee,
-                'currency': 'POINT',
-            });
-        }
-        const takerOrMaker = this.safeString (trade, 'role');
-        return this.safeTrade ({
-            'info': trade,
-            'id': id,
-            'timestamp': timestamp,
-            'datetime': this.iso8601 (timestamp),
-            'symbol': symbol,
-            'order': orderId,
-            'type': undefined,
-            'side': side,
-            'takerOrMaker': takerOrMaker,
-            'price': priceString,
-            'amount': amountString,
-            'cost': undefined,
-            'fee': undefined,
-            'fees': fees,
-        }, market);
-    }
-
-    async fetchDeposits (code = undefined, since = undefined, limit = undefined, params = {}) {
-        /**
-         * @method
-         * @name gateio#fetchDeposits
-         * @description fetch all deposits made to an account
-         * @param {str|undefined} code unified currency code
-         * @param {int|undefined} since the earliest time in ms to fetch deposits for
-         * @param {int|undefined} limit the maximum number of deposits structures to retrieve
-         * @param {dict} params extra parameters specific to the gateio api endpoint
-         * @returns {[dict]} a list of [transaction structures]{@link https://docs.ccxt.com/en/latest/manual.html#transaction-structure}
-         */
-        await this.loadMarkets ();
-        const request = {};
-        let currency = undefined;
-        if (code !== undefined) {
-            currency = this.currency (code);
-            request['currency'] = currency['id'];
-        }
-        if (limit !== undefined) {
-            request['limit'] = limit;
-        }
-        if (since !== undefined) {
-            const start = parseInt (since / 1000);
-            request['from'] = start;
-            request['to'] = this.sum (start, 30 * 24 * 60 * 60);
-        }
-        const response = await this.privateWalletGetDeposits (this.extend (request, params));
-        return this.parseTransactions (response, currency);
-    }
-
-    async fetchWithdrawals (code = undefined, since = undefined, limit = undefined, params = {}) {
-        /**
-         * @method
-         * @name gateio#fetchWithdrawals
-         * @description fetch all withdrawals made from an account
-         * @param {str|undefined} code unified currency code
-         * @param {int|undefined} since the earliest time in ms to fetch withdrawals for
-         * @param {int|undefined} limit the maximum number of withdrawals structures to retrieve
-         * @param {dict} params extra parameters specific to the gateio api endpoint
-         * @returns {[dict]} a list of [transaction structures]{@link https://docs.ccxt.com/en/latest/manual.html#transaction-structure}
-         */
-        await this.loadMarkets ();
-        const request = {};
-        let currency = undefined;
-        if (code !== undefined) {
-            currency = this.currency (code);
-            request['currency'] = currency['id'];
-        }
-        if (limit !== undefined) {
-            request['limit'] = limit;
-        }
-        if (since !== undefined) {
-            const start = parseInt (since / 1000);
-            request['from'] = start;
-            request['to'] = this.sum (start, 30 * 24 * 60 * 60);
-        }
-        const response = await this.privateWalletGetWithdrawals (this.extend (request, params));
-        return this.parseTransactions (response, currency);
-    }
-
-    async withdraw (code, amount, address, tag = undefined, params = {}) {
-        /**
-         * @method
-         * @name gateio#withdraw
-         * @description make a withdrawal
-         * @param {str} code unified currency code
-         * @param {float} amount the amount to withdraw
-         * @param {str} address the address to withdraw to
-         * @param {str|undefined} tag
-         * @param {dict} params extra parameters specific to the gateio api endpoint
-         * @returns {dict} a [transaction structure]{@link https://docs.ccxt.com/en/latest/manual.html#transaction-structure}
-         */
-        [ tag, params ] = this.handleWithdrawTagAndParams (tag, params);
-        this.checkAddress (address);
-        await this.loadMarkets ();
-        const currency = this.currency (code);
-        const request = {
-            'currency': currency['id'],
-            'address': address,
-            'amount': this.currencyToPrecision (code, amount),
-        };
-        if (tag !== undefined) {
-            request['memo'] = tag;
-        }
-        const networks = this.safeValue (this.options, 'networks', {});
-        let network = this.safeStringUpper (params, 'network'); // this line allows the user to specify either ERC20 or ETH
-        network = this.safeStringLower (networks, network, network); // handle ETH>ERC20 alias
-        if (network !== undefined) {
-            request['chain'] = network;
-            params = this.omit (params, 'network');
-        }
-        const response = await this.privateWithdrawalsPost (this.extend (request, params));
-        //
-        //    {
-        //        "id": "w13389675",
-        //        "currency": "USDT",
-        //        "amount": "50",
-        //        "address": "TUu2rLFrmzUodiWfYki7QCNtv1akL682p1",
-        //        "memo": null
-        //    }
-        //
-        return this.parseTransaction (response, currency);
-    }
-
-    parseTransactionStatus (status) {
-        const statuses = {
-            'PEND': 'pending',
-            'REQUEST': 'pending',
-            'DMOVE': 'pending',
-            'CANCEL': 'failed',
-            'DONE': 'ok',
-            'BCODE': 'ok', // GateCode withdrawal
-        };
-        return this.safeString (statuses, status, status);
-    }
-
-    parseTransactionType (type) {
-        const types = {
-            'd': 'deposit',
-            'w': 'withdrawal',
-        };
-        return this.safeString (types, type, type);
-    }
-
-    parseTransaction (transaction, currency = undefined) {
-        //
-        // deposits
-        //
-        //    {
-        //        "id": "d33361395",
-        //        "currency": "USDT_TRX",
-        //        "address": "TErdnxenuLtXfnMafLbfappYdHtnXQ5U4z",
-        //        "amount": "100",
-        //        "txid": "ae9374de34e558562fe18cbb1bf9ab4d9eb8aa7669d65541c9fa2a532c1474a0",
-        //        "timestamp": "1626345819",
-        //        "status": "DONE",
-        //        "memo": ""
-        //    }
-        //
-        // withdraw
-        //
-        //    {
-        //        "id": "w13389675",
-        //        "currency": "USDT",
-        //        "amount": "50",
-        //        "address": "TUu2rLFrmzUodiWfYki7QCNtv1akL682p1",
-        //        "memo": null
-        //    }
-        //
-        const id = this.safeString (transaction, 'id');
-        let type = undefined;
-        let amount = this.safeString (transaction, 'amount');
-        if (id[0] === 'b') {
-            // GateCode handling
-            type = Precise.stringGt (amount, '0') ? 'deposit' : 'withdrawal';
-            amount = Precise.stringAbs (amount);
-        } else if (id !== undefined) {
-            type = this.parseTransactionType (id[0]);
-        }
-        const currencyId = this.safeString (transaction, 'currency');
-        const code = this.safeCurrencyCode (currencyId);
-        const txid = this.safeString (transaction, 'txid');
-        const rawStatus = this.safeString (transaction, 'status');
-        const status = this.parseTransactionStatus (rawStatus);
-        const address = this.safeString (transaction, 'address');
-        const fee = this.safeNumber (transaction, 'fee');
-        const tag = this.safeString (transaction, 'memo');
-        const timestamp = this.safeTimestamp (transaction, 'timestamp');
-        return {
-            'info': transaction,
-            'id': id,
-            'txid': txid,
-            'currency': code,
-            'amount': this.parseNumber (amount),
-            'network': undefined,
-            'address': address,
-            'addressTo': undefined,
-            'addressFrom': undefined,
-            'tag': tag,
-            'tagTo': undefined,
-            'tagFrom': undefined,
-            'status': status,
-            'type': type,
-            'timestamp': timestamp,
-            'datetime': this.iso8601 (timestamp),
-            'updated': undefined,
-            'fee': fee,
-        };
-    }
-
-    async createOrder (symbol, type, side, amount, price = undefined, params = {}) {
-        /**
-         * @method
-         * @name gateio#createOrder
-         * @description Create an order on the exchange
-         * @param {str} symbol Unified CCXT market symbol
-         * @param {str} type 'limit' or 'market' *"market" is contract only*
-         * @param {str} side 'buy' or 'sell'
-         * @param {float} amount the amount of currency to trade
-         * @param {float} price *ignored in "market" orders* the price at which the order is to be fullfilled at in units of the quote currency
-         * @param {dict} params  Extra parameters specific to the exchange API endpoint
-         * @param {float} params.stopPrice The price at which a trigger order is triggered at
-         * @param {str} params.timeInForce "GTC", "IOC", or "PO"
-         * @param {str} params.marginMode 'cross' or 'isolated' - marginMode for margin trading if not provided this.options['defaultMarginMode'] is used
-         * @param {int} params.iceberg Amount to display for the iceberg order, Null or 0 for normal orders, Set to -1 to hide the order completely
-         * @param {str} params.text User defined information
-         * @param {str} params.account *spot and margin only* "spot", "margin" or "cross_margin"
-         * @param {bool} params.auto_borrow *margin only* Used in margin or cross margin trading to allow automatic loan of insufficient amount if balance is not enough
-         * @param {str} params.settle *contract only* Unified Currency Code for settle currency
-         * @param {bool} params.reduceOnly *contract only* Indicates if this order is to reduce the size of a position
-         * @param {bool} params.close *contract only* Set as true to close the position, with size set to 0
-         * @param {bool} params.auto_size *contract only* Set side to close dual-mode position, close_long closes the long side, while close_short the short one, size also needs to be set to 0
-         * @returns {dict} [An order structure]{@link https://docs.ccxt.com/en/latest/manual.html#order-structure}
-         */
-        await this.loadMarkets ();
-        const market = this.market (symbol);
-        const contract = market['contract'];
-        const stopPrice = this.safeNumber (params, 'stopPrice');
-        let methodTail = 'Orders';
-        const reduceOnly = this.safeValue (params, 'reduceOnly');
-        const exchangeSpecificTimeInForce = this.safeStringLower2 (params, 'time_in_force', 'tif');
-        const postOnly = this.isPostOnly (type === 'market', exchangeSpecificTimeInForce === 'poc', params);
-        // we only omit the unified params here
-        // this is because the other params will get extended into the request
-        const timeInForce = this.safeStringUpper (params, 'timeInForce'); // supported values GTC, IOC, PO
-        let tif = undefined;
-        if (timeInForce !== undefined) {
-            const timeInForceMapping = {
-                'GTC': 'gtc',
-                'IOC': 'ioc',
-                'PO': 'poc',
-            };
-            tif = this.safeString (timeInForceMapping, timeInForce);
-            if (tif === undefined) {
-                throw new ExchangeError (this.id + ' createOrder() does not support timeInForce "' + timeInForce + '"');
-            }
-        }
-        params = this.omit (params, [ 'stopPrice', 'reduceOnly', 'timeInForce', 'postOnly' ]);
-        if (postOnly) {
-            tif = 'poc';
-        }
-        const isLimitOrder = (type === 'limit');
-        const isMarketOrder = (type === 'market');
-        if (isLimitOrder && price === undefined) {
-            throw new ArgumentsRequired (this.id + ' createOrder() requires a price argument for ' + type + ' orders');
-        }
-        if (contract) {
-            const amountToPrecision = this.amountToPrecision (symbol, amount);
-            const signedAmount = (side === 'sell') ? Precise.stringNeg (amountToPrecision) : amountToPrecision;
-            amount = parseInt (signedAmount);
-            if (isMarketOrder) {
-                if ((tif === 'poc') || (tif === 'gtc')) {
-                    throw new ExchangeError (this.id + ' createOrder() timeInForce for market orders must be "IOC"');
-                }
-                tif = 'ioc';
-                price = 0;
-            }
-        } else if (!isLimitOrder) {
-            // Gateio doesn't have market orders for spot
-            throw new InvalidOrder (this.id + ' createOrder() does not support ' + type + ' orders for ' + market['type'] + ' markets');
-        }
-        let request = undefined;
-        const trigger = this.safeValue (params, 'trigger');
-        if (stopPrice === undefined && trigger === undefined) {
-            if (contract) {
-                // contract order
-                request = {
-                    'contract': market['id'], // filled in prepareRequest above
-                    'size': amount, // int64, positive = bid, negative = ask
-                    // 'iceberg': 0, // int64, display size for iceberg order, 0 for non-iceberg, note that you will have to pay the taker fee for the hidden size
-                    'price': this.priceToPrecision (symbol, price), // 0 for market order with tif set as ioc
-                    // 'close': false, // true to close the position, with size set to 0
-                    // 'reduce_only': false, // St as true to be reduce-only order
-                    // 'tif': 'gtc', // gtc, ioc, poc PendingOrCancelled == postOnly order
-                    // 'text': clientOrderId, // 't-abcdef1234567890',
-                    // 'auto_size': '', // close_long, close_short, note size also needs to be set to 0
-                    'settle': market['settleId'], // filled in prepareRequest above
-                };
-                if (reduceOnly !== undefined) {
-                    request['reduce_only'] = reduceOnly;
-                }
-                if (timeInForce !== undefined) {
-                    request['tif'] = tif;
-                }
-            } else {
-                let marginMode = undefined;
-                [ marginMode, params ] = this.getMarginMode (false, params);
-                // spot order
-                request = {
-                    // 'text': clientOrderId, // 't-abcdef1234567890',
-                    'currency_pair': market['id'], // filled in prepareRequest above
-                    'type': type,
-                    'account': marginMode, // 'spot', 'margin', 'cross_margin'
-                    'side': side,
-                    'amount': this.amountToPrecision (symbol, amount),
-                    'price': this.priceToPrecision (symbol, price),
-                    // 'time_in_force': 'gtc', // gtc, ioc, poc PendingOrCancelled == postOnly order
-                    // 'iceberg': 0, // amount to display for the iceberg order, null or 0 for normal orders, set to -1 to hide the order completely
-                    // 'auto_borrow': false, // used in margin or cross margin trading to allow automatic loan of insufficient amount if balance is not enough
-                    // 'auto_repay': false, // automatic repayment for automatic borrow loan generated by cross margin order, diabled by default
-                };
-                if (tif !== undefined) {
-                    request['time_in_force'] = tif;
-                }
-            }
-            let clientOrderId = this.safeString2 (params, 'text', 'clientOrderId');
-            if (clientOrderId !== undefined) {
-                // user-defined, must follow the rules if not empty
-                //     prefixed with t-
-                //     no longer than 28 bytes without t- prefix
-                //     can only include 0-9, A-Z, a-z, underscores (_), hyphens (-) or dots (.)
-                if (clientOrderId.length > 28) {
-                    throw new BadRequest (this.id + ' createOrder() clientOrderId or text param must be up to 28 characters');
-                }
-                params = this.omit (params, [ 'text', 'clientOrderId' ]);
-                if (clientOrderId[0] !== 't') {
-                    clientOrderId = 't-' + clientOrderId;
-                }
-                request['text'] = clientOrderId;
-            }
-        } else {
-            if (contract) {
-                // contract conditional order
-                const rule = (side === 'buy') ? 1 : 2;
-                request = {
-                    'initial': {
-                        'contract': market['id'],
-                        'size': amount, // positive = buy, negative = sell, set to 0 to close the position
-                        'price': this.priceToPrecision (symbol, price), // set to 0 to use market price
-                        // 'close': false, // set to true if trying to close the position
-                        // 'tif': 'gtc', // gtc, ioc, if using market price, only ioc is supported
-                        // 'text': clientOrderId, // web, api, app
-                        // 'reduce_only': false,
-                    },
-                    'trigger': {
-                        // 'strategy_type': 0, // 0 = by price, 1 = by price gap, only 0 is supported currently
-                        // 'price_type': 0, // 0 latest deal price, 1 mark price, 2 index price
-                        'price': this.priceToPrecision (symbol, stopPrice), // price or gap
-                        'rule': rule, // 1 means price_type >= price, 2 means price_type <= price
-                        // 'expiration': expiration, how many seconds to wait for the condition to be triggered before cancelling the order
-                    },
-                    'settle': market['settleId'],
-                };
-                const expiration = this.safeInteger (params, 'expiration');
-                if (expiration !== undefined) {
-                    request['trigger']['expiration'] = expiration;
-                    params = this.omit (params, 'expiration');
-                }
-                if (reduceOnly !== undefined) {
-                    request['initial']['reduce_only'] = reduceOnly;
-                }
-                if (tif !== undefined) {
-                    request['initial']['tif'] = tif;
-                }
-            } else {
-                // spot conditional order
-                const options = this.safeValue (this.options, 'createOrder', {});
-                let marginMode = undefined;
-                [ marginMode, params ] = this.getMarginMode (true, params);
-                const defaultExpiration = this.safeInteger (options, 'expiration');
-                const expiration = this.safeInteger (params, 'expiration', defaultExpiration);
-                const rule = (side === 'buy') ? '>=' : '<=';
-                const triggerPrice = this.safeValue (trigger, 'price', stopPrice);
-                request = {
-                    'trigger': {
-                        'price': this.priceToPrecision (symbol, triggerPrice),
-                        'rule': rule, // >= triggered when market price larger than or equal to price field, <= triggered when market price less than or equal to price field
-                        'expiration': expiration, // required, how long (in seconds) to wait for the condition to be triggered before cancelling the order
-                    },
-                    'put': {
-                        'type': type,
-                        'side': side,
-                        'price': this.priceToPrecision (symbol, price),
-                        'amount': this.amountToPrecision (symbol, amount),
-                        'account': marginMode,
-                        // 'time_in_force': tif, // gtc, ioc for taker only
-                    },
-                    'market': market['id'],
-                };
-                if (tif !== undefined) {
-                    request['put']['time_in_force'] = tif;
-                }
-            }
-            methodTail = 'PriceOrders';
-        }
-        const method = this.getSupportedMapping (market['type'], {
-            'spot': 'privateSpotPost' + methodTail,
-            'margin': 'privateSpotPost' + methodTail,
-            'swap': 'privateFuturesPostSettle' + methodTail,
-            'future': 'privateDeliveryPostSettle' + methodTail,
-        });
-        const response = await this[method] (this.deepExtend (request, params));
-        //
-        // spot
-        //
-        //     {
-        //         "id": "95282841887",
-        //         "text": "apiv4",
-        //         "create_time": "1637383156",
-        //         "update_time": "1637383156",
-        //         "create_time_ms": 1637383156017,
-        //         "update_time_ms": 1637383156017,
-        //         "status": "open",
-        //         "currency_pair": "ETH_USDT",
-        //         "type": "limit",
-        //         "account": "spot",
-        //         "side": "buy",
-        //         "amount": "0.01",
-        //         "price": "3500",
-        //         "time_in_force": "gtc",
-        //         "iceberg": "0",
-        //         "left": "0.01",
-        //         "fill_price": "0",
-        //         "filled_total": "0",
-        //         "fee": "0",
-        //         "fee_currency": "ETH",
-        //         "point_fee": "0",
-        //         "gt_fee": "0",
-        //         "gt_discount": false,
-        //         "rebated_fee": "0",
-        //         "rebated_fee_currency": "USDT"
-        //     }
-        //
-        // spot conditional
-        //
-        //     {"id": 5891843}
-        //
-        // future and perpetual swaps
-        //
-        //     {
-        //         "id": 95938572327,
-        //         "contract": "ETH_USDT",
-        //         "mkfr": "0",
-        //         "tkfr": "0.0005",
-        //         "tif": "gtc",
-        //         "is_reduce_only": false,
-        //         "create_time": 1637384600.08,
-        //         "price": "3000",
-        //         "size": 1,
-        //         "refr": "0",
-        //         "left": 1,
-        //         "text": "api",
-        //         "fill_price": "0",
-        //         "user": 2436035,
-        //         "status": "open",
-        //         "is_liq": false,
-        //         "refu": 0,
-        //         "is_close": false,
-        //         "iceberg": 0
-        //     }
-        //
-        // futures and perpetual swaps conditionals
-        //
-        //     {"id": 7615567}
-        //
-        return this.parseOrder (response, market);
-    }
-
-    parseOrderStatus (status) {
-        const statuses = {
-            '_new': 'open',
-            'filled': 'closed',
-            'cancelled': 'canceled',
-            'liquidated': 'closed',
-            'ioc': 'canceled',
-        };
-        return this.safeString (statuses, status, status);
-    }
-
-    parseOrder (order, market = undefined) {
-        //
-        // SPOT
-        // createOrder/cancelOrder/fetchOrder
-        //
-        //    {
-        //        "id": "62364648575",
-        //        "text": "apiv4",
-        //        "create_time": "1626354834",
-        //        "update_time": "1626354834",
-        //        "create_time_ms": "1626354833544",
-        //        "update_time_ms": "1626354833544",
-        //        "status": "open",
-        //        "currency_pair": "BTC_USDT",
-        //        "type": "limit",
-        //        "account": "spot",
-        //        "side": "buy",
-        //        "amount": "0.0001",
-        //        "price": "30000",
-        //        "time_in_force": "gtc",
-        //        "iceberg": "0",
-        //        "left": "0.0001",
-        //        "fill_price": "0",
-        //        "filled_total": "0",
-        //        "fee": "0",
-        //        "fee_currency": "BTC",
-        //        "point_fee": "0",
-        //        "gt_fee": "0",
-        //        "gt_discount": true,
-        //        "rebated_fee": "0",
-        //        "rebated_fee_currency": "USDT"
-        //     }
-        //
-        // SPOT TRIGGER ORDERS
-        // createOrder
-        //
-        //    {
-        //        "id": 12604556
-        //    }
-        //
-        // fetchOrder/cancelOrder
-        //
-        //    {
-        //        "market": "ADA_USDT",
-        //        "user": 6392049,
-        //        "trigger": {
-        //            "price": "1.08", // stopPrice
-        //            "rule": "\u003e=",
-        //            "expiration": 86400
-        //        },
-        //        "put": {
-        //            "type": "limit",
-        //            "side": "buy",
-        //            "price": "1.08", // order price
-        //            "amount": "1.00000000000000000000",
-        //            "account": "normal",
-        //            "time_in_force": "gtc"
-        //        },
-        //        "id": 71639298,
-        //        "ctime": 1643945985,
-        //        "status": "open"
-        //    }
-        //
-        // FUTURE AND SWAP
-        // createOrder/cancelOrder/fetchOrder
-        //
-        //    {
-        //        "id": 123028481731,
-        //        "contract": "ADA_USDT",
-        //        "mkfr": "-0.00005",
-        //        "tkfr": "0.00048",
-        //        "tif": "ioc",
-        //        "is_reduce_only": false,
-        //        "create_time": 1643950262.68,
-        //        "finish_time": 1643950262.68,
-        //        "price": "0",
-        //        "size": 1,
-        //        "refr": "0",
-        //        "left":0,
-        //        "text": "api",
-        //        "fill_price": "1.05273",
-        //        "user":6329238,
-        //        "finish_as": "filled",
-        //        "status": "finished",
-        //        "is_liq": false,
-        //        "refu":0,
-        //        "is_close": false,
-        //        "iceberg": 0
-        //    }
-        //
-        // TRIGGER ORDERS (FUTURE AND SWAP)
-        // createOrder
-        //
-        //    {
-        //        "id": 12604556
-        //    }
-        //
-        // fetchOrder/cancelOrder
-        //
-        //    {
-        //        "user": 6320300,
-        //        "trigger": {
-        //            "strategy_type": 0,
-        //            "price_type": 0,
-        //            "price": "1.03", // stopPrice
-        //            "rule": 2,
-        //            "expiration": 0
-        //        },
-        //        "initial": {
-        //            "contract": "ADA_USDT",
-        //            "size": -1,
-        //            "price": "1.02",
-        //            "tif": "gtc",
-        //            "text": "",
-        //            "iceberg": 0,
-        //            "is_close": false,
-        //            "is_reduce_only": false,
-        //            "auto_size": ""
-        //        },
-        //        "id": 126393906,
-        //        "trade_id": 0,
-        //        "status": "open",
-        //        "reason": "",
-        //        "create_time": 1643953482,
-        //        "finish_time": 1643953482,
-        //        "is_stop_order": false,
-        //        "stop_trigger": {
-        //            "rule": 0,
-        //            "trigger_price": "",
-        //            "order_price": ""
-        //        },
-        //        "me_order_id": 0,
-        //        "order_type": ""
-        //    }
-        //
-        const put = this.safeValue2 (order, 'put', 'initial');
-        const trigger = this.safeValue (order, 'trigger');
-        let contract = this.safeString (put, 'contract');
-        let type = this.safeString (put, 'type');
-        let timeInForce = this.safeStringUpper2 (put, 'time_in_force', 'tif');
-        let amount = this.safeString2 (put, 'amount', 'size');
-        let side = this.safeString (put, 'side');
-        let price = this.safeString (put, 'price');
-        contract = this.safeString (order, 'contract', contract);
-        type = this.safeString (order, 'type', type);
-        timeInForce = this.safeStringUpper2 (order, 'time_in_force', 'tif', timeInForce);
-        if (timeInForce === 'POC') {
-            timeInForce = 'PO';
-        }
-        const postOnly = (timeInForce === 'PO');
-        amount = this.safeString2 (order, 'amount', 'size', amount);
-        side = this.safeString (order, 'side', side);
-        price = this.safeString (order, 'price', price);
-        let remaining = this.safeString (order, 'left');
-        let filled = Precise.stringSub (amount, remaining);
-        let cost = this.safeString (order, 'filled_total');
-        let rawStatus = undefined;
-        let average = undefined;
-        if (put) {
-            remaining = amount;
-            filled = '0';
-            cost = '0';
-        }
-        if (contract) {
-            const isMarketOrder = Precise.stringEquals (price, '0') && (timeInForce === 'IOC');
-            type = isMarketOrder ? 'market' : 'limit';
-            side = Precise.stringGt (amount, '0') ? 'buy' : 'sell';
-            rawStatus = this.safeString (order, 'finish_as', 'open');
-            average = this.safeNumber (order, 'fill_price');
-        } else {
-            rawStatus = this.safeString (order, 'status');
-        }
-        let timestamp = this.safeInteger (order, 'create_time_ms');
-        if (timestamp === undefined) {
-            timestamp = this.safeTimestamp2 (order, 'create_time', 'ctime');
-        }
-        let lastTradeTimestamp = this.safeInteger (order, 'update_time_ms');
-        if (lastTradeTimestamp === undefined) {
-            lastTradeTimestamp = this.safeTimestamp2 (order, 'update_time', 'finish_time');
-        }
-        const exchangeSymbol = this.safeString2 (order, 'currency_pair', 'market', contract);
-        // Everything below this(above return) is related to fees
-        const fees = [];
-        const gtFee = this.safeString (order, 'gt_fee');
-        if (gtFee) {
-            fees.push ({
-                'currency': 'GT',
-                'cost': gtFee,
-            });
-        }
-        const fee = this.safeString (order, 'fee');
-        if (fee) {
-            fees.push ({
-                'currency': this.safeCurrencyCode (this.safeString (order, 'fee_currency')),
-                'cost': fee,
-            });
-        }
-        const rebate = this.safeString (order, 'rebated_fee');
-        if (rebate) {
-            fees.push ({
-                'currency': this.safeCurrencyCode (this.safeString (order, 'rebated_fee_currency')),
-                'cost': Precise.stringNeg (rebate),
-            });
-        }
-        const numFeeCurrencies = fees.length;
-        const multipleFeeCurrencies = numFeeCurrencies > 1;
-        const status = this.parseOrderStatus (rawStatus);
-        return this.safeOrder ({
-            'id': this.safeString (order, 'id'),
-            'clientOrderId': this.safeString (order, 'text'),
-            'timestamp': timestamp,
-            'datetime': this.iso8601 (timestamp),
-            'lastTradeTimestamp': lastTradeTimestamp,
-            'status': status,
-            'symbol': this.safeSymbol (exchangeSymbol),
-            'type': type,
-            'timeInForce': timeInForce,
-            'postOnly': postOnly,
-            'reduceOnly': this.safeValue (order, 'is_reduce_only'),
-            'side': side,
-            'price': this.parseNumber (price),
-            'stopPrice': this.safeNumber (trigger, 'price'),
-            'average': average,
-            'amount': this.parseNumber (Precise.stringAbs (amount)),
-            'cost': Precise.stringAbs (cost),
-            'filled': this.parseNumber (Precise.stringAbs (filled)),
-            'remaining': this.parseNumber (Precise.stringAbs (remaining)),
-            'fee': multipleFeeCurrencies ? undefined : this.safeValue (fees, 0),
-            'fees': multipleFeeCurrencies ? fees : [],
-            'trades': undefined,
-            'info': order,
-        }, market);
-    }
-
-    async fetchOrder (id, symbol = undefined, params = {}) {
-        /**
-         * @method
-         * @name gateio#fetchOrder
-         * @description Retrieves information on an order
-         * @param {str} id Order id
-         * @param {str} symbol Unified market symbol, *required for spot and margin*
-         * @param {dict} params Parameters specified by the exchange api
-         * @param {bool} params.stop True if the order being fetched is a trigger order
-         * @param {str} params.marginMode 'cross' or 'isolated' - marginMode for margin trading if not provided this.options['defaultMarginMode'] is used
-         * @param {str} params.type 'spot', 'swap', or 'future', if not provided this.options['defaultMarginMode'] is used
-         * @param {str} params.settle 'btc' or 'usdt' - settle currency for perpetual swap and future - market settle currency is used if symbol !== undefined, default="usdt" for swap and "btc" for future
-         * @returns An [order structure]{@link https://docs.ccxt.com/en/latest/manual.html#order-structure}
-         */
-        await this.loadMarkets ();
-        const stop = this.safeValue2 (params, 'is_stop_order', 'stop', false);
-        params = this.omit (params, [ 'is_stop_order', 'stop' ]);
-        let clientOrderId = this.safeString2 (params, 'text', 'clientOrderId');
-        let orderId = id;
-        if (clientOrderId !== undefined) {
-            params = this.omit (params, [ 'text', 'clientOrderId' ]);
-            if (clientOrderId[0] !== 't') {
-                clientOrderId = 't-' + clientOrderId;
-            }
-            orderId = clientOrderId;
-        }
-        const market = (symbol === undefined) ? undefined : this.market (symbol);
-        const [ type, query ] = this.handleMarketTypeAndParams ('fetchOrder', market, params);
-        const contract = (type === 'swap') || (type === 'future');
-        const [ request, requestParams ] = contract ? this.prepareRequest (market, type, query) : this.spotOrderPrepareRequest (market, stop, query);
-        request['order_id'] = orderId;
-        const methodMiddle = stop ? 'PriceOrders' : 'Orders';
-        const method = this.getSupportedMapping (type, {
-            'spot': 'privateSpotGet' + methodMiddle + 'OrderId',
-            'margin': 'privateSpotGet' + methodMiddle + 'OrderId',
-            'swap': 'privateFuturesGetSettle' + methodMiddle + 'OrderId',
-            'future': 'privateDeliveryGetSettle' + methodMiddle + 'OrderId',
-        });
-        const response = await this[method] (this.extend (request, requestParams));
-        return this.parseOrder (response, market);
-    }
-
-    async fetchOpenOrders (symbol = undefined, since = undefined, limit = undefined, params = {}) {
-        /**
-         * @method
-         * @name gateio#fetchOpenOrders
-         * @description fetch all unfilled currently open orders
-         * @param {str|undefined} symbol unified market symbol
-         * @param {int|undefined} since the earliest time in ms to fetch open orders for
-         * @param {int|undefined} limit the maximum number of  open orders structures to retrieve
-         * @param {dict} params extra parameters specific to the gateio api endpoint
-         * @param {bool} params.stop true for fetching stop orders
-         * @param {str} params.type spot, margin, swap or future, if not provided this.options['defaultType'] is used
-         * @param {str} params.marginMode 'cross' or 'isolated' - marginMode for type='margin', if not provided this.options['defaultMarginMode'] is used
-         * @returns {[dict]} a list of [order structures]{@link https://docs.ccxt.com/en/latest/manual.html#order-structure}
-         */
-        return await this.fetchOrdersByStatus ('open', symbol, since, limit, params);
-    }
-
-    async fetchClosedOrders (symbol = undefined, since = undefined, limit = undefined, params = {}) {
-        /**
-         * @method
-         * @name gateio#fetchClosedOrders
-         * @description fetches information on multiple closed orders made by the user
-         * @param {str|undefined} symbol unified market symbol of the market orders were made in
-         * @param {int|undefined} since the earliest time in ms to fetch orders for
-         * @param {int|undefined} limit the maximum number of  orde structures to retrieve
-         * @param {dict} params extra parameters specific to the gateio api endpoint
-         * @param {bool} params.stop true for fetching stop orders
-         * @param {str} params.type spot, swap or future, if not provided this.options['defaultType'] is used
-         * @param {str} params.marginMode 'cross' or 'isolated' - marginMode for margin trading if not provided this.options['defaultMarginMode'] is used
-         * @returns {[dict]} a list of [order structures]{@link https://docs.ccxt.com/en/latest/manual.html#order-structure
-         */
-        return await this.fetchOrdersByStatus ('finished', symbol, since, limit, params);
-    }
-
-    async fetchOrdersByStatus (status, symbol = undefined, since = undefined, limit = undefined, params = {}) {
-        await this.loadMarkets ();
-        const market = (symbol === undefined) ? undefined : this.market (symbol);
-        const stop = this.safeValue (params, 'stop');
-        params = this.omit (params, 'stop');
-        const [ type, query ] = this.handleMarketTypeAndParams ('fetchOrdersByStatus', market, params);
-        const spot = (type === 'spot') || (type === 'margin');
-        const [ request, requestParams ] = spot ? this.multiOrderSpotPrepareRequest (market, stop, query) : this.prepareRequest (market, type, query);
-        if (status === 'closed') {
-            status = 'finished';
-        }
-        request['status'] = status;
-        if (limit !== undefined) {
-            request['limit'] = limit;
-        }
-        if (since !== undefined && spot) {
-            request['from'] = parseInt (since / 1000);
-        }
-        let methodTail = stop ? 'PriceOrders' : 'Orders';
-        const openSpotOrders = spot && (status === 'open') && !stop;
-        if (openSpotOrders) {
-            methodTail = 'OpenOrders';
-        }
-        const method = this.getSupportedMapping (type, {
-            'spot': 'privateSpotGet' + methodTail,
-            'margin': 'privateSpotGet' + methodTail,
-            'swap': 'privateFuturesGetSettle' + methodTail,
-            'future': 'privateDeliveryGetSettle' + methodTail,
-        });
-        const response = await this[method] (this.extend (request, requestParams));
-        //
-        // SPOT Open Orders
-        //
-        //    [
-        //        {
-        //            "currency_pair": "ADA_USDT",
-        //            "total": 2,
-        //            "orders": [
-        //                {
-        //                    "id": "155498539874",
-        //                    "text": "apiv4",
-        //                    "create_time": "1652406843",
-        //                    "update_time": "1652406843",
-        //                    "create_time_ms": 1652406843295,
-        //                    "update_time_ms": 1652406843295,
-        //                    "status": "open",
-        //                    "currency_pair": "ADA_USDT",
-        //                    "type": "limit",
-        //                    "account": "spot",
-        //                    "side": "buy",
-        //                    "amount": "3",
-        //                    "price": "0.35",
-        //                    "time_in_force": "gtc",
-        //                    "iceberg": "0",
-        //                    "left": "3",
-        //                    "fill_price": "0",
-        //                    "filled_total": "0",
-        //                    "fee": "0",
-        //                    "fee_currency": "ADA",
-        //                    "point_fee": "0",
-        //                    "gt_fee": "0",
-        //                    "gt_discount": false,
-        //                    "rebated_fee": "0",
-        //                    "rebated_fee_currency": "USDT"
-        //                },
-        //                ...
-        //            ]
-        //        },
-        //        ...
-        //    ]
-        //
-        // SPOT
-        //
-        //    [
-        //        {
-        //           "id": "8834234273",
-        //           "text": "3",
-        //           "create_time": "1635406193",
-        //           "update_time": "1635406193",
-        //           "create_time_ms": 1635406193361,
-        //           "update_time_ms": 1635406193361,
-        //           "status": "closed",
-        //           "currency_pair": "BTC_USDT",
-        //           "type": "limit",
-        //           "account": "spot", // margin for margin orders
-        //           "side": "sell",
-        //           "amount": "0.0002",
-        //           "price": "58904.01",
-        //           "time_in_force": "gtc",
-        //           "iceberg": "0",
-        //           "left": "0.0000",
-        //           "fill_price": "11.790516",
-        //           "filled_total": "11.790516",
-        //           "fee": "0.023581032",
-        //           "fee_currency": "USDT",
-        //           "point_fee": "0",
-        //           "gt_fee": "0",
-        //           "gt_discount": false,
-        //           "rebated_fee_currency": "BTC"
-        //        }
-        //    ]
-        //
-        // Spot Stop
-        //
-        //    [
-        //        {
-        //            "market": "ADA_USDT",
-        //            "user": 10406147,
-        //            "trigger": {
-        //                "price": "0.65",
-        //                "rule": "\u003c=",
-        //                "expiration": 86400
-        //            },
-        //            "put": {
-        //                "type": "limit",
-        //                "side": "sell",
-        //                "price": "0.65",
-        //                "amount": "2.00000000000000000000",
-        //                "account": "normal",  // margin for margin orders
-        //                "time_in_force": "gtc"
-        //            },
-        //            "id": 8449909,
-        //            "ctime": 1652188982,
-        //            "status": "open"
-        //        }
-        //    ]
-        //
-        // Perpetual Swap
-        //
-        //    [
-        //        {
-        //           "status": "finished",
-        //           "size": -1,
-        //           "left": 0,
-        //           "id": 82750739203,
-        //           "is_liq": false,
-        //           "is_close": false,
-        //           "contract": "BTC_USDT",
-        //           "text": "web",
-        //           "fill_price": "60721.3",
-        //           "finish_as": "filled",
-        //           "iceberg": 0,
-        //           "tif": "ioc",
-        //           "is_reduce_only": true,
-        //           "create_time": 1635403475.412,
-        //           "finish_time": 1635403475.4127,
-        //           "price": "0"
-        //        }
-        //    ]
-        //
-        let result = response;
-        if (openSpotOrders) {
-            result = [];
-            for (let i = 0; i < response.length; i++) {
-                const orders = this.safeValue (response[i], 'orders');
-                result = this.arrayConcat (result, orders);
-            }
-        }
-        const orders = this.parseOrders (result, market, since, limit);
-        return this.filterBySymbolSinceLimit (orders, symbol, since, limit);
-    }
-
-    async cancelOrder (id, symbol = undefined, params = {}) {
-        /**
-         * @method
-         * @name gateio#cancelOrder
-         * @description Cancels an open order
-         * @param {str} id Order id
-         * @param {str} symbol Unified market symbol
-         * @param {dict} params Parameters specified by the exchange api
-         * @param {bool} params.stop True if the order to be cancelled is a trigger order
-         * @returns An [order structure]{@link https://docs.ccxt.com/en/latest/manual.html#order-structure}
-         */
-        await this.loadMarkets ();
-        const market = (symbol === undefined) ? undefined : this.market (symbol);
-        const stop = this.safeValue2 (params, 'is_stop_order', 'stop', false);
-        params = this.omit (params, [ 'is_stop_order', 'stop' ]);
-        const [ type, query ] = this.handleMarketTypeAndParams ('cancelOrder', market, params);
-        const [ request, requestParams ] = (type === 'spot' || type === 'margin') ? this.spotOrderPrepareRequest (market, stop, query) : this.prepareRequest (market, type, query);
-        request['order_id'] = id;
-        const pathMiddle = stop ? 'Price' : '';
-        const method = this.getSupportedMapping (type, {
-            'spot': 'privateSpotDelete' + pathMiddle + 'OrdersOrderId',
-            'margin': 'privateSpotDelete' + pathMiddle + 'OrdersOrderId',
-            'swap': 'privateFuturesDeleteSettle' + pathMiddle + 'OrdersOrderId',
-            'future': 'privateDeliveryDeleteSettle' + pathMiddle + 'OrdersOrderId',
-        });
-        const response = await this[method] (this.extend (request, requestParams));
-        //
-        // spot
-        //
-        //     {
-        //         "id": "95282841887",
-        //         "text": "apiv4",
-        //         "create_time": "1637383156",
-        //         "update_time": "1637383235",
-        //         "create_time_ms": 1637383156017,
-        //         "update_time_ms": 1637383235085,
-        //         "status": "cancelled",
-        //         "currency_pair": "ETH_USDT",
-        //         "type": "limit",
-        //         "account": "spot",
-        //         "side": "buy",
-        //         "amount": "0.01",
-        //         "price": "3500",
-        //         "time_in_force": "gtc",
-        //         "iceberg": "0",
-        //         "left": "0.01",
-        //         "fill_price": "0",
-        //         "filled_total": "0",
-        //         "fee": "0",
-        //         "fee_currency": "ETH",
-        //         "point_fee": "0",
-        //         "gt_fee": "0",
-        //         "gt_discount": false,
-        //         "rebated_fee": "0",
-        //         "rebated_fee_currency": "USDT"
-        //     }
-        //
-        // spot conditional
-        //
-        //     {
-        //         "market": "ETH_USDT",
-        //         "user": 2436035,
-        //         "trigger": {
-        //             "price": "3500",
-        //             "rule": "\u003c=",
-        //             "expiration": 86400
-        //         },
-        //         "put": {
-        //             "type": "limit",
-        //             "side": "buy",
-        //             "price": "3500",
-        //             "amount": "0.01000000000000000000",
-        //             "account": "normal",
-        //             "time_in_force": "gtc"
-        //         },
-        //         "id": 5891843,
-        //         "ctime": 1637382379,
-        //         "ftime": 1637382673,
-        //         "status": "canceled"
-        //     }
-        //
-        // perpetual swaps
-        //
-        //     {
-        //         id: "82241928192",
-        //         contract: "BTC_USDT",
-        //         mkfr: "0",
-        //         tkfr: "0.0005",
-        //         tif: "gtc",
-        //         is_reduce_only: false,
-        //         create_time: "1635196145.06",
-        //         finish_time: "1635196233.396",
-        //         price: "61000",
-        //         size: "4",
-        //         refr: "0",
-        //         left: "4",
-        //         text: "web",
-        //         fill_price: "0",
-        //         user: "6693577",
-        //         finish_as: "cancelled",
-        //         status: "finished",
-        //         is_liq: false,
-        //         refu: "0",
-        //         is_close: false,
-        //         iceberg: "0",
-        //     }
-        //
-        return this.parseOrder (response, market);
-    }
-
-    async cancelAllOrders (symbol = undefined, params = {}) {
-        /**
-         * @method
-         * @name gateio#cancelAllOrders
-         * @description cancel all open orders
-         * @param {str|undefined} symbol unified market symbol, only orders in the market of this symbol are cancelled when symbol is not undefined
-         * @param {dict} params extra parameters specific to the gateio api endpoint
-         * @returns {[dict]} a list of [order structures]{@link https://docs.ccxt.com/en/latest/manual.html#order-structure}
-         */
-        await this.loadMarkets ();
-        const market = (symbol === undefined) ? undefined : this.market (symbol);
-        const stop = this.safeValue (params, 'stop');
-        params = this.omit (params, 'stop');
-        const [ type, query ] = this.handleMarketTypeAndParams ('cancelAllOrders', market, params);
-        const [ request, requestParams ] = (type === 'spot') ? this.multiOrderSpotPrepareRequest (market, stop, query) : this.prepareRequest (market, type, query);
-        const methodTail = stop ? 'PriceOrders' : 'Orders';
-        const method = this.getSupportedMapping (type, {
-            'spot': 'privateSpotDelete' + methodTail,
-            'margin': 'privateSpotDelete' + methodTail,
-            'swap': 'privateFuturesDeleteSettle' + methodTail,
-            'future': 'privateDeliveryDeleteSettle' + methodTail,
-        });
-        const response = await this[method] (this.extend (request, requestParams));
-        //
-        //    [
-        //        {
-        //            "id": 139797004085,
-        //            "contract": "ADA_USDT",
-        //            "mkfr": "0",
-        //            "tkfr": "0.0005",
-        //            "tif": "gtc",
-        //            "is_reduce_only": false,
-        //            "create_time": 1647911169.343,
-        //            "finish_time": 1647911226.849,
-        //            "price": "0.8",
-        //            "size": 1,
-        //            "refr": "0.3",
-        //            "left": 1,
-        //            "text": "api",
-        //            "fill_price": "0",
-        //            "user": 6693577,
-        //            "finish_as": "cancelled",
-        //            "status": "finished",
-        //            "is_liq": false,
-        //            "refu": 2436035,
-        //            "is_close": false,
-        //            "iceberg": 0
-        //        }
-        //        ...
-        //    ]
-        //
-        return this.parseOrders (response, market);
-    }
-
-    async transfer (code, amount, fromAccount, toAccount, params = {}) {
-        /**
-         * @method
-         * @name gateio#transfer
-         * @description transfer currency internally between wallets on the same account
-         * @param {str} code unified currency code for currency being transferred
-         * @param {float} amount the amount of currency to transfer
-         * @param {str} fromAccount the account to transfer currency from
-         * @param {str} toAccount the account to transfer currency to
-         * @param {dict} params extra parameters specific to the gateio api endpoint
-         * @param {str|undefined} params.symbol Unified market symbol *required for type == margin*
-         * @returns A [transfer structure]{@link https://docs.ccxt.com/en/latest/manual.html#transfer-structure}
-         */
-        await this.loadMarkets ();
-        const currency = this.currency (code);
-        const fromId = this.parseAccount (fromAccount);
-        const toId = this.parseAccount (toAccount);
-        const truncated = this.currencyToPrecision (code, amount);
-        const request = {
-            'currency': currency['id'],
-            'amount': truncated,
-        };
-        if (!(fromId in this.options['accountsByType'])) {
-            request['from'] = 'margin';
-            request['currency_pair'] = fromId;
-        } else {
-            request['from'] = fromId;
-        }
-        if (!(toId in this.options['accountsByType'])) {
-            request['to'] = 'margin';
-            request['currency_pair'] = toId;
-        } else {
-            request['to'] = toId;
-        }
-        if (fromId === 'margin' || toId === 'margin') {
-            const symbol = this.safeString2 (params, 'symbol', 'currency_pair');
-            if (symbol === undefined) {
-                throw new ArgumentsRequired (this.id + ' transfer requires params["symbol"] for isolated margin transfers');
-            }
-            const market = this.market (symbol);
-            request['currency_pair'] = market['id'];
-            params = this.omit (params, 'symbol');
-        }
-        if ((toId === 'futures') || (toId === 'delivery') || (fromId === 'futures') || (fromId === 'delivery')) {
-            request['settle'] = currency['lowerCaseId'];
-        }
-        const response = await this.privateWalletPostTransfers (this.extend (request, params));
-        //
-        // according to the docs (however actual response seems to be an empty string '')
-        //
-        //    {
-        //        "currency": "BTC",
-        //        "from": "spot",
-        //        "to": "margin",
-        //        "amount": "1",
-        //        "currency_pair": "BTC_USDT"
-        //    }
-        //
-        const transfer = this.parseTransfer (response, currency);
-        return this.extend (transfer, {
-            'fromAccount': fromAccount,
-            'toAccount': toAccount,
-            'amount': this.parseNumber (truncated),
-        });
-    }
-
-    parseAccount (account) {
-        const accountsByType = this.options['accountsByType'];
-        if (account in accountsByType) {
-            return accountsByType[account];
-        } else if (account in this.markets) {
-            const market = this.market (account);
-            return market['id'];
-        } else {
-            const keys = Object.keys (accountsByType);
-            throw new ExchangeError (this.id + ' accounts must be one of ' + keys.join (', ') + ' or an isolated margin symbol');
-        }
-    }
-
-    parseTransfer (transfer, currency = undefined) {
-        const timestamp = this.milliseconds ();
-        return {
-            'id': undefined,
-            'timestamp': timestamp,
-            'datetime': this.iso8601 (timestamp),
-            'currency': this.safeCurrencyCode (undefined, currency),
-            'amount': undefined,
-            'fromAccount': undefined,
-            'toAccount': undefined,
-            'status': undefined,
-            'info': transfer,
-        };
-    }
-
-    async setLeverage (leverage, symbol = undefined, params = {}) {
-        /**
-         * @method
-         * @name gateio#setLeverage
-         * @description set the level of leverage for a market
-         * @param {float} leverage the rate of leverage
-         * @param {str} symbol unified market symbol
-         * @param {dict} params extra parameters specific to the gateio api endpoint
-         * @returns {dict} response from the exchange
-         */
-        if (symbol === undefined) {
-            throw new ArgumentsRequired (this.id + ' setLeverage() requires a symbol argument');
-        }
-        // WARNING: THIS WILL INCREASE LIQUIDATION PRICE FOR OPEN ISOLATED LONG POSITIONS
-        // AND DECREASE LIQUIDATION PRICE FOR OPEN ISOLATED SHORT POSITIONS
-        if ((leverage < 0) || (leverage > 100)) {
-            throw new BadRequest (this.id + ' setLeverage() leverage should be between 1 and 100');
-        }
-        await this.loadMarkets ();
-        const market = this.market (symbol);
-        const method = this.getSupportedMapping (market['type'], {
-            'swap': 'privateFuturesPostSettlePositionsContractLeverage',
-            'future': 'privateDeliveryPostSettlePositionsContractLeverage',
-        });
-        const [ request, query ] = this.prepareRequest (market, undefined, params);
-        const defaultMarginMode = this.safeString2 (this.options, 'marginMode', 'defaultMarginMode');
-        const crossLeverageLimit = this.safeString (query, 'cross_leverage_limit');
-        let marginMode = this.safeString (query, 'marginMode', defaultMarginMode);
-        if (crossLeverageLimit !== undefined) {
-            marginMode = 'cross';
-            leverage = crossLeverageLimit;
-        }
-        if (marginMode === 'cross' || marginMode === 'cross_margin') {
-            request['query'] = {
-                'cross_leverage_limit': leverage.toString (),
-                'leverage': '0',
-            };
-        } else {
-            request['query'] = {
-                'leverage': leverage.toString (),
-            };
-        }
-        const response = await this[method] (this.extend (request, query));
-        //
-        //     {
-        //         "value": "0",
-        //         "leverage": "5",
-        //         "mode": "single",
-        //         "realised_point": "0",
-        //         "contract": "BTC_USDT",
-        //         "entry_price": "0",
-        //         "mark_price": "62035.86",
-        //         "history_point": "0",
-        //         "realised_pnl": "0",
-        //         "close_order": null,
-        //         "size": 0,
-        //         "cross_leverage_limit": "0",
-        //         "pending_orders": 0,
-        //         "adl_ranking": 6,
-        //         "maintenance_rate": "0.005",
-        //         "unrealised_pnl": "0",
-        //         "user": 2436035,
-        //         "leverage_max": "100",
-        //         "history_pnl": "0",
-        //         "risk_limit": "1000000",
-        //         "margin": "0",
-        //         "last_close_pnl": "0",
-        //         "liq_price": "0"
-        //     }
-        //
-        return response;
-    }
-
-    parsePosition (position, market = undefined) {
-        //
-        //     {
-        //         value: "12.475572",
-        //         leverage: "0",
-        //         mode: "single",
-        //         realised_point: "0",
-        //         contract: "BTC_USDT",
-        //         entry_price: "62422.6",
-        //         mark_price: "62377.86",
-        //         history_point: "0",
-        //         realised_pnl: "-0.00624226",
-        //         close_order:  null,
-        //         size: "2",
-        //         cross_leverage_limit: "25",
-        //         pending_orders: "0",
-        //         adl_ranking: "5",
-        //         maintenance_rate: "0.005",
-        //         unrealised_pnl: "-0.008948",
-        //         user: "663337",
-        //         leverage_max: "100",
-        //         history_pnl: "14.98868396636",
-        //         risk_limit: "1000000",
-        //         margin: "0.740721495056",
-        //         last_close_pnl: "-0.041996015",
-        //         liq_price: "59058.58"
-        //     }
-        //
-        const contract = this.safeString (position, 'contract');
-        market = this.safeMarket (contract, market);
-        const size = this.safeString (position, 'size');
-        let side = undefined;
-        if (Precise.stringGt (size, '0')) {
-            side = 'long';
-        } else if (Precise.stringLt (size, '0')) {
-            side = 'short';
-        }
-        const maintenanceRate = this.safeString (position, 'maintenance_rate');
-        const notional = this.safeString (position, 'value');
-        const leverage = this.safeString (position, 'leverage');
-        let marginMode = undefined;
-        if (leverage === '0') {
-            marginMode = 'cross';
-        } else {
-            marginMode = 'isolated';
-        }
-        const unrealisedPnl = this.safeString (position, 'unrealised_pnl');
-        // Initial Position Margin = ( Position Value / Leverage ) + Close Position Fee
-        // *The default leverage under the full position is the highest leverage in the market.
-        // *Trading fee is charged as Taker Fee Rate (0.075%).
-        const takerFee = '0.00075';
-        const feePaid = Precise.stringMul (takerFee, notional);
-        const initialMarginString = Precise.stringAdd (Precise.stringDiv (notional, leverage), feePaid);
-        const percentage = Precise.stringMul (Precise.stringDiv (unrealisedPnl, initialMarginString), '100');
-        return {
-            'info': position,
-            'symbol': this.safeString (market, 'symbol'),
-            'timestamp': undefined,
-            'datetime': undefined,
-            'initialMargin': this.parseNumber (initialMarginString),
-            'initialMarginPercentage': this.parseNumber (Precise.stringDiv (initialMarginString, notional)),
-            'maintenanceMargin': this.parseNumber (Precise.stringMul (maintenanceRate, notional)),
-            'maintenanceMarginPercentage': this.parseNumber (maintenanceRate),
-            'entryPrice': this.safeNumber (position, 'entry_price'),
-            'notional': this.parseNumber (notional),
-            'leverage': this.safeNumber (position, 'leverage'),
-            'unrealizedPnl': this.parseNumber (unrealisedPnl),
-            'contracts': this.parseNumber (Precise.stringAbs (size)),
-            'contractSize': this.safeValue (market, 'contractSize'),
-            // 'realisedPnl': position['realised_pnl'],
-            'marginRatio': undefined,
-            'liquidationPrice': this.safeNumber (position, 'liq_price'),
-            'markPrice': this.safeNumber (position, 'mark_price'),
-            'collateral': this.safeNumber (position, 'margin'),
-            'marginMode': marginMode,
-            'side': side,
-            'percentage': this.parseNumber (percentage),
-        };
-    }
-
-    async fetchPositions (symbols = undefined, params = {}) {
-        /**
-         * @method
-         * @name gateio#fetchPositions
-         * @description fetch all open positions
-         * @param {[str]|undefined} symbols Not used by Gateio, but parsed internally by CCXT
-         * @param {dict} params extra parameters specific to the gateio api endpoint
-         * @param {str} params.settle 'btc' or 'usdt' - settle currency for perpetual swap and future - default="usdt" for swap and "btc" for future
-         * @param {str} params.type swap or future, if not provided this.options['defaultType'] is used
-         * @returns {[dict]} a list of [position structure]{@link https://docs.ccxt.com/en/latest/manual.html#position-structure}
-         */
-        await this.loadMarkets ();
-        const [ type, query ] = this.handleMarketTypeAndParams ('fetchPositions', undefined, params);
-        const [ request, requestParams ] = this.prepareRequest (undefined, type, query);
-        const method = this.getSupportedMapping (type, {
-            'swap': 'privateFuturesGetSettlePositions',
-            'future': 'privateDeliveryGetSettlePositions',
-        });
-        const response = await this[method] (this.extend (request, requestParams));
-        //
-        //     [
-        //         {
-        //             value: "12.475572",
-        //             leverage: "0",
-        //             mode: "single",
-        //             realised_point: "0",
-        //             contract: "BTC_USDT",
-        //             entry_price: "62422.6",
-        //             mark_price: "62377.86",
-        //             history_point: "0",
-        //             realised_pnl: "-0.00624226",
-        //             close_order:  null,
-        //             size: "2",
-        //             cross_leverage_limit: "25",
-        //             pending_orders: "0",
-        //             adl_ranking: "5",
-        //             maintenance_rate: "0.005",
-        //             unrealised_pnl: "-0.008948",
-        //             user: "6693577",
-        //             leverage_max: "100",
-        //             history_pnl: "14.98868396636",
-        //             risk_limit: "1000000",
-        //             margin: "0.740721495056",
-        //             last_close_pnl: "-0.041996015",
-        //             liq_price: "59058.58"
-        //         }
-        //     ]
-        //
-        return this.parsePositions (response, symbols);
-    }
-
-    async fetchLeverageTiers (symbols = undefined, params = {}) {
-        /**
-         * @method
-         * @name gateio#fetchLeverageTiers
-         * @description retrieve information on the maximum leverage, and maintenance margin for trades of varying trade sizes
-         * @param {[str]|undefined} symbols list of unified market symbols
-         * @param {dict} params extra parameters specific to the gateio api endpoint
-         * @returns {dict} a dictionary of [leverage tiers structures]{@link https://docs.ccxt.com/en/latest/manual.html#leverage-tiers-structure}, indexed by market symbols
-         */
-        await this.loadMarkets ();
-        const [ type, query ] = this.handleMarketTypeAndParams ('fetchLeverageTiers', undefined, params);
-        const [ request, requestParams ] = this.prepareRequest (undefined, type, query);
-        if (type !== 'future' && type !== 'swap') {
-            throw new BadRequest (this.id + ' fetchLeverageTiers only supports swap and future');
-        }
-        const method = this.getSupportedMapping (type, {
-            'swap': 'publicFuturesGetSettleContracts',
-            'future': 'publicDeliveryGetSettleContracts',
-        });
-        const response = await this[method] (this.extend (request, requestParams));
-        //
-        // Perpetual swap
-        //
-        //    [
-        //        {
-        //            "name": "BTC_USDT",
-        //            "type": "direct",
-        //            "quanto_multiplier": "0.0001",
-        //            "ref_discount_rate": "0",
-        //            "order_price_deviate": "0.5",
-        //            "maintenance_rate": "0.005",
-        //            "mark_type": "index",
-        //            "last_price": "38026",
-        //            "mark_price": "37985.6",
-        //            "index_price": "37954.92",
-        //            "funding_rate_indicative": "0.000219",
-        //            "mark_price_round": "0.01",
-        //            "funding_offset": 0,
-        //            "in_delisting": false,
-        //            "risk_limit_base": "1000000",
-        //            "interest_rate": "0.0003",
-        //            "order_price_round": "0.1",
-        //            "order_size_min": 1,
-        //            "ref_rebate_rate": "0.2",
-        //            "funding_interval": 28800,
-        //            "risk_limit_step": "1000000",
-        //            "leverage_min": "1",
-        //            "leverage_max": "100",
-        //            "risk_limit_max": "8000000",
-        //            "maker_fee_rate": "-0.00025",
-        //            "taker_fee_rate": "0.00075",
-        //            "funding_rate": "0.002053",
-        //            "order_size_max": 1000000,
-        //            "funding_next_apply": 1610035200,
-        //            "short_users": 977,
-        //            "config_change_time": 1609899548,
-        //            "trade_size": 28530850594,
-        //            "position_size": 5223816,
-        //            "long_users": 455,
-        //            "funding_impact_value": "60000",
-        //            "orders_limit": 50,
-        //            "trade_id": 10851092,
-        //            "orderbook_id": 2129638396
-        //        }
-        //    ]
-        //
-        // Delivery Futures
-        //
-        //    [
-        //        {
-        //            "name": "BTC_USDT_20200814",
-        //            "underlying": "BTC_USDT",
-        //            "cycle": "WEEKLY",
-        //            "type": "direct",
-        //            "quanto_multiplier": "0.0001",
-        //            "mark_type": "index",
-        //            "last_price": "9017",
-        //            "mark_price": "9019",
-        //            "index_price": "9005.3",
-        //            "basis_rate": "0.185095",
-        //            "basis_value": "13.7",
-        //            "basis_impact_value": "100000",
-        //            "settle_price": "0",
-        //            "settle_price_interval": 60,
-        //            "settle_price_duration": 1800,
-        //            "settle_fee_rate": "0.0015",
-        //            "expire_time": 1593763200,
-        //            "order_price_round": "0.1",
-        //            "mark_price_round": "0.1",
-        //            "leverage_min": "1",
-        //            "leverage_max": "100",
-        //            "maintenance_rate": "1000000",
-        //            "risk_limit_base": "140.726652109199",
-        //            "risk_limit_step": "1000000",
-        //            "risk_limit_max": "8000000",
-        //            "maker_fee_rate": "-0.00025",
-        //            "taker_fee_rate": "0.00075",
-        //            "ref_discount_rate": "0",
-        //            "ref_rebate_rate": "0.2",
-        //            "order_price_deviate": "0.5",
-        //            "order_size_min": 1,
-        //            "order_size_max": 1000000,
-        //            "orders_limit": 50,
-        //            "orderbook_id": 63,
-        //            "trade_id": 26,
-        //            "trade_size": 435,
-        //            "position_size": 130,
-        //            "config_change_time": 1593158867,
-        //            "in_delisting": false
-        //        }
-        //    ]
-        //
-        return this.parseLeverageTiers (response, symbols, 'name');
-    }
-
-    parseMarketLeverageTiers (info, market = undefined) {
-        /**
-         * @ignore
-         * @method
-         * @description https://www.gate.io/help/futures/perpetual/22162/instrctions-of-risk-limit
-         * @param {dict} info Exchange market response for 1 market
-         * @param {dict} market CCXT market
-         */
-        //
-        // Perpetual swap
-        //
-        //    {
-        //        "name": "BTC_USDT",
-        //        "type": "direct",
-        //        "quanto_multiplier": "0.0001",
-        //        "ref_discount_rate": "0",
-        //        "order_price_deviate": "0.5",
-        //        "maintenance_rate": "0.005",
-        //        "mark_type": "index",
-        //        "last_price": "38026",
-        //        "mark_price": "37985.6",
-        //        "index_price": "37954.92",
-        //        "funding_rate_indicative": "0.000219",
-        //        "mark_price_round": "0.01",
-        //        "funding_offset": 0,
-        //        "in_delisting": false,
-        //        "risk_limit_base": "1000000",
-        //        "interest_rate": "0.0003",
-        //        "order_price_round": "0.1",
-        //        "order_size_min": 1,
-        //        "ref_rebate_rate": "0.2",
-        //        "funding_interval": 28800,
-        //        "risk_limit_step": "1000000",
-        //        "leverage_min": "1",
-        //        "leverage_max": "100",
-        //        "risk_limit_max": "8000000",
-        //        "maker_fee_rate": "-0.00025",
-        //        "taker_fee_rate": "0.00075",
-        //        "funding_rate": "0.002053",
-        //        "order_size_max": 1000000,
-        //        "funding_next_apply": 1610035200,
-        //        "short_users": 977,
-        //        "config_change_time": 1609899548,
-        //        "trade_size": 28530850594,
-        //        "position_size": 5223816,
-        //        "long_users": 455,
-        //        "funding_impact_value": "60000",
-        //        "orders_limit": 50,
-        //        "trade_id": 10851092,
-        //        "orderbook_id": 2129638396
-        //    }
-        //
-        // Delivery Futures
-        //
-        //    {
-        //        "name": "BTC_USDT_20200814",
-        //        "underlying": "BTC_USDT",
-        //        "cycle": "WEEKLY",
-        //        "type": "direct",
-        //        "quanto_multiplier": "0.0001",
-        //        "mark_type": "index",
-        //        "last_price": "9017",
-        //        "mark_price": "9019",
-        //        "index_price": "9005.3",
-        //        "basis_rate": "0.185095",
-        //        "basis_value": "13.7",
-        //        "basis_impact_value": "100000",
-        //        "settle_price": "0",
-        //        "settle_price_interval": 60,
-        //        "settle_price_duration": 1800,
-        //        "settle_fee_rate": "0.0015",
-        //        "expire_time": 1593763200,
-        //        "order_price_round": "0.1",
-        //        "mark_price_round": "0.1",
-        //        "leverage_min": "1",
-        //        "leverage_max": "100",
-        //        "maintenance_rate": "1000000",
-        //        "risk_limit_base": "140.726652109199",
-        //        "risk_limit_step": "1000000",
-        //        "risk_limit_max": "8000000",
-        //        "maker_fee_rate": "-0.00025",
-        //        "taker_fee_rate": "0.00075",
-        //        "ref_discount_rate": "0",
-        //        "ref_rebate_rate": "0.2",
-        //        "order_price_deviate": "0.5",
-        //        "order_size_min": 1,
-        //        "order_size_max": 1000000,
-        //        "orders_limit": 50,
-        //        "orderbook_id": 63,
-        //        "trade_id": 26,
-        //        "trade_size": 435,
-        //        "position_size": 130,
-        //        "config_change_time": 1593158867,
-        //        "in_delisting": false
-        //    }
-        //
-        const maintenanceMarginUnit = this.safeString (info, 'maintenance_rate'); // '0.005',
-        const leverageMax = this.safeString (info, 'leverage_max'); // '100',
-        const riskLimitStep = this.safeString (info, 'risk_limit_step'); // '1000000',
-        const riskLimitMax = this.safeString (info, 'risk_limit_max'); // '16000000',
-        const initialMarginUnit = Precise.stringDiv ('1', leverageMax);
-        let maintenanceMarginRate = maintenanceMarginUnit;
-        let initialMarginRatio = initialMarginUnit;
-        let floor = '0';
-        const tiers = [];
-        while (Precise.stringLt (floor, riskLimitMax)) {
-            const cap = Precise.stringAdd (floor, riskLimitStep);
-            tiers.push ({
-                'tier': this.parseNumber (Precise.stringDiv (cap, riskLimitStep)),
-                'currency': this.safeString (market, 'settle'),
-                'minNotional': this.parseNumber (floor),
-                'maxNotional': this.parseNumber (cap),
-                'maintenanceMarginRate': this.parseNumber (maintenanceMarginRate),
-                'maxLeverage': this.parseNumber (Precise.stringDiv ('1', initialMarginRatio)),
-                'info': info,
-            });
-            maintenanceMarginRate = Precise.stringAdd (maintenanceMarginRate, maintenanceMarginUnit);
-            initialMarginRatio = Precise.stringAdd (initialMarginRatio, initialMarginUnit);
-            floor = cap;
-        }
-        return tiers;
-    }
-
-    sign (path, api = [], method = 'GET', params = {}, headers = undefined, body = undefined) {
-        const authentication = api[0]; // public, private
-        const type = api[1]; // spot, margin, future, delivery
-        let query = this.omit (params, this.extractParams (path));
-        path = this.implodeParams (path, params);
-        const endPart = (path === '') ? '' : ('/' + path);
-        const entirePath = '/' + type + endPart;
-        let url = this.urls['api'][authentication][type];
-        if (url === undefined) {
-            throw new NotSupported (this.id + ' does not have a testnet for the ' + type + ' market type.');
-        }
-        url += entirePath;
-        if (authentication === 'public') {
-            if (Object.keys (query).length) {
-                url += '?' + this.urlencode (query);
-            }
-        } else {
-            let queryString = '';
-            if ((method === 'GET') || (method === 'DELETE')) {
-                if (Object.keys (query).length) {
-                    queryString = this.urlencode (query);
-                    url += '?' + queryString;
-                }
-            } else {
-                const urlQueryParams = this.safeValue (query, 'query', {});
-                if (Object.keys (urlQueryParams).length) {
-                    queryString = this.urlencode (urlQueryParams);
-                    url += '?' + queryString;
-                }
-                query = this.omit (query, 'query');
-                body = this.json (query);
-            }
-            const bodyPayload = (body === undefined) ? '' : body;
-            const bodySignature = this.hash (this.encode (bodyPayload), 'sha512');
-            const timestamp = this.seconds ();
-            const timestampString = timestamp.toString ();
-            const signaturePath = '/api/' + this.version + entirePath;
-            const payloadArray = [ method.toUpperCase (), signaturePath, queryString, bodySignature, timestampString ];
-            // eslint-disable-next-line quotes
-            const payload = payloadArray.join ("\n");
-            const signature = this.hmac (this.encode (payload), this.encode (this.secret), 'sha512');
-            headers = {
-                'KEY': this.apiKey,
-                'Timestamp': timestampString,
-                'SIGN': signature,
-                'Content-Type': 'application/json',
-            };
-        }
-        return { 'url': url, 'method': method, 'body': body, 'headers': headers };
-    }
-
-    handleErrors (code, reason, url, method, headers, body, response, requestHeaders, requestBody) {
-        if (response === undefined) {
-            return;
-        }
-        //
-        //    {"label": "ORDER_NOT_FOUND", "message": "Order not found"}
-        //    {"label": "INVALID_PARAM_VALUE", "message": "invalid argument: status"}
-        //    {"label": "INVALID_PARAM_VALUE", "message": "invalid argument: Trigger.rule"}
-        //    {"label": "INVALID_PARAM_VALUE", "message": "invalid argument: trigger.expiration invalid range"}
-        //    {"label": "INVALID_ARGUMENT", "detail": "invalid size"}
-        //
-        const label = this.safeString (response, 'label');
-        if (label !== undefined) {
-            const feedback = this.id + ' ' + body;
-            this.throwExactlyMatchedException (this.exceptions['exact'], label, feedback);
-            throw new ExchangeError (feedback);
-        }
-    }
-=======
->>>>>>> a65643c9
 };