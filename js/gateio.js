'use strict';

//  ---------------------------------------------------------------------------

const Exchange = require ('./base/Exchange');
const Precise = require ('./base/Precise');
const { TICK_SIZE } = require ('./base/functions/number');
const { ExchangeError, BadRequest, ArgumentsRequired, AuthenticationError, PermissionDenied, AccountSuspended, InsufficientFunds, RateLimitExceeded, ExchangeNotAvailable, BadSymbol, InvalidOrder, OrderNotFound } = require ('./base/errors');

module.exports = class gateio extends Exchange {
    describe () {
        return this.deepExtend (super.describe (), {
            'id': 'gateio',
            'name': 'Gate.io',
            'countries': [ 'KR' ],
            'rateLimit': 10 / 3, // 300 requests per second or 3.33ms
            'version': 'v4',
            'certified': true,
            'pro': true,
            'urls': {
                'logo': 'https://user-images.githubusercontent.com/1294454/31784029-0313c702-b509-11e7-9ccc-bc0da6a0e435.jpg',
                'doc': 'https://www.gate.io/docs/apiv4/en/index.html',
                'www': 'https://gate.io/',
                'api': {
                    'public': 'https://api.gateio.ws/api/v4',
                    'private': 'https://api.gateio.ws/api/v4',
                },
                'referral': {
                    'url': 'https://www.gate.io/ref/2436035',
                    'discount': 0.2,
                },
            },
            'has': {
                'cancelOrder': true,
                'createMarketOrder': false,
                'createOrder': true,
                'fetchBalance': true,
                'fetchClosedOrders': true,
                'fetchCurrencies': true,
                'fetchDeposits': true,
                'fetchFundingRate': true,
                'fetchFundingRateHistory': true,
                'fetchFundingRates': true,
                'fetchIndexOHLCV': true,
                'fetchMarkets': true,
                'fetchMarkOHLCV': true,
                'fetchMyTrades': true,
                'fetchOHLCV': true,
                'fetchOpenOrders': true,
                'fetchOrder': true,
                'fetchPremiumIndexOHLCV': false,
                'fetchTicker': true,
                'fetchTickers': true,
                'fetchTime': false,
                'fetchTrades': true,
                'fetchWithdrawals': true,
                'transfer': true,
                'withdraw': true,
            },
            'api': {
                'public': {
                    'spot': {
                        'get': {
                            'currencies': 1,
                            'currencies/{currency}': 1,
                            'currency_pairs': 1,
                            'currency_pairs/{currency_pair}': 1,
                            'tickers': 1,
                            'order_book': 1,
                            'trades': 1,
                            'candlesticks': 1,
                        },
                    },
                    'margin': {
                        'get': {
                            'currency_pairs': 1,
                            'currency_pairs/{currency_pair}': 1,
                            'cross/currencies': 1,
                            'cross/currencies/{currency}': 1,
                        },
                    },
                    'futures': {
                        'get': {
                            '{settle}/contracts': 1.5,
                            '{settle}/contracts/{contract}': 1.5,
                            '{settle}/order_book': 1.5,
                            '{settle}/trades': 1.5,
                            '{settle}/candlesticks': 1.5,
                            '{settle}/tickers': 1.5,
                            '{settle}/funding_rate': 1.5,
                            '{settle}/insurance': 1.5,
                            '{settle}/contract_stats': 1.5,
                            '{settle}/liq_orders': 1.5,
                        },
                    },
                    'delivery': {
                        'get': {
                            '{settle}/contracts': 1.5,
                            '{settle}/contracts/{contract}': 1.5,
                            '{settle}/order_book': 1.5,
                            '{settle}/trades': 1.5,
                            '{settle}/candlesticks': 1.5,
                            '{settle}/tickers': 1.5,
                            '{settle}/insurance': 1.5,
                        },
                    },
                },
                'private': {
                    'withdrawals': {
                        'post': {
                            '': 3000, // 3000 = 10 seconds
                        },
                        'delete': {
                            '{withdrawal_id}': 300,
                        },
                    },
                    'wallet': {
                        'get': {
                            'deposit_address': 300,
                            'withdrawals': 300,
                            'deposits': 300,
                            'sub_account_transfers': 300,
                            'withdraw_status': 300,
                            'sub_account_balances': 300,
                            'fee': 300,
                        },
                        'post': {
                            'transfers': 300,
                            'sub_account_transfers': 300,
                        },
                    },
                    'spot': {
                        'get': {
                            'accounts': 1,
                            'open_orders': 1,
                            'orders': 1,
                            'orders/{order_id}': 1,
                            'my_trades': 1,
                            'price_orders': 1,
                            'price_orders/{order_id}': 1,
                        },
                        'post': {
                            'batch_orders': 1,
                            'orders': 1,
                            'cancel_batch_orders': 1,
                            'price_orders': 1,
                        },
                        'delete': {
                            'orders': 1,
                            'orders/{order_id}': 1,
                            'price_orders': 1,
                            'price_orders/{order_id}': 1,
                        },
                    },
                    'margin': {
                        'get': {
                            'accounts': 1.5,
                            'account_book': 1.5,
                            'funding_accounts': 1.5,
                            'loans': 1.5,
                            'loans/{loan_id}': 1.5,
                            'loans/{loan_id}/repayment': 1.5,
                            'loan_records': 1.5,
                            'loan_records/{load_record_id}': 1.5,
                            'auto_repay': 1.5,
                            'transferable': 1.5,
                            'cross/accounts': 1.5,
                            'cross/account_book': 1.5,
                            'cross/loans': 1.5,
                            'cross/loans/{loan_id}': 1.5,
                            'cross/loans/repayments': 1.5,
                            'cross/transferable': 1.5,
                        },
                        'post': {
                            'loans': 1.5,
                            'merged_loans': 1.5,
                            'loans/{loan_id}/repayment': 1.5,
                            'auto_repay': 1.5,
                            'cross/loans': 1.5,
                            'cross/loans/repayments': 1.5,
                        },
                        'patch': {
                            'loans/{loan_id}': 1.5,
                            'loan_records/{loan_record_id}': 1.5,
                        },
                        'delete': {
                            'loans/{loan_id}': 1.5,
                        },
                    },
                    'futures': {
                        'get': {
                            '{settle}/accounts': 1.5,
                            '{settle}/account_book': 1.5,
                            '{settle}/positions': 1.5,
                            '{settle}/positions/{contract}': 1.5,
                            '{settle}/orders': 1.5,
                            '{settle}/orders/{order_id}': 1.5,
                            '{settle}/my_trades': 1.5,
                            '{settle}/position_close': 1.5,
                            '{settle}/liquidates': 1.5,
                            '{settle}/price_orders': 1.5,
                            '{settle}/price_orders/{order_id}': 1.5,
                        },
                        'post': {
                            '{settle}/positions/{contract}/margin': 1.5,
                            '{settle}/positions/{contract}/leverage': 1.5,
                            '{settle}/positions/{contract}/risk_limit': 1.5,
                            '{settle}/dual_mode': 1.5,
                            '{settle}/dual_comp/positions/{contract}': 1.5,
                            '{settle}/dual_comp/positions/{contract}/margin': 1.5,
                            '{settle}/dual_comp/positions/{contract}/leverage': 1.5,
                            '{settle}/dual_comp/positions/{contract}/risk_limit': 1.5,
                            '{settle}/orders': 1.5,
                            '{settle}/price_orders': 1.5,
                        },
                        'delete': {
                            '{settle}/orders': 1.5,
                            '{settle}/orders/{order_id}': 1.5,
                            '{settle}/price_orders': 1.5,
                            '{settle}/price_orders/{order_id}': 1.5,
                        },
                    },
                    'delivery': {
                        'get': {
                            '{settle}/accounts': 1.5,
                            '{settle}/account_book': 1.5,
                            '{settle}/positions': 1.5,
                            '{settle}/positions/{contract}': 1.5,
                            '{settle}/orders': 1.5,
                            '{settle}/orders/{order_id}': 1.5,
                            '{settle}/my_trades': 1.5,
                            '{settle}/position_close': 1.5,
                            '{settle}/liquidates': 1.5,
                            '{settle}/price_orders': 1.5,
                            '{settle}/price_orders/{order_id}': 1.5,
                        },
                        'post': {
                            '{settle}/positions/{contract}/margin': 1.5,
                            '{settle}/positions/{contract}/leverage': 1.5,
                            '{settle}/positions/{contract}/risk_limit': 1.5,
                            '{settle}/orders': 1.5,
                            '{settle}/price_orders': 1.5,
                        },
                        'delete': {
                            '{settle}/orders': 1.5,
                            '{settle}/orders/{order_id}': 1.5,
                            '{settle}/price_orders': 1.5,
                            '{settle}/price_orders/{order_id}': 1.5,
                        },
                    },
                },
            },
            'timeframes': {
                '10s': '10s',
                '1m': '1m',
                '5m': '5m',
                '15m': '15m',
                '30m': '30m',
                '1h': '1h',
                '4h': '4h',
                '8h': '8h',
                '1d': '1d',
                '7d': '7d',
            },
            // copied from gateiov2
            'commonCurrencies': {
                '88MPH': 'MPH',
                'BIFI': 'Bitcoin File',
                'BOX': 'DefiBox',
                'BTCBEAR': 'BEAR',
                'BTCBULL': 'BULL',
                'BYN': 'Beyond Finance',
                'EGG': 'Goose Finance',
                'GTC': 'Game.com', // conflict with Gitcoin and Gastrocoin
                'GTC_HT': 'Game.com HT',
                'GTC_BSC': 'Game.com BSC',
                'HIT': 'HitChain',
                'MPH': 'Morpher', // conflict with 88MPH
                'RAI': 'Rai Reflex Index', // conflict with RAI Finance
                'SBTC': 'Super Bitcoin',
                'STX': 'Stox',
                'TNC': 'Trinity Network Credit',
                'TON': 'TONToken',
                'VAI': 'VAIOT',
            },
            'requiredCredentials': {
                'apiKey': true,
                'secret': true,
            },
            'options': {
                'networks': {
                    'TRC20': 'TRX',
                    'ERC20': 'ETH',
                    'BEP20': 'BSC',
                },
                'accountsByType': {
                    'spot': 'spot',
                    'margin': 'margin',
                    'futures': 'futures',
                    'delivery': 'delivery',
                },
                'defaultType': 'spot',
                'swap': {
                    'fetchMarkets': {
                        'settlementCurrencies': [ 'usdt', 'btc' ],
                    },
                },
                'futures': {
                    'fetchMarkets': {
                        'settlementCurrencies': [ 'usdt', 'btc' ],
                    },
                },
            },
            'precisionMode': TICK_SIZE,
            'fees': {
                'trading': {
                    'tierBased': true,
                    'feeSide': 'get',
                    'percentage': true,
                    'maker': this.parseNumber ('0.002'),
                    'taker': this.parseNumber ('0.002'),
                    'tiers': {
                        // volume is in BTC
                        'maker': [
                            [ this.parseNumber ('0'), this.parseNumber ('0.002') ],
                            [ this.parseNumber ('1.5'), this.parseNumber ('0.00185') ],
                            [ this.parseNumber ('3'), this.parseNumber ('0.00175') ],
                            [ this.parseNumber ('6'), this.parseNumber ('0.00165') ],
                            [ this.parseNumber ('12.5'), this.parseNumber ('0.00155') ],
                            [ this.parseNumber ('25'), this.parseNumber ('0.00145') ],
                            [ this.parseNumber ('75'), this.parseNumber ('0.00135') ],
                            [ this.parseNumber ('200'), this.parseNumber ('0.00125') ],
                            [ this.parseNumber ('500'), this.parseNumber ('0.00115') ],
                            [ this.parseNumber ('1250'), this.parseNumber ('0.00105') ],
                            [ this.parseNumber ('2500'), this.parseNumber ('0.00095') ],
                            [ this.parseNumber ('3000'), this.parseNumber ('0.00085') ],
                            [ this.parseNumber ('6000'), this.parseNumber ('0.00075') ],
                            [ this.parseNumber ('11000'), this.parseNumber ('0.00065') ],
                            [ this.parseNumber ('20000'), this.parseNumber ('0.00055') ],
                            [ this.parseNumber ('40000'), this.parseNumber ('0.00055') ],
                            [ this.parseNumber ('75000'), this.parseNumber ('0.00055') ],
                        ],
                        'taker': [
                            [ this.parseNumber ('0'), this.parseNumber ('0.002') ],
                            [ this.parseNumber ('1.5'), this.parseNumber ('0.00195') ],
                            [ this.parseNumber ('3'), this.parseNumber ('0.00185') ],
                            [ this.parseNumber ('6'), this.parseNumber ('0.00175') ],
                            [ this.parseNumber ('12.5'), this.parseNumber ('0.00165') ],
                            [ this.parseNumber ('25'), this.parseNumber ('0.00155') ],
                            [ this.parseNumber ('75'), this.parseNumber ('0.00145') ],
                            [ this.parseNumber ('200'), this.parseNumber ('0.00135') ],
                            [ this.parseNumber ('500'), this.parseNumber ('0.00125') ],
                            [ this.parseNumber ('1250'), this.parseNumber ('0.00115') ],
                            [ this.parseNumber ('2500'), this.parseNumber ('0.00105') ],
                            [ this.parseNumber ('3000'), this.parseNumber ('0.00095') ],
                            [ this.parseNumber ('6000'), this.parseNumber ('0.00085') ],
                            [ this.parseNumber ('11000'), this.parseNumber ('0.00075') ],
                            [ this.parseNumber ('20000'), this.parseNumber ('0.00065') ],
                            [ this.parseNumber ('40000'), this.parseNumber ('0.00065') ],
                            [ this.parseNumber ('75000'), this.parseNumber ('0.00065') ],
                        ],
                    },
                },
                'swap': {
                    'tierBased': true,
                    'feeSide': 'base',
                    'percentage': true,
                    'maker': this.parseNumber ('0.0'),
                    'taker': this.parseNumber ('0.0005'),
                    'tiers': {
                        'maker': [
                            [ this.parseNumber ('0'), this.parseNumber ('0.0000') ],
                            [ this.parseNumber ('1.5'), this.parseNumber ('-0.00005') ],
                            [ this.parseNumber ('3'), this.parseNumber ('-0.00005') ],
                            [ this.parseNumber ('6'), this.parseNumber ('-0.00005') ],
                            [ this.parseNumber ('12.5'), this.parseNumber ('-0.00005') ],
                            [ this.parseNumber ('25'), this.parseNumber ('-0.00005') ],
                            [ this.parseNumber ('75'), this.parseNumber ('-0.00005') ],
                            [ this.parseNumber ('200'), this.parseNumber ('-0.00005') ],
                            [ this.parseNumber ('500'), this.parseNumber ('-0.00005') ],
                            [ this.parseNumber ('1250'), this.parseNumber ('-0.00005') ],
                            [ this.parseNumber ('2500'), this.parseNumber ('-0.00005') ],
                            [ this.parseNumber ('3000'), this.parseNumber ('-0.00008') ],
                            [ this.parseNumber ('6000'), this.parseNumber ('-0.01000') ],
                            [ this.parseNumber ('11000'), this.parseNumber ('-0.01002') ],
                            [ this.parseNumber ('20000'), this.parseNumber ('-0.01005') ],
                            [ this.parseNumber ('40000'), this.parseNumber ('-0.02000') ],
                            [ this.parseNumber ('75000'), this.parseNumber ('-0.02005') ],
                        ],
                        'taker': [
                            [ this.parseNumber ('0'), this.parseNumber ('0.00050') ],
                            [ this.parseNumber ('1.5'), this.parseNumber ('0.00048') ],
                            [ this.parseNumber ('3'), this.parseNumber ('0.00046') ],
                            [ this.parseNumber ('6'), this.parseNumber ('0.00044') ],
                            [ this.parseNumber ('12.5'), this.parseNumber ('0.00042') ],
                            [ this.parseNumber ('25'), this.parseNumber ('0.00040') ],
                            [ this.parseNumber ('75'), this.parseNumber ('0.00038') ],
                            [ this.parseNumber ('200'), this.parseNumber ('0.00036') ],
                            [ this.parseNumber ('500'), this.parseNumber ('0.00034') ],
                            [ this.parseNumber ('1250'), this.parseNumber ('0.00032') ],
                            [ this.parseNumber ('2500'), this.parseNumber ('0.00030') ],
                            [ this.parseNumber ('3000'), this.parseNumber ('0.00030') ],
                            [ this.parseNumber ('6000'), this.parseNumber ('0.00030') ],
                            [ this.parseNumber ('11000'), this.parseNumber ('0.00030') ],
                            [ this.parseNumber ('20000'), this.parseNumber ('0.00030') ],
                            [ this.parseNumber ('40000'), this.parseNumber ('0.00030') ],
                            [ this.parseNumber ('75000'), this.parseNumber ('0.00030') ],
                        ],
                    },
                },
            },
            // https://www.gate.io/docs/apiv4/en/index.html#label-list
            'exceptions': {
                'INVALID_PARAM_VALUE': BadRequest,
                'INVALID_PROTOCOL': BadRequest,
                'INVALID_ARGUMENT': BadRequest,
                'INVALID_REQUEST_BODY': BadRequest,
                'MISSING_REQUIRED_PARAM': ArgumentsRequired,
                'BAD_REQUEST': BadRequest,
                'INVALID_CONTENT_TYPE': BadRequest,
                'NOT_ACCEPTABLE': BadRequest,
                'METHOD_NOT_ALLOWED': BadRequest,
                'NOT_FOUND': ExchangeError,
                'INVALID_CREDENTIALS': AuthenticationError,
                'INVALID_KEY': AuthenticationError,
                'IP_FORBIDDEN': AuthenticationError,
                'READ_ONLY': PermissionDenied,
                'INVALID_SIGNATURE': AuthenticationError,
                'MISSING_REQUIRED_HEADER': AuthenticationError,
                'REQUEST_EXPIRED': AuthenticationError,
                'ACCOUNT_LOCKED': AccountSuspended,
                'FORBIDDEN': PermissionDenied,
                'SUB_ACCOUNT_NOT_FOUND': ExchangeError,
                'SUB_ACCOUNT_LOCKED': AccountSuspended,
                'MARGIN_BALANCE_EXCEPTION': ExchangeError,
                'MARGIN_TRANSFER_FAILED': ExchangeError,
                'TOO_MUCH_FUTURES_AVAILABLE': ExchangeError,
                'FUTURES_BALANCE_NOT_ENOUGH': InsufficientFunds,
                'ACCOUNT_EXCEPTION': ExchangeError,
                'SUB_ACCOUNT_TRANSFER_FAILED': ExchangeError,
                'ADDRESS_NOT_USED': ExchangeError,
                'TOO_FAST': RateLimitExceeded,
                'WITHDRAWAL_OVER_LIMIT': ExchangeError,
                'API_WITHDRAW_DISABLED': ExchangeNotAvailable,
                'INVALID_WITHDRAW_ID': ExchangeError,
                'INVALID_WITHDRAW_CANCEL_STATUS': ExchangeError,
                'INVALID_PRECISION': InvalidOrder,
                'INVALID_CURRENCY': BadSymbol,
                'INVALID_CURRENCY_PAIR': BadSymbol,
                'POC_FILL_IMMEDIATELY': ExchangeError,
                'ORDER_NOT_FOUND': OrderNotFound,
                'ORDER_CLOSED': InvalidOrder,
                'ORDER_CANCELLED': InvalidOrder,
                'QUANTITY_NOT_ENOUGH': InvalidOrder,
                'BALANCE_NOT_ENOUGH': InsufficientFunds,
                'MARGIN_NOT_SUPPORTED': InvalidOrder,
                'MARGIN_BALANCE_NOT_ENOUGH': InsufficientFunds,
                'AMOUNT_TOO_LITTLE': InvalidOrder,
                'AMOUNT_TOO_MUCH': InvalidOrder,
                'REPEATED_CREATION': InvalidOrder,
                'LOAN_NOT_FOUND': OrderNotFound,
                'LOAN_RECORD_NOT_FOUND': OrderNotFound,
                'NO_MATCHED_LOAN': ExchangeError,
                'NOT_MERGEABLE': ExchangeError,
                'NO_CHANGE': ExchangeError,
                'REPAY_TOO_MUCH': ExchangeError,
                'TOO_MANY_CURRENCY_PAIRS': InvalidOrder,
                'TOO_MANY_ORDERS': InvalidOrder,
                'MIXED_ACCOUNT_TYPE': InvalidOrder,
                'AUTO_BORROW_TOO_MUCH': ExchangeError,
                'TRADE_RESTRICTED': InsufficientFunds,
                'USER_NOT_FOUND': ExchangeError,
                'CONTRACT_NO_COUNTER': ExchangeError,
                'CONTRACT_NOT_FOUND': BadSymbol,
                'RISK_LIMIT_EXCEEDED': ExchangeError,
                'INSUFFICIENT_AVAILABLE': InsufficientFunds,
                'LIQUIDATE_IMMEDIATELY': InvalidOrder,
                'LEVERAGE_TOO_HIGH': InvalidOrder,
                'LEVERAGE_TOO_LOW': InvalidOrder,
                'ORDER_NOT_OWNED': ExchangeError,
                'ORDER_FINISHED': ExchangeError,
                'POSITION_CROSS_MARGIN': ExchangeError,
                'POSITION_IN_LIQUIDATION': ExchangeError,
                'POSITION_IN_CLOSE': ExchangeError,
                'POSITION_EMPTY': InvalidOrder,
                'REMOVE_TOO_MUCH': ExchangeError,
                'RISK_LIMIT_NOT_MULTIPLE': ExchangeError,
                'RISK_LIMIT_TOO_HIGH': ExchangeError,
                'RISK_LIMIT_TOO_lOW': ExchangeError,
                'PRICE_TOO_DEVIATED': InvalidOrder,
                'SIZE_TOO_LARGE': InvalidOrder,
                'SIZE_TOO_SMALL': InvalidOrder,
                'PRICE_OVER_LIQUIDATION': InvalidOrder,
                'PRICE_OVER_BANKRUPT': InvalidOrder,
                'ORDER_POC_IMMEDIATE': InvalidOrder,
                'INCREASE_POSITION': InvalidOrder,
                'CONTRACT_IN_DELISTING': ExchangeError,
                'INTERNAL': ExchangeError,
                'SERVER_ERROR': ExchangeError,
                'TOO_BUSY': ExchangeNotAvailable,
            },
        });
    }

    async fetchMarkets (params = {}) {
        // :param params['type']: 'spot', 'margin', 'futures' or 'delivery'
        // :param params['settle']: The quote currency
        const defaultType = this.safeString2 (this.options, 'fetchMarkets', 'defaultType', 'spot');
        const type = this.safeString (params, 'type', defaultType);
        const query = this.omit (params, 'type');
        const spot = (type === 'spot');
        const margin = (type === 'margin');
        const futures = (type === 'futures');
        const swap = (type === 'swap');
        const option = (type === 'option');
        if (!spot && !margin && !futures && !swap) {
            throw new ExchangeError (this.id + " does not support '" + type + "' type, set exchange.options['defaultType'] to " + "'spot', 'margin', 'swap' or 'futures'"); // eslint-disable-line quotes
        }
        let response = undefined;
        const result = [];
        const method = this.getSupportedMapping (type, {
            'spot': 'publicSpotGetCurrencyPairs',
            'margin': 'publicMarginGetCurrencyPairs',
            'swap': 'publicFuturesGetSettleContracts',
            'futures': 'publicDeliveryGetSettleContracts',
        });
        if (swap || futures || option) {
            const settlementCurrencies = this.getSettlementCurrencies (type, 'fetchMarkets');
            for (let c = 0; c < settlementCurrencies.length; c++) {
                const settle = settlementCurrencies[c];
                query['settle'] = settle;
                response = await this[method] (query);
                //  Perpetual swap
                //      [
                //          {
                //              "name": "BTC_USDT",
                //              "type": "direct",
                //              "quanto_multiplier": "0.0001",
                //              "ref_discount_rate": "0",
                //              "order_price_deviate": "0.5",
                //              "maintenance_rate": "0.005",
                //              "mark_type": "index",
                //              "last_price": "38026",
                //              "mark_price": "37985.6",
                //              "index_price": "37954.92",
                //              "funding_rate_indicative": "0.000219",
                //              "mark_price_round": "0.01",
                //              "funding_offset": 0,
                //              "in_delisting": false,
                //              "risk_limit_base": "1000000",
                //              "interest_rate": "0.0003",
                //              "order_price_round": "0.1",
                //              "order_size_min": 1,
                //              "ref_rebate_rate": "0.2",
                //              "funding_interval": 28800,
                //              "risk_limit_step": "1000000",
                //              "leverage_min": "1",
                //              "leverage_max": "100",
                //              "risk_limit_max": "8000000",
                //              "maker_fee_rate": "-0.00025",
                //              "taker_fee_rate": "0.00075",
                //              "funding_rate": "0.002053",
                //              "order_size_max": 1000000,
                //              "funding_next_apply": 1610035200,
                //              "short_users": 977,
                //              "config_change_time": 1609899548,
                //              "trade_size": 28530850594,
                //              "position_size": 5223816,
                //              "long_users": 455,
                //              "funding_impact_value": "60000",
                //              "orders_limit": 50,
                //              "trade_id": 10851092,
                //              "orderbook_id": 2129638396
                //          }
                //      ]
                //
                //  Delivery Futures
                //      [
                //          {
                //            "name": "BTC_USDT_20200814",
                //            "underlying": "BTC_USDT",
                //            "cycle": "WEEKLY",
                //            "type": "direct",
                //            "quanto_multiplier": "0.0001",
                //            "mark_type": "index",
                //            "last_price": "9017",
                //            "mark_price": "9019",
                //            "index_price": "9005.3",
                //            "basis_rate": "0.185095",
                //            "basis_value": "13.7",
                //            "basis_impact_value": "100000",
                //            "settle_price": "0",
                //            "settle_price_interval": 60,
                //            "settle_price_duration": 1800,
                //            "settle_fee_rate": "0.0015",
                //            "expire_time": 1593763200,
                //            "order_price_round": "0.1",
                //            "mark_price_round": "0.1",
                //            "leverage_min": "1",
                //            "leverage_max": "100",
                //            "maintenance_rate": "1000000",
                //            "risk_limit_base": "140.726652109199",
                //            "risk_limit_step": "1000000",
                //            "risk_limit_max": "8000000",
                //            "maker_fee_rate": "-0.00025",
                //            "taker_fee_rate": "0.00075",
                //            "ref_discount_rate": "0",
                //            "ref_rebate_rate": "0.2",
                //            "order_price_deviate": "0.5",
                //            "order_size_min": 1,
                //            "order_size_max": 1000000,
                //            "orders_limit": 50,
                //            "orderbook_id": 63,
                //            "trade_id": 26,
                //            "trade_size": 435,
                //            "position_size": 130,
                //            "config_change_time": 1593158867,
                //            "in_delisting": false
                //          }
                //        ]
                //
                for (let i = 0; i < response.length; i++) {
                    const market = response[i];
                    const id = this.safeString (market, 'name');
                    const [ baseId, quoteId, date ] = id.split ('_');
                    const linear = quoteId.toLowerCase () === settle;
                    const inverse = baseId.toLowerCase () === settle;
                    const base = this.safeCurrencyCode (baseId);
                    const quote = this.safeCurrencyCode (quoteId);
                    let symbol = '';
                    if (date) {
                        symbol = base + '/' + quote + '-' + date + ':' + this.safeCurrencyCode (settle);
                    } else {
                        symbol = base + '/' + quote + ':' + this.safeCurrencyCode (settle);
                    }
                    const priceDeviate = this.safeString (market, 'order_price_deviate');
                    const markPrice = this.safeString (market, 'mark_price');
                    const minMultiplier = Precise.stringSub ('1', priceDeviate);
                    const maxMultiplier = Precise.stringAdd ('1', priceDeviate);
                    const minPrice = Precise.stringMul (minMultiplier, markPrice);
                    const maxPrice = Precise.stringMul (maxMultiplier, markPrice);
                    const takerPercent = this.safeString (market, 'taker_fee_rate');
                    const makerPercent = this.safeString (market, 'maker_fee_rate', takerPercent);
                    const feeIndex = (type === 'futures') ? 'swap' : type;
                    const pricePrecision = this.safeNumber (market, 'order_price_round');
                    result.push ({
                        'info': market,
                        'id': id,
                        'baseId': baseId,
                        'quoteId': quoteId,
                        'settleId': this.safeSymbol (settle),
                        'base': base,
                        'quote': quote,
                        'symbol': symbol,
                        'type': type,
                        'spot': spot,
                        'margin': margin,
                        'futures': futures,
                        'swap': swap,
                        'option': option,
                        'derivative': true,
                        'contract': true,
                        'linear': linear,
                        'inverse': inverse,
                        // Fee is in %, so divide by 100
                        'taker': this.parseNumber (Precise.stringDiv (takerPercent, '100')),
                        'maker': this.parseNumber (Precise.stringDiv (makerPercent, '100')),
                        'contractSize': this.safeString (market, 'quanto_multiplier'),
                        'precision': {
                            'amount': this.parseNumber ('1'),
                            'price': pricePrecision,
                        },
                        'limits': {
                            'leverage': {
                                'min': this.safeNumber (market, 'leverage_min'),
                                'max': this.safeNumber (market, 'leverage_max'),
                            },
                            'amount': {
                                'min': this.safeNumber (market, 'order_size_min'),
                                'max': this.safeNumber (market, 'order_size_max'),
                            },
                            'price': {
                                'min': minPrice,
                                'max': maxPrice,
                            },
                        },
                        'expiry': this.safeInteger (market, 'expire_time'),
                        'fees': this.safeValue (this.fees, feeIndex, {}),
                    });
                }
            }
        } else {
            response = await this[method] (query);
            //
            //  Spot
            //      [
            //           {
            //             "id": "DEGO_USDT",
            //             "base": "DEGO",
            //             "quote": "USDT",
            //             "fee": "0.2",
            //             "min_quote_amount": "1",
            //             "amount_precision": "4",
            //             "precision": "4",
            //             "trade_status": "tradable",
            //             "sell_start": "0",
            //             "buy_start": "0"
            //           }
            //      ]
            //
            //  Margin
            //      [
            //         {
            //           "id": "ETH_USDT",
            //           "base": "ETH",
            //           "quote": "USDT",
            //           "leverage": 3,
            //           "min_base_amount": "0.01",
            //           "min_quote_amount": "100",
            //           "max_quote_amount": "1000000"
            //         }
            //       ]
            //
            for (let i = 0; i < response.length; i++) {
                const market = response[i];
                const id = this.safeString (market, 'id');
                const spot = (type === 'spot');
                const futures = (type === 'futures');
                const swap = (type === 'swap');
                const option = (type === 'option');
                const [ baseId, quoteId ] = id.split ('_');
                const base = this.safeCurrencyCode (baseId);
                const quote = this.safeCurrencyCode (quoteId);
                const symbol = base + '/' + quote;
                const takerPercent = this.safeString (market, 'fee');
                const makerPercent = this.safeString (market, 'maker_fee_rate', takerPercent);
                const amountPrecisionString = this.safeString (market, 'amount_precision');
                const pricePrecisionString = this.safeString (market, 'precision');
                const amountPrecision = this.parseNumber (this.parsePrecision (amountPrecisionString));
                const pricePrecision = this.parseNumber (this.parsePrecision (pricePrecisionString));
                const tradeStatus = this.safeString (market, 'trade_status');
                result.push ({
                    'info': market,
                    'id': id,
                    'baseId': baseId,
                    'quoteId': quoteId,
                    'base': base,
                    'quote': quote,
                    'symbol': symbol,
                    'type': type,
                    'spot': spot,
                    'margin': margin,
                    'futures': futures,
                    'swap': swap,
                    'option': option,
                    'contract': false,
                    'derivative': false,
                    'linear': false,
                    'inverse': false,
                    // Fee is in %, so divide by 100
                    'taker': this.parseNumber (Precise.stringDiv (takerPercent, '100')),
                    'maker': this.parseNumber (Precise.stringDiv (makerPercent, '100')),
                    'precision': {
                        'amount': amountPrecision,
                        'price': pricePrecision,
                    },
                    'active': tradeStatus === 'tradable',
                    'limits': {
                        'amount': {
                            'min': amountPrecision,
                            'max': undefined,
                        },
                        'price': {
                            'min': pricePrecision,
                            'max': undefined,
                        },
                        'cost': {
                            'min': this.safeNumber (market, 'min_quote_amount'),
                            'max': undefined,
                        },
                        'leverage': {
                            'max': this.safeNumber (market, 'lever', 1),
                        },
                    },
                });
            }
        }
        return result;
    }

    prepareRequest (market) {
        if (market['contract']) {
            return {
                'contract': market['id'],
                'settle': market['settleId'],
            };
        } else {
            return {
                'currency_pair': market['id'],
            };
        }
    }

    getSettlementCurrencies (type, method) {
        const options = this.safeValue (this.options, type, {}); // [ 'BTC', 'USDT' ] unified codes
        const fetchMarketsContractOptions = this.safeValue (options, method, {});
        const defaultSettle = type === 'swap' ? ['usdt'] : ['btc'];
        return this.safeValue (fetchMarketsContractOptions, 'settlementCurrencies', defaultSettle);
    }

    async fetchCurrencies (params = {}) {
        const response = await this.publicSpotGetCurrencies (params);
        //
        //     {
        //       "currency": "BCN",
        //       "delisted": false,
        //       "withdraw_disabled": true,
        //       "withdraw_delayed": false,
        //       "deposit_disabled": true,
        //       "trade_disabled": false
        //     }
        //
        const result = {};
        // TODO: remove magic constants
        const amountPrecision = this.parseNumber ('1e-6');
        for (let i = 0; i < response.length; i++) {
            const entry = response[i];
            const currencyId = this.safeString (entry, 'currency');
            const code = this.safeCurrencyCode (currencyId);
            const delisted = this.safeValue (entry, 'delisted');
            const withdraw_disabled = this.safeValue (entry, 'withdraw_disabled');
            const deposit_disabled = this.safeValue (entry, 'disabled_disabled');
            const trade_disabled = this.safeValue (entry, 'trade_disabled');
            const active = !(delisted && withdraw_disabled && deposit_disabled && trade_disabled);
            result[code] = {
                'id': currencyId,
                'name': undefined,
                'code': code,
                'precision': amountPrecision,
                'info': entry,
                'active': active,
                'fee': undefined,
                'fees': [],
                'limits': this.limits,
            };
        }
        return result;
    }

    async fetchFundingRate (symbol, params = {}) {
        await this.loadMarkets ();
        const market = this.market (symbol);
        const request = {
            'contract': market['id'],
            'settle': market['quote'].toLowerCase (),
        };
        const response = await this.publicFuturesGetSettleContractsContract (this.extend (request, params));
        //
        // [
        //     {
        //       "name": "BTC_USDT",
        //       "type": "direct",
        //       "quanto_multiplier": "0.0001",
        //       "ref_discount_rate": "0",
        //       "order_price_deviate": "0.5",
        //       "maintenance_rate": "0.005",
        //       "mark_type": "index",
        //       "last_price": "38026",
        //       "mark_price": "37985.6",
        //       "index_price": "37954.92",
        //       "funding_rate_indicative": "0.000219",
        //       "mark_price_round": "0.01",
        //       "funding_offset": 0,
        //       "in_delisting": false,
        //       "risk_limit_base": "1000000",
        //       "interest_rate": "0.0003",
        //       "order_price_round": "0.1",
        //       "order_size_min": 1,
        //       "ref_rebate_rate": "0.2",
        //       "funding_interval": 28800,
        //       "risk_limit_step": "1000000",
        //       "leverage_min": "1",
        //       "leverage_max": "100",
        //       "risk_limit_max": "8000000",
        //       "maker_fee_rate": "-0.00025",
        //       "taker_fee_rate": "0.00075",
        //       "funding_rate": "0.002053",
        //       "order_size_max": 1000000,
        //       "funding_next_apply": 1610035200,
        //       "short_users": 977,
        //       "config_change_time": 1609899548,
        //       "trade_size": 28530850594,
        //       "position_size": 5223816,
        //       "long_users": 455,
        //       "funding_impact_value": "60000",
        //       "orders_limit": 50,
        //       "trade_id": 10851092,
        //       "orderbook_id": 2129638396
        //     }
        //   ]
        //
        return this.parseFundingRate (response);
    }

    async fetchFundingRates (symbols = undefined, params = {}) {
        await this.loadMarkets ();
        const settle = this.safeString (params, 'settle');  // TODO: Save settle in markets?
        const request = {
            'settle': settle.toLowerCase (),
        };
        const response = await this.publicFuturesGetSettleContracts (this.extend (request, params));
        //
        // [
        //     {
        //       "name": "BTC_USDT",
        //       "type": "direct",
        //       "quanto_multiplier": "0.0001",
        //       "ref_discount_rate": "0",
        //       "order_price_deviate": "0.5",
        //       "maintenance_rate": "0.005",
        //       "mark_type": "index",
        //       "last_price": "38026",
        //       "mark_price": "37985.6",
        //       "index_price": "37954.92",
        //       "funding_rate_indicative": "0.000219",
        //       "mark_price_round": "0.01",
        //       "funding_offset": 0,
        //       "in_delisting": false,
        //       "risk_limit_base": "1000000",
        //       "interest_rate": "0.0003",
        //       "order_price_round": "0.1",
        //       "order_size_min": 1,
        //       "ref_rebate_rate": "0.2",
        //       "funding_interval": 28800,
        //       "risk_limit_step": "1000000",
        //       "leverage_min": "1",
        //       "leverage_max": "100",
        //       "risk_limit_max": "8000000",
        //       "maker_fee_rate": "-0.00025",
        //       "taker_fee_rate": "0.00075",
        //       "funding_rate": "0.002053",
        //       "order_size_max": 1000000,
        //       "funding_next_apply": 1610035200,
        //       "short_users": 977,
        //       "config_change_time": 1609899548,
        //       "trade_size": 28530850594,
        //       "position_size": 5223816,
        //       "long_users": 455,
        //       "funding_impact_value": "60000",
        //       "orders_limit": 50,
        //       "trade_id": 10851092,
        //       "orderbook_id": 2129638396
        //     }
        //   ]
        //
        const result = this.parseFundingRates (response);
        return this.filterByArray (result, 'symbol', symbols);
    }

    parseFundingRate (contract, market = undefined) {
        //
        //     {
        //       "name": "BTC_USDT",
        //       "type": "direct",
        //       "quanto_multiplier": "0.0001",
        //       "ref_discount_rate": "0",
        //       "order_price_deviate": "0.5",
        //       "maintenance_rate": "0.005",
        //       "mark_type": "index",
        //       "last_price": "38026",
        //       "mark_price": "37985.6",
        //       "index_price": "37954.92",
        //       "funding_rate_indicative": "0.000219",
        //       "mark_price_round": "0.01",
        //       "funding_offset": 0,
        //       "in_delisting": false,
        //       "risk_limit_base": "1000000",
        //       "interest_rate": "0.0003",
        //       "order_price_round": "0.1",
        //       "order_size_min": 1,
        //       "ref_rebate_rate": "0.2",
        //       "funding_interval": 28800,
        //       "risk_limit_step": "1000000",
        //       "leverage_min": "1",
        //       "leverage_max": "100",
        //       "risk_limit_max": "8000000",
        //       "maker_fee_rate": "-0.00025",
        //       "taker_fee_rate": "0.00075",
        //       "funding_rate": "0.002053",
        //       "order_size_max": 1000000,
        //       "funding_next_apply": 1610035200,
        //       "short_users": 977,
        //       "config_change_time": 1609899548,
        //       "trade_size": 28530850594,
        //       "position_size": 5223816,
        //       "long_users": 455,
        //       "funding_impact_value": "60000",
        //       "orders_limit": 50,
        //       "trade_id": 10851092,
        //       "orderbook_id": 2129638396
        //     }
        //
        const marketId = this.safeString (contract, 'name');
        const symbol = this.safeSymbol (marketId, market);
        const markPrice = this.safeNumber (contract, 'mark_price');
        const indexPrice = this.safeNumber (contract, 'index_price');
        const interestRate = this.safeNumber (contract, 'interest_rate');
        const fundingRate = this.safeString (contract, 'funding_rate');
        const fundingInterval = this.safeString (contract, 'funding_interval') * 1000;
        const nextFundingTime = this.safeInteger (contract, 'funding_next_apply') * 1000;
        const previousFundingTime = (this.safeNumber (contract, 'funding_next_apply') * 1000) - fundingInterval;
        const fundingRateIndicative = this.safeNumber (contract, 'funding_rate_indicative');
        const timestamp = this.milliseconds ();
        return {
            'info': contract,
            'symbol': symbol,
            'markPrice': markPrice,
            'indexPrice': indexPrice,
            'interestRate': interestRate,
            'estimatedSettlePrice': undefined,
            'timestamp': timestamp,
            'datetime': this.iso8601 (timestamp),
            'previousFundingRate': fundingRate,
            'nextFundingRate': fundingRateIndicative,
            'previousFundingTimestamp': previousFundingTime,
            'nextFundingTimestamp': nextFundingTime,
            'previousFundingDatetime': this.iso8601 (previousFundingTime),
            'nextFundingDatetime': this.iso8601 (nextFundingTime),
        };
    }

    async fetchNetworkDepositAddress (code, params = {}) {
        await this.loadMarkets ();
        const currency = this.currency (code);
        const request = {
            'currency': currency['id'],
        };
        const response = await this.privateWalletGetDepositAddress (this.extend (request, params));
        const addresses = this.safeValue (response, 'multichain_addresses');
        const currencyId = this.safeString (response, 'currency');
        code = this.safeCurrencyCode (currencyId);
        const result = {};
        for (let i = 0; i < addresses.length; i++) {
            const entry = addresses[i];
            //
            //     {
            //       "chain": "ETH",
            //       "address": "0x359a697945E79C7e17b634675BD73B33324E9408",
            //       "payment_id": "",
            //       "payment_name": "",
            //       "obtain_failed": "0"
            //     }
            //
            const obtainFailed = this.safeInteger (entry, 'obtain_failed');
            if (obtainFailed) {
                continue;
            }
            const network = this.safeString (entry, 'chain');
            const address = this.safeString (entry, 'address');
            let tag = this.safeString (entry, 'payment_id');
            const tagLength = tag.length;
            tag = tagLength ? tag : undefined;
            result[network] = {
                'info': entry,
                'code': code,
                'address': address,
                'tag': tag,
            };
        }
        return result;
    }

    async fetchDepositAddress (code, params = {}) {
        await this.loadMarkets ();
        const currency = this.currency (code);
        const request = {
            'currency': currency['id'],
        };
        const response = await this.privateWalletGetDepositAddress (this.extend (request, params));
        //
        //     {
        //       "currency": "XRP",
        //       "address": "rHcFoo6a9qT5NHiVn1THQRhsEGcxtYCV4d 391331007",
        //       "multichain_addresses": [
        //         {
        //           "chain": "XRP",
        //           "address": "rHcFoo6a9qT5NHiVn1THQRhsEGcxtYCV4d",
        //           "payment_id": "391331007",
        //           "payment_name": "Tag",
        //           "obtain_failed": 0
        //         }
        //       ]
        //     }
        //
        const currencyId = this.safeString (response, 'currency');
        code = this.safeCurrencyCode (currencyId);
        const addressField = this.safeString (response, 'address');
        let tag = undefined;
        let address = undefined;
        if (addressField.indexOf (' ') >= 0) {
            const splitted = addressField.split (' ');
            address = splitted[0];
            tag = splitted[1];
        } else {
            address = addressField;
        }
        return {
            'info': response,
            'code': code,
            'address': address,
            'tag': tag,
            'network': undefined,
        };
    }

    async fetchTradingFees (params = {}) {
        await this.loadMarkets ();
        const response = await this.privateWalletGetFee (params);
        //
        //     {
        //       "user_id": 1486602,
        //       "taker_fee": "0.002",
        //       "maker_fee": "0.002",
        //       "gt_discount": true,
        //       "gt_taker_fee": "0.0015",
        //       "gt_maker_fee": "0.0015",
        //       "loan_fee": "0.18",
        //       "point_type": "0",
        //       "futures_taker_fee": "0.0005",
        //       "futures_maker_fee": "0"
        //     }
        //
        const result = {};
        const taker = this.safeNumber (response, 'taker_fee');
        const maker = this.safeNumber (response, 'maker_fee');
        for (let i = 0; i < this.symbols.length; i++) {
            const symbol = this.symbols[i];
            result[symbol] = {
                'maker': maker,
                'taker': taker,
                'info': response,
                'symbol': symbol,
            };
        }
        return result;
    }

    async fetchFundingFees (params = {}) {
        await this.loadMarkets ();
        const response = await this.privateWalletGetWithdrawStatus (params);
        //
        //     {
        //       "currency": "MTN",
        //       "name": "Medicalchain",
        //       "name_cn": "Medicalchain",
        //       "deposit": "0",
        //       "withdraw_percent": "0%",
        //       "withdraw_fix": "900",
        //       "withdraw_day_limit": "500000",
        //       "withdraw_day_limit_remain": "500000",
        //       "withdraw_amount_mini": "900.1",
        //       "withdraw_eachtime_limit": "90000000000",
        //       "withdraw_fix_on_chains": {
        //         "ETH": "900"
        //       }
        //     }
        //
        const withdrawFees = {};
        for (let i = 0; i < response.length; i++) {
            const entry = response[i];
            const currencyId = this.safeString (entry, 'currency');
            const code = this.safeCurrencyCode (currencyId);
            withdrawFees[code] = {};
            let withdrawFix = this.safeValue (entry, 'withdraw_fix_on_chains');
            if (withdrawFix === undefined) {
                withdrawFix = {};
                withdrawFix[code] = this.safeNumber (entry, 'withdraw_fix');
            }
            const keys = Object.keys (withdrawFix);
            for (let i = 0; i < keys.length; i++) {
                const key = keys[i];
                withdrawFees[code][key] = this.parseNumber (withdrawFix[key]);
            }
        }
        return {
            'info': response,
            'withdraw': withdrawFees,
            'deposit': {},
        };
    }

    async fetchFundingHistory (symbol = undefined, since = undefined, limit = undefined, params = {}) {
        await this.loadMarkets ();
        // let defaultType = 'future';
        if (symbol === undefined) {
            throw new ArgumentsRequired (this.id + ' fetchFundingHistory() requires the argument "symbol"');
        }
        const market = this.market (symbol);
        const request = this.prepareRequest (market);
        request['type'] = 'fund';  // 'dnw' 'pnl' 'fee' 'refr' 'fund' 'point_dnw' 'point_fee' 'point_refr'
        if (since !== undefined) {
            request['from'] = since;
        }
        if (limit !== undefined) {
            request['limit'] = limit;
        }
        const method = this.getSupportedMapping (market['type'], {
            'swap': 'privateFuturesGetSettleAccountBook',
            'futures': 'privateDeliveryGetSettleAccountBook',
        });
        const response = await this[method] (this.extend (request, params));
        const result = [];
        for (let i = 0; i < response.length; i++) {
            const entry = response[i];
            const timestamp = this.safeTimestamp (entry, 'time');
            result.push ({
                'info': entry,
                'symbol': symbol,
                'code': this.safeCurrencyCode (this.safeString (entry, 'text')),
                'timestamp': timestamp,
                'datetime': this.iso8601 (timestamp),
                'id': undefined,
                'amount': this.safeNumber (entry, 'change'),
            });
        }
        return result;
    }

    async fetchOrderBook (symbol, limit = undefined, params = {}) {
        await this.loadMarkets ();
        const market = this.market (symbol);
        //
        //     const request = {
        //         'currency_pair': market['id'],
        //         'interval': '0', // depth, 0 means no aggregation is applied, default to 0
        //         'limit': limit, // maximum number of order depth data in asks or bids
        //         'with_id': true, // return order book ID
        //     };
        //
        const request = this.prepareRequest (market);
        const spot = market['spot'];
        const method = this.getSupportedMapping (market['type'], {
            'spot': 'publicSpotGetOrderBook',
            // 'margin': 'publicMarginGetOrderBook',
            'swap': 'publicFuturesGetSettleOrderBook',
            'futures': 'publicDeliveryGetSettleOrderBook',
        });
        if (limit !== undefined) {
            request['limit'] = limit; // default 10, max 100
        }
        const response = await this[method] (this.extend (request, params));
        //
        // SPOT
        //
        //     {
        //         "current": 1634345973275,
        //         "update": 1634345973271,
        //         "asks": [
        //             ["2.2241","12449.827"],
        //             ["2.2242","200"],
        //             ["2.2244","826.931"],
        //             ["2.2248","3876.107"],
        //             ["2.225","2377.252"],
        //             ["2.22509","439.484"],
        //             ["2.2251","1489.313"],
        //             ["2.2253","714.582"],
        //             ["2.2254","1349.784"],
        //             ["2.2256","234.701"]],
        //          "bids":[
        //             ["2.2236","32.465"],
        //             ["2.2232","243.983"],
        //             ["2.2231","32.207"],
        //             ["2.223","449.827"],
        //             ["2.2228","7.918"],
        //             ["2.2227","12703.482"],
        //             ["2.2226","143.033"],
        //             ["2.2225","143.027"],
        //             ["2.2224","1369.352"],
        //             ["2.2223","756.063"]
        //         ]
        //     }
        //
        // Perpetual Swap
        //
        //     {
        //         "current": 1634350208.745,
        //         "asks": [
        //             {"s":24909,"p": "61264.8"},
        //             {"s":81,"p": "61266.6"},
        //             {"s":2000,"p": "61267.6"},
        //             {"s":490,"p": "61270.2"},
        //             {"s":12,"p": "61270.4"},
        //             {"s":11782,"p": "61273.2"},
        //             {"s":14666,"p": "61273.3"},
        //             {"s":22541,"p": "61273.4"},
        //             {"s":33,"p": "61273.6"},
        //             {"s":11980,"p": "61274.5"}
        //         ],
        //         "bids": [
        //             {"s":41844,"p": "61264.7"},
        //             {"s":13783,"p": "61263.3"},
        //             {"s":1143,"p": "61259.8"},
        //             {"s":81,"p": "61258.7"},
        //             {"s":2471,"p": "61257.8"},
        //             {"s":2471,"p": "61257.7"},
        //             {"s":2471,"p": "61256.5"},
        //             {"s":3,"p": "61254.2"},
        //             {"s":114,"p": "61252.4"},
        //             {"s":14372,"p": "61248.6"}
        //         ],
        //         "update": 1634350208.724
        //     }
        //
        let timestamp = this.safeInteger (response, 'current');
        if (!spot) {
            timestamp = timestamp * 1000;
        }
        const priceKey = spot ? 0 : 'p';
        const amountKey = spot ? 1 : 's';
        return this.parseOrderBook (response, symbol, timestamp, 'bids', 'asks', priceKey, amountKey);
    }

    async fetchTicker (symbol, params = {}) {
        await this.loadMarkets ();
        const market = this.market (symbol);
        const request = this.prepareRequest (market);
        const method = this.getSupportedMapping (market['type'], {
            'spot': 'publicSpotGetTickers',
            // 'margin': 'publicMarginGetTickers',
            'swap': 'publicFuturesGetSettleTickers',
            'futures': 'publicDeliveryGetSettleTickers',
        });
        const response = await this[method] (this.extend (request, params));
        const ticker = this.safeValue (response, 0);
        return this.parseTicker (ticker, market);
    }

    parseTicker (ticker, market = undefined) {
        //
        //  SPOT
        //
        //     {
        //         "currency_pair": "KFC_USDT",
        //         "last": "7.255",
        //         "lowest_ask": "7.298",
        //         "highest_bid": "7.218",
        //         "change_percentage": "-1.18",
        //         "base_volume": "1219.053687865",
        //         "quote_volume": "8807.40299875455",
        //         "high_24h": "7.262",
        //         "low_24h": "7.095"
        //     }
        //
        //  LINEAR/DELIVERY
        //
        //     {
        //         "contract": "BTC_USDT",
        //         "last": "6432",
        //         "low_24h": "6278",
        //         "high_24h": "6790",
        //         "change_percentage": "4.43",
        //         "total_size": "32323904",
        //         "volume_24h": "184040233284",
        //         "volume_24h_btc": "28613220",
        //         "volume_24h_usd": "184040233284",
        //         "volume_24h_base": "28613220",
        //         "volume_24h_quote": "184040233284",
        //         "volume_24h_settle": "28613220",
        //         "mark_price": "6534",
        //         "funding_rate": "0.0001",
        //         "funding_rate_indicative": "0.0001",
        //         "index_price": "6531"
        //     }
        //
        const marketId = this.safeString2 (ticker, 'currency_pair', 'contract');
        const symbol = this.safeSymbol (marketId, market);
        const last = this.safeNumber (ticker, 'last');
        const ask = this.safeNumber (ticker, 'lowest_ask');
        const bid = this.safeNumber (ticker, 'highest_bid');
        const high = this.safeNumber (ticker, 'high_24h');
        const low = this.safeNumber (ticker, 'low_24h');
        const baseVolume = this.safeNumber (ticker, 'base_volume', 'volume_24h_base');
        const quoteVolume = this.safeNumber (ticker, 'quote_volume', 'volume_24h_quote');
        const percentage = this.safeNumber (ticker, 'change_percentage');
        return this.safeTicker ({
            'symbol': symbol,
            'timestamp': undefined,
            'datetime': undefined,
            'high': high,
            'low': low,
            'bid': bid,
            'bidVolume': undefined,
            'ask': ask,
            'askVolume': undefined,
            'vwap': undefined,
            'open': undefined,
            'close': last,
            'last': last,
            'previousClose': undefined,
            'change': undefined,
            'percentage': percentage,
            'average': undefined,
            'baseVolume': baseVolume,
            'quoteVolume': quoteVolume,
            'info': ticker,
        }, market);
    }

    async fetchTickers (symbols = undefined, params = {}) {
        await this.loadMarkets ();
        const defaultType = this.safeString2 (this.options, 'fetchTickers', 'defaultType', 'spot');
        const type = this.safeString (params, 'type', defaultType);
        params = this.omit (params, 'type');
        const method = this.getSupportedMapping (type, {
            'spot': 'publicSpotGetTickers',
            // 'margin': 'publicMarginGetTickers',
            'swap': 'publicFuturesGetSettleTickers',
            'futures': 'publicDeliveryGetSettleTickers',
        });
        const request = {};
        const futures = type === 'futures';
        const swap = type === 'swap';
        if ((swap || futures) && !params['settle']) {
            request['settle'] = swap ? 'usdt' : 'btc';
        }
        const response = await this[method] (this.extend (request, params));
        return this.parseTickers (response, symbols);
    }

    async fetchBalance (params = {}) {
        // :param params.type: spot, margin, crossMargin, swap or future
        // :param params.settle: Settle currency (usdt or btc) for perpetual swap and futures
        await this.loadMarkets ();
        const defaultType = this.safeString2 (this.options, 'fetchBalance', 'defaultType', 'spot');
        const type = this.safeString (params, 'type', defaultType);
        params = this.omit (params, 'type');
        const swap = type === 'swap';
        const futures = type === 'futures';
        const method = this.getSupportedMapping (type, {
            'spot': 'privateSpotGetAccounts',
            // 'margin': 'publicMarginGetTickers',
            'swap': 'privateFuturesGetSettleAccounts',
            'futures': 'privateDeliveryGetSettleAccounts',
        });
        const request = {};
        let response = [];
        if (swap || futures) {
            const defaultSettle = swap ? 'usdt' : 'btc';
            request['settle'] = this.safeString (params, 'settle', defaultSettle);
            const response_item = await this[method] (this.extend (request, params));
            response = [response_item];
        } else {
            response = await this[method] (this.extend (request, params));
        }
        //  SPOT
        //     [
        //       {
        //         "currency": "DBC",
        //         "available": "0",
        //         "locked": "0"
        //       },
        //       ...
        //     ]
        //
        //  Perpetual Swap
        //  {
        //     order_margin: "0",
        //     point: "0",
        //     bonus: "0",
        //     history: {
        //       dnw: "2.1321",
        //       pnl: "11.5351",
        //       refr: "0",
        //       point_fee: "0",
        //       fund: "-0.32340576684",
        //       bonus_dnw: "0",
        //       point_refr: "0",
        //       bonus_offset: "0",
        //       fee: "-0.20132775",
        //       point_dnw: "0",
        //     },
        //     unrealised_pnl: "13.315100000006",
        //     total: "12.51345151332",
        //     available: "0",
        //     in_dual_mode: false,
        //     currency: "USDT",
        //     position_margin: "12.51345151332",
        //     user: "6333333",
        //   }
        //
        //   Delivery Future
        //   {
        //     order_margin: "0",
        //     point: "0",
        //     history: {
        //       dnw: "1",
        //       pnl: "0",
        //       refr: "0",
        //       point_fee: "0",
        //       point_dnw: "0",
        //       settle: "0",
        //       settle_fee: "0",
        //       point_refr: "0",
        //       fee: "0",
        //     },
        //     unrealised_pnl: "0",
        //     total: "1",
        //     available: "1",
        //     currency: "USDT",
        //     position_margin: "0",
        //     user: "6333333",
        //   }
        const result = {};
        for (let i = 0; i < response.length; i++) {
            const entry = response[i];
            const account = this.account ();
            const currencyId = this.safeString (entry, 'currency');
            const code = this.safeCurrencyCode (currencyId);
            account['used'] = this.safeString2 (entry, 'locked', 'position_margin');
            account['free'] = this.safeString (entry, 'available');
            result[code] = account;
        }
        return this.parseBalance (result);
    }

    async fetchOHLCV (symbol, timeframe = '1m', since = undefined, limit = undefined, params = {}) {
        await this.loadMarkets ();
        const market = this.market (symbol);
        const price = this.safeString (params, 'price');
        const request = this.prepareRequest (market);
        request['interval'] = this.timeframes[timeframe];
        let method = 'publicSpotGetCandlesticks';
        if (market['contract']) {
            if (market['futures']) {
                method = 'publicDeliveryGetSettleCandlesticks';
            } else if (market['swap']) {
                method = 'publicFuturesGetSettleCandlesticks';
            }
            const isMark = (price === 'mark');
            const isIndex = (price === 'index');
            if (isMark || isIndex) {
                request['contract'] = price + '_' + market['id'];
                params = this.omit (params, 'price');
            }
        }
        if (since === undefined) {
            if (limit !== undefined) {
                request['limit'] = limit;
            }
        } else {
            request['from'] = parseInt (since / 1000);
            if (limit !== undefined) {
                request['to'] = this.sum (request['from'], limit * this.parseTimeframe (timeframe) - 1);
            }
        }
        const response = await this[method] (this.extend (request, params));
        return this.parseOHLCVs (response, market, timeframe, since, limit);
    }

    async fetchMarkOHLCV (symbol, timeframe = '1m', since = undefined, limit = undefined, params = {}) {
        const request = {
            'price': 'mark',
        };
        return await this.fetchOHLCV (symbol, timeframe, since, limit, this.extend (request, params));
    }

    async fetchFundingRateHistory (symbol = undefined, limit = undefined, since = undefined, params = {}) {
        await this.loadMarkets ();
        if (symbol === undefined) {
            throw new ArgumentsRequired (this.id + ' fetchFundingRateHistory() requires a symbol argument');
        }
        const market = this.market (symbol);
        const request = {
            'contract': market['id'],
            'settle': market['quote'].toLowerCase (),
        };
        if (limit !== undefined) {
            request['limit'] = limit;
        }
        const method = 'publicFuturesGetSettleFundingRate';
        const response = await this[method] (this.extend (request, params));
        //
        //     {
        //         "r": "0.00063521",
        //         "t": "1621267200000",
        //     }
        //
        const rates = [];
        for (let i = 0; i < response.length; i++) {
            const entry = response[i];
            const timestamp = this.safeTimestamp (entry, 't');
            rates.push ({
                'info': entry,
                'symbol': symbol,
                'fundingRate': this.safeNumber (entry, 'r'),
                'timestamp': timestamp,
                'datetime': this.iso8601 (timestamp),
            });
        }
        return this.sortBy (rates, 'timestamp');
    }

    async fetchIndexOHLCV (symbol, timeframe = '1m', since = undefined, limit = undefined, params = {}) {
        const request = {
            'price': 'index',
        };
        return await this.fetchOHLCV (symbol, timeframe, since, limit, this.extend (request, params));
    }

    parseOHLCV (ohlcv, market = undefined) {
        //
        // Spot market candles
        //
        //     [
        //         "1626163200",           // Unix timestamp in seconds
        //         "346711.933138181617",  // Trading volume
        //         "33165.23",             // Close price
        //         "33260",                // Highest price
        //         "33117.6",              // Lowest price
        //         "33184.47"              // Open price
        //     ]
        //
        // Mark and Index price candles
        //
        //     {
        //          "t":1632873600,         // Unix timestamp in seconds
        //          "o": "41025",           // Open price
        //          "h": "41882.17",         // Highest price
        //          "c": "41776.92",         // Close price
        //          "l": "40783.94"          // Lowest price
        //     }
        //
        if (Array.isArray (ohlcv)) {
            return [
                this.safeTimestamp (ohlcv, 0),   // unix timestamp in seconds
                this.safeNumber (ohlcv, 5),      // open price
                this.safeNumber (ohlcv, 3),      // highest price
                this.safeNumber (ohlcv, 4),      // lowest price
                this.safeNumber (ohlcv, 2),      // close price
                this.safeNumber (ohlcv, 1),      // trading volume
            ];
        } else {
            // Mark and Index price candles
            return [
                this.safeTimestamp (ohlcv, 't'), // unix timestamp in seconds
                this.safeNumber (ohlcv, 'o'),    // open price
                this.safeNumber (ohlcv, 'h'),    // highest price
                this.safeNumber (ohlcv, 'l'),    // lowest price
                this.safeNumber (ohlcv, 'c'),    // close price
                this.safeNumber (ohlcv, 'v'),    // trading volume, undefined for mark or index price
            ];
        }
    }

    async fetchTrades (symbol, since = undefined, limit = undefined, params = {}) {
        await this.loadMarkets ();
        const market = this.market (symbol);
        //
        // spot
        //
        //     const request = {
        //         'currency_pair': market['id'],
        //         'limit': limit, // maximum number of records to be returned in a single list
        //         'last_id': 'id', // specify list staring point using the id of last record in previous list-query results
        //         'reverse': false, // true to retrieve records where id is smaller than the specified last_id, false to retrieve records where id is larger than the specified last_id
        //     };
        //
        // swap, futures
        //
        //     const request = {
        //         'settle': market['settleId'],
        //         'contract': market['id'],
        //         'limit': limit, // maximum number of records to be returned in a single list
        //         'last_id': 'id', // specify list staring point using the id of last record in previous list-query results
        //         'from': since / 1000), // starting time in seconds, if not specified, to and limit will be used to limit response items
        //         'to': this.seconds (), // end time in seconds, default to current time
        //     };
        //
        const request = this.prepareRequest (market);
        const method = this.getSupportedMapping (market['type'], {
            'spot': 'publicSpotGetTrades',
            // 'margin': 'publicMarginGetTickers',
            'swap': 'publicFuturesGetSettleTrades',
            'futures': 'publicDeliveryGetSettleTrades',
        });
        if (limit !== undefined) {
            request['limit'] = limit; // default 100, max 1000
        }
        if (since !== undefined && (market['contract'])) {
            request['from'] = parseInt (since / 1000);
        }
        const response = await this[method] (this.extend (request, params));
        //
        // spot
        //
        //     [
        //         {
        //             id: "1852958144",
        //             create_time: "1634673259",
        //             create_time_ms: "1634673259378.105000",
        //             currency_pair: "ADA_USDT",
        //             side: "sell",
        //             amount: "307.078",
        //             price: "2.104",
        //         }
        //     ]
        //
        // perpetual swap
        //
        //     [
        //         {
        //              size: "2",
        //              id: "2522911",
        //              create_time_ms: "1634673380.182",
        //              create_time: "1634673380.182",
        //              contract: "ADA_USDT",
        //              price: "2.10486",
        //         }
        //     ]
        //
        return this.parseTrades (response, market, since, limit);
    }

    async fetchMyTrades (symbol = undefined, since = undefined, limit = undefined, params = {}) {
        await this.loadMarkets ();
        const market = this.market (symbol);
        //
        //     const request = {
        //         'currency_pair': market['id'],
        //         // 'limit': limit,
        //         // 'page': 0,
        //         // 'order_id': 'Order ID',
        //         // 'account': 'spot', // default to spot and margin account if not specified, set to cross_margin to operate against margin account
        //         // 'from': since, // default to 7 days before current time
        //         // 'to': this.milliseconds (), // default to current time
        //     };
        //
        const request = this.prepareRequest (market);
        if (limit !== undefined) {
            request['limit'] = limit; // default 100, max 1000
        }
        if (since !== undefined) {
            request['from'] = parseInt (since / 1000);
            // request['to'] = since + 7 * 24 * 60 * 60;
        }
        const method = this.getSupportedMapping (market['type'], {
            'spot': 'privateSpotGetMyTrades',
            // 'margin': 'publicMarginGetCurrencyPairs',
            'swap': 'privateFuturesGetSettleMyTrades',
            'futures': 'privateDeliveryGetSettleMyTrades',
        });
        const response = await this[method] (this.extend (request, params));
        // SPOT
        // [{
        //     id: "1851927191",
        //     create_time: "1634333360",
        //     create_time_ms: "1634333360359.901000",
        //     currency_pair: "BTC_USDT",
        //     side: "buy",
        //     role: "taker",
        //     amount: "0.0001",
        //     price: "62547.51",
        //     order_id: "93475897349",
        //     fee: "2e-07",
        //     fee_currency: "BTC",
        //     point_fee: "0",
        //     gt_fee: "0",
        //   }]
        // Perpetual Swap
        // [{
        //   size: "-13",
        //   order_id: "79723658958",
        //   id: "47612669",
        //   role: "taker",
        //   create_time: "1634600263.326",
        //   contract: "BTC_USDT",
        //   price: "61987.8",
        // }]
        return this.parseTrades (response, market, since, limit);
    }

    parseTrade (trade, market = undefined) {
        //
        // public
        //
        //     {
        //         "id": "1334253759",
        //         "create_time": "1626342738",
        //         "create_time_ms": "1626342738331.497000",
        //         "currency_pair": "BTC_USDT",
        //         "side": "sell",
        //         "amount": "0.0022",
        //         "price": "32452.16"
        //     }
        //
        // private
        //
        //     {
        //         "id": "218087755",
        //         "create_time": "1578958740",
        //         "create_time_ms": "1578958740122.710000",
        //         "currency_pair": "BTC_USDT",
        //         "side": "sell",
        //         "role": "taker",
        //         "amount": "0.0004",
        //         "price": "8112.77",
        //         "order_id": "8445563839",
        //         "fee": "0.006490216",
        //         "fee_currency": "USDT",
        //         "point_fee": "0",
        //         "gt_fee": "0"
        //     }
        //
        const id = this.safeString (trade, 'id');
        const timestampStringContract = this.safeString (trade, 'create_time');
        const timestampString = this.safeString2 (trade, 'create_time_ms', 'time', timestampStringContract);
        let timestamp = undefined;
        if (timestampString.indexOf ('.') > 0) {
            const milliseconds = timestampString.split ('.');
            timestamp = parseInt (milliseconds[0]);
        }
        if (market['contract']) {
            timestamp = timestamp * 1000;
        }
        const marketId = this.safeString2 (trade, 'currency_pair', 'contract');
        const symbol = this.safeSymbol (marketId, market);
        let amountString = this.safeString2 (trade, 'amount', 'size');
        const priceString = this.safeString (trade, 'price');
        const costString = Precise.stringAbs (Precise.stringMul (amountString, priceString));
        const price = this.parseNumber (priceString);
        const cost = this.parseNumber (costString);
        const contractSide = Precise.stringLt (amountString, '0') ? 'sell' : 'buy';
        amountString = Precise.stringAbs (amountString);
        const amount = this.parseNumber (amountString);
        const side = this.safeString (trade, 'side', contractSide);
        const orderId = this.safeString (trade, 'order_id');
        const gtFee = this.safeString (trade, 'gt_fee');
        let feeCurrency = undefined;
        let feeCost = undefined;
        if (gtFee === '0') {
            feeCurrency = this.safeString (trade, 'fee_currency');
            feeCost = this.safeNumber (trade, 'fee');
        } else {
            feeCurrency = 'GT';
            feeCost = this.parseNumber (gtFee);
        }
        const fee = {
            'cost': feeCost,
            'currency': feeCurrency,
        };
        const takerOrMaker = this.safeString (trade, 'role');
        return {
            'info': trade,
            'id': id,
            'timestamp': timestamp,
            'datetime': this.iso8601 (timestamp),
            'symbol': symbol,
            'order': orderId,
            'type': undefined,
            'side': side,
            'takerOrMaker': takerOrMaker,
            'price': price,
            'amount': amount,
            'cost': cost,
            'fee': fee,
        };
    }

    async fetchDeposits (code = undefined, since = undefined, limit = undefined, params = {}) {
        await this.loadMarkets ();
        const request = {};
        let currency = undefined;
        if (code !== undefined) {
            currency = this.currency (code);
            request['currency'] = currency['id'];
        }
        if (limit !== undefined) {
            request['limit'] = limit;
        }
        if (since !== undefined) {
            request['from'] = parseInt (since / 1000);
            request['to'] = since + 30 * 24 * 60 * 60;
        }
        const response = await this.privateWalletGetDeposits (this.extend (request, params));
        return this.parseTransactions (response, currency);
    }

    async fetchWithdrawals (code = undefined, since = undefined, limit = undefined, params = {}) {
        await this.loadMarkets ();
        const request = {};
        let currency = undefined;
        if (code !== undefined) {
            currency = this.currency (code);
            request['currency'] = currency['id'];
        }
        if (limit !== undefined) {
            request['limit'] = limit;
        }
        if (since !== undefined) {
            request['from'] = parseInt (since / 1000);
            request['to'] = since + 30 * 24 * 60 * 60;
        }
        const response = await this.privateWalletGetWithdrawals (this.extend (request, params));
        return this.parseTransactions (response, currency);
    }

    async withdraw (code, amount, address, tag = undefined, params = {}) {
        [ tag, params ] = this.handleWithdrawTagAndParams (tag, params);
        this.checkAddress (address);
        await this.loadMarkets ();
        const currency = this.currency (code);
        const request = {
            'currency': currency['id'],
            'address': address,
            'amount': this.currencyToPrecision (code, amount),
        };
        if (tag !== undefined) {
            request['memo'] = tag;
        }
        const networks = this.safeValue (this.options, 'networks', {});
        let network = this.safeStringUpper (params, 'network'); // this line allows the user to specify either ERC20 or ETH
        network = this.safeStringLower (networks, network, network); // handle ETH>ERC20 alias
        if (network !== undefined) {
            request['chain'] = network;
            params = this.omit (params, 'network');
        }
        const response = await this.privateWithdrawalsPost (this.extend (request, params));
        //
        //     {
        //       "id": "w13389675",
        //       "currency": "USDT",
        //       "amount": "50",
        //       "address": "TUu2rLFrmzUodiWfYki7QCNtv1akL682p1",
        //       "memo": null
        //     }
        //
        const currencyId = this.safeString (response, 'currency');
        const id = this.safeString (response, 'id');
        return {
            'info': response,
            'id': id,
            'code': this.safeCurrencyCode (currencyId),
            'amount': this.safeNumber (response, 'amount'),
            'address': this.safeString (response, 'address'),
            'tag': this.safeString (response, 'memo'),
        };
    }

    parseTransactionStatus (status) {
        const statuses = {
            'PEND': 'pending',
            'REQUEST': 'pending',
            'DMOVE': 'pending',
            'CANCEL': 'failed',
            'DONE': 'ok',
        };
        return this.safeString (statuses, status, status);
    }

    parseTransactionType (type) {
        const types = {
            'd': 'deposit',
            'w': 'withdrawal',
        };
        return this.safeString (types, type, type);
    }

    parseTransaction (transaction, currency = undefined) {
        //
        // deposits
        //
        //     {
        //       "id": "d33361395",
        //       "currency": "USDT_TRX",
        //       "address": "TErdnxenuLtXfnMafLbfappYdHtnXQ5U4z",
        //       "amount": "100",
        //       "txid": "ae9374de34e558562fe18cbb1bf9ab4d9eb8aa7669d65541c9fa2a532c1474a0",
        //       "timestamp": "1626345819",
        //       "status": "DONE",
        //       "memo": ""
        //     }
        //
        // withdrawals
        const id = this.safeString (transaction, 'id');
        let type = undefined;
        if (id !== undefined) {
            type = this.parseTransactionType (id[0]);
        }
        const currencyId = this.safeString (transaction, 'currency');
        const code = this.safeCurrencyCode (currencyId);
        const amount = this.safeNumber (transaction, 'amount');
        const txid = this.safeString (transaction, 'txid');
        const rawStatus = this.safeString (transaction, 'status');
        const status = this.parseTransactionStatus (rawStatus);
        const address = this.safeString (transaction, 'address');
        const fee = this.safeNumber (transaction, 'fee');
        let tag = this.safeString (transaction, 'memo');
        if (tag === '') {
            tag = undefined;
        }
        const timestamp = this.safeTimestamp (transaction, 'timestamp');
        return {
            'info': transaction,
            'id': id,
            'txid': txid,
            'currency': code,
            'amount': amount,
            'address': address,
            'tag': tag,
            'status': status,
            'type': type,
            'timestamp': timestamp,
            'datetime': this.iso8601 (timestamp),
            'fee': fee,
        };
    }

    async createOrder (symbol, type, side, amount, price = undefined, params = {}) {
        //
        // :param (str) symbol: base/quote currency pair
        // :param (str) type: Order type (limit, market, stop_loss_limit, take_profit_limit, ...)
        // :param (str) side: buy or sell
        // :param (number) amount: Amount of base currency ordered
        // :param (number) price: Price of the base currency using quote currency
        // :param (dict) params:
        //          - type: market type (spot, futures, ...)
        //          - reduceOnly
        //          - close
        //          - text
        //          - tif
        await this.loadMarkets ();
        const market = this.market (symbol);
        const uppercaseType = type.toUpperCase ();
        const stop_limit = uppercaseType === 'STOP_LOSS_LIMIT' || uppercaseType === 'TAKE_PROFIT_LIMIT';
        const stop_market = uppercaseType === 'STOP_LOSS_MARKET' || uppercaseType === 'TAKE_PROFIT_MARKET';
        const limit = uppercaseType === 'LIMIT';
        const contract = market['contract'];
        if (limit || stop_limit) {
            if (!price) {
                throw new ArgumentsRequired ('Argument price is required for ' + this.id + '.createOrder for limit orders');
            }
            price = this.priceToPrecision (symbol, price);
        } else if (!contract) {
            // Gateio doesn't have market orders for spot
            throw new InvalidOrder (this.id + ' createOrder() does not support ' + type + ' orders for ' + market['type'] + ' markets');
        }
        let request = {};
        let methodTail = '';
        amount = this.parseNumber (this.amountToPrecision (symbol, amount));
        if (stop_limit || stop_market) {
            const stopPrice = this.safeNumber (params, 'stopPrice');
            if (stopPrice === undefined) {
                throw new InvalidOrder (this.id + ' createOrder() requires a stopPrice extra param for a ' + type + ' order');
            }
            params = this.omit (params, 'stopPrice');
            const trigger = {
                'price': this.priceToPrecision (symbol, stopPrice),
            };
            const expiration = this.safeValue (params, 'expiration');
            if (expiration) {
                // How long (in seconds) to wait for the condition to be triggered before cancelling the order.
                trigger['expiration'] = expiration;
            } else if (!market['contract']) {
                throw new InvalidOrder (this.id + ' createOrder() requires an expiration extra param for a ' + type + ' order');
            }
            const defaultTif = stop_limit ? 'gtc' : 'ioc';
            if (contract) {
                trigger['rule'] = side === 'buy' ? 1 : 2;
                trigger['strategy_type'] = this.safeValue (params, 'strategy_type', 0);
                trigger['price_type'] = this.safeValue (params, 'price_type');
                request['initial'] = {
                    'contract': market['id'],
                    'size': amount,
                    'price': stop_limit ? price : undefined,
                    'tif': this.safeValue (params, 'tif', 'time_in_force', defaultTif),
                    'close': this.safeValue (params, 'close'),
                    'text': this.safeValue (params, 'text'),
                };
                request['settle'] = market['settleId'];
            } else {
                trigger['rule'] = side === 'buy' ? '>=' : '<=';
                const defaultAccount = type === 'margin' ? 'margin' : 'normal';
                request['put'] = {
                    'type': stop_limit ? 'limit' : 'market',
                    'side': side,
                    'price': price,
                    'amount': amount.toString (),
                    'account': this.safeValue (params, 'account', defaultAccount),
                    'time_in_force': this.safeValue2 (params, 'tif', 'time_in_force', defaultTif),
                };
                request['market'] = market['id'];
            }
            request['trigger'] = this.extend (trigger, this.safeValue (params, 'trigger'));
            methodTail = 'PriceOrders';
        } else {
            request = this.prepareRequest (market);
            if (contract) {
                if (side === 'sell') {
                    amount = 0 - amount;
                }
                request['size'] = amount;
            } else {
                request['side'] = side;
                request['type'] = type;
                request['amount'] = amount;
                request['account'] = market['type'];
                // if (margin) {
                //     if (entering trade) {
                //         request['auto_borrow'] = true;
                //     } else if (exiting trade) {
                //         request['auto_repay'] = true;
                //     }
                // }
            }
            if ((type === 'market') && contract) {
                request['tif'] = 'ioc';
                request['price'] = 0;
            } else {
                request['price'] = price;
            }
            methodTail = 'Orders';
        }
        const reduceOnly = this.safeValue (params, 'reduceOnly');
        if (reduceOnly !== undefined) {
            if (!contract) {
                throw new InvalidOrder (this.id + ' createOrder() does not support reduceOnly for ' + market['type'] + ' orders, reduceOnly orders are supported for futures and perpetuals only');
            }
<<<<<<< HEAD
            request['reduce_only'] = reduceOnly;
=======
            request['price'] = this.priceToPrecision (symbol, price);
        } else if ((type === 'market') && contract) {
            request['tif'] = 'ioc';
            request['price'] = 0;
>>>>>>> 50368a95
        }
        request = this.omit (request, 'reduceOnly');
        const method = this.getSupportedMapping (market['type'], {
            'spot': 'privateSpotPost' + methodTail,
            'margin': 'privateSpotPost' + methodTail,
            'swap': 'privateFuturesPostSettle' + methodTail,
            'future': 'privateDeliveryPostSettle' + methodTail,
        });
        const response = await this[method] (this.deepExtend (request, params));
        return this.parseOrder (response, market);
    }

    parseOrderStatus (status) {
        const statuses = {
            'filled': 'closed',
            'cancelled': 'canceled',
            'liquidated': 'closed',
        };
        return this.safeString (statuses, status, status);
    }

    parseOrder (order, market = undefined) {
        //
        // createOrder, spot
        //
        //     {
        //       "id": "62364648575",
        //       "text": "apiv4",
        //       "create_time": "1626354834",
        //       "update_time": "1626354834",
        //       "create_time_ms": "1626354833544",
        //       "update_time_ms": "1626354833544",
        //       "status": "open",
        //       "currency_pair": "BTC_USDT",
        //       "type": "limit",
        //       "account": "spot",
        //       "side": "buy",
        //       "amount": "0.0001",
        //       "price": "30000",
        //       "time_in_force": "gtc",
        //       "iceberg": "0",
        //       "left": "0.0001",
        //       "fill_price": "0",
        //       "filled_total": "0",
        //       "fee": "0",
        //       "fee_currency": "BTC",
        //       "point_fee": "0",
        //       "gt_fee": "0",
        //       "gt_discount": true,
        //       "rebated_fee": "0",
        //       "rebated_fee_currency": "USDT"
        //     }
        //
        //
        const id = this.safeString (order, 'id');
        const marketId = this.safeString2 (order, 'currency_pair', 'contract');
        const symbol = this.safeSymbol (marketId, market);
        let timestamp = this.safeTimestamp (order, 'create_time');
        timestamp = this.safeInteger (order, 'create_time_ms', timestamp);
        let lastTradeTimestamp = this.safeTimestamp (order, 'update_time');
        lastTradeTimestamp = this.safeInteger (order, 'update_time_ms', lastTradeTimestamp);
        const amountRaw = this.safeString2 (order, 'amount', 'size');
        const amount = Precise.stringAbs (amountRaw);
        const price = this.safeString (order, 'price');
        const average = this.safeString (order, 'fill_price');
        const remaining = this.safeString (order, 'left');
        const cost = this.safeString (order, 'filled_total'); // same as filled_price
        let rawStatus = undefined;
        let side = undefined;
        const contract = this.safeValue (market, 'contract');
        if (contract) {
<<<<<<< HEAD
            if (amount) {
                side = Precise.stringGt (amount, '0') ? 'buy' : 'sell';
            } else {
                side = undefined;
            }
=======
            side = Precise.stringGt (amountRaw, '0') ? 'buy' : 'sell';
            rawStatus = this.safeString (order, 'finish_as', 'open');
        } else {
            // open, closed, cancelled - almost already ccxt unified!
            rawStatus = this.safeString (order, 'status');
            side = this.safeString (order, 'side');
>>>>>>> 50368a95
        }
        const status = this.parseOrderStatus (rawStatus);
        const type = this.safeString (order, 'type');
        const timeInForce = this.safeStringUpper2 (order, 'time_in_force', 'tif');
        const fees = [];
        const gtFee = this.safeNumber (order, 'gt_fee');
        if (gtFee) {
            fees.push ({
                'currency': 'GT',
                'cost': gtFee,
            });
        }
        const fee = this.safeNumber (order, 'fee');
        if (fee) {
            fees.push ({
                'currency': this.safeCurrencyCode (this.safeString (order, 'fee_currency')),
                'cost': fee,
            });
        }
        const rebate = this.safeString (order, 'rebated_fee');
        if (rebate) {
            fees.push ({
                'currency': this.safeCurrencyCode (this.safeString (order, 'rebated_fee_currency')),
                'cost': this.parseNumber (Precise.stringNeg (rebate)),
            });
        }
        const mkfr = this.safeNumber (order, 'mkfr');
        const tkfr = this.safeNumber (order, 'tkfr');
        if (mkfr) {
            fees.push ({
                'currency': this.safeCurrencyCode (this.safeString (order, 'settleId')),
                'cost': mkfr,
            });
        }
        if (tkfr) {
            fees.push ({
                'currency': this.safeCurrencyCode (this.safeString (market, 'settleId')),
                'cost': tkfr,
            });
        }
        return this.safeOrder2 ({
            'id': id,
            'clientOrderId': id,
            'timestamp': timestamp,
            'datetime': this.iso8601 (timestamp),
            'lastTradeTimestamp': lastTradeTimestamp,
            'status': status,
            'symbol': symbol,
            'type': type,
            'timeInForce': timeInForce,
            'postOnly': undefined,
            'side': side,
            'price': price,
            'stopPrice': undefined,
            'average': average,
            'amount': amount,
            'cost': cost,
            'filled': undefined,
            'remaining': remaining,
            'fee': undefined,
            'fees': fees,
            'trades': undefined,
            'info': order,
        }, market);
    }

    async fetchOrder (id, symbol = undefined, params = {}) {
        if (symbol === undefined) {
            throw new ArgumentsRequired (this.id + ' fetchOrder() requires a symbol argument');
        }
        await this.loadMarkets ();
        const market = this.market (symbol);
        const request = {
            'order_id': id,
        };
        if (market['spot'] || market['margin']) {
            request['currency_pair'] = market['id'];
        } else {
            request['settle'] = market['settleId'];
        }
        const method = this.getSupportedMapping (market['type'], {
            'spot': 'privateSpotGetOrdersOrderId',
            // 'margin': 'publicMarginGetTickers',
            'swap': 'privateFuturesGetSettleOrdersOrderId',
            'futures': 'privateDeliveryGetSettlePriceOrdersOrderId',
        });
        const response = await this[method] (this.extend (request, params));
        return this.parseOrder (response, market);
    }

    async fetchOpenOrders (symbol = undefined, since = undefined, limit = undefined, params = {}) {
        await this.loadMarkets ();
        const defaultType = this.safeString2 (this.options, 'fetchMarkets', 'defaultType', 'spot');
        const type = this.safeString (params, 'type', defaultType);
        if (symbol === undefined && (type === 'spot') || type === 'margin' || type === 'cross_margin') {
            const request = {
                // 'page': 1,
                // 'limit': limit,
                'account': type, // spot/margin (default), cross_margin
            };
            if (limit !== undefined) {
                request['limit'] = limit;
            }
            const response = await this.privateSpotGetOpenOrders (this.extend (request, params));
            //
            //     [
            //         {
            //             "currency_pair": "ETH_BTC",
            //             "total": 1,
            //             "orders": [
            //                 {
            //                     "id": "12332324",
            //                     "text": "t-123456",
            //                     "create_time": "1548000000",
            //                     "update_time": "1548000100",
            //                     "currency_pair": "ETH_BTC",
            //                     "status": "open",
            //                     "type": "limit",
            //                     "account": "spot",
            //                     "side": "buy",
            //                     "amount": "1",
            //                     "price": "5.00032",
            //                     "time_in_force": "gtc",
            //                     "left": "0.5",
            //                     "filled_total": "2.50016",
            //                     "fee": "0.005",
            //                     "fee_currency": "ETH",
            //                     "point_fee": "0",
            //                     "gt_fee": "0",
            //                     "gt_discount": false,
            //                     "rebated_fee": "0",
            //                     "rebated_fee_currency": "BTC"
            //                 }
            //             ]
            //         },
            //         ...
            //     ]
            //
            let allOrders = [];
            for (let i = 0; i < response.length; i++) {
                const entry = response[i];
                const orders = this.safeValue (entry, 'orders', []);
                const parsed = this.parseOrders (orders, undefined, since, limit);
                allOrders = this.arrayConcat (allOrders, parsed);
            }
            return this.filterBySinceLimit (allOrders, since, limit);
        }
        return await this.fetchOrdersByStatus ('open', symbol, since, limit, params);
    }

    async fetchClosedOrders (symbol = undefined, since = undefined, limit = undefined, params = {}) {
        return await this.fetchOrdersByStatus ('finished', symbol, since, limit, params);
    }

    async fetchOrdersByStatus (status, symbol = undefined, since = undefined, limit = undefined, params = {}) {
        await this.loadMarkets ();
        if (symbol === undefined) {
            throw new ArgumentsRequired (this.id + ' fetchOrdersByStatus requires a symbol argument');
        }
        const market = this.market (symbol);
        const request = this.prepareRequest (market);
        request['status'] = status;
        if (limit !== undefined) {
            request['limit'] = limit;
        }
        if (since !== undefined && (market['spot'] || market['margin'])) {
            request['start'] = parseInt (since / 1000);
        }
        const method = this.getSupportedMapping (market['type'], {
            'spot': 'privateSpotGetOrders',
            'margin': 'privateSpotGetOrders',
            'swap': 'privateFuturesGetSettleOrders',
            'futures': 'privateDeliveryGetSettleOrders',
        });
        if (market['type'] === 'margin' || market['type'] === 'cross_margin') {
            request['account'] = market['type'];
        }
        const response = await this[method] (this.extend (request, params));
        // SPOT
        // {
        //     "id":"8834234273",
        //     "text": "3",
        //     "create_time": "1635406193",
        //     "update_time": "1635406193",
        //     "create_time_ms": 1635406193361,
        //     "update_time_ms": 1635406193361,
        //     "status": "closed",
        //     "currency_pair": "BTC_USDT",
        //     "type": "limit",
        //     "account": "spot",
        //     "side": "sell",
        //     "amount": "0.0002",
        //     "price": "58904.01",
        //     "time_in_force":"gtc",
        //     "iceberg": "0",
        //     "left": "0.0000",
        //     "fill_price": "11.790516",
        //     "filled_total": "11.790516",
        //     "fee": "0.023581032",
        //     "fee_currency": "USDT",
        //     "point_fee": "0",
        //     "gt_fee": "0",
        //     "gt_discount": false,
        //     "rebated_fee_currency": "BTC"
        // }
        // Perpetual Swap
        // {
        //     "status": "finished",
        //     "size":-1,
        //     "left":0,
        //     "id":82750739203,
        //     "is_liq":false,
        //     "is_close":false,
        //     "contract": "BTC_USDT",
        //     "text": "web",
        //     "fill_price": "60721.3",
        //     "finish_as": "filled",
        //     "iceberg":0,
        //     "tif": "ioc",
        //     "is_reduce_only":true,
        //     "create_time": 1635403475.412,
        //     "finish_time": 1635403475.4127,
        //     "price": "0"
        // }
        return this.parseOrders (response, market, since, limit);
    }

    async cancelOrder (id, symbol = undefined, params = {}) {
        await this.loadMarkets ();
        if (symbol === undefined) {
            throw new ArgumentsRequired (this.id + ' cancelOrders requires a symbol parameter');
        }
        const market = this.market (symbol);
        const request = {
            'order_id': id,
        };
        if (market['contract']) {
            request['settle'] = market['settleId'];
        } else {
            request['currency_pair'] = market['id'];
        }
        const method = this.getSupportedMapping (market['type'], {
            'spot': 'privateSpotDeleteOrdersOrderId',
            'margin': 'privateSpotDeleteOrdersOrderId',
            'swap': 'privateFuturesDeleteSettleOrdersOrderId',
            'futures': 'privateDeliveryDeleteSettleOrdersOrderId',
        });
        const response = await this[method] (this.extend (request, params));
        // Perpetual swap
        // {
        //     id: "82241928192",
        //     contract: "BTC_USDT",
        //     mkfr: "0",
        //     tkfr: "0.0005",
        //     tif: "gtc",
        //     is_reduce_only: false,
        //     create_time: "1635196145.06",
        //     finish_time: "1635196233.396",
        //     price: "61000",
        //     size: "4",
        //     refr: "0",
        //     left: "4",
        //     text: "web",
        //     fill_price: "0",
        //     user: "6693577",
        //     finish_as: "cancelled",
        //     status: "finished",
        //     is_liq: false,
        //     refu: "0",
        //     is_close: false,
        //     iceberg: "0",
        // }
        return this.parseOrder (response, market);
    }

    async transfer (code, amount, fromAccount, toAccount, params = {}) {
        await this.loadMarkets ();
        const currency = this.currency (code);
        const accountsByType = this.safeValue (this.options, 'accountsByType', {});
        const fromId = this.safeString (accountsByType, fromAccount, fromAccount);
        const toId = this.safeString (accountsByType, toAccount, toAccount);
        if (fromId === undefined) {
            const keys = Object.keys (accountsByType);
            throw new ExchangeError (this.id + ' fromAccount must be one of ' + keys.join (', '));
        }
        if (toId === undefined) {
            const keys = Object.keys (accountsByType);
            throw new ExchangeError (this.id + ' toAccount must be one of ' + keys.join (', '));
        }
        const truncated = this.currencyToPrecision (code, amount);
        const request = {
            'currency': currency['id'],
            'from': fromId,
            'to': toId,
            'amount': truncated,
        };
        if ((toId === 'futures') || (toId === 'delivery')) {
            request['settle'] = currency['id'];
        }
        const response = await this.privateWalletPostTransfers (this.extend (request, params));
        //
        // according to the docs
        //
        //     {
        //       "currency": "BTC",
        //       "from": "spot",
        //       "to": "margin",
        //       "amount": "1",
        //       "currency_pair": "BTC_USDT"
        //     }
        //
        // actual response
        //
        //  POST https://api.gateio.ws/api/v4/wallet/transfers 204 No Content
        //
        return {
            'info': response,
            'from': fromId,
            'to': toId,
            'amount': truncated,
            'code': code,
        };
    }

    async setLeverage (leverage, symbol = undefined, params = {}) {
        if (symbol === undefined) {
            throw new ArgumentsRequired (this.id + ' setLeverage() requires a symbol argument');
        }
        // WARNING: THIS WILL INCREASE LIQUIDATION PRICE FOR OPEN ISOLATED LONG POSITIONS
        // AND DECREASE LIQUIDATION PRICE FOR OPEN ISOLATED SHORT POSITIONS
        if ((leverage < 0) || (leverage > 100)) {
            throw new BadRequest (this.id + ' leverage should be between 1 and 100');
        }
        await this.loadMarkets ();
        const market = this.market (symbol);
        const method = this.getSupportedMapping (market['type'], {
            'swap': 'privateFuturesPostSettlePositionsContractLeverage',
            'futures': 'privateDeliveryPostSettlePositionsContractLeverage',
        });
        const request = this.prepareRequest (market);
        request['query'] = {
            'leverage': leverage.toString (),
        };
        if ('cross_leverage_limit' in params) {
            if (leverage !== 0) {
                throw new BadRequest (this.id + ' cross margin leverage(valid only when leverage is 0)');
            }
            request['cross_leverage_limit'] = params['cross_leverage_limit'].toString ();
            params = this.omit (params, 'cross_leverage_limit');
        }
        const response = await this[method] (this.extend (request, params));
        //
        //     {
        //         "value":"0",
        //         "leverage":"5",
        //         "mode":"single",
        //         "realised_point":"0",
        //         "contract":"BTC_USDT",
        //         "entry_price":"0",
        //         "mark_price":"62035.86",
        //         "history_point":"0",
        //         "realised_pnl":"0",
        //         "close_order":null,
        //         "size":0,
        //         "cross_leverage_limit":"0",
        //         "pending_orders":0,
        //         "adl_ranking":6,
        //         "maintenance_rate":"0.005",
        //         "unrealised_pnl":"0",
        //         "user":2436035,
        //         "leverage_max":"100",
        //         "history_pnl":"0",
        //         "risk_limit":"1000000",
        //         "margin":"0",
        //         "last_close_pnl":"0",
        //         "liq_price":"0"
        //     }
        //
        return response;
    }

    sign (path, api = [], method = 'GET', params = {}, headers = undefined, body = undefined) {
        const authentication = api[0]; // public, private
        const type = api[1]; // spot, margin, futures, delivery
        let query = this.omit (params, this.extractParams (path));
        path = this.implodeParams (path, params);
        const endPart = (path === '' ? '' : '/' + path);
        const entirePath = '/' + type + endPart;
        let url = this.urls['api'][authentication] + entirePath;
        if (authentication === 'public') {
            if (Object.keys (query).length) {
                url += '?' + this.urlencode (query);
            }
        } else {
            let queryString = '';
            if ((method === 'GET') || (method === 'DELETE')) {
                if (Object.keys (query).length) {
                    queryString = this.urlencode (query);
                    url += '?' + queryString;
                }
            } else {
                const urlQueryParams = this.safeValue (query, 'query', {});
                if (Object.keys (urlQueryParams).length) {
                    queryString = this.urlencode (urlQueryParams);
                    url += '?' + queryString;
                }
                query = this.omit (query, 'query');
                body = this.json (query);
            }
            const bodyPayload = (body === undefined) ? '' : body;
            const bodySignature = this.hash (this.encode (bodyPayload), 'sha512');
            const timestamp = this.seconds ();
            const timestampString = timestamp.toString ();
            const signaturePath = '/api/' + this.version + entirePath;
            const payloadArray = [ method.toUpperCase (), signaturePath, queryString, bodySignature, timestampString ];
            // eslint-disable-next-line quotes
            const payload = payloadArray.join ("\n");
            const signature = this.hmac (this.encode (payload), this.encode (this.secret), 'sha512');
            headers = {
                'KEY': this.apiKey,
                'Timestamp': timestampString,
                'SIGN': signature,
                'Content-Type': 'application/json',
            };
        }
        return { 'url': url, 'method': method, 'body': body, 'headers': headers };
    }

    handleErrors (code, reason, url, method, headers, body, response, requestHeaders, requestBody) {
        const label = this.safeString (response, 'label');
        if (label !== undefined) {
            const message = this.safeString2 (response, 'message', 'detail', '');
            const Error = this.safeValue (this.exceptions, label, ExchangeError);
            throw new Error (this.id + ' ' + message);
        }
    }
};<|MERGE_RESOLUTION|>--- conflicted
+++ resolved
@@ -2116,7 +2116,7 @@
                 request['tif'] = 'ioc';
                 request['price'] = 0;
             } else {
-                request['price'] = price;
+                request['price'] = this.priceToPrecision (symbol, price);
             }
             methodTail = 'Orders';
         }
@@ -2125,14 +2125,7 @@
             if (!contract) {
                 throw new InvalidOrder (this.id + ' createOrder() does not support reduceOnly for ' + market['type'] + ' orders, reduceOnly orders are supported for futures and perpetuals only');
             }
-<<<<<<< HEAD
             request['reduce_only'] = reduceOnly;
-=======
-            request['price'] = this.priceToPrecision (symbol, price);
-        } else if ((type === 'market') && contract) {
-            request['tif'] = 'ioc';
-            request['price'] = 0;
->>>>>>> 50368a95
         }
         request = this.omit (request, 'reduceOnly');
         const method = this.getSupportedMapping (market['type'], {
@@ -2204,20 +2197,16 @@
         let side = undefined;
         const contract = this.safeValue (market, 'contract');
         if (contract) {
-<<<<<<< HEAD
             if (amount) {
-                side = Precise.stringGt (amount, '0') ? 'buy' : 'sell';
+                side = Precise.stringGt (amountRaw, '0') ? 'buy' : 'sell';
             } else {
                 side = undefined;
             }
-=======
-            side = Precise.stringGt (amountRaw, '0') ? 'buy' : 'sell';
             rawStatus = this.safeString (order, 'finish_as', 'open');
         } else {
             // open, closed, cancelled - almost already ccxt unified!
             rawStatus = this.safeString (order, 'status');
             side = this.safeString (order, 'side');
->>>>>>> 50368a95
         }
         const status = this.parseOrderStatus (rawStatus);
         const type = this.safeString (order, 'type');
