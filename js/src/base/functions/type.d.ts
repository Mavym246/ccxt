--- conflicted
+++ resolved
@@ -1,8 +1,4 @@
-<<<<<<< HEAD
-import { implicitReturnType, Int, Str } from '../types.js';
-=======
 import { implicitReturnType, Int, Str, IndexType } from '../types.js';
->>>>>>> 7c7171fe
 declare const isNumber: (number: unknown) => boolean;
 declare const isInteger: (number: unknown) => boolean;
 declare const isArray: (arg: any) => arg is any[];
@@ -14,32 +10,6 @@
 declare const prop: (o: any, k: any) => any;
 declare const asFloat: (x: any) => number;
 declare const asInteger: (x: any) => number;
-<<<<<<< HEAD
-declare const safeFloat: (o: implicitReturnType, k: string | number, $default?: number) => number;
-declare const safeInteger: (o: implicitReturnType, k: string | number, $default?: number) => Int;
-declare const safeIntegerProduct: (o: implicitReturnType, k: string | number, $factor: number, $default?: number) => Int;
-declare const safeTimestamp: (o: implicitReturnType, k: string | number, $default?: number) => number;
-declare const safeValue: (o: implicitReturnType, k: string | number, $default?: any) => any;
-declare const safeString: (o: implicitReturnType, k: string | number, $default?: string) => Str;
-declare const safeStringLower: (o: implicitReturnType, k: string | number, $default?: string) => Str;
-declare const safeStringUpper: (o: implicitReturnType, k: string | number, $default?: string) => Str;
-declare const safeFloat2: (o: implicitReturnType, k1: string | number, k2: string | number, $default?: number) => number;
-declare const safeInteger2: (o: implicitReturnType, k1: string | number, k2: string | number, $default?: number) => Int;
-declare const safeIntegerProduct2: (o: implicitReturnType, k1: string | number, k2: string | number, $factor: number, $default?: number) => Int;
-declare const safeTimestamp2: (o: implicitReturnType, k1: string | number, k2: string | number, $default?: any) => Int;
-declare const safeValue2: (o: implicitReturnType, k1: string | number, k2: string | number, $default?: any) => any;
-declare const safeString2: (o: implicitReturnType, k1: string | number, k2: string | number, $default?: string) => Str;
-declare const safeStringLower2: (o: implicitReturnType, k1: string | number, k2: string | number, $default?: string) => Str;
-declare const safeStringUpper2: (o: implicitReturnType, k1: string | number, k2: string | number, $default?: string) => Str;
-declare const safeFloatN: (o: implicitReturnType, k: (string | number)[], $default?: number) => number;
-declare const safeIntegerN: (o: implicitReturnType, k: (string | number)[], $default?: number) => Int;
-declare const safeIntegerProductN: (o: implicitReturnType, k: (string | number)[], $factor: number, $default?: number) => Int;
-declare const safeTimestampN: (o: implicitReturnType, k: (string | number)[], $default?: number) => Int;
-declare const safeValueN: (o: implicitReturnType, k: (string | number)[], $default?: any) => any;
-declare const safeStringN: (o: implicitReturnType, k: (string | number)[], $default?: string) => Str;
-declare const safeStringLowerN: (o: implicitReturnType, k: (string | number)[], $default?: string) => Str;
-declare const safeStringUpperN: (o: implicitReturnType, k: (string | number)[], $default?: string) => Str;
-=======
 declare const safeFloat: (o: implicitReturnType, k: IndexType, $default?: number) => number;
 declare const safeInteger: (o: implicitReturnType, k: IndexType, $default?: number) => Int;
 declare const safeIntegerProduct: (o: implicitReturnType, k: IndexType, $factor: number, $default?: number) => Int;
@@ -64,5 +34,4 @@
 declare const safeStringN: (o: implicitReturnType, k: (IndexType)[], $default?: string) => Str;
 declare const safeStringLowerN: (o: implicitReturnType, k: (IndexType)[], $default?: string) => Str;
 declare const safeStringUpperN: (o: implicitReturnType, k: (IndexType)[], $default?: string) => Str;
->>>>>>> 7c7171fe
 export { isNumber, isInteger, isArray, isObject, isString, isStringCoercible, isDictionary, hasProps, prop, asFloat, asInteger, safeFloat, safeInteger, safeIntegerProduct, safeTimestamp, safeValue, safeString, safeStringLower, safeStringUpper, safeFloat2, safeInteger2, safeIntegerProduct2, safeTimestamp2, safeValue2, safeString2, safeStringLower2, safeStringUpper2, safeFloatN, safeIntegerN, safeIntegerProductN, safeTimestampN, safeValueN, safeStringN, safeStringLowerN, safeStringUpperN, };