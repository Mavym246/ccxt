--- conflicted
+++ resolved
@@ -1,12 +1,3 @@
-<<<<<<< HEAD
-=======
-/* eslint-disable */
-'use strict'
-
->>>>>>> d2e38d96
-const zero = BigInt (0)
-const minusOne = BigInt (-1)
-const base = BigInt (10)
 
 class Precise {
     constructor (number, decimals = undefined) {
