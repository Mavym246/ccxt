--- conflicted
+++ resolved
@@ -2,13 +2,8 @@
 
 /*  ------------------------------------------------------------------------ */
 
-<<<<<<< HEAD
 const CryptoJS = require ('../../static_dependencies/crypto-js/crypto-js')
-const qs       = require ('qs') // querystring (TODO: get rid of that dependency)
-=======
-const CryptoJS = require ('crypto-js')
 const qs       = require ('../../static_dependencies/qs/index')
->>>>>>> d8269d20
 
 /*  ------------------------------------------------------------------------ */
 
