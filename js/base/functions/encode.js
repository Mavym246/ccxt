--- conflicted
+++ resolved
@@ -21,7 +21,6 @@
         (object.length >= 2) &&
         ((object[0] === '{') || (object[0] === '['))
     )
-<<<<<<< HEAD
     , stringToBinary = string => CryptoJS.enc.Latin1.parse (string)
     , stringToBase64 = string => CryptoJS.enc.Latin1.parse (string).toString (CryptoJS.enc.Base64)
     , base64ToBinary = string => CryptoJS.enc.Base64.parse (string)
@@ -33,29 +32,11 @@
     , binaryConcatArray = (arr) => arr.reduce ((a, b) => a.concat (b))
 
     , urlencode = object => qs.stringify (object)
+    , urlencodeNested =  object => qs.stringify (object) // implemented only in python
     , urlencodeWithArrayRepeat = object => qs.stringify (object, { arrayFormat: 'repeat' })
     , rawencode = object => qs.stringify (object, { encode: false })
     , encode = x => x
     , decode = x => x
-=======
-
-    , stringToBinary: string => CryptoJS.enc.Latin1.parse (string)
-    , stringToBase64: string => CryptoJS.enc.Latin1.parse (string).toString (CryptoJS.enc.Base64)
-    , base64ToBinary: string => CryptoJS.enc.Base64.parse (string)
-    , base64ToString: string => CryptoJS.enc.Base64.parse (string).toString (CryptoJS.enc.Utf8)
-    , binaryToBase64: binary => binary.toString (CryptoJS.enc.Base64)
-    , base16ToBinary: string => CryptoJS.enc.Hex.parse (string)
-    , binaryToBase16: binary => binary.toString (CryptoJS.enc.Hex)
-    , binaryConcat: (...args) => args.reduce ((a, b) => a.concat (b))
-    , binaryConcatArray: (arr) => arr.reduce ((a, b) => a.concat (b))
-
-    , urlencode: object => qs.stringify (object)
-    , urlencodeNested: object => qs.stringify (object) // implemented only in python
-    , urlencodeWithArrayRepeat: object => qs.stringify (object, { arrayFormat: 'repeat' })
-    , rawencode: object => qs.stringify (object, { encode: false })
-    , encode: x => x
-    , decode: x => x
->>>>>>> aa0c9f75
 
     // Url-safe-base64 without equals signs, with + replaced by - and slashes replaced by underscores
 
@@ -151,6 +132,7 @@
     , base58ToBinary
     , binaryToBase58
     , byteArrayToWordArray
+    , urlencodeNested
 }
 
 /*  ------------------------------------------------------------------------ */