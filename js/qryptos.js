--- conflicted
+++ resolved
@@ -13,437 +13,4 @@
             'name': 'QRYPTOS',
         });
     }
-<<<<<<< HEAD
-
-    async fetchMarkets () {
-        let markets = await this.publicGetProducts ();
-        let result = [];
-        for (let p = 0; p < markets.length; p++) {
-            let market = markets[p];
-            let id = market['id'].toString ();
-            let baseId = market['base_currency'];
-            let quoteId = market['quoted_currency'];
-            let base = this.commonCurrencyCode (baseId);
-            let quote = this.commonCurrencyCode (quoteId);
-            let symbol = base + '/' + quote;
-            let maker = this.safeFloat (market, 'maker_fee');
-            let taker = this.safeFloat (market, 'taker_fee');
-            let active = !market['disabled'];
-            let minAmount = undefined;
-            let minPrice = undefined;
-            if (base === 'BTC') {
-                minAmount = 0.001;
-            } else if (base === 'ETH') {
-                minAmount = 0.01;
-            }
-            if (quote === 'BTC') {
-                minPrice = 0.00000001;
-            } else if (quote === 'ETH' || quote === 'USD' || quote === 'JPY') {
-                minPrice = 0.00001;
-            }
-            let limits = {
-                'amount': { 'min': minAmount },
-                'price': { 'min': minPrice },
-                'cost': { 'min': undefined },
-            };
-            if (minPrice !== undefined)
-                if (minAmount !== undefined)
-                    limits['cost']['min'] = minPrice * minAmount;
-            let precision = {
-                'amount': undefined,
-                'price': undefined,
-            };
-            if (minAmount !== undefined)
-                precision['amount'] = -Math.log10 (minAmount);
-            if (minPrice !== undefined)
-                precision['price'] = -Math.log10 (minPrice);
-            result.push ({
-                'id': id,
-                'symbol': symbol,
-                'base': base,
-                'quote': quote,
-                'baseId': baseId,
-                'quoteId': quoteId,
-                'maker': maker,
-                'taker': taker,
-                'limits': limits,
-                'precision': precision,
-                'active': active,
-                'info': market,
-            });
-        }
-        return result;
-    }
-
-    async fetchBalance (params = {}) {
-        await this.loadMarkets ();
-        let balances = await this.privateGetAccountsBalance (params);
-        let result = { 'info': balances };
-        for (let b = 0; b < balances.length; b++) {
-            let balance = balances[b];
-            let currencyId = balance['currency'];
-            let code = currencyId;
-            if (currencyId in this.currencies_by_id) {
-                code = this.currencies_by_id[currencyId]['code'];
-            }
-            let total = parseFloat (balance['balance']);
-            let account = {
-                'free': total,
-                'used': 0.0,
-                'total': total,
-            };
-            result[code] = account;
-        }
-        return this.parseBalance (result);
-    }
-
-    async fetchOrderBook (symbol, limit = undefined, params = {}) {
-        await this.loadMarkets ();
-        let orderbook = await this.publicGetProductsIdPriceLevels (this.extend ({
-            'id': this.marketId (symbol),
-        }, params));
-        return this.parseOrderBook (orderbook, undefined, 'buy_price_levels', 'sell_price_levels');
-    }
-
-    parseTicker (ticker, market = undefined) {
-        let timestamp = this.milliseconds ();
-        let last = undefined;
-        if ('last_traded_price' in ticker) {
-            if (ticker['last_traded_price']) {
-                let length = ticker['last_traded_price'].length;
-                if (length > 0)
-                    last = this.safeFloat (ticker, 'last_traded_price');
-            }
-        }
-        let symbol = undefined;
-        if (market === undefined) {
-            let marketId = this.safeString (ticker, 'id');
-            if (marketId in this.markets_by_id) {
-                market = this.markets_by_id[marketId];
-            } else {
-                let baseId = this.safeString (ticker, 'base_currency');
-                let quoteId = this.safeString (ticker, 'quoted_currency');
-                let base = this.commonCurrencyCode (baseId);
-                let quote = this.commonCurrencyCode (quoteId);
-                if (symbol in this.markets) {
-                    market = this.markets[symbol];
-                } else {
-                    symbol = base + '/' + quote;
-                }
-            }
-        }
-        if (market !== undefined)
-            symbol = market['symbol'];
-        let change = undefined;
-        let percentage = undefined;
-        let average = undefined;
-        let open = this.safeFloat (ticker, 'last_price_24h');
-        if (open !== undefined && last !== undefined) {
-            change = last - open;
-            average = this.sum (last, open) / 2;
-            if (open > 0) {
-                percentage = change / open * 100;
-            }
-        }
-        return {
-            'symbol': symbol,
-            'timestamp': timestamp,
-            'datetime': this.iso8601 (timestamp),
-            'high': this.safeFloat (ticker, 'high_market_ask'),
-            'low': this.safeFloat (ticker, 'low_market_bid'),
-            'bid': this.safeFloat (ticker, 'market_bid'),
-            'bidVolume': undefined,
-            'ask': this.safeFloat (ticker, 'market_ask'),
-            'askVolume': undefined,
-            'vwap': undefined,
-            'open': open,
-            'close': last,
-            'last': last,
-            'previousClose': undefined,
-            'change': change,
-            'percentage': percentage,
-            'average': average,
-            'baseVolume': this.safeFloat (ticker, 'volume_24h'),
-            'quoteVolume': undefined,
-            'info': ticker,
-        };
-    }
-
-    async fetchTickers (symbols = undefined, params = {}) {
-        await this.loadMarkets ();
-        let tickers = await this.publicGetProducts (params);
-        let result = {};
-        for (let t = 0; t < tickers.length; t++) {
-            let ticker = tickers[t];
-            let base = ticker['base_currency'];
-            let quote = ticker['quoted_currency'];
-            let symbol = base + '/' + quote;
-            let market = this.markets[symbol];
-            result[symbol] = this.parseTicker (ticker, market);
-        }
-        return result;
-    }
-
-    async fetchTicker (symbol, params = {}) {
-        await this.loadMarkets ();
-        let market = this.market (symbol);
-        let ticker = await this.publicGetProductsId (this.extend ({
-            'id': market['id'],
-        }, params));
-        return this.parseTicker (ticker, market);
-    }
-
-    parseTrade (trade, market) {
-        // {             id:  12345,
-        //         quantity: "6.789",
-        //            price: "98765.4321",
-        //       taker_side: "sell",
-        //       created_at:  1512345678,
-        //          my_side: "buy"           }
-        let timestamp = trade['created_at'] * 1000;
-        // 'taker_side' gets filled for both fetchTrades and fetchMyTrades
-        let takerSide = this.safeString (trade, 'taker_side');
-        // 'my_side' gets filled for fetchMyTrades only and may differ from 'taker_side'
-        let mySide = this.safeString (trade, 'my_side');
-        let side = (mySide !== undefined) ? mySide : takerSide;
-        let takerOrMaker = undefined;
-        if (mySide !== undefined)
-            takerOrMaker = (takerSide === mySide) ? 'taker' : 'maker';
-        return {
-            'info': trade,
-            'id': trade['id'].toString (),
-            'order': undefined,
-            'timestamp': timestamp,
-            'datetime': this.iso8601 (timestamp),
-            'symbol': market['symbol'],
-            'type': undefined,
-            'side': side,
-            'takerOrMaker': takerOrMaker,
-            'price': this.safeFloat (trade, 'price'),
-            'amount': this.safeFloat (trade, 'quantity'),
-        };
-    }
-
-    async fetchTrades (symbol, since = undefined, limit = undefined, params = {}) {
-        await this.loadMarkets ();
-        let market = this.market (symbol);
-        let request = {
-            'product_id': market['id'],
-        };
-        if (limit !== undefined)
-            request['limit'] = limit;
-        if (since !== undefined) {
-            // timestamp should be in seconds, whereas we use milliseconds in since and everywhere
-            request['timestamp'] = parseInt (since / 1000);
-        }
-        let response = await this.publicGetExecutions (this.extend (request, params));
-        let result = (since !== undefined) ? response : response['models'];
-        return this.parseTrades (result, market, since, limit);
-    }
-
-    async fetchMyTrades (symbol = undefined, since = undefined, limit = undefined, params = {}) {
-        await this.loadMarkets ();
-        let market = this.market (symbol);
-        let request = {
-            'product_id': market['id'],
-        };
-        if (limit !== undefined)
-            request['limit'] = limit;
-        let response = await this.privateGetExecutionsMe (this.extend (request, params));
-        return this.parseTrades (response['models'], market, since, limit);
-    }
-
-    async createOrder (symbol, type, side, amount, price = undefined, params = {}) {
-        await this.loadMarkets ();
-        let order = {
-            'order_type': type,
-            'product_id': this.marketId (symbol),
-            'side': side,
-            'quantity': amount,
-        };
-        if (type === 'limit')
-            order['price'] = price;
-        let response = await this.privatePostOrders (this.extend (order, params));
-        return this.parseOrder (response);
-    }
-
-    async cancelOrder (id, symbol = undefined, params = {}) {
-        await this.loadMarkets ();
-        let result = await this.privatePutOrdersIdCancel (this.extend ({
-            'id': id,
-        }, params));
-        let order = this.parseOrder (result);
-        if (order['status'] === 'closed')
-            throw new OrderNotFound (this.id + ' ' + this.json (order));
-        return order;
-    }
-
-    parseOrder (order, market = undefined) {
-        let timestamp = order['created_at'] * 1000;
-        let marketId = this.safeString (order, 'product_id');
-        if (marketId !== undefined) {
-            if (marketId in this.markets_by_id)
-                market = this.markets_by_id[marketId];
-        }
-        let status = undefined;
-        if ('status' in order) {
-            if (order['status'] === 'live') {
-                status = 'open';
-            } else if (order['status'] === 'filled') {
-                status = 'closed';
-            } else if (order['status'] === 'cancelled') { // 'll' intended
-                status = 'canceled';
-            }
-        }
-        let amount = this.safeFloat (order, 'quantity');
-        let filled = this.safeFloat (order, 'filled_quantity');
-        let price = this.safeFloat (order, 'price');
-        let symbol = undefined;
-        if (market !== undefined) {
-            symbol = market['symbol'];
-        }
-        return {
-            'id': order['id'].toString (),
-            'timestamp': timestamp,
-            'datetime': this.iso8601 (timestamp),
-            'lastTradeTimestamp': undefined,
-            'type': order['order_type'],
-            'status': status,
-            'symbol': symbol,
-            'side': order['side'],
-            'price': price,
-            'amount': amount,
-            'filled': filled,
-            'remaining': amount - filled,
-            'trades': undefined,
-            'fee': {
-                'currency': undefined,
-                'cost': this.safeFloat (order, 'order_fee'),
-            },
-            'info': order,
-        };
-    }
-
-    async fetchOrder (id, symbol = undefined, params = {}) {
-        await this.loadMarkets ();
-        let order = await this.privateGetOrdersId (this.extend ({
-            'id': id,
-        }, params));
-        return this.parseOrder (order);
-    }
-
-    async fetchOrders (symbol = undefined, since = undefined, limit = undefined, params = {}) {
-        await this.loadMarkets ();
-        let market = undefined;
-        let request = {};
-        if (symbol !== undefined) {
-            market = this.market (symbol);
-            request['product_id'] = market['id'];
-        }
-        let status = this.safeValue (params, 'status');
-        if (status) {
-            params = this.omit (params, 'status');
-            if (status === 'open') {
-                request['status'] = 'live';
-            } else if (status === 'closed') {
-                request['status'] = 'filled';
-            } else if (status === 'canceled') {
-                request['status'] = 'cancelled';
-            }
-        }
-        if (limit !== undefined)
-            request['limit'] = limit;
-        let result = await this.privateGetOrders (this.extend (request, params));
-        let orders = result['models'];
-        return this.parseOrders (orders, market, since, limit);
-    }
-
-    fetchOpenOrders (symbol = undefined, since = undefined, limit = undefined, params = {}) {
-        return this.fetchOrders (symbol, since, limit, this.extend ({ 'status': 'open' }, params));
-    }
-
-    fetchClosedOrders (symbol = undefined, since = undefined, limit = undefined, params = {}) {
-        return this.fetchOrders (symbol, since, limit, this.extend ({ 'status': 'closed' }, params));
-    }
-
-    nonce () {
-        return this.milliseconds ();
-    }
-
-    sign (path, api = 'public', method = 'GET', params = {}, headers = undefined, body = undefined) {
-        let url = '/' + this.implodeParams (path, params);
-        let query = this.omit (params, this.extractParams (path));
-        headers = {
-            'X-Quoine-API-Version': this.version,
-            'Content-Type': 'application/json',
-        };
-        if (api === 'public') {
-            if (Object.keys (query).length)
-                url += '?' + this.urlencode (query);
-        } else {
-            this.checkRequiredCredentials ();
-            if (method === 'GET') {
-                if (Object.keys (query).length)
-                    url += '?' + this.urlencode (query);
-            } else if (Object.keys (query).length) {
-                body = this.json (query);
-            }
-            let nonce = this.nonce ();
-            let request = {
-                'path': url,
-                'nonce': nonce,
-                'token_id': this.apiKey,
-                'iat': Math.floor (nonce / 1000), // issued at
-            };
-            headers['X-Quoine-Auth'] = this.jwt (request, this.secret);
-        }
-        url = this.urls['api'] + url;
-        return { 'url': url, 'method': method, 'body': body, 'headers': headers };
-    }
-
-    handleErrors (code, reason, url, method, headers, body, response = undefined) {
-        if (code >= 200 && code <= 299)
-            return;
-        const messages = this.exceptions['messages'];
-        if (code === 401) {
-            // expected non-json response
-            if (body in messages)
-                throw new messages[body] (this.id + ' ' + body);
-            else
-                return;
-        }
-        if (response === undefined)
-            if ((body[0] === '{') || (body[0] === '['))
-                response = JSON.parse (body);
-            else
-                return;
-        const feedback = this.id + ' ' + this.json (response);
-        if (code === 404) {
-            // { "message": "Order not found" }
-            const message = this.safeString (response, 'message');
-            if (message in messages)
-                throw new messages[message] (feedback);
-        } else if (code === 422) {
-            // array of error messages is returned in 'user' or 'quantity' property of 'errors' object, e.g.:
-            // { "errors": { "user": ["not_enough_free_balance"] }}
-            // { "errors": { "quantity": ["less_than_order_size"] }}
-            if ('errors' in response) {
-                const errors = response['errors'];
-                const errorTypes = ['user', 'quantity', 'price'];
-                for (let i = 0; i < errorTypes.length; i++) {
-                    const errorType = errorTypes[i];
-                    if (errorType in errors) {
-                        const errorMessages = errors[errorType];
-                        for (let j = 0; j < errorMessages.length; j++) {
-                            const message = errorMessages[j];
-                            if (message in messages[errorType])
-                                throw new messages[errorType][message] (feedback);
-                        }
-                    }
-                }
-            }
-        }
-    }
-=======
->>>>>>> 77cffd12
 };