'use strict';

//  ---------------------------------------------------------------------------

const Exchange = require ('./base/Exchange');
const { ExchangeError, ArgumentsRequired, ExchangeNotAvailable, InsufficientFunds, OrderNotFound, InvalidOrder, DDoSProtection, InvalidNonce, AuthenticationError, RateLimitExceeded, PermissionDenied, NotSupported, BadRequest, BadSymbol, AccountSuspended, OrderImmediatelyFillable, OnMaintenance, BadResponse, RequestTimeout, OrderNotFillable, MarginModeAlreadySet } = require ('./base/errors');
const { TRUNCATE, DECIMAL_PLACES } = require ('./base/functions/number');
const Precise = require ('./base/Precise');

//  ---------------------------------------------------------------------------

module.exports = class binance extends Exchange {
    describe () {
        return this.deepExtend (super.describe (), {
            'id': 'binance',
            'name': 'Binance',
            'countries': [ 'JP', 'MT' ], // Japan, Malta
            'rateLimit': 50,
            'certified': true,
            'pro': true,
            // new metainfo interface
            'has': {
                'CORS': undefined,
                'spot': true,
                'margin': true,
                'swap': true,
                'future': true,
                'option': undefined,
                'addMargin': true,
                'borrowMargin': true,
                'cancelAllOrders': true,
                'cancelOrder': true,
                'cancelOrders': undefined,
                'createDepositAddress': false,
                'createOrder': true,
                'createReduceOnlyOrder': true,
                'createStopLimitOrder': true,
                'createStopMarketOrder': false,
                'createStopOrder': true,
                'editOrder': true,
                'fetchAccounts': undefined,
                'fetchBalance': true,
                'fetchBidsAsks': true,
                'fetchBorrowInterest': true,
                'fetchBorrowRate': true,
                'fetchBorrowRateHistories': false,
                'fetchBorrowRateHistory': true,
                'fetchBorrowRates': false,
                'fetchBorrowRatesPerSymbol': false,
                'fetchCanceledOrders': false,
                'fetchClosedOrder': false,
                'fetchClosedOrders': 'emulated',
                'fetchCurrencies': true,
                'fetchDeposit': false,
                'fetchDepositAddress': true,
                'fetchDepositAddresses': false,
                'fetchDepositAddressesByNetwork': false,
                'fetchDeposits': true,
                'fetchDepositWithdrawFee': 'emulated',
                'fetchDepositWithdrawFees': true,
                'fetchFundingHistory': true,
                'fetchFundingRate': true,
                'fetchFundingRateHistory': true,
                'fetchFundingRates': true,
                'fetchIndexOHLCV': true,
                'fetchL3OrderBook': false,
                'fetchLedger': undefined,
                'fetchLeverage': false,
                'fetchLeverageTiers': true,
                'fetchMarketLeverageTiers': 'emulated',
                'fetchMarkets': true,
                'fetchMarkOHLCV': true,
                'fetchMyTrades': true,
                'fetchOHLCV': true,
                'fetchOpenInterestHistory': true,
                'fetchOpenOrder': false,
                'fetchOpenOrders': true,
                'fetchOrder': true,
                'fetchOrderBook': true,
                'fetchOrderBooks': false,
                'fetchOrders': true,
                'fetchOrderTrades': true,
                'fetchPosition': undefined,
                'fetchPositions': true,
                'fetchPositionsRisk': true,
                'fetchPremiumIndexOHLCV': false,
                'fetchStatus': true,
                'fetchTicker': true,
                'fetchTickers': true,
                'fetchTime': true,
                'fetchTrades': true,
                'fetchTradingFee': true,
                'fetchTradingFees': true,
                'fetchTradingLimits': undefined,
                'fetchTransactionFee': undefined,
                'fetchTransactionFees': true,
                'fetchTransactions': false,
                'fetchTransfers': true,
                'fetchWithdrawal': false,
                'fetchWithdrawals': true,
                'fetchWithdrawalWhitelist': false,
                'reduceMargin': true,
                'repayMargin': true,
                'setLeverage': true,
                'setMargin': false,
                'setMarginMode': true,
                'setPositionMode': true,
                'signIn': false,
                'transfer': true,
                'withdraw': true,
            },
            'timeframes': {
                '1s': '1s', // spot only for now
                '1m': '1m',
                '3m': '3m',
                '5m': '5m',
                '15m': '15m',
                '30m': '30m',
                '1h': '1h',
                '2h': '2h',
                '4h': '4h',
                '6h': '6h',
                '8h': '8h',
                '12h': '12h',
                '1d': '1d',
                '3d': '3d',
                '1w': '1w',
                '1M': '1M',
            },
            'urls': {
                'logo': 'https://user-images.githubusercontent.com/1294454/29604020-d5483cdc-87ee-11e7-94c7-d1a8d9169293.jpg',
                'test': {
                    'dapiPublic': 'https://testnet.binancefuture.com/dapi/v1',
                    'dapiPrivate': 'https://testnet.binancefuture.com/dapi/v1',
                    'eapiPublic': 'https://testnet.binanceops.com/eapi/v1',
                    'eapiPrivate': 'https://testnet.binanceops.com/eapi/v1',
                    'fapiPublic': 'https://testnet.binancefuture.com/fapi/v1',
                    'fapiPrivate': 'https://testnet.binancefuture.com/fapi/v1',
                    'fapiPrivateV2': 'https://testnet.binancefuture.com/fapi/v2',
                    'public': 'https://testnet.binance.vision/api/v3',
                    'private': 'https://testnet.binance.vision/api/v3',
                    'v1': 'https://testnet.binance.vision/api/v1',
                },
                'api': {
                    'wapi': 'https://api.binance.com/wapi/v3',
                    'sapi': 'https://api.binance.com/sapi/v1',
                    'sapiV2': 'https://api.binance.com/sapi/v2',
                    'sapiV3': 'https://api.binance.com/sapi/v3',
                    'dapiPublic': 'https://dapi.binance.com/dapi/v1',
                    'dapiPrivate': 'https://dapi.binance.com/dapi/v1',
                    'eapiPublic': 'https://eapi.binance.com/eapi/v1',
                    'eapiPrivate': 'https://eapi.binance.com/eapi/v1',
                    'dapiPrivateV2': 'https://dapi.binance.com/dapi/v2',
                    'dapiData': 'https://dapi.binance.com/futures/data',
                    'fapiPublic': 'https://fapi.binance.com/fapi/v1',
                    'fapiPrivate': 'https://fapi.binance.com/fapi/v1',
                    'fapiData': 'https://fapi.binance.com/futures/data',
                    'fapiPrivateV2': 'https://fapi.binance.com/fapi/v2',
                    'public': 'https://api.binance.com/api/v3',
                    'private': 'https://api.binance.com/api/v3',
                    'v1': 'https://api.binance.com/api/v1',
                },
                'www': 'https://www.binance.com',
                'referral': {
                    'url': 'https://accounts.binance.com/en/register?ref=D7YA7CLY',
                    'discount': 0.1,
                },
                'doc': [
                    'https://binance-docs.github.io/apidocs/spot/en',
                ],
                'api_management': 'https://www.binance.com/en/usercenter/settings/api-management',
                'fees': 'https://www.binance.com/en/fee/schedule',
            },
            'depth': 1,
            'api': {
                // the API structure below will need 3-layer apidefs
                'sapi': {
                    // IP (api) = 1200 per minute => (rateLimit = 50)
                    // IP (sapi) request rate limit of 12 000 per minute
                    // 1 IP (sapi) => cost = 0.1
                    // 10 IP (sapi) => cost = 1
                    // UID (sapi) request rate limit of 180 000 per minute
                    // 1 UID (sapi) => cost = 1200 / 180 000 = 0.006667
                    'get': {
                        'system/status': 0.1,
                        // these endpoints require this.apiKey
                        'accountSnapshot': 240, // Weight(IP): 2400 => cost = 0.1 * 2400 = 240
                        'margin/asset': 1, // Weight(IP): 10 => cost = 0.1 * 10 = 1
                        'margin/pair': 1,
                        'margin/allAssets': 0.1,
                        'margin/allPairs': 0.1,
                        'margin/priceIndex': 1,
                        // these endpoints require this.apiKey + this.secret
                        'asset/assetDividend': 1,
                        'asset/dribblet': 0.1,
                        'asset/transfer': 0.1,
                        'asset/assetDetail': 0.1,
                        'asset/tradeFee': 0.1,
                        'asset/ledger-transfer/cloud-mining/queryByPage': 4,
                        'margin/loan': 1,
                        'margin/repay': 1,
                        'margin/account': 1,
                        'margin/transfer': 0.1,
                        'margin/interestHistory': 0.1,
                        'margin/forceLiquidationRec': 0.1,
                        'margin/order': 1,
                        'margin/openOrders': 1,
                        'margin/allOrders': 20, // Weight(IP): 200 => cost = 0.1 * 200 = 20
                        'margin/myTrades': 1,
                        'margin/maxBorrowable': 5, // Weight(IP): 50 => cost = 0.1 * 50 = 5
                        'margin/maxTransferable': 5,
                        'margin/tradeCoeff': 1,
                        'margin/isolated/transfer': 0.1,
                        'margin/isolated/account': 1,
                        'margin/isolated/pair': 1,
                        'margin/isolated/allPairs': 1,
                        'margin/isolated/accountLimit': 0.1,
                        'margin/interestRateHistory': 0.1,
                        'margin/orderList': 1,
                        'margin/allOrderList': 20, // Weight(IP): 200 => cost = 0.1 * 200 = 20
                        'margin/openOrderList': 1,
                        'margin/crossMarginData': { 'cost': 0.1, 'noCoin': 0.5 },
                        'margin/isolatedMarginData': { 'cost': 0.1, 'noCoin': 1 },
                        'margin/isolatedMarginTier': 0.1,
                        'margin/rateLimit/order': 2,
                        'margin/dribblet': 0.1,
                        'loan/income': 40, // Weight(UID): 6000 => cost = 0.006667 * 6000 = 40
                        'loan/ongoing/orders': 40, // Weight(IP): 400 => cost = 0.1 * 400 = 40
                        'loan/ltv/adjustment/history': 40, // Weight(IP): 400 => cost = 0.1 * 400 = 40
                        'loan/borrow/history': 40, // Weight(IP): 400 => cost = 0.1 * 400 = 40
                        'loan/repay/history': 40, // Weight(IP): 400 => cost = 0.1 * 400 = 40
                        'loan/loanable/data': 40, // Weight(IP): 400 => cost = 0.1 * 400 = 40
                        'loan/collateral/data': 40, // Weight(IP): 400 => cost = 0.1 * 400 = 40
                        'loan/repay/collateral/rate': 600, // Weight(IP): 6000 => cost = 0.1 * 6000 = 600
                        'loan/vip/ongoing/orders': 40, // Weight(IP): 400 => cost = 0.1 * 400 = 40
                        'loan/vip/repay/history': 40, // Weight(IP): 400 => cost = 0.1 * 400 = 40
                        'loan/vip/collateral/account': 600, // Weight(IP): 6000 => cost = 0.1 * 6000 = 600
                        'fiat/orders': 600.03, // Weight(UID): 90000 => cost = 0.006667 * 90000 = 600.03
                        'fiat/payments': 0.1,
                        'futures/transfer': 1,
                        'futures/loan/borrow/history': 1,
                        'futures/loan/repay/history': 1,
                        'futures/loan/wallet': 1,
                        'futures/loan/adjustCollateral/history': 1,
                        'futures/loan/liquidationHistory': 1,
                        'rebate/taxQuery': 20.001, // Weight(UID): 3000 => cost = 0.006667 * 3000 = 20.001
                        // https://binance-docs.github.io/apidocs/spot/en/#withdraw-sapi
                        'capital/config/getall': 1, // get networks for withdrawing USDT ERC20 vs USDT Omni
                        'capital/deposit/address': 1,
                        'capital/deposit/hisrec': 0.1,
                        'capital/deposit/subAddress': 0.1,
                        'capital/deposit/subHisrec': 0.1,
                        'capital/withdraw/history': 0.1,
                        'convert/tradeFlow': 0.6667, // Weight(UID): 100 => cost = 0.006667 * 100 = 0.6667
                        'convert/exchangeInfo': 50,
                        'convert/assetInfo': 10,
                        'convert/orderStatus': 0.6667,
                        'account/status': 0.1,
                        'account/apiTradingStatus': 0.1,
                        'account/apiRestrictions/ipRestriction': 0.1,
                        'bnbBurn': 0.1,
                        // 'sub-account/assets': 1, (v3 endpoint)
                        'sub-account/futures/account': 1,
                        'sub-account/futures/accountSummary': 0.1,
                        'sub-account/futures/positionRisk': 1,
                        'sub-account/futures/internalTransfer': 0.1,
                        'sub-account/list': 0.1,
                        'sub-account/margin/account': 1,
                        'sub-account/margin/accountSummary': 1,
                        'sub-account/spotSummary': 0.1,
                        'sub-account/status': 1,
                        'sub-account/sub/transfer/history': 0.1,
                        'sub-account/transfer/subUserHistory': 0.1,
                        'sub-account/universalTransfer': 0.1,
                        'sub-account/apiRestrictions/ipRestriction/thirdPartyList': 1,
                        'managed-subaccount/asset': 0.1,
                        'managed-subaccount/accountSnapshot': 240,
                        // lending endpoints
                        'lending/daily/product/list': 0.1,
                        'lending/daily/userLeftQuota': 0.1,
                        'lending/daily/userRedemptionQuota': 0.1,
                        'lending/daily/token/position': 0.1,
                        'lending/union/account': 0.1,
                        'lending/union/purchaseRecord': 0.1,
                        'lending/union/redemptionRecord': 0.1,
                        'lending/union/interestHistory': 0.1,
                        'lending/project/list': 0.1,
                        'lending/project/position/list': 0.1,
                        // mining endpoints
                        'mining/pub/algoList': 0.1,
                        'mining/pub/coinList': 0.1,
                        'mining/worker/detail': 0.5, // Weight(IP): 5 => cost = 0.1 * 5 = 0.5
                        'mining/worker/list': 0.5,
                        'mining/payment/list': 0.5,
                        'mining/statistics/user/status': 0.5,
                        'mining/statistics/user/list': 0.5,
                        'mining/payment/uid': 0.5,
                        // liquid swap endpoints
                        'bswap/pools': 0.1,
                        'bswap/liquidity': { 'cost': 0.1, 'noPoolId': 1 },
                        'bswap/liquidityOps': 20.001, // Weight(UID): 3000 => cost = 0.006667 * 3000 = 20.001
                        'bswap/quote': 1.00005, // Weight(UID): 150 => cost = 0.006667 * 150 = 1.00005
                        'bswap/swap': 20.001, // Weight(UID): 3000 => cost = 0.006667 * 3000 = 20.001
                        'bswap/poolConfigure': 1.00005, // Weight(UID): 150 => cost = 0.006667 * 150 = 1.00005
                        'bswap/addLiquidityPreview': 1.00005, // Weight(UID): 150 => cost = 0.006667 * 150 = 1.00005
                        'bswap/removeLiquidityPreview': 1.00005, // Weight(UID): 150 => cost = 0.006667 * 150 = 1.00005
                        'bswap/unclaimedRewards': 6.667, // Weight(UID): 1000 => cost = 0.006667 * 1000 = 6.667
                        'bswap/claimedHistory': 6.667, // Weight(UID): 1000 => cost = 0.006667 * 1000 = 6.667
                        // leveraged token endpoints
                        'blvt/tokenInfo': 0.1,
                        'blvt/subscribe/record': 0.1,
                        'blvt/redeem/record': 0.1,
                        'blvt/userLimit': 0.1,
                        // broker api TODO (NOT IN DOCS)
                        'apiReferral/ifNewUser': 1,
                        'apiReferral/customization': 1,
                        'apiReferral/userCustomization': 1,
                        'apiReferral/rebate/recentRecord': 1,
                        'apiReferral/rebate/historicalRecord': 1,
                        'apiReferral/kickback/recentRecord': 1,
                        'apiReferral/kickback/historicalRecord': 1,
                        // brokerage API TODO https://binance-docs.github.io/Brokerage-API/General/ does not state ratelimits
                        'broker/subAccountApi': 1,
                        'broker/subAccount': 1,
                        'broker/subAccountApi/commission/futures': 1,
                        'broker/subAccountApi/commission/coinFutures': 1,
                        'broker/info': 1,
                        'broker/transfer': 1,
                        'broker/transfer/futures': 1,
                        'broker/rebate/recentRecord': 1,
                        'broker/rebate/historicalRecord': 1,
                        'broker/subAccount/bnbBurn/status': 1,
                        'broker/subAccount/depositHist': 1,
                        'broker/subAccount/spotSummary': 1,
                        'broker/subAccount/marginSummary': 1,
                        'broker/subAccount/futuresSummary': 1,
                        'broker/rebate/futures/recentRecord': 1,
                        'broker/subAccountApi/ipRestriction': 1,
                        'broker/universalTransfer': 1,
                        // v2 not supported yet
                        // GET /sapi/v2/broker/subAccount/futuresSummary
                        'account/apiRestrictions': 0.1,
                        // c2c / p2p
                        'c2c/orderMatch/listUserOrderHistory': 0.1,
                        // nft endpoints
                        'nft/history/transactions': 20.001, // Weight(UID): 3000 => cost = 0.006667 * 3000 = 20.001
                        'nft/history/deposit': 20.001,
                        'nft/history/withdraw': 20.001,
                        'nft/user/getAsset': 20.001,
                        'pay/transactions': 20.001, // Weight(UID): 3000 => cost = 0.006667 * 3000 = 20.001
                        'giftcard/verify': 0.1,
                        'giftcard/cryptography/rsa-public-key': 0.1,
                        'giftcard/buyCode/token-limit': 0.1,
                        'algo/futures/openOrders': 0.1,
                        'algo/futures/historicalOrders': 0.1,
                        'algo/futures/subOrders': 0.1,
                        'portfolio/account': 0.1,
                        'portfolio/collateralRate': 5,
                        'portfolio/pmLoan': 3.3335,
                        // staking
                        'staking/productList': 0.1,
                        'staking/position': 0.1,
                        'staking/stakingRecord': 0.1,
                        'staking/personalLeftQuota': 0.1,
                    },
                    'post': {
                        'asset/dust': 1,
                        'asset/dust-btc': 0.1,
                        'asset/transfer': 0.1,
                        'asset/get-funding-asset': 0.1,
                        'asset/convert-transfer': 0.033335,
                        'asset/convert-transfer/queryByPage': 0.033335,
                        'account/disableFastWithdrawSwitch': 0.1,
                        'account/enableFastWithdrawSwitch': 0.1,
                        // 'account/apiRestrictions/ipRestriction': 1, discontinued
                        // 'account/apiRestrictions/ipRestriction/ipList': 1, discontinued
                        'capital/withdraw/apply': 4.0002, // Weight(UID): 600 => cost = 0.006667 * 600 = 4.0002
                        'margin/transfer': 1, // Weight(IP): 600 => cost = 0.1 * 600 = 60
                        'margin/loan': 20.001, // Weight(UID): 3000 => cost = 0.006667 * 3000 = 20.001
                        'margin/repay': 20.001,
                        'margin/order': 0.040002, // Weight(UID): 6 => cost = 0.006667 * 6 = 0.040002
                        'margin/order/oco': 0.040002,
                        // 'margin/isolated/create': 1, discontinued
                        'margin/isolated/transfer': 4.0002, // Weight(UID): 600 => cost = 0.006667 * 600 = 4.0002
                        'margin/isolated/account': 2.0001, // Weight(UID): 300 => cost = 0.006667 * 300 = 2.0001
                        'bnbBurn': 0.1,
                        'sub-account/virtualSubAccount': 0.1,
                        'sub-account/margin/transfer': 4.0002, // Weight(UID): 600 => cost =  0.006667 * 600 = 4.0002
                        'sub-account/margin/enable': 0.1,
                        'sub-account/futures/enable': 0.1,
                        'sub-account/futures/transfer': 0.1,
                        'sub-account/futures/internalTransfer': 0.1,
                        'sub-account/transfer/subToSub': 0.1,
                        'sub-account/transfer/subToMaster': 0.1,
                        'sub-account/universalTransfer': 0.1,
                        // v2 not supported yet
                        // 'sub-account/subAccountApi/ipRestriction': 20,
                        'managed-subaccount/deposit': 0.1,
                        'managed-subaccount/withdraw': 0.1,
                        'userDataStream': 0.1,
                        'userDataStream/isolated': 0.1,
                        'futures/transfer': 0.1,
                        // lending
                        'lending/customizedFixed/purchase': 0.1,
                        'lending/daily/purchase': 0.1,
                        'lending/daily/redeem': 0.1,
                        // liquid swap endpoints
                        'bswap/liquidityAdd': 60, // Weight(UID): 1000 + (Additional: 1 request every 3 seconds =  0.333 requests per second) => cost = ( 1000 / rateLimit ) / 0.333 = 60.0000006
                        'bswap/liquidityRemove': 60, // Weight(UID): 1000 + (Additional: 1 request every three seconds)
                        'bswap/swap': 60, // Weight(UID): 1000 + (Additional: 1 request every three seconds)
                        'bswap/claimRewards': 6.667, // Weight(UID): 1000 => cost = 0.006667 * 1000 = 6.667
                        // leveraged token endpoints
                        'blvt/subscribe': 0.1,
                        'blvt/redeem': 0.1,
                        // brokerage API TODO: NO MENTION OF RATELIMITS IN BROKERAGE DOCS
                        'apiReferral/customization': 1,
                        'apiReferral/userCustomization': 1,
                        'apiReferral/rebate/historicalRecord': 1,
                        'apiReferral/kickback/historicalRecord': 1,
                        'broker/subAccount': 1,
                        'broker/subAccount/margin': 1,
                        'broker/subAccount/futures': 1,
                        'broker/subAccountApi': 1,
                        'broker/subAccountApi/permission': 1,
                        'broker/subAccountApi/commission': 1,
                        'broker/subAccountApi/commission/futures': 1,
                        'broker/subAccountApi/commission/coinFutures': 1,
                        'broker/transfer': 1,
                        'broker/transfer/futures': 1,
                        'broker/rebate/historicalRecord': 1,
                        'broker/subAccount/bnbBurn/spot': 1,
                        'broker/subAccount/bnbBurn/marginInterest': 1,
                        'broker/subAccount/blvt': 1,
                        'broker/subAccountApi/ipRestriction': 1,
                        'broker/subAccountApi/ipRestriction/ipList': 1,
                        'broker/universalTransfer': 1,
                        'broker/subAccountApi/permission/universalTransfer': 1,
                        'broker/subAccountApi/permission/vanillaOptions': 1,
                        //
                        'giftcard/createCode': 0.1,
                        'giftcard/redeemCode': 0.1,
                        'giftcard/buyCode': 0.1,
                        'algo/futures/newOrderVp': 20.001,
                        'algo/futures/newOrderTwap': 20.001,
                        // staking
                        'staking/purchase': 0.1,
                        'staking/redeem': 0.1,
                        'staking/setAutoStaking': 0.1,
                        'portfolio/repay': 20.001,
                        'loan/borrow': 40, // Weight(UID): 6000 => cost = 0.006667 * 6000 = 40
                        'loan/repay': 40, // Weight(UID): 6000 => cost = 0.006667 * 6000 = 40
                        'loan/adjust/ltv': 40, // Weight(UID): 6000 => cost = 0.006667 * 6000 = 40
                        'loan/customize/margin_call': 40, // Weight(UID): 6000 => cost = 0.006667 * 6000 = 40
                        'loan/vip/repay': 40, // Weight(UID): 6000 => cost = 0.006667 * 6000 = 40
                        'convert/getQuote': 20.001,
                        'convert/acceptQuote': 3.3335,
                    },
                    'put': {
                        'userDataStream': 0.1,
                        'userDataStream/isolated': 0.1,
                    },
                    'delete': {
                        // 'account/apiRestrictions/ipRestriction/ipList': 1, discontinued
                        'margin/openOrders': 0.1,
                        'margin/order': 0.0066667, // Weight(UID): 1 => cost = 0.006667
                        'margin/orderList': 0.0066667,
                        'margin/isolated/account': 2.0001, // Weight(UID): 300 => cost =  0.006667 * 300 = 2.0001
                        'userDataStream': 0.1,
                        'userDataStream/isolated': 0.1,
                        // brokerage API TODO NO MENTION OF RATELIMIT IN BROKERAGE DOCS
                        'broker/subAccountApi': 1,
                        'broker/subAccountApi/ipRestriction/ipList': 1,
                        'algo/futures/order': 0.1,
                    },
                },
                'sapiV2': {
                    'get': {
                        'sub-account/futures/account': 0.1,
                        'sub-account/futures/positionRisk': 0.1,
                    },
                },
                'sapiV3': {
                    'get': {
                        'sub-account/assets': 1,
                    },
                    'post': {
                        'asset/getUserAsset': 0.5,
                    },
                },
                // deprecated
                'wapi': {
                    'post': {
                        'withdraw': 1,
                        'sub-account/transfer': 1,
                    },
                    'get': {
                        'depositHistory': 1,
                        'withdrawHistory': 1,
                        'depositAddress': 1,
                        'accountStatus': 1,
                        'systemStatus': 1,
                        'apiTradingStatus': 1,
                        'userAssetDribbletLog': 1,
                        'tradeFee': 1,
                        'assetDetail': 1,
                        'sub-account/list': 1,
                        'sub-account/transfer/history': 1,
                        'sub-account/assets': 1,
                    },
                },
                'dapiPublic': {
                    'get': {
                        'ping': 1,
                        'time': 1,
                        'exchangeInfo': 1,
                        'depth': { 'cost': 2, 'byLimit': [ [ 50, 2 ], [ 100, 5 ], [ 500, 10 ], [ 1000, 20 ] ] },
                        'trades': 5,
                        'historicalTrades': 20,
                        'aggTrades': 20,
                        'premiumIndex': 10,
                        'fundingRate': 1,
                        'klines': { 'cost': 1, 'byLimit': [ [ 99, 1 ], [ 499, 2 ], [ 1000, 5 ], [ 10000, 10 ] ] },
                        'continuousKlines': { 'cost': 1, 'byLimit': [ [ 99, 1 ], [ 499, 2 ], [ 1000, 5 ], [ 10000, 10 ] ] },
                        'indexPriceKlines': { 'cost': 1, 'byLimit': [ [ 99, 1 ], [ 499, 2 ], [ 1000, 5 ], [ 10000, 10 ] ] },
                        'markPriceKlines': { 'cost': 1, 'byLimit': [ [ 99, 1 ], [ 499, 2 ], [ 1000, 5 ], [ 10000, 10 ] ] },
                        'ticker/24hr': { 'cost': 1, 'noSymbol': 40 },
                        'ticker/price': { 'cost': 1, 'noSymbol': 2 },
                        'ticker/bookTicker': { 'cost': 1, 'noSymbol': 2 },
                        'openInterest': 1,
                        'pmExchangeInfo': 1,
                    },
                },
                'dapiData': {
                    'get': {
                        'openInterestHist': 1,
                        'topLongShortAccountRatio': 1,
                        'topLongShortPositionRatio': 1,
                        'globalLongShortAccountRatio': 1,
                        'takerBuySellVol': 1,
                        'basis': 1,
                    },
                },
                'dapiPrivate': {
                    'get': {
                        'positionSide/dual': 30,
                        'order': 1,
                        'openOrder': 1,
                        'openOrders': { 'cost': 1, 'noSymbol': 5 },
                        'allOrders': { 'cost': 20, 'noSymbol': 40 },
                        'balance': 1,
                        'account': 5,
                        'positionMargin/history': 1,
                        'positionRisk': 1,
                        'userTrades': { 'cost': 20, 'noSymbol': 40 },
                        'income': 20,
                        'leverageBracket': 1,
                        'forceOrders': { 'cost': 20, 'noSymbol': 50 },
                        'adlQuantile': 5,
                        'orderAmendment': 1,
                        'pmAccountInfo': 5,
                    },
                    'post': {
                        'positionSide/dual': 1,
                        'order': 4,
                        'batchOrders': 5,
                        'countdownCancelAll': 10,
                        'leverage': 1,
                        'marginType': 1,
                        'positionMargin': 1,
                        'listenKey': 1,
                    },
                    'put': {
                        'listenKey': 1,
                        'order': 1,
                        'batchOrders': 5,
                    },
                    'delete': {
                        'order': 1,
                        'allOpenOrders': 1,
                        'batchOrders': 5,
                        'listenKey': 1,
                    },
                },
                'dapiPrivateV2': {
                    'get': {
                        'leverageBracket': 1,
                    },
                },
                'fapiPublic': {
                    'get': {
                        'ping': 1,
                        'time': 1,
                        'exchangeInfo': 1,
                        'depth': { 'cost': 2, 'byLimit': [ [ 50, 2 ], [ 100, 5 ], [ 500, 10 ], [ 1000, 20 ] ] },
                        'trades': 5,
                        'historicalTrades': 20,
                        'aggTrades': 20,
                        'klines': { 'cost': 1, 'byLimit': [ [ 99, 1 ], [ 499, 2 ], [ 1000, 5 ], [ 10000, 10 ] ] },
                        'continuousKlines': { 'cost': 1, 'byLimit': [ [ 99, 1 ], [ 499, 2 ], [ 1000, 5 ], [ 10000, 10 ] ] },
                        'markPriceKlines': { 'cost': 1, 'byLimit': [ [ 99, 1 ], [ 499, 2 ], [ 1000, 5 ], [ 10000, 10 ] ] },
                        'indexPriceKlines': { 'cost': 1, 'byLimit': [ [ 99, 1 ], [ 499, 2 ], [ 1000, 5 ], [ 10000, 10 ] ] },
                        'fundingRate': 1,
                        'premiumIndex': 1,
                        'ticker/24hr': { 'cost': 1, 'noSymbol': 40 },
                        'ticker/price': { 'cost': 1, 'noSymbol': 2 },
                        'ticker/bookTicker': { 'cost': 1, 'noSymbol': 2 },
                        'openInterest': 1,
                        'indexInfo': 1,
                        'apiTradingStatus': { 'cost': 1, 'noSymbol': 10 },
                        'lvtKlines': 1,
                        'pmExchangeInfo': 1,
                    },
                },
                'fapiData': {
                    'get': {
                        'openInterestHist': 1,
                        'topLongShortAccountRatio': 1,
                        'topLongShortPositionRatio': 1,
                        'globalLongShortAccountRatio': 1,
                        'takerlongshortRatio': 1,
                    },
                },
                'fapiPrivate': {
                    'get': {
                        'forceOrders': { 'cost': 20, 'noSymbol': 50 },
                        'allOrders': 5,
                        'openOrder': 1,
                        'openOrders': 1,
                        'order': 1,
                        'account': 5,
                        'balance': 5,
                        'leverageBracket': 1,
                        'positionMargin/history': 1,
                        'positionRisk': 5,
                        'positionSide/dual': 30,
                        'userTrades': 5,
                        'income': 30,
                        'commissionRate': 20,
                        'apiTradingStatus': 1,
                        'multiAssetsMargin': 30,
                        // broker endpoints
                        'apiReferral/ifNewUser': 1,
                        'apiReferral/customization': 1,
                        'apiReferral/userCustomization': 1,
                        'apiReferral/traderNum': 1,
                        'apiReferral/overview': 1,
                        'apiReferral/tradeVol': 1,
                        'apiReferral/rebateVol': 1,
                        'apiReferral/traderSummary': 1,
                        'adlQuantile': 5,
                        'pmAccountInfo': 5,
                    },
                    'post': {
                        'batchOrders': 5,
                        'positionSide/dual': 1,
                        'positionMargin': 1,
                        'marginType': 1,
                        'order': 4,
                        'leverage': 1,
                        'listenKey': 1,
                        'countdownCancelAll': 10,
                        'multiAssetsMargin': 1,
                        // broker endpoints
                        'apiReferral/customization': 1,
                        'apiReferral/userCustomization': 1,
                    },
                    'put': {
                        'listenKey': 1,
                    },
                    'delete': {
                        'batchOrders': 1,
                        'order': 1,
                        'allOpenOrders': 1,
                        'listenKey': 1,
                    },
                },
                'fapiPrivateV2': {
                    'get': {
                        'account': 1,
                        'balance': 1,
                        'positionRisk': 1,
                    },
                },
                'eapiPublic': {
                    'get': {
                        'ping': 1,
                        'time': 1,
                        'exchangeInfo': 1,
                        'index': 1,
                        'ticker': 5,
                        'mark': 5,
                        'depth': 1,
                        'klines': 1,
                        'trades': 5,
                        'historicalTrades': 20,
                        'exerciseHistory': 3,
                        'openInterest': 3,
                    },
                },
                'eapiPrivate': {
                    'get': {
                        'account': 3,
                        'position': 5,
                        'openOrders': { 'cost': 1, 'noSymbol': 40 },
                        'historyOrders': 3,
                        'userTrades': 5,
                        'exerciseRecord': 5,
                        'bill': 1,
                        'marginAccount': 3,
                        'mmp': 1,
                        'countdownCancelAll': 1,
                    },
                    'post': {
                        'transfer': 1,
                        'order': 1,
                        'batchOrders': 5,
                        'listenKey': 1,
                        'mmpSet': 1,
                        'mmpReset': 1,
                        'countdownCancelAll': 1,
                        'countdownCancelAllHeartBeat': 10,
                    },
                    'put': {
                        'listenKey': 1,
                    },
                    'delete': {
                        'order': 1,
                        'batchOrders': 1,
                        'allOpenOrders': 1,
                        'allOpenOrdersByUnderlying': 1,
                        'listenKey': 1,
                    },
                },
                'public': {
                    'get': {
                        'ping': 1,
                        'time': 1,
                        'depth': { 'cost': 1, 'byLimit': [ [ 100, 1 ], [ 500, 5 ], [ 1000, 10 ], [ 5000, 50 ] ] },
                        'trades': 1,
                        'aggTrades': 1,
                        'historicalTrades': 5,
                        'klines': 1,
                        'ticker/24hr': { 'cost': 1, 'noSymbol': 40 },
                        'ticker/price': { 'cost': 1, 'noSymbol': 2 },
                        'ticker/bookTicker': { 'cost': 1, 'noSymbol': 2 },
                        'exchangeInfo': 10,
                    },
                    'put': {
                        'userDataStream': 1,
                    },
                    'post': {
                        'userDataStream': 1,
                    },
                    'delete': {
                        'userDataStream': 1,
                    },
                },
                'private': {
                    'get': {
                        'allOrderList': 10, // oco
                        'openOrderList': 3, // oco
                        'orderList': 2, // oco
                        'order': 2,
                        'openOrders': { 'cost': 3, 'noSymbol': 40 },
                        'allOrders': 10,
                        'account': 10,
                        'myTrades': 10,
                        'rateLimit/order': 20,
                    },
                    'post': {
                        'order/oco': 1,
                        'order': 1,
                        'order/cancelReplace': 1,
                        'order/test': 1,
                    },
                    'delete': {
                        'openOrders': 1, // added on 2020-04-25 for canceling all open orders per symbol
                        'orderList': 1, // oco
                        'order': 1,
                    },
                },
            },
            'fees': {
                'trading': {
                    'feeSide': 'get',
                    'tierBased': false,
                    'percentage': true,
                    'taker': this.parseNumber ('0.001'),
                    'maker': this.parseNumber ('0.001'),
                },
                'future': {
                    'trading': {
                        'feeSide': 'quote',
                        'tierBased': true,
                        'percentage': true,
                        'taker': this.parseNumber ('0.000400'),
                        'maker': this.parseNumber ('0.000200'),
                        'tiers': {
                            'taker': [
                                [ this.parseNumber ('0'), this.parseNumber ('0.000400') ],
                                [ this.parseNumber ('250'), this.parseNumber ('0.000400') ],
                                [ this.parseNumber ('2500'), this.parseNumber ('0.000350') ],
                                [ this.parseNumber ('7500'), this.parseNumber ('0.000320') ],
                                [ this.parseNumber ('22500'), this.parseNumber ('0.000300') ],
                                [ this.parseNumber ('50000'), this.parseNumber ('0.000270') ],
                                [ this.parseNumber ('100000'), this.parseNumber ('0.000250') ],
                                [ this.parseNumber ('200000'), this.parseNumber ('0.000220') ],
                                [ this.parseNumber ('400000'), this.parseNumber ('0.000200') ],
                                [ this.parseNumber ('750000'), this.parseNumber ('0.000170') ],
                            ],
                            'maker': [
                                [ this.parseNumber ('0'), this.parseNumber ('0.000200') ],
                                [ this.parseNumber ('250'), this.parseNumber ('0.000160') ],
                                [ this.parseNumber ('2500'), this.parseNumber ('0.000140') ],
                                [ this.parseNumber ('7500'), this.parseNumber ('0.000120') ],
                                [ this.parseNumber ('22500'), this.parseNumber ('0.000100') ],
                                [ this.parseNumber ('50000'), this.parseNumber ('0.000080') ],
                                [ this.parseNumber ('100000'), this.parseNumber ('0.000060') ],
                                [ this.parseNumber ('200000'), this.parseNumber ('0.000040') ],
                                [ this.parseNumber ('400000'), this.parseNumber ('0.000020') ],
                                [ this.parseNumber ('750000'), this.parseNumber ('0') ],
                            ],
                        },
                    },
                },
                'delivery': {
                    'trading': {
                        'feeSide': 'base',
                        'tierBased': true,
                        'percentage': true,
                        'taker': this.parseNumber ('0.000500'),
                        'maker': this.parseNumber ('0.000100'),
                        'tiers': {
                            'taker': [
                                [ this.parseNumber ('0'), this.parseNumber ('0.000500') ],
                                [ this.parseNumber ('250'), this.parseNumber ('0.000450') ],
                                [ this.parseNumber ('2500'), this.parseNumber ('0.000400') ],
                                [ this.parseNumber ('7500'), this.parseNumber ('0.000300') ],
                                [ this.parseNumber ('22500'), this.parseNumber ('0.000250') ],
                                [ this.parseNumber ('50000'), this.parseNumber ('0.000240') ],
                                [ this.parseNumber ('100000'), this.parseNumber ('0.000240') ],
                                [ this.parseNumber ('200000'), this.parseNumber ('0.000240') ],
                                [ this.parseNumber ('400000'), this.parseNumber ('0.000240') ],
                                [ this.parseNumber ('750000'), this.parseNumber ('0.000240') ],
                            ],
                            'maker': [
                                [ this.parseNumber ('0'), this.parseNumber ('0.000100') ],
                                [ this.parseNumber ('250'), this.parseNumber ('0.000080') ],
                                [ this.parseNumber ('2500'), this.parseNumber ('0.000050') ],
                                [ this.parseNumber ('7500'), this.parseNumber ('0.0000030') ],
                                [ this.parseNumber ('22500'), this.parseNumber ('0') ],
                                [ this.parseNumber ('50000'), this.parseNumber ('-0.000050') ],
                                [ this.parseNumber ('100000'), this.parseNumber ('-0.000060') ],
                                [ this.parseNumber ('200000'), this.parseNumber ('-0.000070') ],
                                [ this.parseNumber ('400000'), this.parseNumber ('-0.000080') ],
                                [ this.parseNumber ('750000'), this.parseNumber ('-0.000090') ],
                            ],
                        },
                    },
                },
                'option': {},
            },
            'commonCurrencies': {
                'BCC': 'BCC', // kept for backward-compatibility https://github.com/ccxt/ccxt/issues/4848
                'YOYO': 'YOYOW',
            },
            'precisionMode': DECIMAL_PLACES,
            // exchange-specific options
            'options': {
                'fetchCurrencies': true, // this is a private call and it requires API keys
                // 'fetchTradesMethod': 'publicGetAggTrades', // publicGetTrades, publicGetHistoricalTrades
                'defaultTimeInForce': 'GTC', // 'GTC' = Good To Cancel (default), 'IOC' = Immediate Or Cancel
                'defaultType': 'spot', // 'spot', 'future', 'margin', 'delivery'
                'hasAlreadyAuthenticatedSuccessfully': false,
                'warnOnFetchOpenOrdersWithoutSymbol': true,
                // not an error
                // https://github.com/ccxt/ccxt/issues/11268
                // https://github.com/ccxt/ccxt/pull/11624
                // POST https://fapi.binance.com/fapi/v1/marginType 400 Bad Request
                // binanceusdm
                'throwMarginModeAlreadySet': false,
                'fetchPositions': 'positionRisk', // or 'account'
                'recvWindow': 10 * 1000, // 10 sec
                'timeDifference': 0, // the difference between system clock and Binance clock
                'adjustForTimeDifference': false, // controls the adjustment logic upon instantiation
                'newOrderRespType': {
                    'market': 'FULL', // 'ACK' for order id, 'RESULT' for full order or 'FULL' for order with fills
                    'limit': 'FULL', // we change it from 'ACK' by default to 'FULL' (returns immediately if limit is not hit)
                },
                'quoteOrderQty': true, // whether market orders support amounts in quote currency
                'broker': {
                    'spot': 'x-R4BD3S82',
                    'margin': 'x-R4BD3S82',
                    'future': 'x-xcKtGhcu',
                    'delivery': 'x-xcKtGhcu',
                },
                'accountsByType': {
                    'main': 'MAIN',
                    'spot': 'MAIN',
                    'funding': 'FUNDING',
                    'margin': 'MARGIN',
                    'cross': 'MARGIN',
                    'future': 'UMFUTURE',
                    'delivery': 'CMFUTURE',
                },
                'accountsById': {
                    'MAIN': 'spot',
                    'FUNDING': 'funding',
                    'MARGIN': 'margin',
                    'UMFUTURE': 'future',
                    'CMFUTURE': 'delivery',
                },
                'networks': {
                    'ERC20': 'ETH',
                    'TRC20': 'TRX',
                    'BEP2': 'BNB',
                    'BEP20': 'BSC',
                    'OMNI': 'OMNI',
                    'EOS': 'EOS',
                    'SPL': 'SOL',
                },
                // keeping this object for backward-compatibility
                'reverseNetworks': {
                    'tronscan.org': 'TRC20',
                    'etherscan.io': 'ERC20',
                    'bscscan.com': 'BSC',
                    'explorer.binance.org': 'BEP2',
                    'bithomp.com': 'XRP',
                    'bloks.io': 'EOS',
                    'stellar.expert': 'XLM',
                    'blockchair.com/bitcoin': 'BTC',
                    'blockchair.com/bitcoin-cash': 'BCH',
                    'blockchair.com/ecash': 'XEC',
                    'explorer.litecoin.net': 'LTC',
                    'explorer.avax.network': 'AVAX',
                    'solscan.io': 'SOL',
                    'polkadot.subscan.io': 'DOT',
                    'dashboard.internetcomputer.org': 'ICP',
                    'explorer.chiliz.com': 'CHZ',
                    'cardanoscan.io': 'ADA',
                    'mainnet.theoan.com': 'AION',
                    'algoexplorer.io': 'ALGO',
                    'explorer.ambrosus.com': 'AMB',
                    'viewblock.io/zilliqa': 'ZIL',
                    'viewblock.io/arweave': 'AR',
                    'explorer.ark.io': 'ARK',
                    'atomscan.com': 'ATOM',
                    'www.mintscan.io': 'CTK',
                    'explorer.bitcoindiamond.org': 'BCD',
                    'btgexplorer.com': 'BTG',
                    'bts.ai': 'BTS',
                    'explorer.celo.org': 'CELO',
                    'explorer.nervos.org': 'CKB',
                    'cerebro.cortexlabs.ai': 'CTXC',
                    'chainz.cryptoid.info': 'VIA',
                    'explorer.dcrdata.org': 'DCR',
                    'digiexplorer.info': 'DGB',
                    'dock.subscan.io': 'DOCK',
                    'dogechain.info': 'DOGE',
                    'explorer.elrond.com': 'EGLD',
                    'blockscout.com': 'ETC',
                    'explore-fetchhub.fetch.ai': 'FET',
                    'filfox.info': 'FIL',
                    'fio.bloks.io': 'FIO',
                    'explorer.firo.org': 'FIRO',
                    'neoscan.io': 'NEO',
                    'ftmscan.com': 'FTM',
                    'explorer.gochain.io': 'GO',
                    'block.gxb.io': 'GXS',
                    'hash-hash.info': 'HBAR',
                    'www.hiveblockexplorer.com': 'HIVE',
                    'explorer.helium.com': 'HNT',
                    'tracker.icon.foundation': 'ICX',
                    'www.iostabc.com': 'IOST',
                    'explorer.iota.org': 'IOTA',
                    'iotexscan.io': 'IOTX',
                    'irishub.iobscan.io': 'IRIS',
                    'kava.mintscan.io': 'KAVA',
                    'scope.klaytn.com': 'KLAY',
                    'kmdexplorer.io': 'KMD',
                    'kusama.subscan.io': 'KSM',
                    'explorer.lto.network': 'LTO',
                    'polygonscan.com': 'POLYGON',
                    'explorer.ont.io': 'ONT',
                    'minaexplorer.com': 'MINA',
                    'nanolooker.com': 'NANO',
                    'explorer.nebulas.io': 'NAS',
                    'explorer.nbs.plus': 'NBS',
                    'explorer.nebl.io': 'NEBL',
                    'nulscan.io': 'NULS',
                    'nxscan.com': 'NXS',
                    'explorer.harmony.one': 'ONE',
                    'explorer.poa.network': 'POA',
                    'qtum.info': 'QTUM',
                    'explorer.rsk.co': 'RSK',
                    'www.oasisscan.com': 'ROSE',
                    'ravencoin.network': 'RVN',
                    'sc.tokenview.com': 'SC',
                    'secretnodes.com': 'SCRT',
                    'explorer.skycoin.com': 'SKY',
                    'steemscan.com': 'STEEM',
                    'explorer.stacks.co': 'STX',
                    'www.thetascan.io': 'THETA',
                    'scan.tomochain.com': 'TOMO',
                    'explore.vechain.org': 'VET',
                    'explorer.vite.net': 'VITE',
                    'www.wanscan.org': 'WAN',
                    'wavesexplorer.com': 'WAVES',
                    'wax.eosx.io': 'WAXP',
                    'waltonchain.pro': 'WTC',
                    'chain.nem.ninja': 'XEM',
                    'verge-blockchain.info': 'XVG',
                    'explorer.yoyow.org': 'YOYOW',
                    'explorer.zcha.in': 'ZEC',
                    'explorer.zensystem.io': 'ZEN',
                },
                'networksById': {
                    'tronscan.org': 'TRC20',
                    'etherscan.io': 'ERC20',
                    'bscscan.com': 'BSC',
                    'explorer.binance.org': 'BEP2',
                    'bithomp.com': 'XRP',
                    'bloks.io': 'EOS',
                    'stellar.expert': 'XLM',
                    'blockchair.com/bitcoin': 'BTC',
                    'blockchair.com/bitcoin-cash': 'BCH',
                    'blockchair.com/ecash': 'XEC',
                    'explorer.litecoin.net': 'LTC',
                    'explorer.avax.network': 'AVAX',
                    'solscan.io': 'SOL',
                    'polkadot.subscan.io': 'DOT',
                    'dashboard.internetcomputer.org': 'ICP',
                    'explorer.chiliz.com': 'CHZ',
                    'cardanoscan.io': 'ADA',
                    'mainnet.theoan.com': 'AION',
                    'algoexplorer.io': 'ALGO',
                    'explorer.ambrosus.com': 'AMB',
                    'viewblock.io/zilliqa': 'ZIL',
                    'viewblock.io/arweave': 'AR',
                    'explorer.ark.io': 'ARK',
                    'atomscan.com': 'ATOM',
                    'www.mintscan.io': 'CTK',
                    'explorer.bitcoindiamond.org': 'BCD',
                    'btgexplorer.com': 'BTG',
                    'bts.ai': 'BTS',
                    'explorer.celo.org': 'CELO',
                    'explorer.nervos.org': 'CKB',
                    'cerebro.cortexlabs.ai': 'CTXC',
                    'chainz.cryptoid.info': 'VIA',
                    'explorer.dcrdata.org': 'DCR',
                    'digiexplorer.info': 'DGB',
                    'dock.subscan.io': 'DOCK',
                    'dogechain.info': 'DOGE',
                    'explorer.elrond.com': 'EGLD',
                    'blockscout.com': 'ETC',
                    'explore-fetchhub.fetch.ai': 'FET',
                    'filfox.info': 'FIL',
                    'fio.bloks.io': 'FIO',
                    'explorer.firo.org': 'FIRO',
                    'neoscan.io': 'NEO',
                    'ftmscan.com': 'FTM',
                    'explorer.gochain.io': 'GO',
                    'block.gxb.io': 'GXS',
                    'hash-hash.info': 'HBAR',
                    'www.hiveblockexplorer.com': 'HIVE',
                    'explorer.helium.com': 'HNT',
                    'tracker.icon.foundation': 'ICX',
                    'www.iostabc.com': 'IOST',
                    'explorer.iota.org': 'IOTA',
                    'iotexscan.io': 'IOTX',
                    'irishub.iobscan.io': 'IRIS',
                    'kava.mintscan.io': 'KAVA',
                    'scope.klaytn.com': 'KLAY',
                    'kmdexplorer.io': 'KMD',
                    'kusama.subscan.io': 'KSM',
                    'explorer.lto.network': 'LTO',
                    'polygonscan.com': 'POLYGON',
                    'explorer.ont.io': 'ONT',
                    'minaexplorer.com': 'MINA',
                    'nanolooker.com': 'NANO',
                    'explorer.nebulas.io': 'NAS',
                    'explorer.nbs.plus': 'NBS',
                    'explorer.nebl.io': 'NEBL',
                    'nulscan.io': 'NULS',
                    'nxscan.com': 'NXS',
                    'explorer.harmony.one': 'ONE',
                    'explorer.poa.network': 'POA',
                    'qtum.info': 'QTUM',
                    'explorer.rsk.co': 'RSK',
                    'www.oasisscan.com': 'ROSE',
                    'ravencoin.network': 'RVN',
                    'sc.tokenview.com': 'SC',
                    'secretnodes.com': 'SCRT',
                    'explorer.skycoin.com': 'SKY',
                    'steemscan.com': 'STEEM',
                    'explorer.stacks.co': 'STX',
                    'www.thetascan.io': 'THETA',
                    'scan.tomochain.com': 'TOMO',
                    'explore.vechain.org': 'VET',
                    'explorer.vite.net': 'VITE',
                    'www.wanscan.org': 'WAN',
                    'wavesexplorer.com': 'WAVES',
                    'wax.eosx.io': 'WAXP',
                    'waltonchain.pro': 'WTC',
                    'chain.nem.ninja': 'XEM',
                    'verge-blockchain.info': 'XVG',
                    'explorer.yoyow.org': 'YOYOW',
                    'explorer.zcha.in': 'ZEC',
                    'explorer.zensystem.io': 'ZEN',
                },
                'impliedNetworks': {
                    'ETH': { 'ERC20': 'ETH' },
                    'TRX': { 'TRC20': 'TRX' },
                },
                'legalMoney': {
                    'MXN': true,
                    'UGX': true,
                    'SEK': true,
                    'CHF': true,
                    'VND': true,
                    'AED': true,
                    'DKK': true,
                    'KZT': true,
                    'HUF': true,
                    'PEN': true,
                    'PHP': true,
                    'USD': true,
                    'TRY': true,
                    'EUR': true,
                    'NGN': true,
                    'PLN': true,
                    'BRL': true,
                    'ZAR': true,
                    'KES': true,
                    'ARS': true,
                    'RUB': true,
                    'AUD': true,
                    'NOK': true,
                    'CZK': true,
                    'GBP': true,
                    'UAH': true,
                    'GHS': true,
                    'HKD': true,
                    'CAD': true,
                    'INR': true,
                    'JPY': true,
                    'NZD': true,
                },
            },
            // https://binance-docs.github.io/apidocs/spot/en/#error-codes-2
            'exceptions': {
                'exact': {
                    'System is under maintenance.': OnMaintenance, // {"code":1,"msg":"System is under maintenance."}
                    'System abnormality': ExchangeError, // {"code":-1000,"msg":"System abnormality"}
                    'You are not authorized to execute this request.': PermissionDenied, // {"msg":"You are not authorized to execute this request."}
                    'API key does not exist': AuthenticationError,
                    'Order would trigger immediately.': OrderImmediatelyFillable,
                    'Stop price would trigger immediately.': OrderImmediatelyFillable, // {"code":-2010,"msg":"Stop price would trigger immediately."}
                    'Order would immediately match and take.': OrderImmediatelyFillable, // {"code":-2010,"msg":"Order would immediately match and take."}
                    'Account has insufficient balance for requested action.': InsufficientFunds,
                    'Rest API trading is not enabled.': ExchangeNotAvailable,
                    "You don't have permission.": PermissionDenied, // {"msg":"You don't have permission.","success":false}
                    'Market is closed.': ExchangeNotAvailable, // {"code":-1013,"msg":"Market is closed."}
                    'Too many requests. Please try again later.': DDoSProtection, // {"msg":"Too many requests. Please try again later.","success":false}
                    'This action is disabled on this account.': AccountSuspended, // {"code":-2011,"msg":"This action is disabled on this account."}
                    'This type of sub-account exceeds the maximum number limit': BadRequest, // {"code":-9000,"msg":"This type of sub-account exceeds the maximum number limit"}
                    'This symbol is not permitted for this account.': PermissionDenied, // {"code":-2010,"msg":"This symbol is not permitted for this account."}
                    '-1000': ExchangeNotAvailable, // {"code":-1000,"msg":"An unknown error occured while processing the request."}
                    '-1001': ExchangeNotAvailable, // {"code":-1001,"msg":"'Internal error; unable to process your request. Please try again.'"}
                    '-1002': AuthenticationError, // {"code":-1002,"msg":"'You are not authorized to execute this request.'"}
                    '-1003': RateLimitExceeded, // {"code":-1003,"msg":"Too much request weight used, current limit is 1200 request weight per 1 MINUTE. Please use the websocket for live updates to avoid polling the API."}
                    '-1004': DDoSProtection, // {"code":-1004,"msg":"Server is busy, please wait and try again"}
                    '-1005': PermissionDenied, // {"code":-1005,"msg":"No such IP has been white listed"}
                    '-1006': BadResponse, // {"code":-1006,"msg":"An unexpected response was received from the message bus. Execution status unknown."}
                    '-1007': RequestTimeout, // {"code":-1007,"msg":"Timeout waiting for response from backend server. Send status unknown; execution status unknown."}
                    '-1010': BadResponse, // {"code":-1010,"msg":"ERROR_MSG_RECEIVED."}
                    '-1011': PermissionDenied, // {"code":-1011,"msg":"This IP cannot access this route."}
                    '-1013': InvalidOrder, // {"code":-1013,"msg":"createOrder -> 'invalid quantity'/'invalid price'/MIN_NOTIONAL"}
                    '-1014': InvalidOrder, // {"code":-1014,"msg":"Unsupported order combination."}
                    '-1015': RateLimitExceeded, // {"code":-1015,"msg":"'Too many new orders; current limit is %s orders per %s.'"}
                    '-1016': ExchangeNotAvailable, // {"code":-1016,"msg":"'This service is no longer available.',"}
                    '-1020': BadRequest, // {"code":-1020,"msg":"'This operation is not supported.'"}
                    '-1021': InvalidNonce, // {"code":-1021,"msg":"'your time is ahead of server'"}
                    '-1022': AuthenticationError, // {"code":-1022,"msg":"Signature for this request is not valid."}
                    '-1023': BadRequest, // {"code":-1023,"msg":"Start time is greater than end time."}
                    '-1099': AuthenticationError, // {"code":-1099,"msg":"Not found, authenticated, or authorized"}
                    '-1100': BadRequest, // {"code":-1100,"msg":"createOrder(symbol, 1, asdf) -> 'Illegal characters found in parameter 'price'"}
                    '-1101': BadRequest, // {"code":-1101,"msg":"Too many parameters; expected %s and received %s."}
                    '-1102': BadRequest, // {"code":-1102,"msg":"Param %s or %s must be sent, but both were empty"}
                    '-1103': BadRequest, // {"code":-1103,"msg":"An unknown parameter was sent."}
                    '-1104': BadRequest, // {"code":-1104,"msg":"Not all sent parameters were read, read 8 parameters but was sent 9"}
                    '-1105': BadRequest, // {"code":-1105,"msg":"Parameter %s was empty."}
                    '-1106': BadRequest, // {"code":-1106,"msg":"Parameter %s sent when not required."}
                    '-1108': BadRequest, // {"code":-1108,"msg":"Invalid asset."}
                    '-1109': AuthenticationError, // {"code":-1109,"msg":"Invalid account."}
                    '-1110': BadRequest, // {"code":-1110,"msg":"Invalid symbolType."}
                    '-1111': BadRequest, // {"code":-1111,"msg":"Precision is over the maximum defined for this asset."}
                    '-1112': InvalidOrder, // {"code":-1112,"msg":"No orders on book for symbol."}
                    '-1113': BadRequest, // {"code":-1113,"msg":"Withdrawal amount must be negative."}
                    '-1114': BadRequest, // {"code":-1114,"msg":"TimeInForce parameter sent when not required."}
                    '-1115': BadRequest, // {"code":-1115,"msg":"Invalid timeInForce."}
                    '-1116': BadRequest, // {"code":-1116,"msg":"Invalid orderType."}
                    '-1117': BadRequest, // {"code":-1117,"msg":"Invalid side."}
                    '-1118': BadRequest, // {"code":-1118,"msg":"New client order ID was empty."}
                    '-1119': BadRequest, // {"code":-1119,"msg":"Original client order ID was empty."}
                    '-1120': BadRequest, // {"code":-1120,"msg":"Invalid interval."}
                    '-1121': BadSymbol, // {"code":-1121,"msg":"Invalid symbol."}
                    '-1125': AuthenticationError, // {"code":-1125,"msg":"This listenKey does not exist."}
                    '-1127': BadRequest, // {"code":-1127,"msg":"More than %s hours between startTime and endTime."}
                    '-1128': BadRequest, // {"code":-1128,"msg":"{"code":-1128,"msg":"Combination of optional parameters invalid."}"}
                    '-1130': BadRequest, // {"code":-1130,"msg":"Data sent for paramter %s is not valid."}
                    '-1131': BadRequest, // {"code":-1131,"msg":"recvWindow must be less than 60000"}
                    '-1135': BadRequest, // This error code will occur if a parameter requiring a JSON object is invalid.
                    '-1136': BadRequest, // {"code":-1136,"msg":"Invalid newOrderRespType"}
                    '-2008': AuthenticationError, // {"code":-2008,"msg":"Invalid Api-Key ID."}
                    '-2010': ExchangeError, // {"code":-2010,"msg":"generic error code for createOrder -> 'Account has insufficient balance for requested action.', {"code":-2010,"msg":"Rest API trading is not enabled."}, etc..."}
                    '-2011': OrderNotFound, // {"code":-2011,"msg":"cancelOrder(1, 'BTC/USDT') -> 'UNKNOWN_ORDER'"}
                    '-2013': OrderNotFound, // {"code":-2013,"msg":"fetchOrder (1, 'BTC/USDT') -> 'Order does not exist'"}
                    '-2014': AuthenticationError, // {"code":-2014,"msg":"API-key format invalid."}
                    '-2015': AuthenticationError, // {"code":-2015,"msg":"Invalid API-key, IP, or permissions for action."}
                    '-2016': BadRequest, // {"code":-2016,"msg":"No trading window could be found for the symbol. Try ticker/24hrs instead."}
                    '-2018': InsufficientFunds, // {"code":-2018,"msg":"Balance is insufficient"}
                    '-2019': InsufficientFunds, // {"code":-2019,"msg":"Margin is insufficient."}
                    '-2020': OrderNotFillable, // {"code":-2020,"msg":"Unable to fill."}
                    '-2021': OrderImmediatelyFillable, // {"code":-2021,"msg":"Order would immediately trigger."}
                    '-2022': InvalidOrder, // {"code":-2022,"msg":"ReduceOnly Order is rejected."}
                    '-2023': InsufficientFunds, // {"code":-2023,"msg":"User in liquidation mode now."}
                    '-2024': InsufficientFunds, // {"code":-2024,"msg":"Position is not sufficient."}
                    '-2025': InvalidOrder, // {"code":-2025,"msg":"Reach max open order limit."}
                    '-2026': InvalidOrder, // {"code":-2026,"msg":"This OrderType is not supported when reduceOnly."}
                    '-2027': InvalidOrder, // {"code":-2027,"msg":"Exceeded the maximum allowable position at current leverage."}
                    '-2028': InsufficientFunds, // {"code":-2028,"msg":"Leverage is smaller than permitted: insufficient margin balance"}
                    '-3000': ExchangeError, // {"code":-3000,"msg":"Internal server error."}
                    '-3001': AuthenticationError, // {"code":-3001,"msg":"Please enable 2FA first."}
                    '-3002': BadSymbol, // {"code":-3002,"msg":"We don't have this asset."}
                    '-3003': BadRequest, // {"code":-3003,"msg":"Margin account does not exist."}
                    '-3004': ExchangeError, // {"code":-3004,"msg":"Trade not allowed."}
                    '-3005': InsufficientFunds, // {"code":-3005,"msg":"Transferring out not allowed. Transfer out amount exceeds max amount."}
                    '-3006': InsufficientFunds, // {"code":-3006,"msg":"Your borrow amount has exceed maximum borrow amount."}
                    '-3007': ExchangeError, // {"code":-3007,"msg":"You have pending transaction, please try again later.."}
                    '-3008': InsufficientFunds, // {"code":-3008,"msg":"Borrow not allowed. Your borrow amount has exceed maximum borrow amount."}
                    '-3009': BadRequest, // {"code":-3009,"msg":"This asset are not allowed to transfer into margin account currently."}
                    '-3010': BadRequest, // {"code":-3010,"msg":"Repay not allowed. Repay amount exceeds borrow amount."}
                    '-3011': BadRequest, // {"code":-3011,"msg":"Your input date is invalid."}
                    '-3012': InsufficientFunds, // {"code":-3012,"msg":"Borrow is banned for this asset."}
                    '-3013': BadRequest, // {"code":-3013,"msg":"Borrow amount less than minimum borrow amount."}
                    '-3014': AccountSuspended, // {"code":-3014,"msg":"Borrow is banned for this account."}
                    '-3015': BadRequest, // {"code":-3015,"msg":"Repay amount exceeds borrow amount."}
                    '-3016': BadRequest, // {"code":-3016,"msg":"Repay amount less than minimum repay amount."}
                    '-3017': ExchangeError, // {"code":-3017,"msg":"This asset are not allowed to transfer into margin account currently."}
                    '-3018': AccountSuspended, // {"code":-3018,"msg":"Transferring in has been banned for this account."}
                    '-3019': AccountSuspended, // {"code":-3019,"msg":"Transferring out has been banned for this account."}
                    '-3020': InsufficientFunds, // {"code":-3020,"msg":"Transfer out amount exceeds max amount."}
                    '-3021': BadRequest, // {"code":-3021,"msg":"Margin account are not allowed to trade this trading pair."}
                    '-3022': AccountSuspended, // {"code":-3022,"msg":"You account's trading is banned."}
                    '-3023': BadRequest, // {"code":-3023,"msg":"You can't transfer out/place order under current margin level."}
                    '-3024': ExchangeError, // {"code":-3024,"msg":"The unpaid debt is too small after this repayment."}
                    '-3025': BadRequest, // {"code":-3025,"msg":"Your input date is invalid."}
                    '-3026': BadRequest, // {"code":-3026,"msg":"Your input param is invalid."}
                    '-3027': BadSymbol, // {"code":-3027,"msg":"Not a valid margin asset."}
                    '-3028': BadSymbol, // {"code":-3028,"msg":"Not a valid margin pair."}
                    '-3029': ExchangeError, // {"code":-3029,"msg":"Transfer failed."}
                    '-3036': AccountSuspended, // {"code":-3036,"msg":"This account is not allowed to repay."}
                    '-3037': ExchangeError, // {"code":-3037,"msg":"PNL is clearing. Wait a second."}
                    '-3038': BadRequest, // {"code":-3038,"msg":"Listen key not found."}
                    '-3041': InsufficientFunds, // {"code":-3041,"msg":"Balance is not enough"}
                    '-3042': BadRequest, // {"code":-3042,"msg":"PriceIndex not available for this margin pair."}
                    '-3043': BadRequest, // {"code":-3043,"msg":"Transferring in not allowed."}
                    '-3044': DDoSProtection, // {"code":-3044,"msg":"System busy."}
                    '-3045': ExchangeError, // {"code":-3045,"msg":"The system doesn't have enough asset now."}
                    '-3999': ExchangeError, // {"code":-3999,"msg":"This function is only available for invited users."}
                    '-4001': BadRequest, // {"code":-4001 ,"msg":"Invalid operation."}
                    '-4002': BadRequest, // {"code":-4002 ,"msg":"Invalid get."}
                    '-4003': BadRequest, // {"code":-4003 ,"msg":"Your input email is invalid."}
                    '-4004': AuthenticationError, // {"code":-4004,"msg":"You don't login or auth."}
                    '-4005': RateLimitExceeded, // {"code":-4005 ,"msg":"Too many new requests."}
                    '-4006': BadRequest, // {"code":-4006 ,"msg":"Support main account only."}
                    '-4007': BadRequest, // {"code":-4007 ,"msg":"Address validation is not passed."}
                    '-4008': BadRequest, // {"code":-4008 ,"msg":"Address tag validation is not passed."}
                    '-4010': BadRequest, // {"code":-4010 ,"msg":"White list mail has been confirmed."} // [TODO] possible bug: it should probably be "has not been confirmed"
                    '-4011': BadRequest, // {"code":-4011 ,"msg":"White list mail is invalid."}
                    '-4012': BadRequest, // {"code":-4012 ,"msg":"White list is not opened."}
                    '-4013': AuthenticationError, // {"code":-4013 ,"msg":"2FA is not opened."}
                    '-4014': PermissionDenied, // {"code":-4014 ,"msg":"Withdraw is not allowed within 2 min login."}
                    '-4015': ExchangeError, // {"code":-4015 ,"msg":"Withdraw is limited."}
                    '-4016': PermissionDenied, // {"code":-4016 ,"msg":"Within 24 hours after password modification, withdrawal is prohibited."}
                    '-4017': PermissionDenied, // {"code":-4017 ,"msg":"Within 24 hours after the release of 2FA, withdrawal is prohibited."}
                    '-4018': BadSymbol, // {"code":-4018,"msg":"We don't have this asset."}
                    '-4019': BadSymbol, // {"code":-4019,"msg":"Current asset is not open for withdrawal."}
                    '-4021': BadRequest, // {"code":-4021,"msg":"Asset withdrawal must be an %s multiple of %s."}
                    '-4022': BadRequest, // {"code":-4022,"msg":"Not less than the minimum pick-up quantity %s."}
                    '-4023': ExchangeError, // {"code":-4023,"msg":"Within 24 hours, the withdrawal exceeds the maximum amount."}
                    '-4024': InsufficientFunds, // {"code":-4024,"msg":"You don't have this asset."}
                    '-4025': InsufficientFunds, // {"code":-4025,"msg":"The number of hold asset is less than zero."}
                    '-4026': InsufficientFunds, // {"code":-4026,"msg":"You have insufficient balance."}
                    '-4027': ExchangeError, // {"code":-4027,"msg":"Failed to obtain tranId."}
                    '-4028': BadRequest, // {"code":-4028,"msg":"The amount of withdrawal must be greater than the Commission."}
                    '-4029': BadRequest, // {"code":-4029,"msg":"The withdrawal record does not exist."}
                    '-4030': ExchangeError, // {"code":-4030,"msg":"Confirmation of successful asset withdrawal. [TODO] possible bug in docs"}
                    '-4031': ExchangeError, // {"code":-4031,"msg":"Cancellation failed."}
                    '-4032': ExchangeError, // {"code":-4032,"msg":"Withdraw verification exception."}
                    '-4033': BadRequest, // {"code":-4033,"msg":"Illegal address."}
                    '-4034': ExchangeError, // {"code":-4034,"msg":"The address is suspected of fake."}
                    '-4035': PermissionDenied, // {"code":-4035,"msg":"This address is not on the whitelist. Please join and try again."}
                    '-4036': BadRequest, // {"code":-4036,"msg":"The new address needs to be withdrawn in {0} hours."}
                    '-4037': ExchangeError, // {"code":-4037,"msg":"Re-sending Mail failed."}
                    '-4038': ExchangeError, // {"code":-4038,"msg":"Please try again in 5 minutes."}
                    '-4039': BadRequest, // {"code":-4039,"msg":"The user does not exist."}
                    '-4040': BadRequest, // {"code":-4040,"msg":"This address not charged."}
                    '-4041': ExchangeError, // {"code":-4041,"msg":"Please try again in one minute."}
                    '-4042': ExchangeError, // {"code":-4042,"msg":"This asset cannot get deposit address again."}
                    '-4043': BadRequest, // {"code":-4043,"msg":"More than 100 recharge addresses were used in 24 hours."}
                    '-4044': BadRequest, // {"code":-4044,"msg":"This is a blacklist country."}
                    '-4045': ExchangeError, // {"code":-4045,"msg":"Failure to acquire assets."}
                    '-4046': AuthenticationError, // {"code":-4046,"msg":"Agreement not confirmed."}
                    '-4047': BadRequest, // {"code":-4047,"msg":"Time interval must be within 0-90 days"}
                    '-5001': BadRequest, // {"code":-5001,"msg":"Don't allow transfer to micro assets."}
                    '-5002': InsufficientFunds, // {"code":-5002,"msg":"You have insufficient balance."}
                    '-5003': InsufficientFunds, // {"code":-5003,"msg":"You don't have this asset."}
                    '-5004': BadRequest, // {"code":-5004,"msg":"The residual balances of %s have exceeded 0.001BTC, Please re-choose."}
                    '-5005': InsufficientFunds, // {"code":-5005,"msg":"The residual balances of %s is too low, Please re-choose."}
                    '-5006': BadRequest, // {"code":-5006,"msg":"Only transfer once in 24 hours."}
                    '-5007': BadRequest, // {"code":-5007,"msg":"Quantity must be greater than zero."}
                    '-5008': InsufficientFunds, // {"code":-5008,"msg":"Insufficient amount of returnable assets."}
                    '-5009': BadRequest, // {"code":-5009,"msg":"Product does not exist."}
                    '-5010': ExchangeError, // {"code":-5010,"msg":"Asset transfer fail."}
                    '-5011': BadRequest, // {"code":-5011,"msg":"future account not exists."}
                    '-5012': ExchangeError, // {"code":-5012,"msg":"Asset transfer is in pending."}
                    '-5013': InsufficientFunds, // {"code":-5013,"msg":"Asset transfer failed: insufficient balance""} // undocumented
                    '-5021': BadRequest, // {"code":-5021,"msg":"This parent sub have no relation"}
                    '-6001': BadRequest, // {"code":-6001,"msg":"Daily product not exists."}
                    '-6003': BadRequest, // {"code":-6003,"msg":"Product not exist or you don't have permission"}
                    '-6004': ExchangeError, // {"code":-6004,"msg":"Product not in purchase status"}
                    '-6005': InvalidOrder, // {"code":-6005,"msg":"Smaller than min purchase limit"}
                    '-6006': BadRequest, // {"code":-6006,"msg":"Redeem amount error"}
                    '-6007': BadRequest, // {"code":-6007,"msg":"Not in redeem time"}
                    '-6008': BadRequest, // {"code":-6008,"msg":"Product not in redeem status"}
                    '-6009': RateLimitExceeded, // {"code":-6009,"msg":"Request frequency too high"}
                    '-6011': BadRequest, // {"code":-6011,"msg":"Exceeding the maximum num allowed to purchase per user"}
                    '-6012': InsufficientFunds, // {"code":-6012,"msg":"Balance not enough"}
                    '-6013': ExchangeError, // {"code":-6013,"msg":"Purchasing failed"}
                    '-6014': BadRequest, // {"code":-6014,"msg":"Exceed up-limit allowed to purchased"}
                    '-6015': BadRequest, // {"code":-6015,"msg":"Empty request body"}
                    '-6016': BadRequest, // {"code":-6016,"msg":"Parameter err"}
                    '-6017': BadRequest, // {"code":-6017,"msg":"Not in whitelist"}
                    '-6018': BadRequest, // {"code":-6018,"msg":"Asset not enough"}
                    '-6019': AuthenticationError, // {"code":-6019,"msg":"Need confirm"}
                    '-6020': BadRequest, // {"code":-6020,"msg":"Project not exists"}
                    '-7001': BadRequest, // {"code":-7001,"msg":"Date range is not supported."}
                    '-7002': BadRequest, // {"code":-7002,"msg":"Data request type is not supported."}
                    '-9000': InsufficientFunds, // {"code":-9000,"msg":"user have no avaliable amount"}"
                    '-10017': BadRequest, // {"code":-10017,"msg":"Repay amount should not be larger than liability."}
                    '-11008': InsufficientFunds, // {"code":-11008,"msg":"Exceeding the account's maximum borrowable limit."} // undocumented
                    '-12014': RateLimitExceeded, // {"code":-12014,"msg":"More than 1 request in 3 seconds"}
                    '-13000': BadRequest, // {"code":-13000,"msg":"Redeption of the token is forbiden now"}
                    '-13001': BadRequest, // {"code":-13001,"msg":"Exceeds individual 24h redemption limit of the token"}
                    '-13002': BadRequest, // {"code":-13002,"msg":"Exceeds total 24h redemption limit of the token"}
                    '-13003': BadRequest, // {"code":-13003,"msg":"Subscription of the token is forbiden now"}
                    '-13004': BadRequest, // {"code":-13004,"msg":"Exceeds individual 24h subscription limit of the token"}
                    '-13005': BadRequest, // {"code":-13005,"msg":"Exceeds total 24h subscription limit of the token"}
                    '-13006': InvalidOrder, // {"code":-13006,"msg":"Subscription amount is too small"}
                    '-13007': AuthenticationError, // {"code":-13007,"msg":"The Agreement is not signed"}
                    '-21001': BadRequest, // {"code":-21001,"msg":"USER_IS_NOT_UNIACCOUNT"}
                    '-21002': BadRequest, // {"code":-21002,"msg":"UNI_ACCOUNT_CANT_TRANSFER_FUTURE"}
                    '-21003': BadRequest, // {"code":-21003,"msg":"NET_ASSET_MUST_LTE_RATIO"}
                    '100001003': BadRequest, // {"code":100001003,"msg":"Verification failed"} // undocumented
                },
                'broad': {
                    'has no operation privilege': PermissionDenied,
                    'MAX_POSITION': InvalidOrder, // {"code":-2010,"msg":"Filter failure: MAX_POSITION"}
                },
            },
        });
    }

    costToPrecision (symbol, cost) {
        return this.decimalToPrecision (cost, TRUNCATE, this.markets[symbol]['precision']['quote'], this.precisionMode, this.paddingMode);
    }

    currencyToPrecision (code, fee, networkCode = undefined) {
        // info is available in currencies only if the user has configured his api keys
        if (this.safeValue (this.currencies[code], 'precision') !== undefined) {
            return this.decimalToPrecision (fee, TRUNCATE, this.currencies[code]['precision'], this.precisionMode, this.paddingMode);
        } else {
            return this.numberToString (fee);
        }
    }

    nonce () {
        return this.milliseconds () - this.options['timeDifference'];
    }

    async fetchTime (params = {}) {
        /**
         * @method
         * @name binance#fetchTime
         * @description fetches the current integer timestamp in milliseconds from the exchange server
         * @param {object} params extra parameters specific to the binance api endpoint
         * @returns {int} the current integer timestamp in milliseconds from the exchange server
         */
        const defaultType = this.safeString2 (this.options, 'fetchTime', 'defaultType', 'spot');
        const type = this.safeString (params, 'type', defaultType);
        const query = this.omit (params, 'type');
        let method = 'publicGetTime';
        if (type === 'future') {
            method = 'fapiPublicGetTime';
        } else if (type === 'delivery') {
            method = 'dapiPublicGetTime';
        }
        const response = await this[method] (query);
        return this.safeInteger (response, 'serverTime');
    }

    async fetchCurrencies (params = {}) {
        /**
         * @method
         * @name binance#fetchCurrencies
         * @description fetches all available currencies on an exchange
         * @param {object} params extra parameters specific to the binance api endpoint
         * @returns {object} an associative dictionary of currencies
         */
        const fetchCurrenciesEnabled = this.safeValue (this.options, 'fetchCurrencies');
        if (!fetchCurrenciesEnabled) {
            return undefined;
        }
        // this endpoint requires authentication
        // while fetchCurrencies is a public API method by design
        // therefore we check the keys here
        // and fallback to generating the currencies from the markets
        if (!this.checkRequiredCredentials (false)) {
            return undefined;
        }
        // sandbox/testnet does not support sapi endpoints
        const apiBackup = this.safeString (this.urls, 'apiBackup');
        if (apiBackup !== undefined) {
            return undefined;
        }
        const response = await this.sapiGetCapitalConfigGetall (params);
        const result = {};
        for (let i = 0; i < response.length; i++) {
            //
            //    {
            //        "coin": "LINK",
            //        "depositAllEnable": true,
            //        "withdrawAllEnable": true,
            //        "name": "ChainLink",
            //        "free": "0",
            //        "locked": "0",
            //        "freeze": "0",
            //        "withdrawing": "0",
            //        "ipoing": "0",
            //        "ipoable": "0",
            //        "storage": "0",
            //        "isLegalMoney": false,
            //        "trading": true,
            //        "networkList": [
            //            {
            //                "network": "BSC",
            //                "coin": "LINK",
            //                "withdrawIntegerMultiple": "0.00000001",
            //                "isDefault": false,
            //                "depositEnable": true,
            //                "withdrawEnable": true,
            //                "depositDesc": "",
            //                "withdrawDesc": "",
            //                "specialTips": "",
            //                "specialWithdrawTips": "The network you have selected is BSC. Please ensure that the withdrawal address supports the Binance Smart Chain network. You will lose your assets if the chosen platform does not support retrievals.",
            //                "name": "BNB Smart Chain (BEP20)",
            //                "resetAddressStatus": false,
            //                "addressRegex": "^(0x)[0-9A-Fa-f]{40}$",
            //                "addressRule": "",
            //                "memoRegex": "",
            //                "withdrawFee": "0.012",
            //                "withdrawMin": "0.024",
            //                "withdrawMax": "9999999999.99999999",
            //                "minConfirm": "15",
            //                "unLockConfirm": "0",
            //                "sameAddress": false,
            //                "estimatedArrivalTime": "5",
            //                "busy": false,
            //                "country": "AE,BINANCE_BAHRAIN_BSC"
            //            },
            //            {
            //                "network": "BNB",
            //                "coin": "LINK",
            //                "withdrawIntegerMultiple": "0.00000001",
            //                "isDefault": false,
            //                "depositEnable": true,
            //                "withdrawEnable": true,
            //                "depositDesc": "",
            //                "withdrawDesc": "",
            //                "specialTips": "Both a MEMO and an Address are required to successfully deposit your LINK BEP2 tokens to Binance.",
            //                "specialWithdrawTips": "",
            //                "name": "BNB Beacon Chain (BEP2)",
            //                "resetAddressStatus": false,
            //                "addressRegex": "^(bnb1)[0-9a-z]{38}$",
            //                "addressRule": "",
            //                "memoRegex": "^[0-9A-Za-z\\-_]{1,120}$",
            //                "withdrawFee": "0.002",
            //                "withdrawMin": "0.01",
            //                "withdrawMax": "10000000000",
            //                "minConfirm": "1",
            //                "unLockConfirm": "0",
            //                "sameAddress": true,
            //                "estimatedArrivalTime": "5",
            //                "busy": false,
            //                "country": "AE,BINANCE_BAHRAIN_BSC"
            //            },
            //            {
            //                "network": "ETH",
            //                "coin": "LINK",
            //                "withdrawIntegerMultiple": "0.00000001",
            //                "isDefault": true,
            //                "depositEnable": true,
            //                "withdrawEnable": true,
            //                "depositDesc": "",
            //                "withdrawDesc": "",
            //                "name": "Ethereum (ERC20)",
            //                "resetAddressStatus": false,
            //                "addressRegex": "^(0x)[0-9A-Fa-f]{40}$",
            //                "addressRule": "",
            //                "memoRegex": "",
            //                "withdrawFee": "0.55",
            //                "withdrawMin": "1.1",
            //                "withdrawMax": "10000000000",
            //                "minConfirm": "12",
            //                "unLockConfirm": "0",
            //                "sameAddress": false,
            //                "estimatedArrivalTime": "5",
            //                "busy": false,
            //                "country": "AE,BINANCE_BAHRAIN_BSC"
            //            }
            //        ]
            //    }
            //
            const entry = response[i];
            const id = this.safeString (entry, 'coin');
            const name = this.safeString (entry, 'name');
            const code = this.safeCurrencyCode (id);
            let minPrecision = undefined;
            let isWithdrawEnabled = true;
            let isDepositEnabled = true;
            const networkList = this.safeValue (entry, 'networkList', []);
            const fees = {};
            let fee = undefined;
            for (let j = 0; j < networkList.length; j++) {
                const networkItem = networkList[j];
                const network = this.safeString (networkItem, 'network');
                // const name = this.safeString (networkItem, 'name');
                const withdrawFee = this.safeNumber (networkItem, 'withdrawFee');
                const depositEnable = this.safeValue (networkItem, 'depositEnable');
                const withdrawEnable = this.safeValue (networkItem, 'withdrawEnable');
                isDepositEnabled = isDepositEnabled || depositEnable;
                isWithdrawEnabled = isWithdrawEnabled || withdrawEnable;
                fees[network] = withdrawFee;
                const isDefault = this.safeValue (networkItem, 'isDefault');
                if (isDefault || (fee === undefined)) {
                    fee = withdrawFee;
                }
                const precisionTick = this.safeString (networkItem, 'withdrawIntegerMultiple');
                // avoid zero values, which are mostly from fiat or leveraged tokens : https://github.com/ccxt/ccxt/pull/14902#issuecomment-1271636731
                // so, when there is zero instead of i.e. 0.001, then we skip those cases, because we don't know the precision - it might be because of network is suspended or other reasons
                if (!Precise.stringEq (precisionTick, '0')) {
                    minPrecision = (minPrecision === undefined) ? precisionTick : Precise.stringMin (minPrecision, precisionTick);
                }
            }
            const trading = this.safeValue (entry, 'trading');
            const active = (isWithdrawEnabled && isDepositEnabled && trading);
            let maxDecimalPlaces = undefined;
            if (minPrecision !== undefined) {
                maxDecimalPlaces = parseInt (this.numberToString (this.precisionFromString (minPrecision)));
            }
            result[code] = {
                'id': id,
                'name': name,
                'code': code,
                'precision': maxDecimalPlaces,
                'info': entry,
                'active': active,
                'deposit': isDepositEnabled,
                'withdraw': isWithdrawEnabled,
                'networks': networkList,
                'fee': fee,
                'fees': fees,
                'limits': this.limits,
            };
        }
        return result;
    }

    async fetchMarkets (params = {}) {
        /**
         * @method
         * @name binance#fetchMarkets
         * @description retrieves data on all markets for binance
         * @param {object} params extra parameters specific to the exchange api endpoint
         * @returns {[object]} an array of objects representing market data
         */
        const defaultType = this.safeString2 (this.options, 'fetchMarkets', 'defaultType', 'spot');
        const type = this.safeString (params, 'type', defaultType);
        const query = this.omit (params, 'type');
        const spot = (type === 'spot');
        const margin = (type === 'margin');
        const future = (type === 'future');
        const delivery = (type === 'delivery');
        if ((!spot) && (!margin) && (!future) && (!delivery)) {
            throw new ExchangeError (this.id + " does not support '" + type + "' type, set exchange.options['defaultType'] to 'spot', 'margin', 'delivery' or 'future'"); // eslint-disable-line quotes
        }
        let method = 'publicGetExchangeInfo';
        if (future) {
            method = 'fapiPublicGetExchangeInfo';
        } else if (delivery) {
            method = 'dapiPublicGetExchangeInfo';
        }
        const response = await this[method] (query);
        //
        // spot / margin
        //
        //     {
        //         "timezone":"UTC",
        //         "serverTime":1575416692969,
        //         "rateLimits":[
        //             {"rateLimitType":"REQUEST_WEIGHT","interval":"MINUTE","intervalNum":1,"limit":1200},
        //             {"rateLimitType":"ORDERS","interval":"SECOND","intervalNum":10,"limit":100},
        //             {"rateLimitType":"ORDERS","interval":"DAY","intervalNum":1,"limit":200000}
        //         ],
        //         "exchangeFilters":[],
        //         "symbols":[
        //             {
        //                 "symbol":"ETHBTC",
        //                 "status":"TRADING",
        //                 "baseAsset":"ETH",
        //                 "baseAssetPrecision":8,
        //                 "quoteAsset":"BTC",
        //                 "quotePrecision":8,
        //                 "baseCommissionPrecision":8,
        //                 "quoteCommissionPrecision":8,
        //                 "orderTypes":["LIMIT","LIMIT_MAKER","MARKET","STOP_LOSS_LIMIT","TAKE_PROFIT_LIMIT"],
        //                 "icebergAllowed":true,
        //                 "ocoAllowed":true,
        //                 "quoteOrderQtyMarketAllowed":true,
        //                 "allowTrailingStop":false,
        //                 "isSpotTradingAllowed":true,
        //                 "isMarginTradingAllowed":true,
        //                 "filters":[
        //                     {"filterType":"PRICE_FILTER","minPrice":"0.00000100","maxPrice":"100000.00000000","tickSize":"0.00000100"},
        //                     {"filterType":"PERCENT_PRICE","multiplierUp":"5","multiplierDown":"0.2","avgPriceMins":5},
        //                     {"filterType":"LOT_SIZE","minQty":"0.00100000","maxQty":"100000.00000000","stepSize":"0.00100000"},
        //                     {"filterType":"MIN_NOTIONAL","minNotional":"0.00010000","applyToMarket":true,"avgPriceMins":5},
        //                     {"filterType":"ICEBERG_PARTS","limit":10},
        //                     {"filterType":"MARKET_LOT_SIZE","minQty":"0.00000000","maxQty":"63100.00000000","stepSize":"0.00000000"},
        //                     {"filterType":"MAX_NUM_ORDERS","maxNumOrders":200},
        //                     {"filterType":"MAX_NUM_ALGO_ORDERS","maxNumAlgoOrders":5}
        //                 ],
        //                 "permissions":["SPOT","MARGIN"]}
        //             },
        //         ],
        //     }
        //
        // futures/usdt-margined (fapi)
        //
        //     {
        //         "timezone":"UTC",
        //         "serverTime":1575417244353,
        //         "rateLimits":[
        //             {"rateLimitType":"REQUEST_WEIGHT","interval":"MINUTE","intervalNum":1,"limit":1200},
        //             {"rateLimitType":"ORDERS","interval":"MINUTE","intervalNum":1,"limit":1200}
        //         ],
        //         "exchangeFilters":[],
        //         "symbols":[
        //             {
        //                 "symbol":"BTCUSDT",
        //                 "status":"TRADING",
        //                 "maintMarginPercent":"2.5000",
        //                 "requiredMarginPercent":"5.0000",
        //                 "baseAsset":"BTC",
        //                 "quoteAsset":"USDT",
        //                 "pricePrecision":2,
        //                 "quantityPrecision":3,
        //                 "baseAssetPrecision":8,
        //                 "quotePrecision":8,
        //                 "filters":[
        //                     {"minPrice":"0.01","maxPrice":"100000","filterType":"PRICE_FILTER","tickSize":"0.01"},
        //                     {"stepSize":"0.001","filterType":"LOT_SIZE","maxQty":"1000","minQty":"0.001"},
        //                     {"stepSize":"0.001","filterType":"MARKET_LOT_SIZE","maxQty":"1000","minQty":"0.001"},
        //                     {"limit":200,"filterType":"MAX_NUM_ORDERS"},
        //                     {"multiplierDown":"0.8500","multiplierUp":"1.1500","multiplierDecimal":"4","filterType":"PERCENT_PRICE"}
        //                 ],
        //                 "orderTypes":["LIMIT","MARKET","STOP"],
        //                 "timeInForce":["GTC","IOC","FOK","GTX"]
        //             }
        //         ]
        //     }
        //
        // delivery/coin-margined (dapi)
        //
        //     {
        //         "timezone": "UTC",
        //         "serverTime": 1597667052958,
        //         "rateLimits": [
        //             {"rateLimitType":"REQUEST_WEIGHT","interval":"MINUTE","intervalNum":1,"limit":6000},
        //             {"rateLimitType":"ORDERS","interval":"MINUTE","intervalNum":1,"limit":6000}
        //         ],
        //         "exchangeFilters": [],
        //         "symbols": [
        //             {
        //                 "symbol": "BTCUSD_200925",
        //                 "pair": "BTCUSD",
        //                 "contractType": "CURRENT_QUARTER",
        //                 "deliveryDate": 1601020800000,
        //                 "onboardDate": 1590739200000,
        //                 "contractStatus": "TRADING",
        //                 "contractSize": 100,
        //                 "marginAsset": "BTC",
        //                 "maintMarginPercent": "2.5000",
        //                 "requiredMarginPercent": "5.0000",
        //                 "baseAsset": "BTC",
        //                 "quoteAsset": "USD",
        //                 "pricePrecision": 1,
        //                 "quantityPrecision": 0,
        //                 "baseAssetPrecision": 8,
        //                 "quotePrecision": 8,
        //                 "equalQtyPrecision": 4,
        //                 "filters": [
        //                     {"minPrice":"0.1","maxPrice":"100000","filterType":"PRICE_FILTER","tickSize":"0.1"},
        //                     {"stepSize":"1","filterType":"LOT_SIZE","maxQty":"100000","minQty":"1"},
        //                     {"stepSize":"0","filterType":"MARKET_LOT_SIZE","maxQty":"100000","minQty":"1"},
        //                     {"limit":200,"filterType":"MAX_NUM_ORDERS"},
        //                     {"multiplierDown":"0.9500","multiplierUp":"1.0500","multiplierDecimal":"4","filterType":"PERCENT_PRICE"}
        //                 ],
        //                 "orderTypes": ["LIMIT","MARKET","STOP","STOP_MARKET","TAKE_PROFIT","TAKE_PROFIT_MARKET","TRAILING_STOP_MARKET"],
        //                 "timeInForce": ["GTC","IOC","FOK","GTX"]
        //             },
        //             {
        //                 "symbol": "BTCUSD_PERP",
        //                 "pair": "BTCUSD",
        //                 "contractType": "PERPETUAL",
        //                 "deliveryDate": 4133404800000,
        //                 "onboardDate": 1596006000000,
        //                 "contractStatus": "TRADING",
        //                 "contractSize": 100,
        //                 "marginAsset": "BTC",
        //                 "maintMarginPercent": "2.5000",
        //                 "requiredMarginPercent": "5.0000",
        //                 "baseAsset": "BTC",
        //                 "quoteAsset": "USD",
        //                 "pricePrecision": 1,
        //                 "quantityPrecision": 0,
        //                 "baseAssetPrecision": 8,
        //                 "quotePrecision": 8,
        //                 "equalQtyPrecision": 4,
        //                 "filters": [
        //                     {"minPrice":"0.1","maxPrice":"100000","filterType":"PRICE_FILTER","tickSize":"0.1"},
        //                     {"stepSize":"1","filterType":"LOT_SIZE","maxQty":"100000","minQty":"1"},
        //                     {"stepSize":"1","filterType":"MARKET_LOT_SIZE","maxQty":"100000","minQty":"1"},
        //                     {"limit":200,"filterType":"MAX_NUM_ORDERS"},
        //                     {"multiplierDown":"0.8500","multiplierUp":"1.1500","multiplierDecimal":"4","filterType":"PERCENT_PRICE"}
        //                 ],
        //                 "orderTypes": ["LIMIT","MARKET","STOP","STOP_MARKET","TAKE_PROFIT","TAKE_PROFIT_MARKET","TRAILING_STOP_MARKET"],
        //                 "timeInForce": ["GTC","IOC","FOK","GTX"]
        //             }
        //         ]
        //     }
        //
        if (this.options['adjustForTimeDifference']) {
            await this.loadTimeDifference ();
        }
        const markets = this.safeValue (response, 'symbols', []);
        const result = [];
        for (let i = 0; i < markets.length; i++) {
            const market = markets[i];
            const id = this.safeString (market, 'symbol');
            const lowercaseId = this.safeStringLower (market, 'symbol');
            const baseId = this.safeString (market, 'baseAsset');
            const quoteId = this.safeString (market, 'quoteAsset');
            const settleId = this.safeString (market, 'marginAsset');
            const base = this.safeCurrencyCode (baseId);
            const quote = this.safeCurrencyCode (quoteId);
            const settle = this.safeCurrencyCode (settleId);
            const contract = future || delivery;
            const contractType = this.safeString (market, 'contractType');
            const idSymbol = contract && (contractType !== 'PERPETUAL');
            let symbol = undefined;
            let expiry = undefined;
            if (idSymbol) {
                symbol = id;
                expiry = this.safeInteger (market, 'deliveryDate');
            } else {
                symbol = base + '/' + quote;
            }
            const filters = this.safeValue (market, 'filters', []);
            const filtersByType = this.indexBy (filters, 'filterType');
            const status = this.safeString2 (market, 'status', 'contractStatus');
            let contractSize = undefined;
            let fees = this.fees;
            let linear = undefined;
            let inverse = undefined;
            if (contract) {
                contractSize = this.safeNumber (market, 'contractSize', this.parseNumber ('1'));
                fees = this.fees[type];
                linear = settle === quote;
                inverse = settle === base;
            }
            let active = (status === 'TRADING');
            if (spot) {
                const permissions = this.safeValue (market, 'permissions', []);
                for (let j = 0; j < permissions.length; j++) {
                    if (permissions[j] === 'TRD_GRP_003') {
                        active = false;
                        break;
                    }
                }
            }
            const isMarginTradingAllowed = this.safeValue (market, 'isMarginTradingAllowed', false);
            const entry = {
                'id': id,
                'lowercaseId': lowercaseId,
                'symbol': symbol,
                'base': base,
                'quote': quote,
                'settle': settle,
                'baseId': baseId,
                'quoteId': quoteId,
                'settleId': settleId,
                'type': type,
                'spot': spot,
                'margin': spot && isMarginTradingAllowed,
                'swap': future,
                'future': future,
                'delivery': delivery,
                'option': false,
                'active': active,
                'contract': contract,
                'linear': linear,
                'inverse': inverse,
                'taker': fees['trading']['taker'],
                'maker': fees['trading']['maker'],
                'contractSize': contractSize,
                'expiry': expiry,
                'expiryDatetime': this.iso8601 (expiry),
                'strike': undefined,
                'optionType': undefined,
                'precision': {
                    'amount': this.safeInteger (market, 'quantityPrecision'),
                    'price': this.safeInteger (market, 'pricePrecision'),
                    'base': this.safeInteger (market, 'baseAssetPrecision'),
                    'quote': this.safeInteger (market, 'quotePrecision'),
                },
                'limits': {
                    'leverage': {
                        'min': undefined,
                        'max': undefined,
                    },
                    'amount': {
                        'min': undefined,
                        'max': undefined,
                    },
                    'price': {
                        'min': undefined,
                        'max': undefined,
                    },
                    'cost': {
                        'min': undefined,
                        'max': undefined,
                    },
                },
                'info': market,
            };
            if ('PRICE_FILTER' in filtersByType) {
                const filter = this.safeValue (filtersByType, 'PRICE_FILTER', {});
                // PRICE_FILTER reports zero values for maxPrice
                // since they updated filter types in November 2018
                // https://github.com/ccxt/ccxt/issues/4286
                // therefore limits['price']['max'] doesn't have any meaningful value except undefined
                entry['limits']['price'] = {
                    'min': this.safeNumber (filter, 'minPrice'),
                    'max': this.safeNumber (filter, 'maxPrice'),
                };
                entry['precision']['price'] = this.precisionFromString (filter['tickSize']);
            }
            if ('LOT_SIZE' in filtersByType) {
                const filter = this.safeValue (filtersByType, 'LOT_SIZE', {});
                const stepSize = this.safeString (filter, 'stepSize');
                entry['precision']['amount'] = this.precisionFromString (stepSize);
                entry['limits']['amount'] = {
                    'min': this.safeNumber (filter, 'minQty'),
                    'max': this.safeNumber (filter, 'maxQty'),
                };
            }
            if ('MARKET_LOT_SIZE' in filtersByType) {
                const filter = this.safeValue (filtersByType, 'MARKET_LOT_SIZE', {});
                entry['limits']['market'] = {
                    'min': this.safeNumber (filter, 'minQty'),
                    'max': this.safeNumber (filter, 'maxQty'),
                };
            }
            if ('MIN_NOTIONAL' in filtersByType) {
                const filter = this.safeValue (filtersByType, 'MIN_NOTIONAL', {});
                entry['limits']['cost']['min'] = this.safeNumber2 (filter, 'minNotional', 'notional');
            }
            result.push (entry);
        }
        return result;
    }

    parseBalanceHelper (entry) {
        const account = this.account ();
        account['used'] = this.safeString (entry, 'locked');
        account['free'] = this.safeString (entry, 'free');
        const interest = this.safeString (entry, 'interest');
        const debt = this.safeString (entry, 'borrowed');
        account['debt'] = Precise.stringAdd (debt, interest);
        return account;
    }

    parseBalance (response, type = undefined, marginMode = undefined) {
        const result = {
            'info': response,
        };
        let timestamp = undefined;
        const isolated = marginMode === 'isolated';
        const cross = (type === 'margin') || (marginMode === 'cross');
        if (!isolated && ((type === 'spot') || cross)) {
            timestamp = this.safeInteger (response, 'updateTime');
            const balances = this.safeValue2 (response, 'balances', 'userAssets', []);
            for (let i = 0; i < balances.length; i++) {
                const balance = balances[i];
                const currencyId = this.safeString (balance, 'asset');
                const code = this.safeCurrencyCode (currencyId);
                const account = this.account ();
                account['free'] = this.safeString (balance, 'free');
                account['used'] = this.safeString (balance, 'locked');
                if (cross) {
                    const debt = this.safeString (balance, 'borrowed');
                    const interest = this.safeString (balance, 'interest');
                    account['debt'] = Precise.stringAdd (debt, interest);
                }
                result[code] = account;
            }
        } else if (isolated) {
            const assets = this.safeValue (response, 'assets');
            for (let i = 0; i < assets.length; i++) {
                const asset = assets[i];
                const marketId = this.safeValue (asset, 'symbol');
                const symbol = this.safeSymbol (marketId);
                const base = this.safeValue (asset, 'baseAsset', {});
                const quote = this.safeValue (asset, 'quoteAsset', {});
                const baseCode = this.safeCurrencyCode (this.safeString (base, 'asset'));
                const quoteCode = this.safeCurrencyCode (this.safeString (quote, 'asset'));
                const subResult = {};
                subResult[baseCode] = this.parseBalanceHelper (base);
                subResult[quoteCode] = this.parseBalanceHelper (quote);
                result[symbol] = this.safeBalance (subResult);
            }
        } else if (type === 'savings') {
            const positionAmountVos = this.safeValue (response, 'positionAmountVos', []);
            for (let i = 0; i < positionAmountVos.length; i++) {
                const entry = positionAmountVos[i];
                const currencyId = this.safeString (entry, 'asset');
                const code = this.safeCurrencyCode (currencyId);
                const account = this.account ();
                const usedAndTotal = this.safeString (entry, 'amount');
                account['total'] = usedAndTotal;
                account['used'] = usedAndTotal;
                result[code] = account;
            }
        } else if (type === 'funding') {
            for (let i = 0; i < response.length; i++) {
                const entry = response[i];
                const account = this.account ();
                const currencyId = this.safeString (entry, 'asset');
                const code = this.safeCurrencyCode (currencyId);
                account['free'] = this.safeString (entry, 'free');
                const frozen = this.safeString (entry, 'freeze');
                const withdrawing = this.safeString (entry, 'withdrawing');
                const locked = this.safeString (entry, 'locked');
                account['used'] = Precise.stringAdd (frozen, Precise.stringAdd (locked, withdrawing));
                result[code] = account;
            }
        } else {
            let balances = response;
            if (!Array.isArray (response)) {
                balances = this.safeValue (response, 'assets', []);
            }
            for (let i = 0; i < balances.length; i++) {
                const balance = balances[i];
                const currencyId = this.safeString (balance, 'asset');
                const code = this.safeCurrencyCode (currencyId);
                const account = this.account ();
                account['free'] = this.safeString (balance, 'availableBalance');
                account['used'] = this.safeString (balance, 'initialMargin');
                account['total'] = this.safeString2 (balance, 'marginBalance', 'balance');
                result[code] = account;
            }
        }
        result['timestamp'] = timestamp;
        result['datetime'] = this.iso8601 (timestamp);
        return isolated ? result : this.safeBalance (result);
    }

    async fetchBalance (params = {}) {
        /**
         * @method
         * @name binance#fetchBalance
         * @description query for balance and get the amount of funds available for trading or funds locked in orders
         * @param {object} params extra parameters specific to the binance api endpoint
         * @param {string|undefined} params.type 'future', 'delivery', 'savings', 'funding', or 'spot'
         * @param {string|undefined} params.marginMode 'cross' or 'isolated', for margin trading, uses this.options.defaultMarginMode if not passed, defaults to undefined/None/null
         * @param {[string]|undefined} params.symbols unified market symbols, only used in isolated margin mode
         * @returns {object} a [balance structure]{@link https://docs.ccxt.com/en/latest/manual.html?#balance-structure}
         */
        await this.loadMarkets ();
        const defaultType = this.safeString2 (this.options, 'fetchBalance', 'defaultType', 'spot');
        const type = this.safeString (params, 'type', defaultType);
        const [ marginMode, query ] = this.handleMarginModeAndParams ('fetchBalance', params);
        let method = 'privateGetAccount';
        const request = {};
        if (type === 'future') {
            const options = this.safeValue (this.options, type, {});
            const fetchBalanceOptions = this.safeValue (options, 'fetchBalance', {});
            method = this.safeString (fetchBalanceOptions, 'method', 'fapiPrivateV2GetAccount');
        } else if (type === 'delivery') {
            const options = this.safeValue (this.options, type, {});
            const fetchBalanceOptions = this.safeValue (options, 'fetchBalance', {});
            method = this.safeString (fetchBalanceOptions, 'method', 'dapiPrivateGetAccount');
        } else if ((type === 'margin') || (marginMode === 'cross')) {
            method = 'sapiGetMarginAccount';
        } else if (type === 'savings') {
            method = 'sapiGetLendingUnionAccount';
        } else if (type === 'funding') {
            method = 'sapiPostAssetGetFundingAsset';
        } else if (marginMode === 'isolated') {
            method = 'sapiGetMarginIsolatedAccount';
            const paramSymbols = this.safeValue (params, 'symbols');
            if (paramSymbols !== undefined) {
                let symbols = '';
                if (Array.isArray (paramSymbols)) {
                    symbols = this.marketId (paramSymbols[0]);
                    for (let i = 1; i < paramSymbols.length; i++) {
                        const symbol = paramSymbols[i];
                        const id = this.marketId (symbol);
                        symbols += ',' + id;
                    }
                } else {
                    symbols = paramSymbols;
                }
                request['symbols'] = symbols;
            }
        }
        const requestParams = this.omit (query, [ 'type', 'symbols' ]);
        const response = await this[method] (this.extend (request, requestParams));
        //
        // spot
        //
        //     {
        //         makerCommission: 10,
        //         takerCommission: 10,
        //         buyerCommission: 0,
        //         sellerCommission: 0,
        //         canTrade: true,
        //         canWithdraw: true,
        //         canDeposit: true,
        //         updateTime: 1575357359602,
        //         accountType: "MARGIN",
        //         balances: [
        //             { asset: "BTC", free: "0.00219821", locked: "0.00000000"  },
        //         ]
        //     }
        //
        // margin (cross)
        //
        //     {
        //         "borrowEnabled":true,
        //         "marginLevel":"999.00000000",
        //         "totalAssetOfBtc":"0.00000000",
        //         "totalLiabilityOfBtc":"0.00000000",
        //         "totalNetAssetOfBtc":"0.00000000",
        //         "tradeEnabled":true,
        //         "transferEnabled":true,
        //         "userAssets":[
        //             {"asset":"MATIC","borrowed":"0.00000000","free":"0.00000000","interest":"0.00000000","locked":"0.00000000","netAsset":"0.00000000"},
        //             {"asset":"VET","borrowed":"0.00000000","free":"0.00000000","interest":"0.00000000","locked":"0.00000000","netAsset":"0.00000000"},
        //             {"asset":"USDT","borrowed":"0.00000000","free":"0.00000000","interest":"0.00000000","locked":"0.00000000","netAsset":"0.00000000"}
        //         ],
        //     }
        //
        // margin (isolated)
        //
        //    {
        //        info: {
        //            assets: [
        //                {
        //                    baseAsset: {
        //                        asset: '1INCH',
        //                        borrowEnabled: true,
        //                        borrowed: '0',
        //                        free: '0',
        //                        interest: '0',
        //                        locked: '0',
        //                        netAsset: '0',
        //                        netAssetOfBtc: '0',
        //                        repayEnabled: true,
        //                        totalAsset: '0'
        //                    },
        //                    quoteAsset: {
        //                        asset: 'USDT',
        //                        borrowEnabled: true,
        //                        borrowed: '0',
        //                        free: '11',
        //                        interest: '0',
        //                        locked: '0',
        //                        netAsset: '11',
        //                        netAssetOfBtc: '0.00054615',
        //                        repayEnabled: true,
        //                        totalAsset: '11'
        //                    },
        //                    symbol: '1INCHUSDT',
        //                    isolatedCreated: true,
        //                    marginLevel: '999',
        //                    marginLevelStatus: 'EXCESSIVE',
        //                    marginRatio: '5',
        //                    indexPrice: '0.59184331',
        //                    liquidatePrice: '0',
        //                    liquidateRate: '0',
        //                    tradeEnabled: true,
        //                    enabled: true
        //                },
        //            ]
        //        }
        //    }
        //
        // futures (fapi)
        //
        //     fapiPrivateGetAccount
        //
        //     {
        //         "feeTier":0,
        //         "canTrade":true,
        //         "canDeposit":true,
        //         "canWithdraw":true,
        //         "updateTime":0,
        //         "totalInitialMargin":"0.00000000",
        //         "totalMaintMargin":"0.00000000",
        //         "totalWalletBalance":"4.54000000",
        //         "totalUnrealizedProfit":"0.00000000",
        //         "totalMarginBalance":"4.54000000",
        //         "totalPositionInitialMargin":"0.00000000",
        //         "totalOpenOrderInitialMargin":"0.00000000",
        //         "maxWithdrawAmount":"4.54000000",
        //         "assets":[
        //             {
        //                 "asset":"USDT",
        //                 "walletBalance":"4.54000000",
        //                 "unrealizedProfit":"0.00000000",
        //                 "marginBalance":"4.54000000",
        //                 "maintMargin":"0.00000000",
        //                 "initialMargin":"0.00000000",
        //                 "positionInitialMargin":"0.00000000",
        //                 "openOrderInitialMargin":"0.00000000",
        //                 "maxWithdrawAmount":"4.54000000"
        //             }
        //         ],
        //         "positions":[
        //             {
        //                 "symbol":"BTCUSDT",
        //                 "initialMargin":"0.00000",
        //                 "maintMargin":"0.00000",
        //                 "unrealizedProfit":"0.00000000",
        //                 "positionInitialMargin":"0.00000",
        //                 "openOrderInitialMargin":"0.00000"
        //             }
        //         ]
        //     }
        //
        //     fapiPrivateV2GetAccount
        //
        //     {
        //         "feeTier":0,
        //         "canTrade":true,
        //         "canDeposit":true,
        //         "canWithdraw":true,
        //         "updateTime":0,
        //         "totalInitialMargin":"0.00000000",
        //         "totalMaintMargin":"0.00000000",
        //         "totalWalletBalance":"0.00000000",
        //         "totalUnrealizedProfit":"0.00000000",
        //         "totalMarginBalance":"0.00000000",
        //         "totalPositionInitialMargin":"0.00000000",
        //         "totalOpenOrderInitialMargin":"0.00000000",
        //         "totalCrossWalletBalance":"0.00000000",
        //         "totalCrossUnPnl":"0.00000000",
        //         "availableBalance":"0.00000000",
        //         "maxWithdrawAmount":"0.00000000",
        //         "assets":[
        //             {
        //                 "asset":"BNB",
        //                 "walletBalance":"0.01000000",
        //                 "unrealizedProfit":"0.00000000",
        //                 "marginBalance":"0.01000000",
        //                 "maintMargin":"0.00000000",
        //                 "initialMargin":"0.00000000",
        //                 "positionInitialMargin":"0.00000000",
        //                 "openOrderInitialMargin":"0.00000000",
        //                 "maxWithdrawAmount":"0.01000000",
        //                 "crossWalletBalance":"0.01000000",
        //                 "crossUnPnl":"0.00000000",
        //                 "availableBalance":"0.01000000"
        //             }
        //         ],
        //         "positions":[
        //             {
        //                 "symbol":"BTCUSDT",
        //                 "initialMargin":"0",
        //                 "maintMargin":"0",
        //                 "unrealizedProfit":"0.00000000",
        //                 "positionInitialMargin":"0",
        //                 "openOrderInitialMargin":"0",
        //                 "leverage":"20",
        //                 "isolated":false,
        //                 "entryPrice":"0.00000",
        //                 "maxNotional":"5000000",
        //                 "positionSide":"BOTH"
        //             },
        //         ]
        //     }
        //
        //     fapiPrivateV2GetBalance
        //
        //     [
        //         {
        //             "accountAlias":"FzFzXquXXqoC",
        //             "asset":"BNB",
        //             "balance":"0.01000000",
        //             "crossWalletBalance":"0.01000000",
        //             "crossUnPnl":"0.00000000",
        //             "availableBalance":"0.01000000",
        //             "maxWithdrawAmount":"0.01000000"
        //         }
        //     ]
        //
        // savings
        //
        //     {
        //       "totalAmountInBTC": "0.3172",
        //       "totalAmountInUSDT": "10000",
        //       "totalFixedAmountInBTC": "0.3172",
        //       "totalFixedAmountInUSDT": "10000",
        //       "totalFlexibleInBTC": "0",
        //       "totalFlexibleInUSDT": "0",
        //       "positionAmountVos": [
        //         {
        //           "asset": "USDT",
        //           "amount": "10000",
        //           "amountInBTC": "0.3172",
        //           "amountInUSDT": "10000"
        //         },
        //         {
        //           "asset": "BUSD",
        //           "amount": "0",
        //           "amountInBTC": "0",
        //           "amountInUSDT": "0"
        //         }
        //       ]
        //     }
        //
        // binance pay
        //
        //     [
        //       {
        //         "asset": "BUSD",
        //         "free": "1129.83",
        //         "locked": "0",
        //         "freeze": "0",
        //         "withdrawing": "0"
        //       }
        //     ]
        //
        return this.parseBalance (response, type, marginMode);
    }

    async fetchOrderBook (symbol, limit = undefined, params = {}) {
        /**
         * @method
         * @name binance#fetchOrderBook
         * @description fetches information on open orders with bid (buy) and ask (sell) prices, volumes and other data
         * @param {string} symbol unified symbol of the market to fetch the order book for
         * @param {int|undefined} limit the maximum amount of order book entries to return
         * @param {object} params extra parameters specific to the binance api endpoint
         * @returns {object} A dictionary of [order book structures]{@link https://docs.ccxt.com/en/latest/manual.html#order-book-structure} indexed by market symbols
         */
        await this.loadMarkets ();
        const market = this.market (symbol);
        const request = {
            'symbol': market['id'],
        };
        if (limit !== undefined) {
            request['limit'] = limit; // default 100, max 5000, see https://github.com/binance/binance-spot-api-docs/blob/master/rest-api.md#order-book
        }
        let method = 'publicGetDepth';
        if (market['linear']) {
            method = 'fapiPublicGetDepth';
        } else if (market['inverse']) {
            method = 'dapiPublicGetDepth';
        }
        const response = await this[method] (this.extend (request, params));
        //
        // future
        //
        //     {
        //         "lastUpdateId":333598053905,
        //         "E":1618631511986,
        //         "T":1618631511964,
        //         "bids":[
        //             ["2493.56","20.189"],
        //             ["2493.54","1.000"],
        //             ["2493.51","0.005"]
        //         ],
        //         "asks":[
        //             ["2493.57","0.877"],
        //             ["2493.62","0.063"],
        //             ["2493.71","12.054"],
        //         ]
        //     }
        const timestamp = this.safeInteger (response, 'T');
        const orderbook = this.parseOrderBook (response, symbol, timestamp);
        orderbook['nonce'] = this.safeInteger (response, 'lastUpdateId');
        return orderbook;
    }

    parseTicker (ticker, market = undefined) {
        //
        //     {
        //         symbol: 'ETHBTC',
        //         priceChange: '0.00068700',
        //         priceChangePercent: '2.075',
        //         weightedAvgPrice: '0.03342681',
        //         prevClosePrice: '0.03310300',
        //         lastPrice: '0.03378900',
        //         lastQty: '0.07700000',
        //         bidPrice: '0.03378900',
        //         bidQty: '7.16800000',
        //         askPrice: '0.03379000',
        //         askQty: '24.00000000',
        //         openPrice: '0.03310200',
        //         highPrice: '0.03388900',
        //         lowPrice: '0.03306900',
        //         volume: '205478.41000000',
        //         quoteVolume: '6868.48826294',
        //         openTime: 1601469986932,
        //         closeTime: 1601556386932,
        //         firstId: 196098772,
        //         lastId: 196186315,
        //         count: 87544
        //     }
        //
        // coinm
        //     {
        //         baseVolume: '214549.95171161',
        //         closeTime: '1621965286847',
        //         count: '1283779',
        //         firstId: '152560106',
        //         highPrice: '39938.3',
        //         lastId: '153843955',
        //         lastPrice: '37993.4',
        //         lastQty: '1',
        //         lowPrice: '36457.2',
        //         openPrice: '37783.4',
        //         openTime: '1621878840000',
        //         pair: 'BTCUSD',
        //         priceChange: '210.0',
        //         priceChangePercent: '0.556',
        //         symbol: 'BTCUSD_PERP',
        //         volume: '81990451',
        //         weightedAvgPrice: '38215.08713747'
        //     }
        //
        const timestamp = this.safeInteger (ticker, 'closeTime');
        const marketId = this.safeString (ticker, 'symbol');
        const symbol = this.safeSymbol (marketId, market);
        const last = this.safeString (ticker, 'lastPrice');
        const isCoinm = ('baseVolume' in ticker);
        let baseVolume = undefined;
        let quoteVolume = undefined;
        if (isCoinm) {
            baseVolume = this.safeString (ticker, 'baseVolume');
            quoteVolume = this.safeString (ticker, 'volume');
        } else {
            baseVolume = this.safeString (ticker, 'volume');
            quoteVolume = this.safeString (ticker, 'quoteVolume');
        }
        return this.safeTicker ({
            'symbol': symbol,
            'timestamp': timestamp,
            'datetime': this.iso8601 (timestamp),
            'high': this.safeString (ticker, 'highPrice'),
            'low': this.safeString (ticker, 'lowPrice'),
            'bid': this.safeString (ticker, 'bidPrice'),
            'bidVolume': this.safeString (ticker, 'bidQty'),
            'ask': this.safeString (ticker, 'askPrice'),
            'askVolume': this.safeString (ticker, 'askQty'),
            'vwap': this.safeString (ticker, 'weightedAvgPrice'),
            'open': this.safeString (ticker, 'openPrice'),
            'close': last,
            'last': last,
            'previousClose': this.safeString (ticker, 'prevClosePrice'), // previous day close
            'change': this.safeString (ticker, 'priceChange'),
            'percentage': this.safeString (ticker, 'priceChangePercent'),
            'average': undefined,
            'baseVolume': baseVolume,
            'quoteVolume': quoteVolume,
            'info': ticker,
        }, market);
    }

    async fetchStatus (params = {}) {
        /**
         * @method
         * @name binance#fetchStatus
         * @description the latest known information on the availability of the exchange API
         * @param {object} params extra parameters specific to the binance api endpoint
         * @returns {object} a [status structure]{@link https://docs.ccxt.com/en/latest/manual.html#exchange-status-structure}
         */
        const response = await this.sapiGetSystemStatus (params);
        //
        //     {
        //         "status": 0,              // 0: normal，1：system maintenance
        //         "msg": "normal"           // "normal", "system_maintenance"
        //     }
        //
        const statusRaw = this.safeString (response, 'status');
        return {
            'status': this.safeString ({ '0': 'ok', '1': 'maintenance' }, statusRaw, statusRaw),
            'updated': undefined,
            'eta': undefined,
            'url': undefined,
            'info': response,
        };
    }

    async fetchTicker (symbol, params = {}) {
        /**
         * @method
         * @name binance#fetchTicker
         * @description fetches a price ticker, a statistical calculation with the information calculated over the past 24 hours for a specific market
         * @param {string} symbol unified symbol of the market to fetch the ticker for
         * @param {object} params extra parameters specific to the binance api endpoint
         * @returns {object} a [ticker structure]{@link https://docs.ccxt.com/en/latest/manual.html#ticker-structure}
         */
        await this.loadMarkets ();
        const market = this.market (symbol);
        const request = {
            'symbol': market['id'],
        };
        let method = 'publicGetTicker24hr';
        if (market['linear']) {
            method = 'fapiPublicGetTicker24hr';
        } else if (market['inverse']) {
            method = 'dapiPublicGetTicker24hr';
        }
        const response = await this[method] (this.extend (request, params));
        if (Array.isArray (response)) {
            const firstTicker = this.safeValue (response, 0, {});
            return this.parseTicker (firstTicker, market);
        }
        return this.parseTicker (response, market);
    }

    async fetchBidsAsks (symbols = undefined, params = {}) {
        /**
         * @method
         * @name binance#fetchBidsAsks
         * @description fetches the bid and ask price and volume for multiple markets
         * @param {[string]|undefined} symbols unified symbols of the markets to fetch the bids and asks for, all markets are returned if not assigned
         * @param {object} params extra parameters specific to the binance api endpoint
         * @returns {object} an array of [ticker structures]{@link https://docs.ccxt.com/en/latest/manual.html#ticker-structure}
         */
        await this.loadMarkets ();
        const defaultType = this.safeString2 (this.options, 'fetchBidsAsks', 'defaultType', 'spot');
        const type = this.safeString (params, 'type', defaultType);
        const query = this.omit (params, 'type');
        let method = undefined;
        if (type === 'future') {
            method = 'fapiPublicGetTickerBookTicker';
        } else if (type === 'delivery') {
            method = 'dapiPublicGetTickerBookTicker';
        } else {
            method = 'publicGetTickerBookTicker';
        }
        const response = await this[method] (query);
        return this.parseTickers (response, symbols);
    }

    async fetchTickers (symbols = undefined, params = {}) {
        /**
         * @method
         * @name binance#fetchTickers
         * @description fetches price tickers for multiple markets, statistical calculations with the information calculated over the past 24 hours each market
         * @param {[string]|undefined} symbols unified symbols of the markets to fetch the ticker for, all market tickers are returned if not assigned
         * @param {object} params extra parameters specific to the binance api endpoint
         * @returns {object} an array of [ticker structures]{@link https://docs.ccxt.com/en/latest/manual.html#ticker-structure}
         */
        await this.loadMarkets ();
        const defaultType = this.safeString2 (this.options, 'fetchTickers', 'defaultType', 'spot');
        const type = this.safeString (params, 'type', defaultType);
        const query = this.omit (params, 'type');
        let defaultMethod = undefined;
        if (type === 'future') {
            defaultMethod = 'fapiPublicGetTicker24hr';
        } else if (type === 'delivery') {
            defaultMethod = 'dapiPublicGetTicker24hr';
        } else {
            defaultMethod = 'publicGetTicker24hr';
        }
        const method = this.safeString (this.options, 'fetchTickersMethod', defaultMethod);
        const response = await this[method] (query);
        return this.parseTickers (response, symbols);
    }

    parseOHLCV (ohlcv, market = undefined) {
        // when api method = publicGetKlines || fapiPublicGetKlines || dapiPublicGetKlines
        //     [
        //         1591478520000, // open time
        //         "0.02501300",  // open
        //         "0.02501800",  // high
        //         "0.02500000",  // low
        //         "0.02500000",  // close
        //         "22.19000000", // volume
        //         1591478579999, // close time
        //         "0.55490906",  // quote asset volume
        //         40,            // number of trades
        //         "10.92900000", // taker buy base asset volume
        //         "0.27336462",  // taker buy quote asset volume
        //         "0"            // ignore
        //     ]
        //
        //  when api method = fapiPublicGetMarkPriceKlines || fapiPublicGetIndexPriceKlines
        //     [
        //         [
        //         1591256460000,          // Open time
        //         "9653.29201333",        // Open
        //         "9654.56401333",        // High
        //         "9653.07367333",        // Low
        //         "9653.07367333",        // Close (or latest price)
        //         "0",                    // Ignore
        //         1591256519999,          // Close time
        //         "0",                    // Ignore
        //         60,                     // Number of bisic data
        //         "0",                    // Ignore
        //         "0",                    // Ignore
        //         "0"                     // Ignore
        //         ]
        //     ]
        //
        return [
            this.safeInteger (ohlcv, 0),
            this.safeNumber (ohlcv, 1),
            this.safeNumber (ohlcv, 2),
            this.safeNumber (ohlcv, 3),
            this.safeNumber (ohlcv, 4),
            this.safeNumber (ohlcv, 5),
        ];
    }

    async fetchOHLCV (symbol, timeframe = '1m', since = undefined, limit = undefined, params = {}) {
        /**
         * @method
         * @name binance#fetchOHLCV
         * @description fetches historical candlestick data containing the open, high, low, and close price, and the volume of a market
         * @param {string} symbol unified symbol of the market to fetch OHLCV data for
         * @param {string} timeframe the length of time each candle represents
         * @param {int|undefined} since timestamp in ms of the earliest candle to fetch
         * @param {int|undefined} limit the maximum amount of candles to fetch
         * @param {object} params extra parameters specific to the binance api endpoint
         * @param {string|undefined} params.price "mark" or "index" for mark price and index price candles
         * @param {int|undefined} params.until timestamp in ms of the latest candle to fetch
         * @returns {[[int]]} A list of candles ordered as timestamp, open, high, low, close, volume
         */
        await this.loadMarkets ();
        const market = this.market (symbol);
        // binance docs say that the default limit 500, max 1500 for futures, max 1000 for spot markets
        // the reality is that the time range wider than 500 candles won't work right
        const defaultLimit = 500;
        const maxLimit = 1500;
        const price = this.safeString (params, 'price');
        const until = this.safeInteger (params, 'until');
        params = this.omit (params, [ 'price', 'until' ]);
        limit = (limit === undefined) ? defaultLimit : Math.min (limit, maxLimit);
        const request = {
            'interval': this.timeframes[timeframe],
            'limit': limit,
        };
        if (price === 'index') {
            request['pair'] = market['id'];   // Index price takes this argument instead of symbol
        } else {
            request['symbol'] = market['id'];
        }
        // const duration = this.parseTimeframe (timeframe);
        if (since !== undefined) {
            request['startTime'] = since;
            //
            // It didn't work before without the endTime
            // https://github.com/ccxt/ccxt/issues/8454
            //
            if (market['inverse']) {
                if (since > 0) {
                    const duration = this.parseTimeframe (timeframe);
                    const endTime = this.sum (since, limit * duration * 1000 - 1);
                    const now = this.milliseconds ();
                    request['endTime'] = Math.min (now, endTime);
                }
            }
        }
        if (until !== undefined) {
            request['endTime'] = until;
        }
        let method = 'publicGetKlines';
        if (price === 'mark') {
            if (market['inverse']) {
                method = 'dapiPublicGetMarkPriceKlines';
            } else {
                method = 'fapiPublicGetMarkPriceKlines';
            }
        } else if (price === 'index') {
            if (market['inverse']) {
                method = 'dapiPublicGetIndexPriceKlines';
            } else {
                method = 'fapiPublicGetIndexPriceKlines';
            }
        } else if (market['linear']) {
            method = 'fapiPublicGetKlines';
        } else if (market['inverse']) {
            method = 'dapiPublicGetKlines';
        }
        const response = await this[method] (this.extend (request, params));
        //
        //     [
        //         [1591478520000,"0.02501300","0.02501800","0.02500000","0.02500000","22.19000000",1591478579999,"0.55490906",40,"10.92900000","0.27336462","0"],
        //         [1591478580000,"0.02499600","0.02500900","0.02499400","0.02500300","21.34700000",1591478639999,"0.53370468",24,"7.53800000","0.18850725","0"],
        //         [1591478640000,"0.02500800","0.02501100","0.02500300","0.02500800","154.14200000",1591478699999,"3.85405839",97,"5.32300000","0.13312641","0"],
        //     ]
        //
        return this.parseOHLCVs (response, market, timeframe, since, limit);
    }

    parseTrade (trade, market = undefined) {
        if ('isDustTrade' in trade) {
            return this.parseDustTrade (trade, market);
        }
        //
        // aggregate trades
        // https://github.com/binance-exchange/binance-official-api-docs/blob/master/rest-api.md#compressedaggregate-trades-list
        //
        //     {
        //         "a": 26129,         // Aggregate tradeId
        //         "p": "0.01633102",  // Price
        //         "q": "4.70443515",  // Quantity
        //         "f": 27781,         // First tradeId
        //         "l": 27781,         // Last tradeId
        //         "T": 1498793709153, // Timestamp
        //         "m": true,          // Was the buyer the maker?
        //         "M": true           // Was the trade the best price match?
        //     }
        //
        // recent public trades and old public trades
        // https://github.com/binance-exchange/binance-official-api-docs/blob/master/rest-api.md#recent-trades-list
        // https://github.com/binance-exchange/binance-official-api-docs/blob/master/rest-api.md#old-trade-lookup-market_data
        //
        //     {
        //         "id": 28457,
        //         "price": "4.00000100",
        //         "qty": "12.00000000",
        //         "time": 1499865549590,
        //         "isBuyerMaker": true,
        //         "isBestMatch": true
        //     }
        //
        // private trades
        // https://github.com/binance-exchange/binance-official-api-docs/blob/master/rest-api.md#account-trade-list-user_data
        //
        //     {
        //         "symbol": "BNBBTC",
        //         "id": 28457,
        //         "orderId": 100234,
        //         "price": "4.00000100",
        //         "qty": "12.00000000",
        //         "commission": "10.10000000",
        //         "commissionAsset": "BNB",
        //         "time": 1499865549590,
        //         "isBuyer": true,
        //         "isMaker": false,
        //         "isBestMatch": true
        //     }
        //
        // futures trades
        // https://binance-docs.github.io/apidocs/futures/en/#account-trade-list-user_data
        //
        //     {
        //       "accountId": 20,
        //       "buyer": False,
        //       "commission": "-0.07819010",
        //       "commissionAsset": "USDT",
        //       "counterPartyId": 653,
        //       "id": 698759,
        //       "maker": False,
        //       "orderId": 25851813,
        //       "price": "7819.01",
        //       "qty": "0.002",
        //       "quoteQty": "0.01563",
        //       "realizedPnl": "-0.91539999",
        //       "side": "SELL",
        //       "symbol": "BTCUSDT",
        //       "time": 1569514978020
        //     }
        //     {
        //       "symbol": "BTCUSDT",
        //       "id": 477128891,
        //       "orderId": 13809777875,
        //       "side": "SELL",
        //       "price": "38479.55",
        //       "qty": "0.001",
        //       "realizedPnl": "-0.00009534",
        //       "marginAsset": "USDT",
        //       "quoteQty": "38.47955",
        //       "commission": "-0.00076959",
        //       "commissionAsset": "USDT",
        //       "time": 1612733566708,
        //       "positionSide": "BOTH",
        //       "maker": true,
        //       "buyer": false
        //     }
        //
        // { respType: FULL }
        //
        //     {
        //       "price": "4000.00000000",
        //       "qty": "1.00000000",
        //       "commission": "4.00000000",
        //       "commissionAsset": "USDT",
        //       "tradeId": "1234",
        //     }
        //
        const timestamp = this.safeInteger2 (trade, 'T', 'time');
        const price = this.safeString2 (trade, 'p', 'price');
        const amount = this.safeString2 (trade, 'q', 'qty');
        const cost = this.safeString2 (trade, 'quoteQty', 'baseQty');  // inverse futures
        const marketId = this.safeString (trade, 'symbol');
        const symbol = this.safeSymbol (marketId, market);
        let id = this.safeString2 (trade, 't', 'a');
        id = this.safeString2 (trade, 'id', 'tradeId', id);
        let side = undefined;
        const orderId = this.safeString (trade, 'orderId');
        const buyerMaker = this.safeValue2 (trade, 'm', 'isBuyerMaker');
        let takerOrMaker = undefined;
        if (buyerMaker !== undefined) {
            side = buyerMaker ? 'sell' : 'buy'; // this is reversed intentionally
        } else if ('side' in trade) {
            side = this.safeStringLower (trade, 'side');
        } else {
            if ('isBuyer' in trade) {
                side = trade['isBuyer'] ? 'buy' : 'sell'; // this is a true side
            }
        }
        let fee = undefined;
        if ('commission' in trade) {
            fee = {
                'cost': this.safeString (trade, 'commission'),
                'currency': this.safeCurrencyCode (this.safeString (trade, 'commissionAsset')),
            };
        }
        if ('isMaker' in trade) {
            takerOrMaker = trade['isMaker'] ? 'maker' : 'taker';
        }
        if ('maker' in trade) {
            takerOrMaker = trade['maker'] ? 'maker' : 'taker';
        }
        return this.safeTrade ({
            'info': trade,
            'timestamp': timestamp,
            'datetime': this.iso8601 (timestamp),
            'symbol': symbol,
            'id': id,
            'order': orderId,
            'type': undefined,
            'side': side,
            'takerOrMaker': takerOrMaker,
            'price': price,
            'amount': amount,
            'cost': cost,
            'fee': fee,
        }, market);
    }

    async fetchTrades (symbol, since = undefined, limit = undefined, params = {}) {
        /**
         * @method
         * @name binance#fetchTrades
         * @description get the list of most recent trades for a particular symbol
         * @param {string} symbol unified symbol of the market to fetch trades for
         * @param {int|undefined} since timestamp in ms of the earliest trade to fetch
         * @param {int|undefined} limit the maximum amount of trades to fetch
         * @param {object} params extra parameters specific to the binance api endpoint
         * @returns {[object]} a list of [trade structures]{@link https://docs.ccxt.com/en/latest/manual.html?#public-trades}
         */
        await this.loadMarkets ();
        const market = this.market (symbol);
        const request = {
            'symbol': market['id'],
            // 'fromId': 123,    // ID to get aggregate trades from INCLUSIVE.
            // 'startTime': 456, // Timestamp in ms to get aggregate trades from INCLUSIVE.
            // 'endTime': 789,   // Timestamp in ms to get aggregate trades until INCLUSIVE.
            // 'limit': 500,     // default = 500, maximum = 1000
        };
        const [ type, query ] = this.handleMarketTypeAndParams ('fetchTrades', market, params);
        let defaultMethod = undefined;
        if (type === 'future') {
            if (market['linear']) {
                defaultMethod = 'fapiPublicGetAggTrades';
            } else if (market['inverse']) {
                defaultMethod = 'dapiPublicGetAggTrades';
            }
        } else if (type === 'delivery') {
            defaultMethod = 'dapiPublicGetAggTrades';
        } else {
            defaultMethod = 'publicGetAggTrades';
        }
        let method = this.safeString (this.options, 'fetchTradesMethod', defaultMethod);
        if (method === 'publicGetAggTrades') {
            if (type === 'future') {
                if (market['linear']) {
                    method = 'fapiPublicGetAggTrades';
                } else if (market['inverse']) {
                    method = 'dapiPublicGetAggTrades';
                }
            } else if (type === 'delivery') {
                method = 'dapiPublicGetAggTrades';
            }
        } else if (method === 'publicGetHistoricalTrades') {
            if (type === 'future') {
                if (market['linear']) {
                    method = 'fapiPublicGetHistoricalTrades';
                } else if (market['inverse']) {
                    method = 'dapiPublicGetHistoricalTrades';
                }
            } else if (type === 'delivery') {
                method = 'dapiPublicGetHistoricalTrades';
            }
        }
        if (since !== undefined) {
            request['startTime'] = since;
            // https://github.com/ccxt/ccxt/issues/6400
            // https://github.com/binance-exchange/binance-official-api-docs/blob/master/rest-api.md#compressedaggregate-trades-list
            request['endTime'] = this.sum (since, 3600000);
        }
        if (limit !== undefined) {
            request['limit'] = limit; // default = 500, maximum = 1000
        }
        //
        // Caveats:
        // - default limit (500) applies only if no other parameters set, trades up
        //   to the maximum limit may be returned to satisfy other parameters
        // - if both limit and time window is set and time window contains more
        //   trades than the limit then the last trades from the window are returned
        // - 'tradeId' accepted and returned by this method is "aggregate" trade id
        //   which is different from actual trade id
        // - setting both fromId and time window results in error
        const response = await this[method] (this.extend (request, query));
        //
        // aggregate trades
        //
        //     [
        //         {
        //             "a": 26129,         // Aggregate tradeId
        //             "p": "0.01633102",  // Price
        //             "q": "4.70443515",  // Quantity
        //             "f": 27781,         // First tradeId
        //             "l": 27781,         // Last tradeId
        //             "T": 1498793709153, // Timestamp
        //             "m": true,          // Was the buyer the maker?
        //             "M": true           // Was the trade the best price match?
        //         }
        //     ]
        //
        // recent public trades and historical public trades
        //
        //     [
        //         {
        //             "id": 28457,
        //             "price": "4.00000100",
        //             "qty": "12.00000000",
        //             "time": 1499865549590,
        //             "isBuyerMaker": true,
        //             "isBestMatch": true
        //         }
        //     ]
        //
        return this.parseTrades (response, market, since, limit);
    }

    async editOrder (id, symbol, type, side, amount, price = undefined, params = {}) {
        /**
         * @method
         * @name binance#editOrder
         * @description edit a trade order
         * @see https://binance-docs.github.io/apidocs/spot/en/#cancel-an-existing-order-and-send-a-new-order-trade
         * @param {string} id cancel order id
         * @param {string} symbol unified symbol of the market to create an order in
         * @param {string} type 'market' or 'limit'
         * @param {string} side 'buy' or 'sell'
         * @param {float} amount how much of currency you want to trade in units of base currency
         * @param {float|undefined} price the price at which the order is to be fullfilled, in units of the base currency, ignored in market orders
         * @param {object} params extra parameters specific to the binance api endpoint
         * @returns {object} an [order structure]{@link https://docs.ccxt.com/en/latest/manual.html#order-structure}
         */
        await this.loadMarkets ();
        const market = this.market (symbol);
        if (!market['spot']) {
            throw new NotSupported (this.id + ' editOrder() does not support ' + market['type'] + ' orders, only spot orders are accepted');
        }
        const request = {
            'symbol': market['id'],
            'side': side.toUpperCase (),
            'cancelOrderId': id,
            'cancelReplaceMode': 'STOP_ON_FAILURE',
            // STOP_ON_FAILURE - If the cancel request fails, the new order placement will not be attempted.
            // ALLOW_FAILURE - new order placement will be attempted even if cancel request fails.
        };
        const clientOrderId = this.safeString2 (params, 'newClientOrderId', 'clientOrderId');
        const postOnly = this.safeValue (params, 'postOnly', false);
        if (postOnly) {
            type = 'LIMIT_MAKER';
        }
        const initialUppercaseType = type.toUpperCase ();
        let uppercaseType = initialUppercaseType;
        request['type'] = uppercaseType;
        const stopPrice = this.safeNumber (params, 'stopPrice');
        if (stopPrice !== undefined) {
            if (uppercaseType === 'MARKET') {
                uppercaseType = 'STOP_LOSS';
            } else if (uppercaseType === 'LIMIT') {
                uppercaseType = 'STOP_LOSS_LIMIT';
            }
        }
        const validOrderTypes = this.safeValue (market['info'], 'orderTypes');
        if (!this.inArray (uppercaseType, validOrderTypes)) {
            if (initialUppercaseType !== uppercaseType) {
                throw new InvalidOrder (this.id + ' stopPrice parameter is not allowed for ' + symbol + ' ' + type + ' orders');
            } else {
                throw new InvalidOrder (this.id + ' ' + type + ' is not a valid order type for the ' + symbol + ' market');
            }
        }
        if (clientOrderId === undefined) {
            const broker = this.safeValue (this.options, 'broker');
            if (broker !== undefined) {
                const brokerId = this.safeString (broker, 'spot');
                if (brokerId !== undefined) {
                    request['newClientOrderId'] = brokerId + this.uuid22 ();
                }
            }
        } else {
            request['newClientOrderId'] = clientOrderId;
        }
        request['newOrderRespType'] = this.safeValue (this.options['newOrderRespType'], type, 'RESULT'); // 'ACK' for order id, 'RESULT' for full order or 'FULL' for order with fills
        let timeInForceIsRequired = false;
        let priceIsRequired = false;
        let stopPriceIsRequired = false;
        let quantityIsRequired = false;
        if (uppercaseType === 'MARKET') {
            const quoteOrderQty = this.safeValue (this.options, 'quoteOrderQty', true);
            if (quoteOrderQty) {
                const quoteOrderQty = this.safeValue2 (params, 'quoteOrderQty', 'cost');
                const precision = market['precision']['price'];
                if (quoteOrderQty !== undefined) {
                    request['quoteOrderQty'] = this.decimalToPrecision (quoteOrderQty, TRUNCATE, precision, this.precisionMode);
                } else if (price !== undefined) {
                    const amountString = this.numberToString (amount);
                    const priceString = this.numberToString (price);
                    const quoteOrderQuantity = Precise.stringMul (amountString, priceString);
                    request['quoteOrderQty'] = this.decimalToPrecision (quoteOrderQuantity, TRUNCATE, precision, this.precisionMode);
                } else {
                    quantityIsRequired = true;
                }
            } else {
                quantityIsRequired = true;
            }
        } else if (uppercaseType === 'LIMIT') {
            priceIsRequired = true;
            timeInForceIsRequired = true;
            quantityIsRequired = true;
        } else if ((uppercaseType === 'STOP_LOSS') || (uppercaseType === 'TAKE_PROFIT')) {
            stopPriceIsRequired = true;
            quantityIsRequired = true;
        } else if ((uppercaseType === 'STOP_LOSS_LIMIT') || (uppercaseType === 'TAKE_PROFIT_LIMIT')) {
            quantityIsRequired = true;
            stopPriceIsRequired = true;
            priceIsRequired = true;
            timeInForceIsRequired = true;
        } else if (uppercaseType === 'LIMIT_MAKER') {
            priceIsRequired = true;
            quantityIsRequired = true;
        }
        if (quantityIsRequired) {
            request['quantity'] = this.amountToPrecision (symbol, amount);
        }
        if (priceIsRequired) {
            if (price === undefined) {
                throw new InvalidOrder (this.id + ' editOrder() requires a price argument for a ' + type + ' order');
            }
            request['price'] = this.priceToPrecision (symbol, price);
        }
        if (timeInForceIsRequired) {
            request['timeInForce'] = this.options['defaultTimeInForce']; // 'GTC' = Good To Cancel (default), 'IOC' = Immediate Or Cancel
        }
        if (stopPriceIsRequired) {
            if (stopPrice === undefined) {
                throw new InvalidOrder (this.id + ' editOrder() requires a stopPrice extra param for a ' + type + ' order');
            } else {
                request['stopPrice'] = this.priceToPrecision (symbol, stopPrice);
            }
        }
        const requestParams = this.omit (params, [ 'quoteOrderQty', 'cost', 'stopPrice', 'newClientOrderId', 'clientOrderId', 'postOnly' ]);
        const response = await this.privatePostOrderCancelReplace (this.extend (request, requestParams));
        //
        //     {
        //         "cancelResult": "SUCCESS",
        //         "newOrderResult": "SUCCESS",
        //         "cancelResponse": {
        //             "symbol": "BTCUSDT",
        //             "origClientOrderId": "web_3f6286480b194b079870ac75fb6978b7",
        //             "orderId": 16383156620,
        //             "orderListId": -1,
        //             "clientOrderId": "Azt6foVTTgHPNhqBf41TTt",
        //             "price": "14000.00000000",
        //             "origQty": "0.00110000",
        //             "executedQty": "0.00000000",
        //             "cummulativeQuoteQty": "0.00000000",
        //             "status": "CANCELED",
        //             "timeInForce": "GTC",
        //             "type": "LIMIT",
        //             "side": "BUY"
        //         },
        //         "newOrderResponse": {
        //             "symbol": "BTCUSDT",
        //             "orderId": 16383176297,
        //             "orderListId": -1,
        //             "clientOrderId": "x-R4BD3S8222ecb58eb9074fb1be018c",
        //             "transactTime": 1670891847932,
        //             "price": "13500.00000000",
        //             "origQty": "0.00085000",
        //             "executedQty": "0.00000000",
        //             "cummulativeQuoteQty": "0.00000000",
        //             "status": "NEW",
        //             "timeInForce": "GTC",
        //             "type": "LIMIT",
        //             "side": "BUY",
        //             "fills": []
        //         }
        //     }
        //
        const data = this.safeValue (response, 'newOrderResponse');
        return this.parseOrder (data, market);
    }

    parseOrderStatus (status) {
        const statuses = {
            'NEW': 'open',
            'PARTIALLY_FILLED': 'open',
            'FILLED': 'closed',
            'CANCELED': 'canceled',
            'PENDING_CANCEL': 'canceling', // currently unused
            'REJECTED': 'rejected',
            'EXPIRED': 'expired',
        };
        return this.safeString (statuses, status, status);
    }

    parseOrder (order, market = undefined) {
        //
        // spot
        //
        //     {
        //         "symbol": "LTCBTC",
        //         "orderId": 1,
        //         "clientOrderId": "myOrder1",
        //         "price": "0.1",
        //         "origQty": "1.0",
        //         "executedQty": "0.0",
        //         "cummulativeQuoteQty": "0.0",
        //         "status": "NEW",
        //         "timeInForce": "GTC",
        //         "type": "LIMIT",
        //         "side": "BUY",
        //         "stopPrice": "0.0",
        //         "icebergQty": "0.0",
        //         "time": 1499827319559,
        //         "updateTime": 1499827319559,
        //         "isWorking": true
        //     }
        //
        // spot: editOrder
        //
        //     {
        //         "symbol": "BTCUSDT",
        //         "orderId": 16383176297,
        //         "orderListId": -1,
        //         "clientOrderId": "x-R4BD3S8222ecb58eb9074fb1be018c",
        //         "transactTime": 1670891847932,
        //         "price": "13500.00000000",
        //         "origQty": "0.00085000",
        //         "executedQty": "0.00000000",
        //         "cummulativeQuoteQty": "0.00000000",
        //         "status": "NEW",
        //         "timeInForce": "GTC",
        //         "type": "LIMIT",
        //         "side": "BUY",
        //         "fills": []
        //     }
        //
        // futures
        //
        //     {
        //         "symbol": "BTCUSDT",
        //         "orderId": 1,
        //         "clientOrderId": "myOrder1",
        //         "price": "0.1",
        //         "origQty": "1.0",
        //         "executedQty": "1.0",
        //         "cumQuote": "10.0",
        //         "status": "NEW",
        //         "timeInForce": "GTC",
        //         "type": "LIMIT",
        //         "side": "BUY",
        //         "stopPrice": "0.0",
        //         "updateTime": 1499827319559
        //     }
        //
        // createOrder with { "newOrderRespType": "FULL" }
        //
        //     {
        //       "symbol": "BTCUSDT",
        //       "orderId": 5403233939,
        //       "orderListId": -1,
        //       "clientOrderId": "x-R4BD3S825e669e75b6c14f69a2c43e",
        //       "transactTime": 1617151923742,
        //       "price": "0.00000000",
        //       "origQty": "0.00050000",
        //       "executedQty": "0.00050000",
        //       "cummulativeQuoteQty": "29.47081500",
        //       "status": "FILLED",
        //       "timeInForce": "GTC",
        //       "type": "MARKET",
        //       "side": "BUY",
        //       "fills": [
        //         {
        //           "price": "58941.63000000",
        //           "qty": "0.00050000",
        //           "commission": "0.00007050",
        //           "commissionAsset": "BNB",
        //           "tradeId": 737466631
        //         }
        //       ]
        //     }
        //
        // delivery
        //
        //     {
        //       "orderId": "18742727411",
        //       "symbol": "ETHUSD_PERP",
        //       "pair": "ETHUSD",
        //       "status": "FILLED",
        //       "clientOrderId": "x-xcKtGhcu3e2d1503fdd543b3b02419",
        //       "price": "0",
        //       "avgPrice": "4522.14",
        //       "origQty": "1",
        //       "executedQty": "1",
        //       "cumBase": "0.00221134",
        //       "timeInForce": "GTC",
        //       "type": "MARKET",
        //       "reduceOnly": false,
        //       "closePosition": false,
        //       "side": "SELL",
        //       "positionSide": "BOTH",
        //       "stopPrice": "0",
        //       "workingType": "CONTRACT_PRICE",
        //       "priceProtect": false,
        //       "origType": "MARKET",
        //       "time": "1636061952660",
        //       "updateTime": "1636061952660"
        //     }
        //
        const status = this.parseOrderStatus (this.safeString (order, 'status'));
        const marketId = this.safeString (order, 'symbol');
        const symbol = this.safeSymbol (marketId, market);
        const filled = this.safeString (order, 'executedQty', '0');
        let timestamp = undefined;
        let lastTradeTimestamp = undefined;
        if ('time' in order) {
            timestamp = this.safeInteger (order, 'time');
        } else if ('workingTime' in order) {
            lastTradeTimestamp = this.safeInteger (order, 'transactTime');
            timestamp = this.safeInteger (order, 'workingTime');
        } else if ('transactTime' in order) {
            lastTradeTimestamp = this.safeInteger (order, 'transactTime');
            timestamp = this.safeInteger (order, 'transactTime');
        } else if ('updateTime' in order) {
            if (status === 'open') {
                if (Precise.stringGt (filled, '0')) {
                    lastTradeTimestamp = this.safeInteger (order, 'updateTime');
                } else {
                    timestamp = this.safeInteger (order, 'updateTime');
                }
            }
        }
        const average = this.safeString (order, 'avgPrice');
        const price = this.safeString (order, 'price');
        const amount = this.safeString (order, 'origQty');
        // - Spot/Margin market: cummulativeQuoteQty
        // - Futures market: cumQuote.
        //   Note this is not the actual cost, since Binance futures uses leverage to calculate margins.
        let cost = this.safeString2 (order, 'cummulativeQuoteQty', 'cumQuote');
        cost = this.safeString (order, 'cumBase', cost);
        const id = this.safeString (order, 'orderId');
        let type = this.safeStringLower (order, 'type');
        const side = this.safeStringLower (order, 'side');
        const fills = this.safeValue (order, 'fills', []);
        const clientOrderId = this.safeString (order, 'clientOrderId');
        let timeInForce = this.safeString (order, 'timeInForce');
        if (timeInForce === 'GTX') {
            // GTX means "Good Till Crossing" and is an equivalent way of saying Post Only
            timeInForce = 'PO';
        }
        const postOnly = (type === 'limit_maker') || (timeInForce === 'PO');
        if (type === 'limit_maker') {
            type = 'limit';
        }
        const stopPriceString = this.safeString (order, 'stopPrice');
        const stopPrice = this.parseNumber (this.omitZero (stopPriceString));
        return this.safeOrder ({
            'info': order,
            'id': id,
            'clientOrderId': clientOrderId,
            'timestamp': timestamp,
            'datetime': this.iso8601 (timestamp),
            'lastTradeTimestamp': lastTradeTimestamp,
            'symbol': symbol,
            'type': type,
            'timeInForce': timeInForce,
            'postOnly': postOnly,
            'reduceOnly': this.safeValue (order, 'reduceOnly'),
            'side': side,
            'price': price,
            'stopPrice': stopPrice,
            'amount': amount,
            'cost': cost,
            'average': average,
            'filled': filled,
            'remaining': undefined,
            'status': status,
            'fee': undefined,
            'trades': fills,
        }, market);
    }

    async createOrder (symbol, type, side, amount, price = undefined, params = {}) {
        /**
         * @method
         * @name binance#createOrder
         * @description create a trade order
         * @param {string} symbol unified symbol of the market to create an order in
         * @param {string} type 'market' or 'limit'
         * @param {string} side 'buy' or 'sell'
         * @param {float} amount how much of currency you want to trade in units of base currency
         * @param {float|undefined} price the price at which the order is to be fullfilled, in units of the quote currency, ignored in market orders
         * @param {object} params extra parameters specific to the binance api endpoint
         * @param {string|undefined} params.marginMode 'cross' or 'isolated', for spot margin trading
         * @returns {object} an [order structure]{@link https://docs.ccxt.com/en/latest/manual.html#order-structure}
         */
        await this.loadMarkets ();
        const market = this.market (symbol);
        const defaultType = this.safeString2 (this.options, 'createOrder', 'defaultType', 'spot');
        const marketType = this.safeString (params, 'type', defaultType);
        const clientOrderId = this.safeString2 (params, 'newClientOrderId', 'clientOrderId');
<<<<<<< HEAD
        let uppercaseType = type.toUpperCase ();
        const isMarketOrder = uppercaseType === 'MARKET';
        const isLimitOrder = uppercaseType === 'LIMIT';
        const postOnly = this.isPostOnly (isMarketOrder, uppercaseType === 'LIMIT_MAKER', params);
        const triggerPrice = this.safeValue2 (params, 'triggerPrice', 'stopPrice');
        const stopLossPrice = this.safeValue (params, 'stopLossPrice', triggerPrice);  // fallback to stopLoss
        const takeProfitPrice = this.safeValue (params, 'takeProfitPrice');
        const isStopLoss = stopLossPrice !== undefined;
        const isTakeProfit = takeProfitPrice !== undefined;
        params = this.omit (params, [ 'type', 'newClientOrderId', 'clientOrderId', 'postOnly', 'stopLossPrice', 'takeProfitPrice', 'stopPrice', 'triggerPrice' ]);
        const reduceOnly = this.safeValue (params, 'reduceOnly');
        if (reduceOnly !== undefined) {
            if ((marketType !== 'future') && (marketType !== 'delivery')) {
                throw new InvalidOrder (this.id + ' createOrder() does not support reduceOnly for ' + marketType + ' orders, reduceOnly orders are supported for future and delivery markets only');
            }
        }
=======
        const postOnly = this.safeValue (params, 'postOnly', false);
        const [ marginMode, query ] = this.handleMarginModeAndParams ('createOrder', params);
        const request = {
            'symbol': market['id'],
            'side': side.toUpperCase (),
        };
>>>>>>> 9ae9b65f
        let method = 'privatePostOrder';
        if (marketType === 'future') {
            method = 'fapiPrivatePostOrder';
        } else if (marketType === 'delivery') {
            method = 'dapiPrivatePostOrder';
        } else if (marketType === 'margin' || marginMode !== undefined) {
            method = 'sapiPostMarginOrder';
            const reduceOnly = this.safeValue (params, 'reduceOnly');
            if (reduceOnly) {
                request['sideEffectType'] = 'AUTO_REPAY';
                params = this.omit (params, 'reduceOnly');
            }
        }
        if (market['spot'] || marketType === 'margin') {
            // support for testing orders
            const test = this.safeValue (query, 'test', false);
            if (test) {
                method += 'Test';
            }
            // only supported for spot/margin api (all margin markets are spot markets)
            if (postOnly) {
                type = 'LIMIT_MAKER';
            }
        }
<<<<<<< HEAD
        let stopPrice = undefined;
        if (isStopLoss) {
            stopPrice = stopLossPrice;
            if (isMarketOrder) {
                // spot STOP_LOSS market orders are not a valid order type
=======
        const initialUppercaseType = type.toUpperCase ();
        let uppercaseType = initialUppercaseType;
        const stopPrice = this.safeNumber (query, 'stopPrice');
        if (stopPrice !== undefined) {
            if (uppercaseType === 'MARKET') {
>>>>>>> 9ae9b65f
                uppercaseType = market['contract'] ? 'STOP_MARKET' : 'STOP_LOSS';
            } else if (isLimitOrder) {
                uppercaseType = market['contract'] ? 'STOP' : 'STOP_LOSS_LIMIT';
            }
        } else if (isTakeProfit) {
            stopPrice = takeProfitPrice;
            if (isMarketOrder) {
                // spot TAKE_PROFIT market orders are not a valid order type
                uppercaseType = market['contract'] ? 'TAKE_PROFIT_MARKET' : 'TAKE_PROFIT';
            } else if (isLimitOrder) {
                uppercaseType = market['contract'] ? 'TAKE_PROFIT' : 'TAKE_PROFIT_LIMIT';
            }
        }
        const validOrderTypes = this.safeValue (market['info'], 'orderTypes');
        if (!this.inArray (uppercaseType, validOrderTypes)) {
            throw new InvalidOrder (this.id + ' ' + uppercaseType + ' is not a valid order type for the ' + symbol + ' market');
        }
        if (marginMode === 'isolated') {
            request['isIsolated'] = true;
        }
        if (clientOrderId === undefined) {
            const broker = this.safeValue (this.options, 'broker');
            if (broker !== undefined) {
                const brokerId = this.safeString (broker, marketType);
                if (brokerId !== undefined) {
                    request['newClientOrderId'] = brokerId + this.uuid22 ();
                }
            }
        } else {
            request['newClientOrderId'] = clientOrderId;
        }
        if ((marketType === 'spot') || (marketType === 'margin')) {
            request['newOrderRespType'] = this.safeValue (this.options['newOrderRespType'], type, 'RESULT'); // 'ACK' for order id, 'RESULT' for full order or 'FULL' for order with fills
        } else {
            // delivery and future
            request['newOrderRespType'] = 'RESULT';  // "ACK", "RESULT", default "ACK"
        }
        request['type'] = uppercaseType;
        // additional required fields depending on the order type
        let timeInForceIsRequired = false;
        let priceIsRequired = false;
        let stopPriceIsRequired = false;
        let quantityIsRequired = false;
        //
        // spot/margin
        //
        //     LIMIT                timeInForce, quantity, price
        //     MARKET               quantity or quoteOrderQty
        //     STOP_LOSS            quantity, stopPrice
        //     STOP_LOSS_LIMIT      timeInForce, quantity, price, stopPrice
        //     TAKE_PROFIT          quantity, stopPrice
        //     TAKE_PROFIT_LIMIT    timeInForce, quantity, price, stopPrice
        //     LIMIT_MAKER          quantity, price
        //
        // futures
        //
        //     LIMIT                timeInForce, quantity, price
        //     MARKET               quantity
        //     STOP/TAKE_PROFIT     quantity, price, stopPrice
        //     STOP_MARKET          stopPrice
        //     TAKE_PROFIT_MARKET   stopPrice
        //     TRAILING_STOP_MARKET callbackRate
        //
        if (uppercaseType === 'MARKET') {
            if (market['spot']) {
                const quoteOrderQty = this.safeValue (this.options, 'quoteOrderQty', true);
                if (quoteOrderQty) {
                    const quoteOrderQty = this.safeValue2 (query, 'quoteOrderQty', 'cost');
                    const precision = market['precision']['price'];
                    if (quoteOrderQty !== undefined) {
                        request['quoteOrderQty'] = this.decimalToPrecision (quoteOrderQty, TRUNCATE, precision, this.precisionMode);
                    } else if (price !== undefined) {
                        const amountString = this.numberToString (amount);
                        const priceString = this.numberToString (price);
                        const quoteOrderQuantity = Precise.stringMul (amountString, priceString);
                        request['quoteOrderQty'] = this.decimalToPrecision (quoteOrderQuantity, TRUNCATE, precision, this.precisionMode);
                    } else {
                        quantityIsRequired = true;
                    }
                } else {
                    quantityIsRequired = true;
                }
            } else {
                quantityIsRequired = true;
            }
        } else if (uppercaseType === 'LIMIT') {
            priceIsRequired = true;
            timeInForceIsRequired = true;
            quantityIsRequired = true;
        } else if ((uppercaseType === 'STOP_LOSS') || (uppercaseType === 'TAKE_PROFIT')) {
            stopPriceIsRequired = true;
            quantityIsRequired = true;
            if (market['linear'] || market['inverse']) {
                priceIsRequired = true;
            }
        } else if ((uppercaseType === 'STOP_LOSS_LIMIT') || (uppercaseType === 'TAKE_PROFIT_LIMIT')) {
            quantityIsRequired = true;
            stopPriceIsRequired = true;
            priceIsRequired = true;
            timeInForceIsRequired = true;
        } else if (uppercaseType === 'LIMIT_MAKER') {
            priceIsRequired = true;
            quantityIsRequired = true;
        } else if (uppercaseType === 'STOP') {
            quantityIsRequired = true;
            stopPriceIsRequired = true;
            priceIsRequired = true;
        } else if ((uppercaseType === 'STOP_MARKET') || (uppercaseType === 'TAKE_PROFIT_MARKET')) {
            const closePosition = this.safeValue (query, 'closePosition');
            if (closePosition === undefined) {
                quantityIsRequired = true;
            }
            stopPriceIsRequired = true;
        } else if (uppercaseType === 'TRAILING_STOP_MARKET') {
            quantityIsRequired = true;
            const callbackRate = this.safeNumber (query, 'callbackRate');
            if (callbackRate === undefined) {
                throw new InvalidOrder (this.id + ' createOrder() requires a callbackRate extra param for a ' + type + ' order');
            }
        }
        if (quantityIsRequired) {
            request['quantity'] = this.amountToPrecision (symbol, amount);
        }
        if (priceIsRequired) {
            if (price === undefined) {
                throw new InvalidOrder (this.id + ' createOrder() requires a price argument for a ' + type + ' order');
            }
            request['price'] = this.priceToPrecision (symbol, price);
        }
        if (timeInForceIsRequired) {
            request['timeInForce'] = this.options['defaultTimeInForce']; // 'GTC' = Good To Cancel (default), 'IOC' = Immediate Or Cancel
        }
        if (stopPriceIsRequired) {
            if (stopPrice === undefined) {
                throw new InvalidOrder (this.id + ' createOrder() requires a stopPrice extra param for a ' + type + ' order');
            } else {
                request['stopPrice'] = this.priceToPrecision (symbol, stopPrice);
            }
        }
        const requestParams = this.omit (params, [ 'quoteOrderQty', 'cost', 'stopPrice', 'test', 'type', 'newClientOrderId', 'clientOrderId', 'postOnly' ]);
        const response = await this[method] (this.extend (request, requestParams));
        return this.parseOrder (response, market);
    }

    async fetchOrder (id, symbol = undefined, params = {}) {
        /**
         * @method
         * @name binance#fetchOrder
         * @description fetches information on an order made by the user
         * @param {string} symbol unified symbol of the market the order was made in
         * @param {object} params extra parameters specific to the binance api endpoint
         * @param {string|undefined} params.marginMode 'cross' or 'isolated', for spot margin trading
         * @returns {object} An [order structure]{@link https://docs.ccxt.com/en/latest/manual.html#order-structure}
         */
        if (symbol === undefined) {
            throw new ArgumentsRequired (this.id + ' fetchOrder() requires a symbol argument');
        }
        await this.loadMarkets ();
        const market = this.market (symbol);
        const defaultType = this.safeString2 (this.options, 'fetchOrder', 'defaultType', 'spot');
        const type = this.safeString (params, 'type', defaultType);
        const [ marginMode, query ] = this.handleMarginModeAndParams ('fetchOrder', params);
        const request = {
            'symbol': market['id'],
        };
        let method = 'privateGetOrder';
        if (type === 'future') {
            method = 'fapiPrivateGetOrder';
        } else if (type === 'delivery') {
            method = 'dapiPrivateGetOrder';
        } else if (type === 'margin' || marginMode !== undefined) {
            method = 'sapiGetMarginOrder';
            if (marginMode === 'isolated') {
                request['isIsolated'] = true;
            }
        }
        const clientOrderId = this.safeValue2 (params, 'origClientOrderId', 'clientOrderId');
        if (clientOrderId !== undefined) {
            request['origClientOrderId'] = clientOrderId;
        } else {
            request['orderId'] = id;
        }
        const requestParams = this.omit (query, [ 'type', 'clientOrderId', 'origClientOrderId' ]);
        const response = await this[method] (this.extend (request, requestParams));
        return this.parseOrder (response, market);
    }

    async fetchOrders (symbol = undefined, since = undefined, limit = undefined, params = {}) {
        /**
         * @method
         * @name binance#fetchOrders
         * @description fetches information on multiple orders made by the user
         * @param {string} symbol unified market symbol of the market orders were made in
         * @param {int|undefined} since the earliest time in ms to fetch orders for
         * @param {int|undefined} limit the maximum number of  orde structures to retrieve
         * @param {object} params extra parameters specific to the binance api endpoint
         * @param {string|undefined} params.marginMode 'cross' or 'isolated', for spot margin trading
         * @returns {[object]} a list of [order structures]{@link https://docs.ccxt.com/en/latest/manual.html#order-structure}
         */
        if (symbol === undefined) {
            throw new ArgumentsRequired (this.id + ' fetchOrders() requires a symbol argument');
        }
        await this.loadMarkets ();
        const market = this.market (symbol);
        const defaultType = this.safeString2 (this.options, 'fetchOrders', 'defaultType', 'spot');
        const type = this.safeString (params, 'type', defaultType);
        const [ marginMode, query ] = this.handleMarginModeAndParams ('fetchOrders', params);
        const request = {
            'symbol': market['id'],
        };
        let method = 'privateGetAllOrders';
        if (type === 'future') {
            method = 'fapiPrivateGetAllOrders';
        } else if (type === 'delivery') {
            method = 'dapiPrivateGetAllOrders';
        } else if (type === 'margin' || marginMode !== undefined) {
            method = 'sapiGetMarginAllOrders';
            if (marginMode === 'isolated') {
                request['isIsolated'] = true;
            }
        }
        if (since !== undefined) {
            request['startTime'] = since;
        }
        if (limit !== undefined) {
            request['limit'] = limit;
        }
        const requestParams = this.omit (query, [ 'type' ]);
        const response = await this[method] (this.extend (request, requestParams));
        //
        //  spot
        //
        //     [
        //         {
        //             "symbol": "LTCBTC",
        //             "orderId": 1,
        //             "clientOrderId": "myOrder1",
        //             "price": "0.1",
        //             "origQty": "1.0",
        //             "executedQty": "0.0",
        //             "cummulativeQuoteQty": "0.0",
        //             "status": "NEW",
        //             "timeInForce": "GTC",
        //             "type": "LIMIT",
        //             "side": "BUY",
        //             "stopPrice": "0.0",
        //             "icebergQty": "0.0",
        //             "time": 1499827319559,
        //             "updateTime": 1499827319559,
        //             "isWorking": true
        //         }
        //     ]
        //
        //  futures
        //
        //     [
        //         {
        //             "symbol": "BTCUSDT",
        //             "orderId": 1,
        //             "clientOrderId": "myOrder1",
        //             "price": "0.1",
        //             "origQty": "1.0",
        //             "executedQty": "1.0",
        //             "cumQuote": "10.0",
        //             "status": "NEW",
        //             "timeInForce": "GTC",
        //             "type": "LIMIT",
        //             "side": "BUY",
        //             "stopPrice": "0.0",
        //             "updateTime": 1499827319559
        //         }
        //     ]
        //
        return this.parseOrders (response, market, since, limit);
    }

    async fetchOpenOrders (symbol = undefined, since = undefined, limit = undefined, params = {}) {
        /**
         * @method
         * @name binance#fetchOpenOrders
         * @description fetch all unfilled currently open orders
         * @param {string|undefined} symbol unified market symbol
         * @param {int|undefined} since the earliest time in ms to fetch open orders for
         * @param {int|undefined} limit the maximum number of  open orders structures to retrieve
         * @param {object} params extra parameters specific to the binance api endpoint
         * @param {string|undefined} params.marginMode 'cross' or 'isolated', for spot margin trading
         * @returns {[object]} a list of [order structures]{@link https://docs.ccxt.com/en/latest/manual.html#order-structure}
         */
        await this.loadMarkets ();
        let market = undefined;
        let type = undefined;
        const request = {};
        const [ marginMode, query ] = this.handleMarginModeAndParams ('fetchOpenOrders', params);
        if (symbol !== undefined) {
            market = this.market (symbol);
            request['symbol'] = market['id'];
            const defaultType = this.safeString2 (this.options, 'fetchOpenOrders', 'defaultType', 'spot');
            const marketType = ('type' in market) ? market['type'] : defaultType;
            type = this.safeString (query, 'type', marketType);
        } else if (this.options['warnOnFetchOpenOrdersWithoutSymbol']) {
            const symbols = this.symbols;
            const numSymbols = symbols.length;
            const fetchOpenOrdersRateLimit = parseInt (numSymbols / 2);
            throw new ExchangeError (this.id + ' fetchOpenOrders() WARNING: fetching open orders without specifying a symbol is rate-limited to one call per ' + fetchOpenOrdersRateLimit.toString () + ' seconds. Do not call this method frequently to avoid ban. Set ' + this.id + '.options["warnOnFetchOpenOrdersWithoutSymbol"] = false to suppress this warning message.');
        } else {
            const defaultType = this.safeString2 (this.options, 'fetchOpenOrders', 'defaultType', 'spot');
            type = this.safeString (query, 'type', defaultType);
        }
        const requestParams = this.omit (query, 'type');
        let method = 'privateGetOpenOrders';
        if (type === 'future') {
            method = 'fapiPrivateGetOpenOrders';
        } else if (type === 'delivery') {
            method = 'dapiPrivateGetOpenOrders';
        } else if (type === 'margin' || marginMode !== undefined) {
            method = 'sapiGetMarginOpenOrders';
            if (marginMode === 'isolated') {
                request['isIsolated'] = true;
                if (symbol === undefined) {
                    throw new ArgumentsRequired (this.id + ' fetchOpenOrders() requires a symbol argument for isolated markets');
                }
            }
        }
        const response = await this[method] (this.extend (request, requestParams));
        return this.parseOrders (response, market, since, limit);
    }

    async fetchClosedOrders (symbol = undefined, since = undefined, limit = undefined, params = {}) {
        /**
         * @method
         * @name binance#fetchClosedOrders
         * @description fetches information on multiple closed orders made by the user
         * @param {string} symbol unified market symbol of the market orders were made in
         * @param {int|undefined} since the earliest time in ms to fetch orders for
         * @param {int|undefined} limit the maximum number of  orde structures to retrieve
         * @param {object} params extra parameters specific to the binance api endpoint
         * @returns {[object]} a list of [order structures]{@link https://docs.ccxt.com/en/latest/manual.html#order-structure}
         */
        const orders = await this.fetchOrders (symbol, since, limit, params);
        return this.filterBy (orders, 'status', 'closed');
    }

    async cancelOrder (id, symbol = undefined, params = {}) {
        /**
         * @method
         * @name binance#cancelOrder
         * @description cancels an open order
         * @param {string} id order id
         * @param {string} symbol unified symbol of the market the order was made in
         * @param {object} params extra parameters specific to the binance api endpoint
         * @returns {object} An [order structure]{@link https://docs.ccxt.com/en/latest/manual.html#order-structure}
         */
        if (symbol === undefined) {
            throw new ArgumentsRequired (this.id + ' cancelOrder() requires a symbol argument');
        }
        await this.loadMarkets ();
        const market = this.market (symbol);
        const defaultType = this.safeString2 (this.options, 'cancelOrder', 'defaultType', 'spot');
        const type = this.safeString (params, 'type', defaultType);
        // https://github.com/ccxt/ccxt/issues/6507
        const origClientOrderId = this.safeValue2 (params, 'origClientOrderId', 'clientOrderId');
        const [ marginMode, query ] = this.handleMarginModeAndParams ('cancelOrder', params);
        const request = {
            'symbol': market['id'],
            // 'orderId': id,
            // 'origClientOrderId': id,
        };
        if (origClientOrderId === undefined) {
            request['orderId'] = id;
        } else {
            request['origClientOrderId'] = origClientOrderId;
        }
        let method = 'privateDeleteOrder';
        if (type === 'future') {
            method = 'fapiPrivateDeleteOrder';
        } else if (type === 'delivery') {
            method = 'dapiPrivateDeleteOrder';
        } else if (type === 'margin' || marginMode !== undefined) {
            method = 'sapiDeleteMarginOrder';
            if (marginMode === 'isolated') {
                request['isIsolated'] = true;
                if (symbol === undefined) {
                    throw new ArgumentsRequired (this.id + ' cancelOrder() requires a symbol argument for isolated markets');
                }
            }
        }
        const requestParams = this.omit (query, [ 'type', 'origClientOrderId', 'clientOrderId' ]);
        const response = await this[method] (this.extend (request, requestParams));
        return this.parseOrder (response, market);
    }

    async cancelAllOrders (symbol = undefined, params = {}) {
        /**
         * @method
         * @name binance#cancelAllOrders
         * @description cancel all open orders in a market
         * @param {string} symbol unified market symbol of the market to cancel orders in
         * @param {object} params extra parameters specific to the binance api endpoint
         * @param {string|undefined} params.marginMode 'cross' or 'isolated', for spot margin trading
         * @returns {[object]} a list of [order structures]{@link https://docs.ccxt.com/en/latest/manual.html#order-structure}
         */
        if (symbol === undefined) {
            throw new ArgumentsRequired (this.id + ' cancelAllOrders () requires a symbol argument');
        }
        await this.loadMarkets ();
        const market = this.market (symbol);
        const request = {
            'symbol': market['id'],
        };
        const defaultType = this.safeString2 (this.options, 'cancelAllOrders', 'defaultType', 'spot');
        const type = this.safeString (params, 'type', defaultType);
        params = this.omit (params, [ 'type' ]);
        const [ marginMode, query ] = this.handleMarginModeAndParams ('cancelAllOrders', params);
        let method = 'privateDeleteOpenOrders';
        if (type === 'future') {
            method = 'fapiPrivateDeleteAllOpenOrders';
        } else if (type === 'delivery') {
            method = 'dapiPrivateDeleteAllOpenOrders';
        } else if (type === 'margin' || marginMode !== undefined) {
            method = 'sapiDeleteMarginOpenOrders';
            if (marginMode === 'isolated') {
                request['isIsolated'] = true;
            }
        }
        const response = await this[method] (this.extend (request, query));
        if (Array.isArray (response)) {
            return this.parseOrders (response, market);
        } else {
            return response;
        }
    }

    async fetchOrderTrades (id, symbol = undefined, since = undefined, limit = undefined, params = {}) {
        /**
         * @method
         * @name binance#fetchOrderTrades
         * @description fetch all the trades made from a single order
         * @param {string} id order id
         * @param {string} symbol unified market symbol
         * @param {int|undefined} since the earliest time in ms to fetch trades for
         * @param {int|undefined} limit the maximum number of trades to retrieve
         * @param {object} params extra parameters specific to the binance api endpoint
         * @returns {[object]} a list of [trade structures]{@link https://docs.ccxt.com/en/latest/manual.html#trade-structure}
         */
        if (symbol === undefined) {
            throw new ArgumentsRequired (this.id + ' fetchOrderTrades() requires a symbol argument');
        }
        await this.loadMarkets ();
        const market = this.market (symbol);
        const type = this.safeString (params, 'type', market['type']);
        params = this.omit (params, 'type');
        if (type !== 'spot') {
            throw new NotSupported (this.id + ' fetchOrderTrades() supports spot markets only');
        }
        const request = {
            'orderId': id,
        };
        return await this.fetchMyTrades (symbol, since, limit, this.extend (request, params));
    }

    async fetchMyTrades (symbol = undefined, since = undefined, limit = undefined, params = {}) {
        /**
         * @method
         * @name binance#fetchMyTrades
         * @description fetch all trades made by the user
         * @param {string} symbol unified market symbol
         * @param {int|undefined} since the earliest time in ms to fetch trades for
         * @param {int|undefined} limit the maximum number of trades structures to retrieve
         * @param {object} params extra parameters specific to the binance api endpoint
         * @returns {[object]} a list of [trade structures]{@link https://docs.ccxt.com/en/latest/manual.html#trade-structure}
         */
        if (symbol === undefined) {
            throw new ArgumentsRequired (this.id + ' fetchMyTrades() requires a symbol argument');
        }
        await this.loadMarkets ();
        const market = this.market (symbol);
        const request = {
            'symbol': market['id'],
        };
        const type = this.safeString (params, 'type', market['type']);
        params = this.omit (params, 'type');
        let method = undefined;
        const linear = (type === 'future');
        const inverse = (type === 'delivery');
        let marginMode = undefined;
        [ marginMode, params ] = this.handleMarginModeAndParams ('fetchMyTrades', params);
        if (type === 'spot' || type === 'margin') {
            method = 'privateGetMyTrades';
            if ((type === 'margin') || (marginMode !== undefined)) {
                method = 'sapiGetMarginMyTrades';
                if (marginMode === 'isolated') {
                    request['isIsolated'] = true;
                }
            }
        } else if (linear) {
            method = 'fapiPrivateGetUserTrades';
        } else if (inverse) {
            method = 'dapiPrivateGetUserTrades';
        }
        let endTime = this.safeInteger2 (params, 'until', 'endTime');
        if (since !== undefined) {
            const startTime = parseInt (since);
            request['startTime'] = startTime;
            // https://binance-docs.github.io/apidocs/futures/en/#account-trade-list-user_data
            // If startTime and endTime are both not sent, then the last 7 days' data will be returned.
            // The time between startTime and endTime cannot be longer than 7 days.
            // The parameter fromId cannot be sent with startTime or endTime.
            const currentTimestamp = this.milliseconds ();
            const oneWeek = 7 * 24 * 60 * 60 * 1000;
            if ((currentTimestamp - startTime) >= oneWeek) {
                if ((endTime === undefined) && linear) {
                    endTime = this.sum (startTime, oneWeek);
                    endTime = Math.min (endTime, currentTimestamp);
                }
            }
        }
        if (endTime !== undefined) {
            request['endTime'] = endTime;
            params = this.omit (params, [ 'endTime', 'until' ]);
        }
        if (limit !== undefined) {
            if (type === 'future' || type === 'delivery') {
                limit = Math.min (limit, 1000); // above 1000, returns error
            }
            request['limit'] = limit;
        }
        const response = await this[method] (this.extend (request, params));
        //
        // spot trade
        //
        //     [
        //         {
        //             "symbol": "BNBBTC",
        //             "id": 28457,
        //             "orderId": 100234,
        //             "price": "4.00000100",
        //             "qty": "12.00000000",
        //             "commission": "10.10000000",
        //             "commissionAsset": "BNB",
        //             "time": 1499865549590,
        //             "isBuyer": true,
        //             "isMaker": false,
        //             "isBestMatch": true,
        //         }
        //     ]
        //
        // futures trade
        //
        //     [
        //         {
        //             "accountId": 20,
        //             "buyer": False,
        //             "commission": "-0.07819010",
        //             "commissionAsset": "USDT",
        //             "counterPartyId": 653,
        //             "id": 698759,
        //             "maker": False,
        //             "orderId": 25851813,
        //             "price": "7819.01",
        //             "qty": "0.002",
        //             "quoteQty": "0.01563",
        //             "realizedPnl": "-0.91539999",
        //             "side": "SELL",
        //             "symbol": "BTCUSDT",
        //             "time": 1569514978020
        //         }
        //     ]
        //
        return this.parseTrades (response, market, since, limit);
    }

    async fetchMyDustTrades (symbol = undefined, since = undefined, limit = undefined, params = {}) {
        /**
         * @method
         * @name binance#fetchMyDustTrades
         * @description fetch all dust trades made by the user
         * @param {string|undefined} symbol not used by binance fetchMyDustTrades ()
         * @param {int|undefined} since the earliest time in ms to fetch my dust trades for
         * @param {int|undefined} limit the maximum number of dust trades to retrieve
         * @param {object} params extra parameters specific to the binance api endpoint
         * @returns {[object]} a list of [trade structures]{@link https://docs.ccxt.com/en/latest/manual.html#trade-structure}
         */
        //
        // Binance provides an opportunity to trade insignificant (i.e. non-tradable and non-withdrawable)
        // token leftovers (of any asset) into `BNB` coin which in turn can be used to pay trading fees with it.
        // The corresponding trades history is called the `Dust Log` and can be requested via the following end-point:
        // https://github.com/binance-exchange/binance-official-api-docs/blob/master/wapi-api.md#dustlog-user_data
        //
        await this.loadMarkets ();
        const request = {};
        if (since !== undefined) {
            request['startTime'] = since;
            request['endTime'] = this.sum (since, 7776000000);
        }
        const response = await this.sapiGetAssetDribblet (this.extend (request, params));
        //     {
        //       "total": "4",
        //       "userAssetDribblets": [
        //         {
        //           "operateTime": "1627575731000",
        //           "totalServiceChargeAmount": "0.00001453",
        //           "totalTransferedAmount": "0.00072693",
        //           "transId": "70899815863",
        //           "userAssetDribbletDetails": [
        //             {
        //               "fromAsset": "LTC",
        //               "amount": "0.000006",
        //               "transferedAmount": "0.00000267",
        //               "serviceChargeAmount": "0.00000005",
        //               "operateTime": "1627575731000",
        //               "transId": "70899815863"
        //             },
        //             {
        //               "fromAsset": "GBP",
        //               "amount": "0.15949157",
        //               "transferedAmount": "0.00072426",
        //               "serviceChargeAmount": "0.00001448",
        //               "operateTime": "1627575731000",
        //               "transId": "70899815863"
        //             }
        //           ]
        //         },
        //       ]
        //     }
        const results = this.safeValue (response, 'userAssetDribblets', []);
        const rows = this.safeInteger (response, 'total', 0);
        const data = [];
        for (let i = 0; i < rows; i++) {
            const logs = this.safeValue (results[i], 'userAssetDribbletDetails', []);
            for (let j = 0; j < logs.length; j++) {
                logs[j]['isDustTrade'] = true;
                data.push (logs[j]);
            }
        }
        const trades = this.parseTrades (data, undefined, since, limit);
        return this.filterBySinceLimit (trades, since, limit);
    }

    parseDustTrade (trade, market = undefined) {
        //
        //     {
        //       "fromAsset": "USDT",
        //       "amount": "0.009669",
        //       "transferedAmount": "0.00002992",
        //       "serviceChargeAmount": "0.00000059",
        //       "operateTime": "1628076010000",
        //       "transId": "71416578712",
        //       "isDustTrade": true
        //     }
        //
        const orderId = this.safeString (trade, 'transId');
        const timestamp = this.safeInteger (trade, 'operateTime');
        const currencyId = this.safeString (trade, 'fromAsset');
        const tradedCurrency = this.safeCurrencyCode (currencyId);
        const bnb = this.currency ('BNB');
        const earnedCurrency = bnb['code'];
        const applicantSymbol = earnedCurrency + '/' + tradedCurrency;
        let tradedCurrencyIsQuote = false;
        if (applicantSymbol in this.markets) {
            tradedCurrencyIsQuote = true;
        }
        const feeCostString = this.safeString (trade, 'serviceChargeAmount');
        const fee = {
            'currency': earnedCurrency,
            'cost': this.parseNumber (feeCostString),
        };
        let symbol = undefined;
        let amountString = undefined;
        let costString = undefined;
        let side = undefined;
        if (tradedCurrencyIsQuote) {
            symbol = applicantSymbol;
            amountString = this.safeString (trade, 'transferedAmount');
            costString = this.safeString (trade, 'amount');
            side = 'buy';
        } else {
            symbol = tradedCurrency + '/' + earnedCurrency;
            amountString = this.safeString (trade, 'amount');
            costString = this.safeString (trade, 'transferedAmount');
            side = 'sell';
        }
        let priceString = undefined;
        if (costString !== undefined) {
            if (amountString) {
                priceString = Precise.stringDiv (costString, amountString);
            }
        }
        const id = undefined;
        const amount = this.parseNumber (amountString);
        const price = this.parseNumber (priceString);
        const cost = this.parseNumber (costString);
        const type = undefined;
        const takerOrMaker = undefined;
        return {
            'id': id,
            'timestamp': timestamp,
            'datetime': this.iso8601 (timestamp),
            'symbol': symbol,
            'order': orderId,
            'type': type,
            'takerOrMaker': takerOrMaker,
            'side': side,
            'amount': amount,
            'price': price,
            'cost': cost,
            'fee': fee,
            'info': trade,
        };
    }

    async fetchDeposits (code = undefined, since = undefined, limit = undefined, params = {}) {
        /**
         * @method
         * @name binance#fetchDeposits
         * @description fetch all deposits made to an account
         * @param {string|undefined} code unified currency code
         * @param {int|undefined} since the earliest time in ms to fetch deposits for
         * @param {int|undefined} limit the maximum number of deposits structures to retrieve
         * @param {object} params extra parameters specific to the binance api endpoint
         * @param {int|undefined} params.until the latest time in ms to fetch deposits for
         * @returns {[object]} a list of [transaction structures]{@link https://docs.ccxt.com/en/latest/manual.html#transaction-structure}
         */
        await this.loadMarkets ();
        let currency = undefined;
        let response = undefined;
        const request = {};
        const legalMoney = this.safeValue (this.options, 'legalMoney', {});
        const until = this.safeInteger (params, 'until');
        if (code in legalMoney) {
            if (code !== undefined) {
                currency = this.currency (code);
            }
            request['transactionType'] = 0;
            if (since !== undefined) {
                request['beginTime'] = since;
            }
            if (until !== undefined) {
                request['endTime'] = until;
            }
            const raw = await this.sapiGetFiatOrders (this.extend (request, params));
            response = this.safeValue (raw, 'data');
            //     {
            //       "code": "000000",
            //       "message": "success",
            //       "data": [
            //         {
            //           "orderNo": "25ced37075c1470ba8939d0df2316e23",
            //           "fiatCurrency": "EUR",
            //           "indicatedAmount": "15.00",
            //           "amount": "15.00",
            //           "totalFee": "0.00",
            //           "method": "card",
            //           "status": "Failed",
            //           "createTime": 1627501026000,
            //           "updateTime": 1627501027000
            //         }
            //       ],
            //       "total": 1,
            //       "success": true
            //     }
        } else {
            if (code !== undefined) {
                currency = this.currency (code);
                request['coin'] = currency['id'];
            }
            if (since !== undefined) {
                request['startTime'] = since;
                // max 3 months range https://github.com/ccxt/ccxt/issues/6495
                let endTime = this.sum (since, 7776000000);
                if (until !== undefined) {
                    endTime = Math.min (endTime, until);
                }
                request['endTime'] = endTime;
            }
            if (limit !== undefined) {
                request['limit'] = limit;
            }
            response = await this.sapiGetCapitalDepositHisrec (this.extend (request, params));
            //     [
            //       {
            //         "amount": "0.01844487",
            //         "coin": "BCH",
            //         "network": "BCH",
            //         "status": 1,
            //         "address": "1NYxAJhW2281HK1KtJeaENBqHeygA88FzR",
            //         "addressTag": "",
            //         "txId": "bafc5902504d6504a00b7d0306a41154cbf1d1b767ab70f3bc226327362588af",
            //         "insertTime": 1610784980000,
            //         "transferType": 0,
            //         "confirmTimes": "2/2"
            //       },
            //       {
            //         "amount": "4500",
            //         "coin": "USDT",
            //         "network": "BSC",
            //         "status": 1,
            //         "address": "0xc9c923c87347ca0f3451d6d308ce84f691b9f501",
            //         "addressTag": "",
            //         "txId": "Internal transfer 51376627901",
            //         "insertTime": 1618394381000,
            //         "transferType": 1,
            //         "confirmTimes": "1/15"
            //     }
            //   ]
        }
        return this.parseTransactions (response, currency, since, limit);
    }

    async fetchWithdrawals (code = undefined, since = undefined, limit = undefined, params = {}) {
        /**
         * @method
         * @name binance#fetchWithdrawals
         * @description fetch all withdrawals made from an account
         * @param {string|undefined} code unified currency code
         * @param {int|undefined} since the earliest time in ms to fetch withdrawals for
         * @param {int|undefined} limit the maximum number of withdrawals structures to retrieve
         * @param {object} params extra parameters specific to the binance api endpoint
         * @returns {[object]} a list of [transaction structures]{@link https://docs.ccxt.com/en/latest/manual.html#transaction-structure}
         */
        await this.loadMarkets ();
        const legalMoney = this.safeValue (this.options, 'legalMoney', {});
        const request = {};
        let response = undefined;
        let currency = undefined;
        if (code in legalMoney) {
            if (code !== undefined) {
                currency = this.currency (code);
            }
            request['transactionType'] = 1;
            if (since !== undefined) {
                request['beginTime'] = since;
            }
            const raw = await this.sapiGetFiatOrders (this.extend (request, params));
            response = this.safeValue (raw, 'data');
            //     {
            //       "code": "000000",
            //       "message": "success",
            //       "data": [
            //         {
            //           "orderNo": "CJW706452266115170304",
            //           "fiatCurrency": "GBP",
            //           "indicatedAmount": "10001.50",
            //           "amount": "100.00",
            //           "totalFee": "1.50",
            //           "method": "bank transfer",
            //           "status": "Successful",
            //           "createTime": 1620037745000,
            //           "updateTime": 1620038480000
            //         },
            //         {
            //           "orderNo": "CJW706287492781891584",
            //           "fiatCurrency": "GBP",
            //           "indicatedAmount": "10001.50",
            //           "amount": "100.00",
            //           "totalFee": "1.50",
            //           "method": "bank transfer",
            //           "status": "Successful",
            //           "createTime": 1619998460000,
            //           "updateTime": 1619998823000
            //         }
            //       ],
            //       "total": 39,
            //       "success": true
            //     }
        } else {
            if (code !== undefined) {
                currency = this.currency (code);
                request['coin'] = currency['id'];
            }
            if (since !== undefined) {
                request['startTime'] = since;
                // max 3 months range https://github.com/ccxt/ccxt/issues/6495
                request['endTime'] = this.sum (since, 7776000000);
            }
            if (limit !== undefined) {
                request['limit'] = limit;
            }
            response = await this.sapiGetCapitalWithdrawHistory (this.extend (request, params));
            //     [
            //       {
            //         "id": "69e53ad305124b96b43668ceab158a18",
            //         "amount": "28.75",
            //         "transactionFee": "0.25",
            //         "coin": "XRP",
            //         "status": 6,
            //         "address": "r3T75fuLjX51mmfb5Sk1kMNuhBgBPJsjza",
            //         "addressTag": "101286922",
            //         "txId": "19A5B24ED0B697E4F0E9CD09FCB007170A605BC93C9280B9E6379C5E6EF0F65A",
            //         "applyTime": "2021-04-15 12:09:16",
            //         "network": "XRP",
            //         "transferType": 0
            //       },
            //       {
            //         "id": "9a67628b16ba4988ae20d329333f16bc",
            //         "amount": "20",
            //         "transactionFee": "20",
            //         "coin": "USDT",
            //         "status": 6,
            //         "address": "0x0AB991497116f7F5532a4c2f4f7B1784488628e1",
            //         "txId": "0x77fbf2cf2c85b552f0fd31fd2e56dc95c08adae031d96f3717d8b17e1aea3e46",
            //         "applyTime": "2021-04-15 12:06:53",
            //         "network": "ETH",
            //         "transferType": 0
            //       },
            //       {
            //         "id": "a7cdc0afbfa44a48bd225c9ece958fe2",
            //         "amount": "51",
            //         "transactionFee": "1",
            //         "coin": "USDT",
            //         "status": 6,
            //         "address": "TYDmtuWL8bsyjvcauUTerpfYyVhFtBjqyo",
            //         "txId": "168a75112bce6ceb4823c66726ad47620ad332e69fe92d9cb8ceb76023f9a028",
            //         "applyTime": "2021-04-13 12:46:59",
            //         "network": "TRX",
            //         "transferType": 0
            //       }
            //     ]
        }
        return this.parseTransactions (response, currency, since, limit);
    }

    parseTransactionStatusByType (status, type = undefined) {
        const statusesByType = {
            'deposit': {
                '0': 'pending',
                '1': 'ok',
                // Fiat
                // Processing, Failed, Successful, Finished, Refunding, Refunded, Refund Failed, Order Partial credit Stopped
                'Processing': 'pending',
                'Failed': 'failed',
                'Successful': 'ok',
                'Refunding': 'canceled',
                'Refunded': 'canceled',
                'Refund Failed': 'failed',
            },
            'withdrawal': {
                '0': 'pending', // Email Sent
                '1': 'canceled', // Cancelled (different from 1 = ok in deposits)
                '2': 'pending', // Awaiting Approval
                '3': 'failed', // Rejected
                '4': 'pending', // Processing
                '5': 'failed', // Failure
                '6': 'ok', // Completed
                // Fiat
                // Processing, Failed, Successful, Finished, Refunding, Refunded, Refund Failed, Order Partial credit Stopped
                'Processing': 'pending',
                'Failed': 'failed',
                'Successful': 'ok',
                'Refunding': 'canceled',
                'Refunded': 'canceled',
                'Refund Failed': 'failed',
            },
        };
        const statuses = this.safeValue (statusesByType, type, {});
        return this.safeString (statuses, status, status);
    }

    parseTransaction (transaction, currency = undefined) {
        //
        // fetchDeposits
        //
        //     {
        //       "amount": "4500",
        //       "coin": "USDT",
        //       "network": "BSC",
        //       "status": 1,
        //       "address": "0xc9c923c87347ca0f3451d6d308ce84f691b9f501",
        //       "addressTag": "",
        //       "txId": "Internal transfer 51376627901",
        //       "insertTime": 1618394381000,
        //       "transferType": 1,
        //       "confirmTimes": "1/15"
        //     }
        //
        // fetchWithdrawals
        //
        //     {
        //       "id": "69e53ad305124b96b43668ceab158a18",
        //       "amount": "28.75",
        //       "transactionFee": "0.25",
        //       "coin": "XRP",
        //       "status": 6,
        //       "address": "r3T75fuLjX51mmfb5Sk1kMNuhBgBPJsjza",
        //       "addressTag": "101286922",
        //       "txId": "19A5B24ED0B697E4F0E9CD09FCB007170A605BC93C9280B9E6379C5E6EF0F65A",
        //       "applyTime": "2021-04-15 12:09:16",
        //       "network": "XRP",
        //       "transferType": 0
        //     }
        //
        // fiat transaction
        // withdraw
        //     {
        //       "orderNo": "CJW684897551397171200",
        //       "fiatCurrency": "GBP",
        //       "indicatedAmount": "29.99",
        //       "amount": "28.49",
        //       "totalFee": "1.50",
        //       "method": "bank transfer",
        //       "status": "Successful",
        //       "createTime": 1614898701000,
        //       "updateTime": 1614898820000
        //     }
        //
        // deposit
        //     {
        //       "orderNo": "25ced37075c1470ba8939d0df2316e23",
        //       "fiatCurrency": "EUR",
        //       "indicatedAmount": "15.00",
        //       "amount": "15.00",
        //       "totalFee": "0.00",
        //       "method": "card",
        //       "status": "Failed",
        //       "createTime": "1627501026000",
        //       "updateTime": "1627501027000"
        //     }
        //
        // withdraw
        //
        //    { id: '9a67628b16ba4988ae20d329333f16bc' }
        //
        const id = this.safeString2 (transaction, 'id', 'orderNo');
        const address = this.safeString (transaction, 'address');
        let tag = this.safeString (transaction, 'addressTag'); // set but unused
        if (tag !== undefined) {
            if (tag.length < 1) {
                tag = undefined;
            }
        }
        let txid = this.safeString (transaction, 'txId');
        if ((txid !== undefined) && (txid.indexOf ('Internal transfer ') >= 0)) {
            txid = txid.slice (18);
        }
        const currencyId = this.safeString2 (transaction, 'coin', 'fiatCurrency');
        const code = this.safeCurrencyCode (currencyId, currency);
        let timestamp = undefined;
        const insertTime = this.safeInteger2 (transaction, 'insertTime', 'createTime');
        const applyTime = this.parse8601 (this.safeString (transaction, 'applyTime'));
        let type = this.safeString (transaction, 'type');
        if (type === undefined) {
            if ((insertTime !== undefined) && (applyTime === undefined)) {
                type = 'deposit';
                timestamp = insertTime;
            } else if ((insertTime === undefined) && (applyTime !== undefined)) {
                type = 'withdrawal';
                timestamp = applyTime;
            }
        }
        const status = this.parseTransactionStatusByType (this.safeString (transaction, 'status'), type);
        const amount = this.safeNumber (transaction, 'amount');
        const feeCost = this.safeNumber2 (transaction, 'transactionFee', 'totalFee');
        let fee = undefined;
        if (feeCost !== undefined) {
            fee = { 'currency': code, 'cost': feeCost };
        }
        const updated = this.safeInteger2 (transaction, 'successTime', 'updateTime');
        let internal = this.safeInteger (transaction, 'transferType');
        if (internal !== undefined) {
            internal = internal ? true : false;
        }
        const network = this.safeString (transaction, 'network');
        return {
            'info': transaction,
            'id': id,
            'txid': txid,
            'timestamp': timestamp,
            'datetime': this.iso8601 (timestamp),
            'network': network,
            'address': address,
            'addressTo': address,
            'addressFrom': undefined,
            'tag': tag,
            'tagTo': tag,
            'tagFrom': undefined,
            'type': type,
            'amount': amount,
            'currency': code,
            'status': status,
            'updated': updated,
            'internal': internal,
            'fee': fee,
        };
    }

    parseTransferStatus (status) {
        const statuses = {
            'CONFIRMED': 'ok',
        };
        return this.safeString (statuses, status, status);
    }

    parseTransfer (transfer, currency = undefined) {
        //
        // transfer
        //
        //     {
        //         "tranId":13526853623
        //     }
        //
        // fetchTransfers
        //
        //     {
        //         timestamp: 1614640878000,
        //         asset: 'USDT',
        //         amount: '25',
        //         type: 'MAIN_UMFUTURE',
        //         status: 'CONFIRMED',
        //         tranId: 43000126248
        //     }
        //
        const id = this.safeString (transfer, 'tranId');
        const currencyId = this.safeString (transfer, 'asset');
        const code = this.safeCurrencyCode (currencyId, currency);
        const amount = this.safeNumber (transfer, 'amount');
        const type = this.safeString (transfer, 'type');
        let fromAccount = undefined;
        let toAccount = undefined;
        const accountsById = this.safeValue (this.options, 'accountsById', {});
        if (type !== undefined) {
            const parts = type.split ('_');
            fromAccount = this.safeValue (parts, 0);
            toAccount = this.safeValue (parts, 1);
            fromAccount = this.safeString (accountsById, fromAccount, fromAccount);
            toAccount = this.safeString (accountsById, toAccount, toAccount);
        }
        const timestamp = this.safeInteger (transfer, 'timestamp');
        const status = this.parseTransferStatus (this.safeString (transfer, 'status'));
        return {
            'info': transfer,
            'id': id,
            'timestamp': timestamp,
            'datetime': this.iso8601 (timestamp),
            'currency': code,
            'amount': amount,
            'fromAccount': fromAccount,
            'toAccount': toAccount,
            'status': status,
        };
    }

    parseIncome (income, market = undefined) {
        //
        //     {
        //       "symbol": "ETHUSDT",
        //       "incomeType": "FUNDING_FEE",
        //       "income": "0.00134317",
        //       "asset": "USDT",
        //       "time": "1621584000000",
        //       "info": "FUNDING_FEE",
        //       "tranId": "4480321991774044580",
        //       "tradeId": ""
        //     }
        //
        const marketId = this.safeString (income, 'symbol');
        const symbol = this.safeSymbol (marketId, market);
        const amount = this.safeNumber (income, 'income');
        const currencyId = this.safeString (income, 'asset');
        const code = this.safeCurrencyCode (currencyId);
        const id = this.safeString (income, 'tranId');
        const timestamp = this.safeInteger (income, 'time');
        return {
            'info': income,
            'symbol': symbol,
            'code': code,
            'timestamp': timestamp,
            'datetime': this.iso8601 (timestamp),
            'id': id,
            'amount': amount,
        };
    }

    parseIncomes (incomes, market = undefined, since = undefined, limit = undefined) {
        const result = [];
        for (let i = 0; i < incomes.length; i++) {
            const entry = incomes[i];
            const parsed = this.parseIncome (entry, market);
            result.push (parsed);
        }
        const sorted = this.sortBy (result, 'timestamp');
        return this.filterBySinceLimit (sorted, since, limit);
    }

    async transfer (code, amount, fromAccount, toAccount, params = {}) {
        /**
         * @method
         * @name binance#transfer
         * @description transfer currency internally between wallets on the same account
         * @see https://binance-docs.github.io/apidocs/spot/en/#user-universal-transfer-user_data
         * @see https://binance-docs.github.io/apidocs/spot/en/#isolated-margin-account-transfer-margin
         * @param {string} code unified currency code
         * @param {float} amount amount to transfer
         * @param {string} fromAccount account to transfer from
         * @param {string} toAccount account to transfer to
         * @param {object} params extra parameters specific to the binance api endpoint
         * @returns {object} a [transfer structure]{@link https://docs.ccxt.com/en/latest/manual.html#transfer-structure}
         */
        await this.loadMarkets ();
        const currency = this.currency (code);
        const request = {
            'asset': currency['id'],
            'amount': this.currencyToPrecision (code, amount),
        };
        request['type'] = this.safeString (params, 'type');
        let method = 'sapiPostAssetTransfer';
        if (request['type'] === undefined) {
            const symbol = this.safeString (params, 'symbol');
            if (symbol !== undefined) {
                params = this.omit (params, 'symbol');
            }
            let fromId = this.convertTypeToAccount (fromAccount).toUpperCase ();
            let toId = this.convertTypeToAccount (toAccount).toUpperCase ();
            if (fromId === 'ISOLATED') {
                if (symbol === undefined) {
                    throw new ArgumentsRequired (this.id + ' transfer () requires params["symbol"] when fromAccount is ' + fromAccount);
                } else {
                    fromId = this.marketId (symbol);
                }
            }
            if (toId === 'ISOLATED') {
                if (symbol === undefined) {
                    throw new ArgumentsRequired (this.id + ' transfer () requires params["symbol"] when toAccount is ' + toAccount);
                } else {
                    toId = this.marketId (symbol);
                }
            }
            const accountsById = this.safeValue (this.options, 'accountsById', {});
            const fromIsolated = !(fromId in accountsById);
            const toIsolated = !(toId in accountsById);
            if (fromIsolated || toIsolated) { // Isolated margin transfer
                const fromFuture = fromId === 'UMFUTURE' || fromId === 'CMFUTURE';
                const toFuture = toId === 'UMFUTURE' || toId === 'CMFUTURE';
                const fromSpot = fromId === 'MAIN';
                const toSpot = toId === 'MAIN';
                const funding = fromId === 'FUNDING' || toId === 'FUNDING';
                const mining = fromId === 'MINING' || toId === 'MINING';
                const prohibitedWithIsolated = fromFuture || toFuture || mining || funding;
                if ((fromIsolated || toIsolated) && prohibitedWithIsolated) {
                    throw new BadRequest (this.id + ' transfer () does not allow transfers between ' + fromAccount + ' and ' + toAccount);
                } else if (toSpot && fromIsolated) {
                    method = 'sapiPostMarginIsolatedTransfer';
                    request['transFrom'] = 'ISOLATED_MARGIN';
                    request['transTo'] = 'SPOT';
                    request['symbol'] = fromId;
                } else if (fromSpot && toIsolated) {
                    method = 'sapiPostMarginIsolatedTransfer';
                    request['transFrom'] = 'SPOT';
                    request['transTo'] = 'ISOLATED_MARGIN';
                    request['symbol'] = toId;
                } else {
                    if (fromIsolated) {
                        request['fromSymbol'] = fromId;
                        fromId = 'ISOLATEDMARGIN';
                    }
                    if (toIsolated) {
                        request['toSymbol'] = toId;
                        toId = 'ISOLATEDMARGIN';
                    }
                    request['type'] = fromId + '_' + toId;
                }
            } else {
                request['type'] = fromId + '_' + toId;
            }
        }
        params = this.omit (params, 'type');
        const response = await this[method] (this.extend (request, params));
        //
        //     {
        //         "tranId":13526853623
        //     }
        //
        const transfer = this.parseTransfer (response, currency);
        return this.extend (transfer, {
            'amount': amount,
            'currency': code,
            'fromAccount': fromAccount,
            'toAccount': toAccount,
        });
    }

    async fetchTransfers (code = undefined, since = undefined, limit = undefined, params = {}) {
        /**
         * @method
         * @name binance#fetchTransfers
         * @description fetch a history of internal transfers made on an account
         * @param {string|undefined} code unified currency code of the currency transferred
         * @param {int|undefined} since the earliest time in ms to fetch transfers for
         * @param {int|undefined} limit the maximum number of  transfers structures to retrieve
         * @param {object} params extra parameters specific to the binance api endpoint
         * @returns {[object]} a list of [transfer structures]{@link https://docs.ccxt.com/en/latest/manual.html#transfer-structure}
         */
        await this.loadMarkets ();
        let currency = undefined;
        if (code !== undefined) {
            currency = this.currency (code);
        }
        const defaultType = this.safeString2 (this.options, 'fetchTransfers', 'defaultType', 'spot');
        const fromAccount = this.safeString (params, 'fromAccount', defaultType);
        const defaultTo = (fromAccount === 'future') ? 'spot' : 'future';
        const toAccount = this.safeString (params, 'toAccount', defaultTo);
        let type = this.safeString (params, 'type');
        const accountsByType = this.safeValue (this.options, 'accountsByType', {});
        const fromId = this.safeString (accountsByType, fromAccount);
        const toId = this.safeString (accountsByType, toAccount);
        if (type === undefined) {
            if (fromId === undefined) {
                const keys = Object.keys (accountsByType);
                throw new ExchangeError (this.id + ' fromAccount parameter must be one of ' + keys.join (', '));
            }
            if (toId === undefined) {
                const keys = Object.keys (accountsByType);
                throw new ExchangeError (this.id + ' toAccount parameter must be one of ' + keys.join (', '));
            }
            type = fromId + '_' + toId;
        }
        const request = {
            'type': type,
        };
        if (since !== undefined) {
            request['startTime'] = since;
        }
        if (limit !== undefined) {
            request['size'] = limit;
        }
        const response = await this.sapiGetAssetTransfer (this.extend (request, params));
        //
        //     {
        //         total: 3,
        //         rows: [
        //             {
        //                 timestamp: 1614640878000,
        //                 asset: 'USDT',
        //                 amount: '25',
        //                 type: 'MAIN_UMFUTURE',
        //                 status: 'CONFIRMED',
        //                 tranId: 43000126248
        //             },
        //         ]
        //     }
        //
        const rows = this.safeValue (response, 'rows', []);
        return this.parseTransfers (rows, currency, since, limit);
    }

    async fetchDepositAddress (code, params = {}) {
        /**
         * @method
         * @name binance#fetchDepositAddress
         * @description fetch the deposit address for a currency associated with this account
         * @param {string} code unified currency code
         * @param {object} params extra parameters specific to the binance api endpoint
         * @returns {object} an [address structure]{@link https://docs.ccxt.com/en/latest/manual.html#address-structure}
         */
        await this.loadMarkets ();
        const currency = this.currency (code);
        const request = {
            'coin': currency['id'],
            // 'network': 'ETH', // 'BSC', 'XMR', you can get network and isDefault in networkList in the response of sapiGetCapitalConfigDetail
        };
        const networks = this.safeValue (this.options, 'networks', {});
        let network = this.safeStringUpper (params, 'network'); // this line allows the user to specify either ERC20 or ETH
        network = this.safeString (networks, network, network); // handle ERC20>ETH alias
        if (network !== undefined) {
            request['network'] = network;
            params = this.omit (params, 'network');
        }
        // has support for the 'network' parameter
        // https://binance-docs.github.io/apidocs/spot/en/#deposit-address-supporting-network-user_data
        const response = await this.sapiGetCapitalDepositAddress (this.extend (request, params));
        //
        //     {
        //         currency: 'XRP',
        //         address: 'rEb8TK3gBgk5auZkwc6sHnwrGVJH8DuaLh',
        //         tag: '108618262',
        //         info: {
        //             coin: 'XRP',
        //             address: 'rEb8TK3gBgk5auZkwc6sHnwrGVJH8DuaLh',
        //             tag: '108618262',
        //             url: 'https://bithomp.com/explorer/rEb8TK3gBgk5auZkwc6sHnwrGVJH8DuaLh'
        //         }
        //     }
        //
        const address = this.safeString (response, 'address');
        const url = this.safeString (response, 'url');
        let impliedNetwork = undefined;
        if (url !== undefined) {
            const reverseNetworks = this.safeValue (this.options, 'reverseNetworks', {});
            const parts = url.split ('/');
            let topLevel = this.safeString (parts, 2);
            if ((topLevel === 'blockchair.com') || (topLevel === 'viewblock.io')) {
                const subLevel = this.safeString (parts, 3);
                if (subLevel !== undefined) {
                    topLevel = topLevel + '/' + subLevel;
                }
            }
            impliedNetwork = this.safeString (reverseNetworks, topLevel);
            const impliedNetworks = this.safeValue (this.options, 'impliedNetworks', {
                'ETH': { 'ERC20': 'ETH' },
                'TRX': { 'TRC20': 'TRX' },
            });
            if (code in impliedNetworks) {
                const conversion = this.safeValue (impliedNetworks, code, {});
                impliedNetwork = this.safeString (conversion, impliedNetwork, impliedNetwork);
            }
        }
        let tag = this.safeString (response, 'tag', '');
        if (tag.length === 0) {
            tag = undefined;
        }
        this.checkAddress (address);
        return {
            'currency': code,
            'address': address,
            'tag': tag,
            'network': impliedNetwork,
            'info': response,
        };
    }

    async fetchTransactionFees (codes = undefined, params = {}) {
        /**
         * @method
         * @name binance#fetchTransactionFees
         * @description *DEPRECATED* please use fetchDepositWithdrawFees instead
         * @param {[string]|undefined} codes not used by binance fetchTransactionFees ()
         * @param {object} params extra parameters specific to the binance api endpoint
         * @returns {[object]} a list of [fee structures]{@link https://docs.ccxt.com/en/latest/manual.html#fee-structure}
         */
        await this.loadMarkets ();
        const response = await this.sapiGetCapitalConfigGetall (params);
        //
        //  [
        //     {
        //       coin: 'BAT',
        //       depositAllEnable: true,
        //       withdrawAllEnable: true,
        //       name: 'Basic Attention Token',
        //       free: '0',
        //       locked: '0',
        //       freeze: '0',
        //       withdrawing: '0',
        //       ipoing: '0',
        //       ipoable: '0',
        //       storage: '0',
        //       isLegalMoney: false,
        //       trading: true,
        //       networkList: [
        //         {
        //           network: 'BNB',
        //           coin: 'BAT',
        //           withdrawIntegerMultiple: '0.00000001',
        //           isDefault: false,
        //           depositEnable: true,
        //           withdrawEnable: true,
        //           depositDesc: '',
        //           withdrawDesc: '',
        //           specialTips: 'The name of this asset is Basic Attention Token (BAT). Both a MEMO and an Address are required to successfully deposit your BEP2 tokens to Binance.',
        //           name: 'BEP2',
        //           resetAddressStatus: false,
        //           addressRegex: '^(bnb1)[0-9a-z]{38}$',
        //           memoRegex: '^[0-9A-Za-z\\-_]{1,120}$',
        //           withdrawFee: '0.27',
        //           withdrawMin: '0.54',
        //           withdrawMax: '10000000000',
        //           minConfirm: '1',
        //           unLockConfirm: '0'
        //         },
        //         {
        //           network: 'BSC',
        //           coin: 'BAT',
        //           withdrawIntegerMultiple: '0.00000001',
        //           isDefault: false,
        //           depositEnable: true,
        //           withdrawEnable: true,
        //           depositDesc: '',
        //           withdrawDesc: '',
        //           specialTips: 'The name of this asset is Basic Attention Token. Please ensure you are depositing Basic Attention Token (BAT) tokens under the contract address ending in 9766e.',
        //           name: 'BEP20 (BSC)',
        //           resetAddressStatus: false,
        //           addressRegex: '^(0x)[0-9A-Fa-f]{40}$',
        //           memoRegex: '',
        //           withdrawFee: '0.27',
        //           withdrawMin: '0.54',
        //           withdrawMax: '10000000000',
        //           minConfirm: '15',
        //           unLockConfirm: '0'
        //         },
        //         {
        //           network: 'ETH',
        //           coin: 'BAT',
        //           withdrawIntegerMultiple: '0.00000001',
        //           isDefault: true,
        //           depositEnable: true,
        //           withdrawEnable: true,
        //           depositDesc: '',
        //           withdrawDesc: '',
        //           specialTips: 'The name of this asset is Basic Attention Token. Please ensure you are depositing Basic Attention Token (BAT) tokens under the contract address ending in 887ef.',
        //           name: 'ERC20',
        //           resetAddressStatus: false,
        //           addressRegex: '^(0x)[0-9A-Fa-f]{40}$',
        //           memoRegex: '',
        //           withdrawFee: '27',
        //           withdrawMin: '54',
        //           withdrawMax: '10000000000',
        //           minConfirm: '12',
        //           unLockConfirm: '0'
        //         }
        //       ]
        //     }
        //  ]
        //
        const withdrawFees = {};
        for (let i = 0; i < response.length; i++) {
            const entry = response[i];
            const currencyId = this.safeString (entry, 'coin');
            const code = this.safeCurrencyCode (currencyId);
            const networkList = this.safeValue (entry, 'networkList', []);
            withdrawFees[code] = {};
            for (let j = 0; j < networkList.length; j++) {
                const networkEntry = networkList[j];
                const networkId = this.safeString (networkEntry, 'network');
                const networkCode = this.safeCurrencyCode (networkId);
                const fee = this.safeNumber (networkEntry, 'withdrawFee');
                withdrawFees[code][networkCode] = fee;
            }
        }
        return {
            'withdraw': withdrawFees,
            'deposit': {},
            'info': response,
        };
    }

    async fetchDepositWithdrawFees (codes = undefined, params = {}) {
        /**
         * @method
         * @name binance#fetchDepositWithdrawFees
         * @description fetch deposit and withdraw fees
         * @param {[string]|undefined} codes not used by binance fetchDepositWithdrawFees ()
         * @param {object} params extra parameters specific to the binance api endpoint
         * @returns {[object]} a list of [fee structures]{@link https://docs.ccxt.com/en/latest/manual.html#fee-structure}
         */
        await this.loadMarkets ();
        const response = await this.sapiGetCapitalConfigGetall (params);
        //
        //    [
        //        {
        //            coin: 'BAT',
        //            depositAllEnable: true,
        //            withdrawAllEnable: true,
        //            name: 'Basic Attention Token',
        //            free: '0',
        //            locked: '0',
        //            freeze: '0',
        //            withdrawing: '0',
        //            ipoing: '0',
        //            ipoable: '0',
        //            storage: '0',
        //            isLegalMoney: false,
        //            trading: true,
        //            networkList: [
        //                {
        //                    network: 'BNB',
        //                    coin: 'BAT',
        //                    withdrawIntegerMultiple: '0.00000001',
        //                    isDefault: false,
        //                    depositEnable: true,
        //                    withdrawEnable: true,
        //                    depositDesc: '',
        //                    withdrawDesc: '',
        //                    specialTips: 'The name of this asset is Basic Attention Token (BAT). Both a MEMO and an Address are required to successfully deposit your BEP2 tokens to Binance.',
        //                    name: 'BEP2',
        //                    resetAddressStatus: false,
        //                    addressRegex: '^(bnb1)[0-9a-z]{38}$',
        //                    memoRegex: '^[0-9A-Za-z\\-_]{1,120}$',
        //                    withdrawFee: '0.27',
        //                    withdrawMin: '0.54',
        //                    withdrawMax: '10000000000',
        //                    minConfirm: '1',
        //                    unLockConfirm: '0'
        //                },
        //                ...
        //            ]
        //        }
        //    ]
        //
        return this.parseDepositWithdrawFees (response, codes, 'coin');
    }

    parseDepositWithdrawFee (fee, currency = undefined) {
        //
        //    {
        //        coin: 'BAT',
        //        depositAllEnable: true,
        //        withdrawAllEnable: true,
        //        name: 'Basic Attention Token',
        //        free: '0',
        //        locked: '0',
        //        freeze: '0',
        //        withdrawing: '0',
        //        ipoing: '0',
        //        ipoable: '0',
        //        storage: '0',
        //        isLegalMoney: false,
        //        trading: true,
        //        networkList: [
        //            {
        //                network: 'BNB',
        //                coin: 'BAT',
        //                withdrawIntegerMultiple: '0.00000001',
        //                isDefault: false,
        //                depositEnable: true,
        //                withdrawEnable: true,
        //                depositDesc: '',
        //                withdrawDesc: '',
        //                specialTips: 'The name of this asset is Basic Attention Token (BAT). Both a MEMO and an Address are required to successfully deposit your BEP2 tokens to Binance.',
        //                name: 'BEP2',
        //                resetAddressStatus: false,
        //                addressRegex: '^(bnb1)[0-9a-z]{38}$',
        //                memoRegex: '^[0-9A-Za-z\\-_]{1,120}$',
        //                withdrawFee: '0.27',
        //                withdrawMin: '0.54',
        //                withdrawMax: '10000000000',
        //                minConfirm: '1',
        //                unLockConfirm: '0'
        //            },
        //            ...
        //        ]
        //    }
        //
        const networkList = this.safeValue (fee, 'networkList', []);
        const result = this.depositWithdrawFee (fee);
        for (let j = 0; j < networkList.length; j++) {
            const networkEntry = networkList[j];
            const networkId = this.safeString (networkEntry, 'network');
            const networkCode = this.networkIdToCode (networkId);
            const withdrawFee = this.safeNumber (networkEntry, 'withdrawFee');
            const isDefault = this.safeValue (networkEntry, 'isDefault');
            if (isDefault === true) {
                result['withdraw'] = {
                    'fee': withdrawFee,
                    'percentage': undefined,
                };
            }
            result['networks'][networkCode] = {
                'withdraw': {
                    'fee': withdrawFee,
                    'percentage': undefined,
                },
                'deposit': {
                    'fee': undefined,
                    'percentage': undefined,
                },
            };
        }
        return result;
    }

    async withdraw (code, amount, address, tag = undefined, params = {}) {
        /**
         * @method
         * @name binance#withdraw
         * @description make a withdrawal
         * @param {string} code unified currency code
         * @param {float} amount the amount to withdraw
         * @param {string} address the address to withdraw to
         * @param {string|undefined} tag
         * @param {object} params extra parameters specific to the binance api endpoint
         * @returns {object} a [transaction structure]{@link https://docs.ccxt.com/en/latest/manual.html#transaction-structure}
         */
        [ tag, params ] = this.handleWithdrawTagAndParams (tag, params);
        this.checkAddress (address);
        await this.loadMarkets ();
        const currency = this.currency (code);
        const request = {
            'coin': currency['id'],
            'address': address,
            'amount': amount,
            // https://binance-docs.github.io/apidocs/spot/en/#withdraw-sapi
            // issue sapiGetCapitalConfigGetall () to get networks for withdrawing USDT ERC20 vs USDT Omni
            // 'network': 'ETH', // 'BTC', 'TRX', etc, optional
        };
        if (tag !== undefined) {
            request['addressTag'] = tag;
        }
        const networks = this.safeValue (this.options, 'networks', {});
        let network = this.safeStringUpper (params, 'network'); // this line allows the user to specify either ERC20 or ETH
        network = this.safeString (networks, network, network); // handle ERC20>ETH alias
        if (network !== undefined) {
            request['network'] = network;
            params = this.omit (params, 'network');
        }
        const response = await this.sapiPostCapitalWithdrawApply (this.extend (request, params));
        //     { id: '9a67628b16ba4988ae20d329333f16bc' }
        return this.parseTransaction (response, currency);
    }

    parseTradingFee (fee, market = undefined) {
        //
        //     {
        //         "symbol": "ADABNB",
        //         "makerCommission": 0.001,
        //         "takerCommission": 0.001
        //     }
        //
        const marketId = this.safeString (fee, 'symbol');
        const symbol = this.safeSymbol (marketId);
        return {
            'info': fee,
            'symbol': symbol,
            'maker': this.safeNumber (fee, 'makerCommission'),
            'taker': this.safeNumber (fee, 'takerCommission'),
        };
    }

    async fetchTradingFee (symbol, params = {}) {
        /**
         * @method
         * @name binance#fetchTradingFee
         * @description fetch the trading fees for a market
         * @param {string} symbol unified market symbol
         * @param {object} params extra parameters specific to the binance api endpoint
         * @returns {object} a [fee structure]{@link https://docs.ccxt.com/en/latest/manual.html#fee-structure}
         */
        await this.loadMarkets ();
        const market = this.market (symbol);
        const request = {
            'symbol': market['id'],
        };
        const response = await this.sapiGetAssetTradeFee (this.extend (request, params));
        //
        //     [
        //       {
        //         "symbol": "BTCUSDT",
        //         "makerCommission": "0.001",
        //         "takerCommission": "0.001"
        //       }
        //     ]
        //
        const first = this.safeValue (response, 0, {});
        return this.parseTradingFee (first);
    }

    async fetchTradingFees (params = {}) {
        /**
         * @method
         * @name binance#fetchTradingFees
         * @description fetch the trading fees for multiple markets
         * @param {object} params extra parameters specific to the binance api endpoint
         * @returns {object} a dictionary of [fee structures]{@link https://docs.ccxt.com/en/latest/manual.html#fee-structure} indexed by market symbols
         */
        await this.loadMarkets ();
        let method = undefined;
        const defaultType = this.safeString2 (this.options, 'fetchTradingFees', 'defaultType', 'future');
        const type = this.safeString (params, 'type', defaultType);
        const query = this.omit (params, 'type');
        if ((type === 'spot') || (type === 'margin')) {
            method = 'sapiGetAssetTradeFee';
        } else if (type === 'future') {
            method = 'fapiPrivateGetAccount';
        } else if (type === 'delivery') {
            method = 'dapiPrivateGetAccount';
        }
        const response = await this[method] (query);
        //
        // sapi / spot
        //
        //    [
        //       {
        //         "symbol": "ZRXBNB",
        //         "makerCommission": "0.001",
        //         "takerCommission": "0.001"
        //       },
        //       {
        //         "symbol": "ZRXBTC",
        //         "makerCommission": "0.001",
        //         "takerCommission": "0.001"
        //       },
        //    ]
        //
        // fapi / future / linear
        //
        //     {
        //         "feeTier": 0,       // account commisssion tier
        //         "canTrade": true,   // if can trade
        //         "canDeposit": true,     // if can transfer in asset
        //         "canWithdraw": true,    // if can transfer out asset
        //         "updateTime": 0,
        //         "totalInitialMargin": "0.00000000",    // total initial margin required with current mark price (useless with isolated positions), only for USDT asset
        //         "totalMaintMargin": "0.00000000",     // total maintenance margin required, only for USDT asset
        //         "totalWalletBalance": "23.72469206",     // total wallet balance, only for USDT asset
        //         "totalUnrealizedProfit": "0.00000000",   // total unrealized profit, only for USDT asset
        //         "totalMarginBalance": "23.72469206",     // total margin balance, only for USDT asset
        //         "totalPositionInitialMargin": "0.00000000",    // initial margin required for positions with current mark price, only for USDT asset
        //         "totalOpenOrderInitialMargin": "0.00000000",   // initial margin required for open orders with current mark price, only for USDT asset
        //         "totalCrossWalletBalance": "23.72469206",      // crossed wallet balance, only for USDT asset
        //         "totalCrossUnPnl": "0.00000000",      // unrealized profit of crossed positions, only for USDT asset
        //         "availableBalance": "23.72469206",       // available balance, only for USDT asset
        //         "maxWithdrawAmount": "23.72469206"     // maximum amount for transfer out, only for USDT asset
        //         ...
        //     }
        //
        // dapi / delivery / inverse
        //
        //     {
        //         "canDeposit": true,
        //         "canTrade": true,
        //         "canWithdraw": true,
        //         "feeTier": 2,
        //         "updateTime": 0
        //     }
        //
        if ((type === 'spot') || (type === 'margin')) {
            //
            //    [
            //       {
            //         "symbol": "ZRXBNB",
            //         "makerCommission": "0.001",
            //         "takerCommission": "0.001"
            //       },
            //       {
            //         "symbol": "ZRXBTC",
            //         "makerCommission": "0.001",
            //         "takerCommission": "0.001"
            //       },
            //    ]
            //
            const result = {};
            for (let i = 0; i < response.length; i++) {
                const fee = this.parseTradingFee (response[i]);
                const symbol = fee['symbol'];
                result[symbol] = fee;
            }
            return result;
        } else if (type === 'future') {
            //
            //     {
            //         "feeTier": 0,       // account commisssion tier
            //         "canTrade": true,   // if can trade
            //         "canDeposit": true,     // if can transfer in asset
            //         "canWithdraw": true,    // if can transfer out asset
            //         "updateTime": 0,
            //         "totalInitialMargin": "0.00000000",    // total initial margin required with current mark price (useless with isolated positions), only for USDT asset
            //         "totalMaintMargin": "0.00000000",     // total maintenance margin required, only for USDT asset
            //         "totalWalletBalance": "23.72469206",     // total wallet balance, only for USDT asset
            //         "totalUnrealizedProfit": "0.00000000",   // total unrealized profit, only for USDT asset
            //         "totalMarginBalance": "23.72469206",     // total margin balance, only for USDT asset
            //         "totalPositionInitialMargin": "0.00000000",    // initial margin required for positions with current mark price, only for USDT asset
            //         "totalOpenOrderInitialMargin": "0.00000000",   // initial margin required for open orders with current mark price, only for USDT asset
            //         "totalCrossWalletBalance": "23.72469206",      // crossed wallet balance, only for USDT asset
            //         "totalCrossUnPnl": "0.00000000",      // unrealized profit of crossed positions, only for USDT asset
            //         "availableBalance": "23.72469206",       // available balance, only for USDT asset
            //         "maxWithdrawAmount": "23.72469206"     // maximum amount for transfer out, only for USDT asset
            //         ...
            //     }
            //
            const symbols = Object.keys (this.markets);
            const result = {};
            const feeTier = this.safeInteger (response, 'feeTier');
            const feeTiers = this.fees[type]['trading']['tiers'];
            const maker = feeTiers['maker'][feeTier][1];
            const taker = feeTiers['taker'][feeTier][1];
            for (let i = 0; i < symbols.length; i++) {
                const symbol = symbols[i];
                result[symbol] = {
                    'info': {
                        'feeTier': feeTier,
                    },
                    'symbol': symbol,
                    'maker': maker,
                    'taker': taker,
                };
            }
            return result;
        } else if (type === 'delivery') {
            //
            //     {
            //         "canDeposit": true,
            //         "canTrade": true,
            //         "canWithdraw": true,
            //         "feeTier": 2,
            //         "updateTime": 0
            //     }
            //
            const symbols = Object.keys (this.markets);
            const result = {};
            const feeTier = this.safeInteger (response, 'feeTier');
            const feeTiers = this.fees[type]['trading']['tiers'];
            const maker = feeTiers['maker'][feeTier][1];
            const taker = feeTiers['taker'][feeTier][1];
            for (let i = 0; i < symbols.length; i++) {
                const symbol = symbols[i];
                result[symbol] = {
                    'info': {
                        'feeTier': feeTier,
                    },
                    'symbol': symbol,
                    'maker': maker,
                    'taker': taker,
                };
            }
            return result;
        }
    }

    async futuresTransfer (code, amount, type, params = {}) {
        /**
         * @method
         * @name binance#futuresTransfer
         * @description transfer between futures account
         * @param {string} code unified currency code
         * @param {float} amount the amount to transfer
         * @param {string} type 1 - transfer from spot account to USDT-Ⓜ futures account, 2 - transfer from USDT-Ⓜ futures account to spot account, 3 - transfer from spot account to COIN-Ⓜ futures account, 4 - transfer from COIN-Ⓜ futures account to spot account
         * @param {object} params extra parameters specific to the binance api endpoint
         * @param {float|undefined} params.recvWindow
         * @returns {object} a [transfer structure]{@link https://docs.ccxt.com/en/latest/manual.html#futures-transfer-structure}
         */
        if ((type < 1) || (type > 4)) {
            throw new ArgumentsRequired (this.id + ' type must be between 1 and 4');
        }
        await this.loadMarkets ();
        const currency = this.currency (code);
        const request = {
            'asset': currency['id'],
            'amount': amount,
            'type': type,
        };
        const response = await this.sapiPostFuturesTransfer (this.extend (request, params));
        //
        //   {
        //       "tranId": 100000001
        //   }
        //
        return this.parseTransfer (response, currency);
    }

    async fetchFundingRate (symbol, params = {}) {
        /**
         * @method
         * @name binance#fetchFundingRate
         * @description fetch the current funding rate
         * @param {string} symbol unified market symbol
         * @param {object} params extra parameters specific to the binance api endpoint
         * @returns {object} a [funding rate structure]{@link https://docs.ccxt.com/en/latest/manual.html#funding-rate-structure}
         */
        await this.loadMarkets ();
        const market = this.market (symbol);
        const request = {
            'symbol': market['id'],
        };
        let method = undefined;
        if (market['linear']) {
            method = 'fapiPublicGetPremiumIndex';
        } else if (market['inverse']) {
            method = 'dapiPublicGetPremiumIndex';
        } else {
            throw new NotSupported (this.id + ' fetchFundingRate() supports linear and inverse contracts only');
        }
        let response = await this[method] (this.extend (request, params));
        if (market['inverse']) {
            response = response[0];
        }
        //
        //     {
        //         "symbol": "BTCUSDT",
        //         "markPrice": "45802.81129892",
        //         "indexPrice": "45745.47701915",
        //         "estimatedSettlePrice": "45133.91753671",
        //         "lastFundingRate": "0.00063521",
        //         "interestRate": "0.00010000",
        //         "nextFundingTime": "1621267200000",
        //         "time": "1621252344001"
        //     }
        //
        return this.parseFundingRate (response, market);
    }

    async fetchFundingRateHistory (symbol = undefined, since = undefined, limit = undefined, params = {}) {
        /**
         * @method
         * @name binance#fetchFundingRateHistory
         * @description fetches historical funding rate prices
         * @param {string|undefined} symbol unified symbol of the market to fetch the funding rate history for
         * @param {int|undefined} since timestamp in ms of the earliest funding rate to fetch
         * @param {int|undefined} limit the maximum amount of [funding rate structures]{@link https://docs.ccxt.com/en/latest/manual.html?#funding-rate-history-structure} to fetch
         * @param {object} params extra parameters specific to the binance api endpoint
         * @param {int|undefined} params.until timestamp in ms of the latest funding rate
         * @returns {[object]} a list of [funding rate structures]{@link https://docs.ccxt.com/en/latest/manual.html?#funding-rate-history-structure}
         */
        await this.loadMarkets ();
        const request = {};
        let method = undefined;
        const defaultType = this.safeString2 (this.options, 'fetchFundingRateHistory', 'defaultType', 'future');
        const type = this.safeString (params, 'type', defaultType);
        params = this.omit (params, 'type');
        if (type === 'future') {
            method = 'fapiPublicGetFundingRate';
        } else if (type === 'delivery') {
            method = 'dapiPublicGetFundingRate';
        }
        if (symbol !== undefined) {
            const market = this.market (symbol);
            symbol = market['symbol'];
            request['symbol'] = market['id'];
            if (market['linear']) {
                method = 'fapiPublicGetFundingRate';
            } else if (market['inverse']) {
                method = 'dapiPublicGetFundingRate';
            }
        }
        if (method === undefined) {
            throw new NotSupported (this.id + ' fetchFundingRateHistory() is not supported for ' + type + ' markets');
        }
        if (since !== undefined) {
            request['startTime'] = since;
        }
        const until = this.safeInteger2 (params, 'until', 'till'); // unified in milliseconds
        const endTime = this.safeInteger (params, 'endTime', until); // exchange-specific in milliseconds
        params = this.omit (params, [ 'endTime', 'till', 'until' ]);
        if (endTime !== undefined) {
            request['endTime'] = endTime;
        }
        if (limit !== undefined) {
            request['limit'] = limit;
        }
        const response = await this[method] (this.extend (request, params));
        //
        //     {
        //         "symbol": "BTCUSDT",
        //         "fundingRate": "0.00063521",
        //         "fundingTime": "1621267200000",
        //     }
        //
        const rates = [];
        for (let i = 0; i < response.length; i++) {
            const entry = response[i];
            const timestamp = this.safeInteger (entry, 'fundingTime');
            rates.push ({
                'info': entry,
                'symbol': this.safeSymbol (this.safeString (entry, 'symbol')),
                'fundingRate': this.safeNumber (entry, 'fundingRate'),
                'timestamp': timestamp,
                'datetime': this.iso8601 (timestamp),
            });
        }
        const sorted = this.sortBy (rates, 'timestamp');
        return this.filterBySymbolSinceLimit (sorted, symbol, since, limit);
    }

    async fetchFundingRates (symbols = undefined, params = {}) {
        /**
         * @method
         * @name binance#fetchFundingRates
         * @description fetch the funding rate for multiple markets
         * @param {[string]|undefined} symbols list of unified market symbols
         * @param {object} params extra parameters specific to the binance api endpoint
         * @returns {object} a dictionary of [funding rates structures]{@link https://docs.ccxt.com/en/latest/manual.html#funding-rates-structure}, indexe by market symbols
         */
        await this.loadMarkets ();
        symbols = this.marketSymbols (symbols);
        let method = undefined;
        const defaultType = this.safeString2 (this.options, 'fetchFundingRates', 'defaultType', 'future');
        const type = this.safeString (params, 'type', defaultType);
        const query = this.omit (params, 'type');
        if (type === 'future') {
            method = 'fapiPublicGetPremiumIndex';
        } else if (type === 'delivery') {
            method = 'dapiPublicGetPremiumIndex';
        } else {
            throw new NotSupported (this.id + ' fetchFundingRates() supports linear and inverse contracts only');
        }
        const response = await this[method] (query);
        const result = [];
        for (let i = 0; i < response.length; i++) {
            const entry = response[i];
            const parsed = this.parseFundingRate (entry);
            result.push (parsed);
        }
        return this.filterByArray (result, 'symbol', symbols);
    }

    parseFundingRate (contract, market = undefined) {
        // ensure it matches with https://www.binance.com/en/futures/funding-history/0
        //
        //   {
        //     "symbol": "BTCUSDT",
        //     "markPrice": "45802.81129892",
        //     "indexPrice": "45745.47701915",
        //     "estimatedSettlePrice": "45133.91753671",
        //     "lastFundingRate": "0.00063521",
        //     "interestRate": "0.00010000",
        //     "nextFundingTime": "1621267200000",
        //     "time": "1621252344001"
        //  }
        //
        const timestamp = this.safeInteger (contract, 'time');
        const marketId = this.safeString (contract, 'symbol');
        const symbol = this.safeSymbol (marketId, market);
        const markPrice = this.safeNumber (contract, 'markPrice');
        const indexPrice = this.safeNumber (contract, 'indexPrice');
        const interestRate = this.safeNumber (contract, 'interestRate');
        const estimatedSettlePrice = this.safeNumber (contract, 'estimatedSettlePrice');
        const fundingRate = this.safeNumber (contract, 'lastFundingRate');
        const fundingTime = this.safeInteger (contract, 'nextFundingTime');
        return {
            'info': contract,
            'symbol': symbol,
            'markPrice': markPrice,
            'indexPrice': indexPrice,
            'interestRate': interestRate,
            'estimatedSettlePrice': estimatedSettlePrice,
            'timestamp': timestamp,
            'datetime': this.iso8601 (timestamp),
            'fundingRate': fundingRate,
            'fundingTimestamp': fundingTime,
            'fundingDatetime': this.iso8601 (fundingTime),
            'nextFundingRate': undefined,
            'nextFundingTimestamp': undefined,
            'nextFundingDatetime': undefined,
            'previousFundingRate': undefined,
            'previousFundingTimestamp': undefined,
            'previousFundingDatetime': undefined,
        };
    }

    parseAccountPositions (account) {
        const positions = this.safeValue (account, 'positions');
        const assets = this.safeValue (account, 'assets', []);
        const balances = {};
        for (let i = 0; i < assets.length; i++) {
            const entry = assets[i];
            const currencyId = this.safeString (entry, 'asset');
            const code = this.safeCurrencyCode (currencyId);
            const crossWalletBalance = this.safeString (entry, 'crossWalletBalance');
            const crossUnPnl = this.safeString (entry, 'crossUnPnl');
            balances[code] = {
                'crossMargin': Precise.stringAdd (crossWalletBalance, crossUnPnl),
                'crossWalletBalance': crossWalletBalance,
            };
        }
        const result = [];
        for (let i = 0; i < positions.length; i++) {
            const position = positions[i];
            const marketId = this.safeString (position, 'symbol');
            const market = this.safeMarket (marketId);
            const code = (this.options['defaultType'] === 'future') ? market['quote'] : market['base'];
            // sometimes not all the codes are correctly returned...
            if (code in balances) {
                const parsed = this.parseAccountPosition (this.extend (position, {
                    'crossMargin': balances[code]['crossMargin'],
                    'crossWalletBalance': balances[code]['crossWalletBalance'],
                }), market);
                result.push (parsed);
            }
        }
        return result;
    }

    parseAccountPosition (position, market = undefined) {
        //
        // usdm
        //    {
        //       "symbol": "BTCBUSD",
        //       "initialMargin": "0",
        //       "maintMargin": "0",
        //       "unrealizedProfit": "0.00000000",
        //       "positionInitialMargin": "0",
        //       "openOrderInitialMargin": "0",
        //       "leverage": "20",
        //       "isolated": false,
        //       "entryPrice": "0.0000",
        //       "maxNotional": "100000",
        //       "positionSide": "BOTH",
        //       "positionAmt": "0.000",
        //       "notional": "0",
        //       "isolatedWallet": "0",
        //       "updateTime": "0",
        //       "crossMargin": "100.93634809",
        //     }
        //
        // coinm
        //     {
        //       "symbol": "BTCUSD_210625",
        //       "initialMargin": "0.00024393",
        //       "maintMargin": "0.00002439",
        //       "unrealizedProfit": "-0.00000163",
        //       "positionInitialMargin": "0.00024393",
        //       "openOrderInitialMargin": "0",
        //       "leverage": "10",
        //       "isolated": false,
        //       "positionSide": "BOTH",
        //       "entryPrice": "41021.20000069",
        //       "maxQty": "100",
        //       "notionalValue": "0.00243939",
        //       "isolatedWallet": "0",
        //       "crossMargin": "0.314"
        //       "crossWalletBalance": "34",
        //     }
        //
        const marketId = this.safeString (position, 'symbol');
        market = this.safeMarket (marketId, market);
        const symbol = this.safeString (market, 'symbol');
        const leverageString = this.safeString (position, 'leverage');
        const leverage = parseInt (leverageString);
        const initialMarginString = this.safeString (position, 'initialMargin');
        const initialMargin = this.parseNumber (initialMarginString);
        let initialMarginPercentageString = Precise.stringDiv ('1', leverageString, 8);
        const rational = (1000 % leverage) === 0;
        if (!rational) {
            initialMarginPercentageString = Precise.stringDiv (Precise.stringAdd (initialMarginPercentageString, '1e-8'), '1', 8);
        }
        // as oppose to notionalValue
        const usdm = ('notional' in position);
        const maintenanceMarginString = this.safeString (position, 'maintMargin');
        const maintenanceMargin = this.parseNumber (maintenanceMarginString);
        const entryPriceString = this.safeString (position, 'entryPrice');
        let entryPrice = this.parseNumber (entryPriceString);
        const notionalString = this.safeString2 (position, 'notional', 'notionalValue');
        const notionalStringAbs = Precise.stringAbs (notionalString);
        const notional = this.parseNumber (notionalStringAbs);
        let contractsString = this.safeString (position, 'positionAmt');
        let contractsStringAbs = Precise.stringAbs (contractsString);
        if (contractsString === undefined) {
            const entryNotional = Precise.stringMul (Precise.stringMul (leverageString, initialMarginString), entryPriceString);
            const contractSize = this.safeString (market, 'contractSize');
            contractsString = Precise.stringDiv (entryNotional, contractSize);
            contractsStringAbs = Precise.stringDiv (Precise.stringAdd (contractsString, '0.5'), '1', 0);
        }
        const contracts = this.parseNumber (contractsStringAbs);
        const leverageBrackets = this.safeValue (this.options, 'leverageBrackets', {});
        const leverageBracket = this.safeValue (leverageBrackets, symbol, []);
        let maintenanceMarginPercentageString = undefined;
        for (let i = 0; i < leverageBracket.length; i++) {
            const bracket = leverageBracket[i];
            if (Precise.stringLt (notionalStringAbs, bracket[0])) {
                break;
            }
            maintenanceMarginPercentageString = bracket[1];
        }
        const maintenanceMarginPercentage = this.parseNumber (maintenanceMarginPercentageString);
        const unrealizedPnlString = this.safeString (position, 'unrealizedProfit');
        const unrealizedPnl = this.parseNumber (unrealizedPnlString);
        let timestamp = this.safeInteger (position, 'updateTime');
        if (timestamp === 0) {
            timestamp = undefined;
        }
        const isolated = this.safeValue (position, 'isolated');
        let marginMode = undefined;
        let collateralString = undefined;
        let walletBalance = undefined;
        if (isolated) {
            marginMode = 'isolated';
            walletBalance = this.safeString (position, 'isolatedWallet');
            collateralString = Precise.stringAdd (walletBalance, unrealizedPnlString);
        } else {
            marginMode = 'cross';
            walletBalance = this.safeString (position, 'crossWalletBalance');
            collateralString = this.safeString (position, 'crossMargin');
        }
        const collateral = this.parseNumber (collateralString);
        let marginRatio = undefined;
        let side = undefined;
        let percentage = undefined;
        let liquidationPriceStringRaw = undefined;
        let liquidationPrice = undefined;
        const contractSize = this.safeValue (market, 'contractSize');
        const contractSizeString = this.numberToString (contractSize);
        if (Precise.stringEquals (notionalString, '0')) {
            entryPrice = undefined;
        } else {
            side = Precise.stringLt (notionalString, '0') ? 'short' : 'long';
            marginRatio = this.parseNumber (Precise.stringDiv (Precise.stringAdd (Precise.stringDiv (maintenanceMarginString, collateralString), '5e-5'), '1', 4));
            percentage = this.parseNumber (Precise.stringMul (Precise.stringDiv (unrealizedPnlString, initialMarginString, 4), '100'));
            if (usdm) {
                // calculate liquidation price
                //
                // liquidationPrice = (walletBalance / (contracts * (±1 + mmp))) + (±entryPrice / (±1 + mmp))
                //
                // mmp = maintenanceMarginPercentage
                // where ± is negative for long and positive for short
                // TODO: calculate liquidation price for coinm contracts
                let onePlusMaintenanceMarginPercentageString = undefined;
                let entryPriceSignString = entryPriceString;
                if (side === 'short') {
                    onePlusMaintenanceMarginPercentageString = Precise.stringAdd ('1', maintenanceMarginPercentageString);
                } else {
                    onePlusMaintenanceMarginPercentageString = Precise.stringAdd ('-1', maintenanceMarginPercentageString);
                    entryPriceSignString = Precise.stringMul ('-1', entryPriceSignString);
                }
                const leftSide = Precise.stringDiv (walletBalance, Precise.stringMul (contractsStringAbs, onePlusMaintenanceMarginPercentageString));
                const rightSide = Precise.stringDiv (entryPriceSignString, onePlusMaintenanceMarginPercentageString);
                liquidationPriceStringRaw = Precise.stringAdd (leftSide, rightSide);
            } else {
                // calculate liquidation price
                //
                // liquidationPrice = (contracts * contractSize(±1 - mmp)) / (±1/entryPrice * contracts * contractSize - walletBalance)
                //
                let onePlusMaintenanceMarginPercentageString = undefined;
                let entryPriceSignString = entryPriceString;
                if (side === 'short') {
                    onePlusMaintenanceMarginPercentageString = Precise.stringSub ('1', maintenanceMarginPercentageString);
                } else {
                    onePlusMaintenanceMarginPercentageString = Precise.stringSub ('-1', maintenanceMarginPercentageString);
                    entryPriceSignString = Precise.stringMul ('-1', entryPriceSignString);
                }
                const size = Precise.stringMul (contractsStringAbs, contractSizeString);
                const leftSide = Precise.stringMul (size, onePlusMaintenanceMarginPercentageString);
                const rightSide = Precise.stringSub (Precise.stringMul (Precise.stringDiv ('1', entryPriceSignString), size), walletBalance);
                liquidationPriceStringRaw = Precise.stringDiv (leftSide, rightSide);
            }
            const pricePrecision = market['precision']['price'];
            const pricePrecisionPlusOne = pricePrecision + 1;
            const pricePrecisionPlusOneString = pricePrecisionPlusOne.toString ();
            // round half up
            const rounder = new Precise ('5e-' + pricePrecisionPlusOneString);
            const rounderString = rounder.toString ();
            const liquidationPriceRoundedString = Precise.stringAdd (rounderString, liquidationPriceStringRaw);
            let truncatedLiquidationPrice = Precise.stringDiv (liquidationPriceRoundedString, '1', pricePrecision);
            if (truncatedLiquidationPrice[0] === '-') {
                // user cannot be liquidated
                // since he has more collateral than the size of the position
                truncatedLiquidationPrice = undefined;
            }
            liquidationPrice = this.parseNumber (truncatedLiquidationPrice);
        }
        const positionSide = this.safeString (position, 'positionSide');
        const hedged = positionSide !== 'BOTH';
        return {
            'info': position,
            'id': undefined,
            'symbol': symbol,
            'timestamp': timestamp,
            'datetime': this.iso8601 (timestamp),
            'initialMargin': initialMargin,
            'initialMarginPercentage': this.parseNumber (initialMarginPercentageString),
            'maintenanceMargin': maintenanceMargin,
            'maintenanceMarginPercentage': maintenanceMarginPercentage,
            'entryPrice': entryPrice,
            'notional': notional,
            'leverage': this.parseNumber (leverageString),
            'unrealizedPnl': unrealizedPnl,
            'contracts': contracts,
            'contractSize': contractSize,
            'marginRatio': marginRatio,
            'liquidationPrice': liquidationPrice,
            'markPrice': undefined,
            'collateral': collateral,
            'marginMode': marginMode,
            'side': side,
            'hedged': hedged,
            'percentage': percentage,
        };
    }

    parsePositionRisk (position, market = undefined) {
        //
        // usdm
        //     {
        //       "symbol": "BTCUSDT",
        //       "positionAmt": "0.001",
        //       "entryPrice": "43578.07000",
        //       "markPrice": "43532.30000000",
        //       "unRealizedProfit": "-0.04577000",
        //       "liquidationPrice": "21841.24993976",
        //       "leverage": "2",
        //       "maxNotionalValue": "300000000",
        //       "marginType": "isolated",
        //       "isolatedMargin": "21.77841506",
        //       "isAutoAddMargin": "false",
        //       "positionSide": "BOTH",
        //       "notional": "43.53230000",
        //       "isolatedWallet": "21.82418506",
        //       "updateTime": "1621358023886"
        //     }
        //
        // coinm
        //     {
        //       "symbol": "BTCUSD_PERP",
        //       "positionAmt": "2",
        //       "entryPrice": "37643.10000021",
        //       "markPrice": "38103.05510455",
        //       "unRealizedProfit": "0.00006413",
        //       "liquidationPrice": "25119.97445760",
        //       "leverage": "2",
        //       "maxQty": "1500",
        //       "marginType": "isolated",
        //       "isolatedMargin": "0.00274471",
        //       "isAutoAddMargin": "false",
        //       "positionSide": "BOTH",
        //       "notionalValue": "0.00524892",
        //       "isolatedWallet": "0.00268058"
        //     }
        //
        const marketId = this.safeString (position, 'symbol');
        market = this.safeMarket (marketId, market);
        const symbol = this.safeString (market, 'symbol');
        const leverageBrackets = this.safeValue (this.options, 'leverageBrackets', {});
        const leverageBracket = this.safeValue (leverageBrackets, symbol, []);
        const notionalString = this.safeString2 (position, 'notional', 'notionalValue');
        const notionalStringAbs = Precise.stringAbs (notionalString);
        let maintenanceMarginPercentageString = undefined;
        for (let i = 0; i < leverageBracket.length; i++) {
            const bracket = leverageBracket[i];
            if (Precise.stringLt (notionalStringAbs, bracket[0])) {
                break;
            }
            maintenanceMarginPercentageString = bracket[1];
        }
        const notional = this.parseNumber (notionalStringAbs);
        const contractsAbs = Precise.stringAbs (this.safeString (position, 'positionAmt'));
        const contracts = this.parseNumber (contractsAbs);
        const unrealizedPnlString = this.safeString (position, 'unRealizedProfit');
        const unrealizedPnl = this.parseNumber (unrealizedPnlString);
        const leverageString = this.safeString (position, 'leverage');
        const leverage = parseInt (leverageString);
        const liquidationPriceString = this.omitZero (this.safeString (position, 'liquidationPrice'));
        const liquidationPrice = this.parseNumber (liquidationPriceString);
        let collateralString = undefined;
        const marginMode = this.safeString (position, 'marginType');
        let side = undefined;
        if (Precise.stringGt (notionalString, '0')) {
            side = 'long';
        } else if (Precise.stringLt (notionalString, '0')) {
            side = 'short';
        }
        const entryPriceString = this.safeString (position, 'entryPrice');
        const entryPrice = this.parseNumber (entryPriceString);
        const contractSize = this.safeValue (market, 'contractSize');
        const contractSizeString = this.numberToString (contractSize);
        // as oppose to notionalValue
        const linear = ('notional' in position);
        if (marginMode === 'cross') {
            // calculate collateral
            const precision = this.safeValue (market, 'precision', {});
            if (linear) {
                // walletBalance = (liquidationPrice * (±1 + mmp) ± entryPrice) * contracts
                let onePlusMaintenanceMarginPercentageString = undefined;
                let entryPriceSignString = entryPriceString;
                if (side === 'short') {
                    onePlusMaintenanceMarginPercentageString = Precise.stringAdd ('1', maintenanceMarginPercentageString);
                    entryPriceSignString = Precise.stringMul ('-1', entryPriceSignString);
                } else {
                    onePlusMaintenanceMarginPercentageString = Precise.stringAdd ('-1', maintenanceMarginPercentageString);
                }
                const inner = Precise.stringMul (liquidationPriceString, onePlusMaintenanceMarginPercentageString);
                const leftSide = Precise.stringAdd (inner, entryPriceSignString);
                const pricePrecision = this.safeInteger (precision, 'price');
                const quotePrecision = this.safeInteger (precision, 'quote', pricePrecision);
                if (quotePrecision !== undefined) {
                    collateralString = Precise.stringDiv (Precise.stringMul (leftSide, contractsAbs), '1', quotePrecision);
                }
            } else {
                // walletBalance = (contracts * contractSize) * (±1/entryPrice - (±1 - mmp) / liquidationPrice)
                let onePlusMaintenanceMarginPercentageString = undefined;
                let entryPriceSignString = entryPriceString;
                if (side === 'short') {
                    onePlusMaintenanceMarginPercentageString = Precise.stringSub ('1', maintenanceMarginPercentageString);
                } else {
                    onePlusMaintenanceMarginPercentageString = Precise.stringSub ('-1', maintenanceMarginPercentageString);
                    entryPriceSignString = Precise.stringMul ('-1', entryPriceSignString);
                }
                const leftSide = Precise.stringMul (contractsAbs, contractSizeString);
                const rightSide = Precise.stringSub (Precise.stringDiv ('1', entryPriceSignString), Precise.stringDiv (onePlusMaintenanceMarginPercentageString, liquidationPriceString));
                const basePrecision = this.safeInteger (precision, 'base');
                if (basePrecision !== undefined) {
                    collateralString = Precise.stringDiv (Precise.stringMul (leftSide, rightSide), '1', basePrecision);
                }
            }
        } else {
            collateralString = this.safeString (position, 'isolatedMargin');
        }
        collateralString = (collateralString === undefined) ? '0' : collateralString;
        const collateral = this.parseNumber (collateralString);
        const markPrice = this.parseNumber (this.omitZero (this.safeString (position, 'markPrice')));
        let timestamp = this.safeInteger (position, 'updateTime');
        if (timestamp === 0) {
            timestamp = undefined;
        }
        const maintenanceMarginPercentage = this.parseNumber (maintenanceMarginPercentageString);
        const maintenanceMarginString = Precise.stringMul (maintenanceMarginPercentageString, notionalStringAbs);
        const maintenanceMargin = this.parseNumber (maintenanceMarginString);
        let initialMarginPercentageString = Precise.stringDiv ('1', leverageString, 8);
        const rational = (1000 % leverage) === 0;
        if (!rational) {
            initialMarginPercentageString = Precise.stringAdd (initialMarginPercentageString, '1e-8');
        }
        const initialMarginString = Precise.stringDiv (Precise.stringMul (notionalStringAbs, initialMarginPercentageString), '1', 8);
        const initialMargin = this.parseNumber (initialMarginString);
        let marginRatio = undefined;
        let percentage = undefined;
        if (!Precise.stringEquals (collateralString, '0')) {
            marginRatio = this.parseNumber (Precise.stringDiv (Precise.stringAdd (Precise.stringDiv (maintenanceMarginString, collateralString), '5e-5'), '1', 4));
            percentage = this.parseNumber (Precise.stringMul (Precise.stringDiv (unrealizedPnlString, initialMarginString, 4), '100'));
        }
        const positionSide = this.safeString (position, 'positionSide');
        const hedged = positionSide !== 'BOTH';
        return {
            'info': position,
            'id': undefined,
            'symbol': symbol,
            'contracts': contracts,
            'contractSize': contractSize,
            'unrealizedPnl': unrealizedPnl,
            'leverage': this.parseNumber (leverageString),
            'liquidationPrice': liquidationPrice,
            'collateral': collateral,
            'notional': notional,
            'markPrice': markPrice,
            'entryPrice': entryPrice,
            'timestamp': timestamp,
            'initialMargin': initialMargin,
            'initialMarginPercentage': this.parseNumber (initialMarginPercentageString),
            'maintenanceMargin': maintenanceMargin,
            'maintenanceMarginPercentage': maintenanceMarginPercentage,
            'marginRatio': marginRatio,
            'datetime': this.iso8601 (timestamp),
            'marginMode': marginMode,
            'marginType': marginMode, // deprecated
            'side': side,
            'hedged': hedged,
            'percentage': percentage,
        };
    }

    async loadLeverageBrackets (reload = false, params = {}) {
        await this.loadMarkets ();
        // by default cache the leverage bracket
        // it contains useful stuff like the maintenance margin and initial margin for positions
        const leverageBrackets = this.safeValue (this.options, 'leverageBrackets');
        if ((leverageBrackets === undefined) || (reload)) {
            let method = undefined;
            const defaultType = this.safeString (this.options, 'defaultType', 'future');
            const type = this.safeString (params, 'type', defaultType);
            const query = this.omit (params, 'type');
            if (type === 'future') {
                method = 'fapiPrivateGetLeverageBracket';
            } else if (type === 'delivery') {
                method = 'dapiPrivateV2GetLeverageBracket';
            } else {
                throw new NotSupported (this.id + ' loadLeverageBrackets() supports linear and inverse contracts only');
            }
            const response = await this[method] (query);
            this.options['leverageBrackets'] = {};
            for (let i = 0; i < response.length; i++) {
                const entry = response[i];
                const marketId = this.safeString (entry, 'symbol');
                const symbol = this.safeSymbol (marketId);
                const brackets = this.safeValue (entry, 'brackets', []);
                const result = [];
                for (let j = 0; j < brackets.length; j++) {
                    const bracket = brackets[j];
                    const floorValue = this.safeString2 (bracket, 'notionalFloor', 'qtyFloor');
                    const maintenanceMarginPercentage = this.safeString (bracket, 'maintMarginRatio');
                    result.push ([ floorValue, maintenanceMarginPercentage ]);
                }
                this.options['leverageBrackets'][symbol] = result;
            }
        }
        return this.options['leverageBrackets'];
    }

    async fetchLeverageTiers (symbols = undefined, params = {}) {
        /**
         * @method
         * @name binance#fetchLeverageTiers
         * @description retrieve information on the maximum leverage, and maintenance margin for trades of varying trade sizes
         * @param {[string]|undefined} symbols list of unified market symbols
         * @param {object} params extra parameters specific to the binance api endpoint
         * @returns {object} a dictionary of [leverage tiers structures]{@link https://docs.ccxt.com/en/latest/manual.html#leverage-tiers-structure}, indexed by market symbols
         */
        await this.loadMarkets ();
        const [ type, query ] = this.handleMarketTypeAndParams ('fetchLeverageTiers', undefined, params);
        let method = undefined;
        if (type === 'future') {
            method = 'fapiPrivateGetLeverageBracket';
        } else if (type === 'delivery') {
            method = 'dapiPrivateV2GetLeverageBracket';
        } else {
            throw new NotSupported (this.id + ' fetchLeverageTiers() supports linear and inverse contracts only');
        }
        const response = await this[method] (query);
        //
        // usdm
        //
        //    [
        //        {
        //            "symbol": "SUSHIUSDT",
        //            "brackets": [
        //                {
        //                    "bracket": 1,
        //                    "initialLeverage": 50,
        //                    "notionalCap": 50000,
        //                    "notionalFloor": 0,
        //                    "maintMarginRatio": 0.01,
        //                    "cum": 0.0
        //                },
        //                ...
        //            ]
        //        }
        //    ]
        //
        // coinm
        //
        //     [
        //         {
        //             "symbol":"XRPUSD_210326",
        //             "brackets":[
        //                 {
        //                     "bracket":1,
        //                     "initialLeverage":20,
        //                     "qtyCap":500000,
        //                     "qtyFloor":0,
        //                     "maintMarginRatio":0.0185,
        //                     "cum":0.0
        //                 }
        //             ]
        //         }
        //     ]
        //
        return this.parseLeverageTiers (response, symbols, 'symbol');
    }

    parseMarketLeverageTiers (info, market) {
        /**
         * @ignore
         * @method
         * @param {object} info Exchange response for 1 market
         * @param {object} market CCXT market
         */
        //
        //    {
        //        "symbol": "SUSHIUSDT",
        //        "brackets": [
        //            {
        //                "bracket": 1,
        //                "initialLeverage": 50,
        //                "notionalCap": 50000,
        //                "notionalFloor": 0,
        //                "maintMarginRatio": 0.01,
        //                "cum": 0.0
        //            },
        //            ...
        //        ]
        //    }
        //
        const marketId = this.safeString (info, 'symbol');
        market = this.safeMarket (marketId, market);
        const brackets = this.safeValue (info, 'brackets', []);
        const tiers = [];
        for (let j = 0; j < brackets.length; j++) {
            const bracket = brackets[j];
            tiers.push ({
                'tier': this.safeNumber (bracket, 'bracket'),
                'currency': market['quote'],
                'minNotional': this.safeNumber2 (bracket, 'notionalFloor', 'qtyFloor'),
                'maxNotional': this.safeNumber2 (bracket, 'notionalCap', 'qtyCap'),
                'maintenanceMarginRate': this.safeNumber (bracket, 'maintMarginRatio'),
                'maxLeverage': this.safeNumber (bracket, 'initialLeverage'),
                'info': bracket,
            });
        }
        return tiers;
    }

    async fetchPositions (symbols = undefined, params = {}) {
        /**
         * @method
         * @name binance#fetchPositions
         * @description fetch all open positions
         * @param {[string]|undefined} symbols list of unified market symbols
         * @param {object} params extra parameters specific to the binance api endpoint
         * @returns {[object]} a list of [position structure]{@link https://docs.ccxt.com/en/latest/manual.html#position-structure}
         */
        const defaultMethod = this.safeString (this.options, 'fetchPositions', 'positionRisk');
        if (defaultMethod === 'positionRisk') {
            return await this.fetchPositionsRisk (symbols, params);
        } else if (defaultMethod === 'account') {
            return await this.fetchAccountPositions (symbols, params);
        } else {
            throw new NotSupported (this.id + '.options["fetchPositions"] = "' + defaultMethod + '" is invalid, please choose between "account" and "positionRisk"');
        }
    }

    async fetchAccountPositions (symbols = undefined, params = {}) {
        /**
         * @method
         * @name binance#fetchAccountPositions
         * @description fetch account positions
         * @param {[string]|undefined} symbols list of unified market symbols
         * @param {object} params extra parameters specific to the binance api endpoint
         * @returns {object} data on account positions
         */
        if (symbols !== undefined) {
            if (!Array.isArray (symbols)) {
                throw new ArgumentsRequired (this.id + ' fetchPositions() requires an array argument for symbols');
            }
        }
        await this.loadMarkets ();
        await this.loadLeverageBrackets (false, params);
        let method = undefined;
        const defaultType = this.safeString (this.options, 'defaultType', 'future');
        const type = this.safeString (params, 'type', defaultType);
        const query = this.omit (params, 'type');
        if (type === 'future') {
            method = 'fapiPrivateGetAccount';
        } else if (type === 'delivery') {
            method = 'dapiPrivateGetAccount';
        } else {
            throw new NotSupported (this.id + ' fetchPositions() supports linear and inverse contracts only');
        }
        const account = await this[method] (query);
        const result = this.parseAccountPositions (account);
        symbols = this.marketSymbols (symbols);
        return this.filterByArray (result, 'symbol', symbols, false);
    }

    async fetchPositionsRisk (symbols = undefined, params = {}) {
        /**
         * @method
         * @name binance#fetchPositionsRisk
         * @description fetch positions risk
         * @param {[string]|undefined} symbols list of unified market symbols
         * @param {object} params extra parameters specific to the binance api endpoint
         * @returns {object} data on the positions risk
         */
        if (symbols !== undefined) {
            if (!Array.isArray (symbols)) {
                throw new ArgumentsRequired (this.id + ' fetchPositionsRisk() requires an array argument for symbols');
            }
        }
        await this.loadMarkets ();
        await this.loadLeverageBrackets (false, params);
        const request = {};
        let method = undefined;
        let defaultType = 'future';
        defaultType = this.safeString (this.options, 'defaultType', defaultType);
        const type = this.safeString (params, 'type', defaultType);
        params = this.omit (params, 'type');
        if ((type === 'future') || (type === 'linear')) {
            method = 'fapiPrivateGetPositionRisk';
            // ### Response examples ###
            //
            // For One-way position mode:
            //     [
            //         {
            //             "entryPrice": "0.00000",
            //             "marginType": "isolated",
            //             "isAutoAddMargin": "false",
            //             "isolatedMargin": "0.00000000",
            //             "leverage": "10",
            //             "liquidationPrice": "0",
            //             "markPrice": "6679.50671178",
            //             "maxNotionalValue": "20000000",
            //             "positionAmt": "0.000",
            //             "symbol": "BTCUSDT",
            //             "unRealizedProfit": "0.00000000",
            //             "positionSide": "BOTH",
            //             "updateTime": 0
            //        }
            //     ]
            //
            // For Hedge position mode:
            //     [
            //         {
            //             "entryPrice": "6563.66500",
            //             "marginType": "isolated",
            //             "isAutoAddMargin": "false",
            //             "isolatedMargin": "15517.54150468",
            //             "leverage": "10",
            //             "liquidationPrice": "5930.78",
            //             "markPrice": "6679.50671178",
            //             "maxNotionalValue": "20000000",
            //             "positionAmt": "20.000",
            //             "symbol": "BTCUSDT",
            //             "unRealizedProfit": "2316.83423560"
            //             "positionSide": "LONG",
            //             "updateTime": 1625474304765
            //         },
            //         {
            //             "entryPrice": "0.00000",
            //             "marginType": "isolated",
            //             "isAutoAddMargin": "false",
            //             "isolatedMargin": "5413.95799991",
            //             "leverage": "10",
            //             "liquidationPrice": "7189.95",
            //             "markPrice": "6679.50671178",
            //             "maxNotionalValue": "20000000",
            //             "positionAmt": "-10.000",
            //             "symbol": "BTCUSDT",
            //             "unRealizedProfit": "-1156.46711780",
            //             "positionSide": "SHORT",
            //             "updateTime": 0
            //         }
            //     ]
        } else if ((type === 'delivery') || (type === 'inverse')) {
            method = 'dapiPrivateGetPositionRisk';
        } else {
            throw new NotSupported (this.id + ' fetchPositionsRisk() supports linear and inverse contracts only');
        }
        const response = await this[method] (this.extend (request, params));
        const result = [];
        for (let i = 0; i < response.length; i++) {
            const parsed = this.parsePositionRisk (response[i]);
            result.push (parsed);
        }
        symbols = this.marketSymbols (symbols);
        return this.filterByArray (result, 'symbol', symbols, false);
    }

    async fetchFundingHistory (symbol = undefined, since = undefined, limit = undefined, params = {}) {
        /**
         * @method
         * @name binance#fetchFundingHistory
         * @description fetch the history of funding payments paid and received on this account
         * @param {string|undefined} symbol unified market symbol
         * @param {int|undefined} since the earliest time in ms to fetch funding history for
         * @param {int|undefined} limit the maximum number of funding history structures to retrieve
         * @param {object} params extra parameters specific to the binance api endpoint
         * @returns {object} a [funding history structure]{@link https://docs.ccxt.com/en/latest/manual.html#funding-history-structure}
         */
        await this.loadMarkets ();
        let market = undefined;
        let method = undefined;
        let defaultType = 'future';
        const request = {
            'incomeType': 'FUNDING_FEE', // "TRANSFER"，"WELCOME_BONUS", "REALIZED_PNL"，"FUNDING_FEE", "COMMISSION" and "INSURANCE_CLEAR"
        };
        if (symbol !== undefined) {
            market = this.market (symbol);
            request['symbol'] = market['id'];
            if (market['linear']) {
                defaultType = 'future';
            } else if (market['inverse']) {
                defaultType = 'delivery';
            } else {
                throw new NotSupported (this.id + ' fetchFundingHistory() supports linear and inverse contracts only');
            }
        }
        if (since !== undefined) {
            request['startTime'] = since;
        }
        if (limit !== undefined) {
            request['limit'] = limit;
        }
        defaultType = this.safeString2 (this.options, 'fetchFundingHistory', 'defaultType', defaultType);
        const type = this.safeString (params, 'type', defaultType);
        params = this.omit (params, 'type');
        if ((type === 'future') || (type === 'linear')) {
            method = 'fapiPrivateGetIncome';
        } else if ((type === 'delivery') || (type === 'inverse')) {
            method = 'dapiPrivateGetIncome';
        } else {
            throw new NotSupported (this.id + ' fetchFundingHistory() supports linear and inverse contracts only');
        }
        const response = await this[method] (this.extend (request, params));
        return this.parseIncomes (response, market, since, limit);
    }

    async setLeverage (leverage, symbol = undefined, params = {}) {
        /**
         * @method
         * @name binance#setLeverage
         * @description set the level of leverage for a market
         * @param {float} leverage the rate of leverage
         * @param {string} symbol unified market symbol
         * @param {object} params extra parameters specific to the binance api endpoint
         * @returns {object} response from the exchange
         */
        if (symbol === undefined) {
            throw new ArgumentsRequired (this.id + ' setLeverage() requires a symbol argument');
        }
        // WARNING: THIS WILL INCREASE LIQUIDATION PRICE FOR OPEN ISOLATED LONG POSITIONS
        // AND DECREASE LIQUIDATION PRICE FOR OPEN ISOLATED SHORT POSITIONS
        if ((leverage < 1) || (leverage > 125)) {
            throw new BadRequest (this.id + ' leverage should be between 1 and 125');
        }
        await this.loadMarkets ();
        const market = this.market (symbol);
        let method = undefined;
        if (market['linear']) {
            method = 'fapiPrivatePostLeverage';
        } else if (market['inverse']) {
            method = 'dapiPrivatePostLeverage';
        } else {
            throw new NotSupported (this.id + ' setLeverage() supports linear and inverse contracts only');
        }
        const request = {
            'symbol': market['id'],
            'leverage': leverage,
        };
        return await this[method] (this.extend (request, params));
    }

    async setMarginMode (marginMode, symbol = undefined, params = {}) {
        /**
         * @method
         * @name binance#setMarginMode
         * @description set margin mode to 'cross' or 'isolated'
         * @param {string} marginMode 'cross' or 'isolated'
         * @param {string} symbol unified market symbol
         * @param {object} params extra parameters specific to the binance api endpoint
         * @returns {object} response from the exchange
         */
        if (symbol === undefined) {
            throw new ArgumentsRequired (this.id + ' setMarginMode() requires a symbol argument');
        }
        //
        // { "code": -4048 , "msg": "Margin type cannot be changed if there exists position." }
        //
        // or
        //
        // { "code": 200, "msg": "success" }
        //
        marginMode = marginMode.toUpperCase ();
        if (marginMode === 'CROSS') {
            marginMode = 'CROSSED';
        }
        if ((marginMode !== 'ISOLATED') && (marginMode !== 'CROSSED')) {
            throw new BadRequest (this.id + ' marginMode must be either isolated or cross');
        }
        await this.loadMarkets ();
        const market = this.market (symbol);
        let method = undefined;
        if (market['linear']) {
            method = 'fapiPrivatePostMarginType';
        } else if (market['inverse']) {
            method = 'dapiPrivatePostMarginType';
        } else {
            throw new NotSupported (this.id + ' setMarginMode() supports linear and inverse contracts only');
        }
        const request = {
            'symbol': market['id'],
            'marginType': marginMode,
        };
        let response = undefined;
        try {
            response = await this[method] (this.extend (request, params));
        } catch (e) {
            // not an error
            // https://github.com/ccxt/ccxt/issues/11268
            // https://github.com/ccxt/ccxt/pull/11624
            // POST https://fapi.binance.com/fapi/v1/marginType 400 Bad Request
            // binanceusdm
            if (e instanceof MarginModeAlreadySet) {
                const throwMarginModeAlreadySet = this.safeValue (this.options, 'throwMarginModeAlreadySet', false);
                if (throwMarginModeAlreadySet) {
                    throw e;
                } else {
                    response = { 'code': -4046, 'msg': 'No need to change margin type.' };
                }
            }
        }
        return response;
    }

    async setPositionMode (hedged, symbol = undefined, params = {}) {
        /**
         * @method
         * @name binance#setPositionMode
         * @description set hedged to true or false for a market
         * @param {bool} hedged set to true to use dualSidePosition
         * @param {string|undefined} symbol not used by binance setPositionMode ()
         * @param {object} params extra parameters specific to the binance api endpoint
         * @returns {object} response from the exchange
         */
        const defaultType = this.safeString (this.options, 'defaultType', 'future');
        const type = this.safeString (params, 'type', defaultType);
        params = this.omit (params, [ 'type' ]);
        let dualSidePosition = undefined;
        if (hedged) {
            dualSidePosition = 'true';
        } else {
            dualSidePosition = 'false';
        }
        const request = {
            'dualSidePosition': dualSidePosition,
        };
        let method = undefined;
        if (type === 'delivery') {
            method = 'dapiPrivatePostPositionSideDual';
        } else {
            // default to future
            method = 'fapiPrivatePostPositionSideDual';
        }
        //
        //     {
        //       "code": 200,
        //       "msg": "success"
        //     }
        //
        return await this[method] (this.extend (request, params));
    }

    sign (path, api = 'public', method = 'GET', params = {}, headers = undefined, body = undefined) {
        if (!(api in this.urls['api'])) {
            throw new NotSupported (this.id + ' does not have a testnet/sandbox URL for ' + api + ' endpoints');
        }
        let url = this.urls['api'][api];
        url += '/' + path;
        if (api === 'wapi') {
            url += '.html';
        }
        if (path === 'historicalTrades') {
            if (this.apiKey) {
                headers = {
                    'X-MBX-APIKEY': this.apiKey,
                };
            } else {
                throw new AuthenticationError (this.id + ' historicalTrades endpoint requires `apiKey` credential');
            }
        }
        const userDataStream = (path === 'userDataStream') || (path === 'listenKey');
        if (userDataStream) {
            if (this.apiKey) {
                // v1 special case for userDataStream
                headers = {
                    'X-MBX-APIKEY': this.apiKey,
                    'Content-Type': 'application/x-www-form-urlencoded',
                };
                if (method !== 'GET') {
                    body = this.urlencode (params);
                }
            } else {
                throw new AuthenticationError (this.id + ' userDataStream endpoint requires `apiKey` credential');
            }
        } else if ((api === 'private') || (api === 'eapiPrivate') || (api === 'sapi' && path !== 'system/status') || (api === 'sapiV2') || (api === 'sapiV3') || (api === 'wapi' && path !== 'systemStatus') || (api === 'dapiPrivate') || (api === 'dapiPrivateV2') || (api === 'fapiPrivate') || (api === 'fapiPrivateV2')) {
            this.checkRequiredCredentials ();
            let query = undefined;
            const defaultRecvWindow = this.safeInteger (this.options, 'recvWindow');
            const extendedParams = this.extend ({
                'timestamp': this.nonce (),
            }, params);
            if (defaultRecvWindow !== undefined) {
                extendedParams['recvWindow'] = defaultRecvWindow;
            }
            const recvWindow = this.safeInteger (params, 'recvWindow');
            if (recvWindow !== undefined) {
                extendedParams['recvWindow'] = recvWindow;
            }
            if ((api === 'sapi') && (path === 'asset/dust')) {
                query = this.urlencodeWithArrayRepeat (extendedParams);
            } else if ((path === 'batchOrders') || (path.indexOf ('sub-account') >= 0) || (path === 'capital/withdraw/apply') || (path.indexOf ('staking') >= 0)) {
                query = this.rawencode (extendedParams);
            } else {
                query = this.urlencode (extendedParams);
            }
            let signature = undefined;
            if (this.secret.indexOf ('-----BEGIN RSA PRIVATE KEY-----') > -1) {
                signature = this.rsa (this.encode (query), this.encode (this.secret));
            } else {
                signature = this.hmac (this.encode (query), this.encode (this.secret));
            }
            query += '&' + 'signature=' + signature;
            headers = {
                'X-MBX-APIKEY': this.apiKey,
            };
            if ((method === 'GET') || (method === 'DELETE') || (api === 'wapi')) {
                url += '?' + query;
            } else {
                body = query;
                headers['Content-Type'] = 'application/x-www-form-urlencoded';
            }
        } else {
            if (Object.keys (params).length) {
                url += '?' + this.urlencode (params);
            }
        }
        return { 'url': url, 'method': method, 'body': body, 'headers': headers };
    }

    handleErrors (code, reason, url, method, headers, body, response, requestHeaders, requestBody) {
        if ((code === 418) || (code === 429)) {
            throw new DDoSProtection (this.id + ' ' + code.toString () + ' ' + reason + ' ' + body);
        }
        // error response in a form: { "code": -1013, "msg": "Invalid quantity." }
        // following block cointains legacy checks against message patterns in "msg" property
        // will switch "code" checks eventually, when we know all of them
        if (code >= 400) {
            if (body.indexOf ('Price * QTY is zero or less') >= 0) {
                throw new InvalidOrder (this.id + ' order cost = amount * price is zero or less ' + body);
            }
            if (body.indexOf ('LOT_SIZE') >= 0) {
                throw new InvalidOrder (this.id + ' order amount should be evenly divisible by lot size ' + body);
            }
            if (body.indexOf ('PRICE_FILTER') >= 0) {
                throw new InvalidOrder (this.id + ' order price is invalid, i.e. exceeds allowed price precision, exceeds min price or max price limits or is invalid value in general, use this.priceToPrecision (symbol, amount) ' + body);
            }
        }
        if (response === undefined) {
            return; // fallback to default error handler
        }
        // check success value for wapi endpoints
        // response in format {'msg': 'The coin does not exist.', 'success': true/false}
        const success = this.safeValue (response, 'success', true);
        if (!success) {
            const message = this.safeString (response, 'msg');
            let parsedMessage = undefined;
            if (message !== undefined) {
                try {
                    parsedMessage = JSON.parse (message);
                } catch (e) {
                    // do nothing
                    parsedMessage = undefined;
                }
                if (parsedMessage !== undefined) {
                    response = parsedMessage;
                }
            }
        }
        const message = this.safeString (response, 'msg');
        if (message !== undefined) {
            this.throwExactlyMatchedException (this.exceptions['exact'], message, this.id + ' ' + message);
            this.throwBroadlyMatchedException (this.exceptions['broad'], message, this.id + ' ' + message);
        }
        // checks against error codes
        const error = this.safeString (response, 'code');
        if (error !== undefined) {
            // https://github.com/ccxt/ccxt/issues/6501
            // https://github.com/ccxt/ccxt/issues/7742
            if ((error === '200') || Precise.stringEquals (error, '0')) {
                return undefined;
            }
            // a workaround for {"code":-2015,"msg":"Invalid API-key, IP, or permissions for action."}
            // despite that their message is very confusing, it is raised by Binance
            // on a temporary ban, the API key is valid, but disabled for a while
            if ((error === '-2015') && this.options['hasAlreadyAuthenticatedSuccessfully']) {
                throw new DDoSProtection (this.id + ' ' + body);
            }
            const feedback = this.id + ' ' + body;
            if (message === 'No need to change margin type.') {
                // not an error
                // https://github.com/ccxt/ccxt/issues/11268
                // https://github.com/ccxt/ccxt/pull/11624
                // POST https://fapi.binance.com/fapi/v1/marginType 400 Bad Request
                // binanceusdm {"code":-4046,"msg":"No need to change margin type."}
                throw new MarginModeAlreadySet (feedback);
            }
            this.throwExactlyMatchedException (this.exceptions['exact'], error, feedback);
            throw new ExchangeError (feedback);
        }
        if (!success) {
            throw new ExchangeError (this.id + ' ' + body);
        }
    }

    calculateRateLimiterCost (api, method, path, params, config = {}, context = {}) {
        if (('noCoin' in config) && !('coin' in params)) {
            return config['noCoin'];
        } else if (('noSymbol' in config) && !('symbol' in params)) {
            return config['noSymbol'];
        } else if (('noPoolId' in config) && !('poolId' in params)) {
            return config['noPoolId'];
        } else if (('byLimit' in config) && ('limit' in params)) {
            const limit = params['limit'];
            const byLimit = config['byLimit'];
            for (let i = 0; i < byLimit.length; i++) {
                const entry = byLimit[i];
                if (limit <= entry[0]) {
                    return entry[1];
                }
            }
        }
        return this.safeValue (config, 'cost', 1);
    }

    async request (path, api = 'public', method = 'GET', params = {}, headers = undefined, body = undefined, config = {}, context = {}) {
        const response = await this.fetch2 (path, api, method, params, headers, body, config, context);
        // a workaround for {"code":-2015,"msg":"Invalid API-key, IP, or permissions for action."}
        if ((api === 'private') || (api === 'wapi')) {
            this.options['hasAlreadyAuthenticatedSuccessfully'] = true;
        }
        return response;
    }

    async modifyMarginHelper (symbol, amount, addOrReduce, params = {}) {
        // used to modify isolated positions
        let defaultType = this.safeString (this.options, 'defaultType', 'future');
        if (defaultType === 'spot') {
            defaultType = 'future';
        }
        const type = this.safeString (params, 'type', defaultType);
        if ((type === 'margin') || (type === 'spot')) {
            throw new NotSupported (this.id + ' add / reduce margin only supported with type future or delivery');
        }
        await this.loadMarkets ();
        const market = this.market (symbol);
        amount = this.amountToPrecision (symbol, amount);
        const request = {
            'type': addOrReduce,
            'symbol': market['id'],
            'amount': amount,
        };
        let method = undefined;
        let code = undefined;
        if (type === 'future') {
            method = 'fapiPrivatePostPositionMargin';
            code = market['quote'];
        } else {
            method = 'dapiPrivatePostPositionMargin';
            code = market['base'];
        }
        const response = await this[method] (this.extend (request, params));
        //
        //     {
        //         "code": 200,
        //         "msg": "Successfully modify position margin.",
        //         "amount": 0.001,
        //         "type": 1
        //     }
        //
        return this.extend (this.parseMarginModification (response, market), {
            'code': code,
        });
    }

    parseMarginModification (data, market = undefined) {
        const rawType = this.safeInteger (data, 'type');
        const resultType = (rawType === 1) ? 'add' : 'reduce';
        const resultAmount = this.safeNumber (data, 'amount');
        const errorCode = this.safeString (data, 'code');
        const status = (errorCode === '200') ? 'ok' : 'failed';
        return {
            'info': data,
            'type': resultType,
            'amount': resultAmount,
            'code': undefined,
            'symbol': market['symbol'],
            'status': status,
        };
    }

    async reduceMargin (symbol, amount, params = {}) {
        /**
         * @method
         * @name binance#reduceMargin
         * @description remove margin from a position
         * @param {string} symbol unified market symbol
         * @param {float} amount the amount of margin to remove
         * @param {object} params extra parameters specific to the binance api endpoint
         * @returns {object} a [margin structure]{@link https://docs.ccxt.com/en/latest/manual.html#reduce-margin-structure}
         */
        return await this.modifyMarginHelper (symbol, amount, 2, params);
    }

    async addMargin (symbol, amount, params = {}) {
        /**
         * @method
         * @name binance#addMargin
         * @description add margin
         * @param {string} symbol unified market symbol
         * @param {float} amount amount of margin to add
         * @param {object} params extra parameters specific to the binance api endpoint
         * @returns {object} a [margin structure]{@link https://docs.ccxt.com/en/latest/manual.html#add-margin-structure}
         */
        return await this.modifyMarginHelper (symbol, amount, 1, params);
    }

    async fetchBorrowRate (code, params = {}) {
        /**
         * @method
         * @name binance#fetchBorrowRate
         * @description fetch the rate of interest to borrow a currency for margin trading
         * @param {string} code unified currency code
         * @param {object} params extra parameters specific to the binance api endpoint
         * @returns {object} a [borrow rate structure]{@link https://docs.ccxt.com/en/latest/manual.html#borrow-rate-structure}
         */
        await this.loadMarkets ();
        const currency = this.currency (code);
        const request = {
            'asset': currency['id'],
            // 'vipLevel': this.safeInteger (params, 'vipLevel'),
        };
        const response = await this.sapiGetMarginInterestRateHistory (this.extend (request, params));
        //
        //     [
        //         {
        //             "asset": "USDT",
        //             "timestamp": 1638230400000,
        //             "dailyInterestRate": "0.0006",
        //             "vipLevel": 0
        //         },
        //     ]
        //
        const rate = this.safeValue (response, 0);
        return this.parseBorrowRate (rate);
    }

    async fetchBorrowRateHistory (code, since = undefined, limit = undefined, params = {}) {
        /**
         * @method
         * @name binance#fetchBorrowRateHistory
         * @description retrieves a history of a currencies borrow interest rate at specific time slots
         * @param {string} code unified currency code
         * @param {int|undefined} since timestamp for the earliest borrow rate
         * @param {int|undefined} limit the maximum number of [borrow rate structures]{@link https://docs.ccxt.com/en/latest/manual.html#borrow-rate-structure} to retrieve
         * @param {object} params extra parameters specific to the exchange api endpoint
         * @returns {[object]} an array of [borrow rate structures]{@link https://docs.ccxt.com/en/latest/manual.html#borrow-rate-structure}
         */
        await this.loadMarkets ();
        if (limit === undefined) {
            limit = 93;
        } else if (limit > 93) {
            // Binance API says the limit is 100, but "Illegal characters found in a parameter." is returned when limit is > 93
            throw new BadRequest (this.id + ' fetchBorrowRateHistory() limit parameter cannot exceed 92');
        }
        const currency = this.currency (code);
        const request = {
            'asset': currency['id'],
            'limit': limit,
        };
        if (since !== undefined) {
            request['startTime'] = since;
            const endTime = this.sum (since, limit * 86400000) - 1; // required when startTime is further than 93 days in the past
            const now = this.milliseconds ();
            request['endTime'] = Math.min (endTime, now); // cannot have an endTime later than current time
        }
        const response = await this.sapiGetMarginInterestRateHistory (this.extend (request, params));
        //
        //     [
        //         {
        //             "asset": "USDT",
        //             "timestamp": 1638230400000,
        //             "dailyInterestRate": "0.0006",
        //             "vipLevel": 0
        //         },
        //     ]
        //
        return this.parseBorrowRateHistory (response, code, since, limit);
    }

    parseBorrowRateHistory (response, code, since, limit) {
        const result = [];
        for (let i = 0; i < response.length; i++) {
            const item = response[i];
            const borrowRate = this.parseBorrowRate (item);
            result.push (borrowRate);
        }
        const sorted = this.sortBy (result, 'timestamp');
        return this.filterByCurrencySinceLimit (sorted, code, since, limit);
    }

    parseBorrowRate (info, currency = undefined) {
        //
        //    {
        //        "asset": "USDT",
        //        "timestamp": 1638230400000,
        //        "dailyInterestRate": "0.0006",
        //        "vipLevel": 0
        //    }
        //
        const timestamp = this.safeNumber (info, 'timestamp');
        currency = this.safeString (info, 'asset');
        return {
            'currency': this.safeCurrencyCode (currency),
            'rate': this.safeNumber (info, 'dailyInterestRate'),
            'period': 86400000,
            'timestamp': timestamp,
            'datetime': this.iso8601 (timestamp),
            'info': info,
        };
    }

    async createGiftCode (code, amount, params = {}) {
        /**
         * @method
         * @name binance#createGiftCode
         * @description create gift code
         * @param {string} code gift code
         * @param {float} amount amount of currency for the gift
         * @param {object} params extra parameters specific to the binance api endpoint
         * @returns {object} The gift code id, code, currency and amount
         */
        await this.loadMarkets ();
        const currency = this.currency (code);
        // ensure you have enough token in your funding account before calling this code
        const request = {
            'token': currency['id'],
            'amount': amount,
        };
        const response = await this.sapiPostGiftcardCreateCode (this.extend (request, params));
        //
        //     {
        //         code: '000000',
        //         message: 'success',
        //         data: { referenceNo: '0033002404219823', code: 'AP6EXTLKNHM6CEX7' },
        //         success: true
        //     }
        //
        const data = this.safeValue (response, 'data');
        const giftcardCode = this.safeString (data, 'code');
        const id = this.safeString (data, 'referenceNo');
        return {
            'info': response,
            'id': id,
            'code': giftcardCode,
            'currency': code,
            'amount': amount,
        };
    }

    async redeemGiftCode (giftcardCode, params = {}) {
        /**
         * @method
         * @name binance#redeemGiftCode
         * @description redeem gift code
         * @param {string} giftcardCode
         * @param {object} params extra parameters specific to the binance api endpoint
         * @returns {object} response from the exchange
         */
        const request = {
            'code': giftcardCode,
        };
        const response = await this.sapiPostGiftcardRedeemCode (this.extend (request, params));
        //
        //     {
        //         code: '000000',
        //         message: 'success',
        //         data: {
        //             referenceNo: '0033002404219823',
        //             identityNo: '10316431732801474560'
        //         },
        //         success: true
        //     }
        //
        return response;
    }

    async verifyGiftCode (id, params = {}) {
        /**
         * @method
         * @name binance#verifyGiftCode
         * @description verify gift code
         * @param {string} id reference number id
         * @param {object} params extra parameters specific to the binance api endpoint
         * @returns {object} response from the exchange
         */
        const request = {
            'referenceNo': id,
        };
        const response = await this.sapiGetGiftcardVerify (this.extend (request, params));
        //
        //     {
        //         code: '000000',
        //         message: 'success',
        //         data: { valid: true },
        //         success: true
        //     }
        //
        return response;
    }

    async fetchBorrowInterest (code = undefined, symbol = undefined, since = undefined, limit = undefined, params = {}) {
        /**
         * @method
         * @name binance#fetchBorrowInterest
         * @description fetch the interest owed by the user for borrowing currency for margin trading
         * @param {string|undefined} code unified currency code
         * @param {string|undefined} symbol unified market symbol when fetch interest in isolated markets
         * @param {int|undefined} since the earliest time in ms to fetch borrrow interest for
         * @param {int|undefined} limit the maximum number of structures to retrieve
         * @param {object} params extra parameters specific to the binance api endpoint
         * @returns {[object]} a list of [borrow interest structures]{@link https://docs.ccxt.com/en/latest/manual.html#borrow-interest-structure}
         */
        await this.loadMarkets ();
        const request = {};
        let market = undefined;
        if (code !== undefined) {
            const currency = this.currency (code);
            request['asset'] = currency['id'];
        }
        if (since !== undefined) {
            request['startTime'] = since;
        }
        if (limit !== undefined) {
            request['size'] = limit;
        }
        if (symbol !== undefined) { // Isolated
            market = this.market (symbol);
            request['isolatedSymbol'] = market['id'];
        }
        const response = await this.sapiGetMarginInterestHistory (this.extend (request, params));
        //
        //     {
        //         "rows":[
        //             {
        //                 "isolatedSymbol": "BNBUSDT", // isolated symbol, will not be returned for crossed margin
        //                 "asset": "BNB",
        //                 "interest": "0.02414667",
        //                 "interestAccuredTime": 1566813600000,
        //                 "interestRate": "0.01600000",
        //                 "principal": "36.22000000",
        //                 "type": "ON_BORROW"
        //             }
        //         ],
        //         "total": 1
        //     }
        //
        const rows = this.safeValue (response, 'rows');
        const interest = this.parseBorrowInterests (rows, market);
        return this.filterByCurrencySinceLimit (interest, code, since, limit);
    }

    parseBorrowInterest (info, market) {
        const symbol = this.safeString (info, 'isolatedSymbol');
        const timestamp = this.safeNumber (info, 'interestAccuredTime');
        const marginMode = (symbol === undefined) ? 'cross' : 'isolated';
        return {
            'account': (symbol === undefined) ? 'cross' : symbol,
            'symbol': symbol,
            'marginMode': marginMode,
            'currency': this.safeCurrencyCode (this.safeString (info, 'asset')),
            'interest': this.safeNumber (info, 'interest'),
            'interestRate': this.safeNumber (info, 'interestRate'),
            'amountBorrowed': this.safeNumber (info, 'principal'),
            'timestamp': timestamp,
            'datetime': this.iso8601 (timestamp),
            'info': info,
        };
    }

    async repayMargin (code, amount, symbol = undefined, params = {}) {
        /**
         * @method
         * @name binance#repayMargin
         * @description repay borrowed margin and interest
         * @see https://binance-docs.github.io/apidocs/spot/en/#margin-account-repay-margin
         * @param {string} code unified currency code of the currency to repay
         * @param {float} amount the amount to repay
         * @param {string|undefined} symbol unified market symbol, required for isolated margin
         * @param {object} params extra parameters specific to the binance api endpoint
         * @returns {object} a [margin loan structure]{@link https://docs.ccxt.com/en/latest/manual.html#margin-loan-structure}
         */
        const [ marginMode, query ] = this.handleMarginModeAndParams ('repayMargin', params); // cross or isolated
        this.checkRequiredMarginArgument ('repayMargin', symbol, marginMode);
        await this.loadMarkets ();
        const currency = this.currency (code);
        const request = {
            'asset': currency['id'],
            'amount': this.currencyToPrecision (code, amount),
        };
        if (symbol !== undefined) {
            const market = this.market (symbol);
            request['symbol'] = market['id'];
            request['isIsolated'] = 'TRUE';
        }
        const response = await this.sapiPostMarginRepay (this.extend (request, query));
        //
        //     {
        //         "tranId": 108988250265,
        //         "clientTag":""
        //     }
        //
        return this.parseMarginLoan (response, currency);
    }

    async borrowMargin (code, amount, symbol = undefined, params = {}) {
        /**
         * @method
         * @name binance#borrowMargin
         * @description create a loan to borrow margin
         * @see https://binance-docs.github.io/apidocs/spot/en/#margin-account-borrow-margin
         * @param {string} code unified currency code of the currency to borrow
         * @param {float} amount the amount to borrow
         * @param {string|undefined} symbol unified market symbol, required for isolated margin
         * @param {object} params extra parameters specific to the binance api endpoint
         * @returns {object} a [margin loan structure]{@link https://docs.ccxt.com/en/latest/manual.html#margin-loan-structure}
         */
        const [ marginMode, query ] = this.handleMarginModeAndParams ('borrowMargin', params); // cross or isolated
        this.checkRequiredMarginArgument ('borrowMargin', symbol, marginMode);
        await this.loadMarkets ();
        const currency = this.currency (code);
        const request = {
            'asset': currency['id'],
            'amount': this.currencyToPrecision (code, amount),
        };
        if (symbol !== undefined) {
            const market = this.market (symbol);
            request['symbol'] = market['id'];
            request['isIsolated'] = 'TRUE';
        }
        const response = await this.sapiPostMarginLoan (this.extend (request, query));
        //
        //     {
        //         "tranId": 108988250265,
        //         "clientTag":""
        //     }
        //
        return this.parseMarginLoan (response, currency);
    }

    parseMarginLoan (info, currency = undefined) {
        //
        //     {
        //         "tranId": 108988250265,
        //         "clientTag":""
        //     }
        //
        return {
            'id': this.safeInteger (info, 'tranId'),
            'currency': this.safeCurrencyCode (undefined, currency),
            'amount': undefined,
            'symbol': undefined,
            'timestamp': undefined,
            'datetime': undefined,
            'info': info,
        };
    }

    async fetchOpenInterestHistory (symbol, timeframe = '5m', since = undefined, limit = undefined, params = {}) {
        /**
         * @method
         * @name binance#fetchOpenInterestHistory
         * @description Retrieves the open interest history of a currency
         * @param {string} symbol Unified CCXT market symbol
         * @param {string} timeframe "5m","15m","30m","1h","2h","4h","6h","12h", or "1d"
         * @param {int|undefined} since the time(ms) of the earliest record to retrieve as a unix timestamp
         * @param {int|undefined} limit default 30, max 500
         * @param {object} params exchange specific parameters
         * @param {int|undefined} params.until the time(ms) of the latest record to retrieve as a unix timestamp
         * @returns {object} an array of [open interest history structure]{@link https://docs.ccxt.com/en/latest/manual.html#interest-history-structure}
         */
        if (timeframe === '1m') {
            throw new BadRequest (this.id + 'fetchOpenInterestHistory cannot use the 1m timeframe');
        }
        await this.loadMarkets ();
        const market = this.market (symbol);
        const request = {
            'period': this.timeframes[timeframe],
        };
        if (limit !== undefined) {
            request['limit'] = limit;
        }
        const symbolKey = market['linear'] ? 'symbol' : 'pair';
        request[symbolKey] = market['id'];
        if (market['delivery']) {
            request['contractType'] = this.safeString (params, 'contractType', 'CURRENT_QUARTER');
        }
        if (since !== undefined) {
            request['startTime'] = since;
        }
        const until = this.safeInteger2 (params, 'until', 'till'); // unified in milliseconds
        const endTime = this.safeInteger (params, 'endTime', until); // exchange-specific in milliseconds
        params = this.omit (params, [ 'endTime', 'until', 'till' ]);
        if (endTime) {
            request['endTime'] = endTime;
        } else if (since) {
            if (limit === undefined) {
                limit = 30; // Exchange default
            }
            const duration = this.parseTimeframe (timeframe);
            request['endTime'] = this.sum (since, duration * limit * 1000);
        }
        let method = 'fapiDataGetOpenInterestHist';
        if (market['inverse']) {
            method = 'dapiDataGetOpenInterestHist';
        }
        const response = await this[method] (this.extend (request, params));
        //
        //  [
        //      {
        //          "symbol":"BTCUSDT",
        //          "sumOpenInterest":"75375.61700000",
        //          "sumOpenInterestValue":"3248828883.71251440",
        //          "timestamp":1642179900000
        //      },
        //      ...
        //  ]
        //
        return this.parseOpenInterests (response, symbol, since, limit);
    }

    parseOpenInterest (interest, market = undefined) {
        const timestamp = this.safeInteger (interest, 'timestamp');
        const id = this.safeString (interest, 'symbol');
        market = this.safeMarket (id, market);
        const amount = this.safeNumber (interest, 'sumOpenInterest');
        const value = this.safeNumber (interest, 'sumOpenInterestValue');
        return {
            'symbol': this.safeSymbol (id),
            'baseVolume': amount,  // deprecated
            'quoteVolume': value,  // deprecated
            'openInterestAmount': amount,
            'openInterestValue': value,
            'timestamp': timestamp,
            'datetime': this.iso8601 (timestamp),
            'info': interest,
        };
    }
};<|MERGE_RESOLUTION|>--- conflicted
+++ resolved
@@ -3279,7 +3279,6 @@
         const defaultType = this.safeString2 (this.options, 'createOrder', 'defaultType', 'spot');
         const marketType = this.safeString (params, 'type', defaultType);
         const clientOrderId = this.safeString2 (params, 'newClientOrderId', 'clientOrderId');
-<<<<<<< HEAD
         let uppercaseType = type.toUpperCase ();
         const isMarketOrder = uppercaseType === 'MARKET';
         const isLimitOrder = uppercaseType === 'LIMIT';
@@ -3296,14 +3295,11 @@
                 throw new InvalidOrder (this.id + ' createOrder() does not support reduceOnly for ' + marketType + ' orders, reduceOnly orders are supported for future and delivery markets only');
             }
         }
-=======
-        const postOnly = this.safeValue (params, 'postOnly', false);
         const [ marginMode, query ] = this.handleMarginModeAndParams ('createOrder', params);
         const request = {
             'symbol': market['id'],
             'side': side.toUpperCase (),
         };
->>>>>>> 9ae9b65f
         let method = 'privatePostOrder';
         if (marketType === 'future') {
             method = 'fapiPrivatePostOrder';
@@ -3323,24 +3319,17 @@
             if (test) {
                 method += 'Test';
             }
+            params = this.omit (params, 'test');
             // only supported for spot/margin api (all margin markets are spot markets)
             if (postOnly) {
                 type = 'LIMIT_MAKER';
             }
         }
-<<<<<<< HEAD
         let stopPrice = undefined;
         if (isStopLoss) {
             stopPrice = stopLossPrice;
             if (isMarketOrder) {
                 // spot STOP_LOSS market orders are not a valid order type
-=======
-        const initialUppercaseType = type.toUpperCase ();
-        let uppercaseType = initialUppercaseType;
-        const stopPrice = this.safeNumber (query, 'stopPrice');
-        if (stopPrice !== undefined) {
-            if (uppercaseType === 'MARKET') {
->>>>>>> 9ae9b65f
                 uppercaseType = market['contract'] ? 'STOP_MARKET' : 'STOP_LOSS';
             } else if (isLimitOrder) {
                 uppercaseType = market['contract'] ? 'STOP' : 'STOP_LOSS_LIMIT';
