
//  ---------------------------------------------------------------------------

import { Exchange } from './base/Exchange.js';
import { ExchangeError, ArgumentsRequired, ExchangeNotAvailable, InsufficientFunds, OrderNotFound, InvalidOrder, DDoSProtection, InvalidNonce, AuthenticationError, RateLimitExceeded, PermissionDenied, NotSupported, BadRequest, BadSymbol, AccountSuspended, OrderImmediatelyFillable, OnMaintenance, BadResponse, RequestTimeout, OrderNotFillable, MarginModeAlreadySet } from './base/errors.js';
import { Precise } from './base/Precise.js';
import { TRUNCATE } from './base/functions/number.js';

//  ---------------------------------------------------------------------------

export default class binance extends Exchange {
    describe () {
        return this.deepExtend (super.describe (), {
            'id': 'binance',
            'name': 'Binance',
            'countries': [ 'JP', 'MT' ], // Japan, Malta
            'rateLimit': 50,
            'certified': true,
            'pro': true,
            // new metainfo interface
            'has': {
                'CORS': undefined,
                'spot': true,
                'margin': true,
                'swap': true,
                'future': true,
                'option': undefined,
                'addMargin': true,
                'cancelAllOrders': true,
                'cancelOrder': true,
                'cancelOrders': undefined,
                'createDepositAddress': false,
                'createOrder': true,
                'createReduceOnlyOrder': true,
                'deposit': false,
                'fetchAccounts': undefined,
                'fetchBalance': true,
                'fetchBidsAsks': true,
                'fetchBorrowInterest': true,
                'fetchBorrowRate': true,
                'fetchBorrowRateHistories': true,
                'fetchBorrowRateHistory': true,
                'fetchBorrowRates': false,
                'fetchBorrowRatesPerSymbol': false,
                'fetchCanceledOrders': false,
                'fetchClosedOrder': undefined,
                'fetchClosedOrders': 'emulated',
                'fetchCurrencies': true,
                'fetchDeposit': false,
                'fetchDepositAddress': true,
                'fetchDepositAddresses': false,
                'fetchDepositAddressesByNetwork': false,
                'fetchDeposits': true,
                'fetchFundingFee': undefined,
                'fetchFundingFees': true,
                'fetchFundingHistory': true,
                'fetchFundingRate': true,
                'fetchFundingRateHistory': true,
                'fetchFundingRates': true,
                'fetchIndexOHLCV': true,
                'fetchL3OrderBook': undefined,
                'fetchLedger': undefined,
                'fetchLeverage': false,
                'fetchLeverageTiers': true,
                'fetchMarketLeverageTiers': 'emulated',
                'fetchMarkets': true,
                'fetchMarkOHLCV': true,
                'fetchMyBuys': undefined,
                'fetchMySells': undefined,
                'fetchMyTrades': true,
                'fetchOHLCV': true,
                'fetchOpenOrder': false,
                'fetchOpenOrders': true,
                'fetchOrder': true,
                'fetchOrderBook': true,
                'fetchOrderBooks': false,
                'fetchOrders': true,
                'fetchOrderTrades': true,
                'fetchPosition': undefined,
                'fetchPositions': true,
                'fetchPositionsRisk': true,
                'fetchPremiumIndexOHLCV': false,
                'fetchStatus': true,
                'fetchTicker': true,
                'fetchTickers': true,
                'fetchTime': true,
                'fetchTrades': true,
                'fetchTradingFee': true,
                'fetchTradingFees': true,
                'fetchTradingLimits': undefined,
                'fetchTransactions': false,
                'fetchTransfers': true,
                'fetchWithdrawal': false,
                'fetchWithdrawals': true,
                'fetchWithdrawalWhitelist': false,
                'reduceMargin': true,
                'setLeverage': true,
                'setMarginMode': true,
                'setPositionMode': true,
                'signIn': false,
                'transfer': true,
                'withdraw': true,
            },
            'timeframes': {
                '1m': '1m',
                '3m': '3m',
                '5m': '5m',
                '15m': '15m',
                '30m': '30m',
                '1h': '1h',
                '2h': '2h',
                '4h': '4h',
                '6h': '6h',
                '8h': '8h',
                '12h': '12h',
                '1d': '1d',
                '3d': '3d',
                '1w': '1w',
                '1M': '1M',
            },
            'urls': {
                'logo': 'https://user-images.githubusercontent.com/1294454/29604020-d5483cdc-87ee-11e7-94c7-d1a8d9169293.jpg',
                'test': {
                    'dapiPublic': 'https://testnet.binancefuture.com/dapi/v1',
                    'dapiPrivate': 'https://testnet.binancefuture.com/dapi/v1',
                    'vapiPublic': 'https://testnet.binanceops.com/vapi/v1',
                    'vapiPrivate': 'https://testnet.binanceops.com/vapi/v1',
                    'fapiPublic': 'https://testnet.binancefuture.com/fapi/v1',
                    'fapiPrivate': 'https://testnet.binancefuture.com/fapi/v1',
                    'fapiPrivateV2': 'https://testnet.binancefuture.com/fapi/v2',
                    'public': 'https://testnet.binance.vision/api/v3',
                    'private': 'https://testnet.binance.vision/api/v3',
                    'v1': 'https://testnet.binance.vision/api/v1',
                },
                'api': {
                    'wapi': 'https://api.binance.com/wapi/v3',
                    'sapi': 'https://api.binance.com/sapi/v1',
                    'dapiPublic': 'https://dapi.binance.com/dapi/v1',
                    'dapiPrivate': 'https://dapi.binance.com/dapi/v1',
                    'vapiPublic': 'https://vapi.binance.com/vapi/v1',
                    'vapiPrivate': 'https://vapi.binance.com/vapi/v1',
                    'dapiPrivateV2': 'https://dapi.binance.com/dapi/v2',
                    'dapiData': 'https://dapi.binance.com/futures/data',
                    'fapiPublic': 'https://fapi.binance.com/fapi/v1',
                    'fapiPrivate': 'https://fapi.binance.com/fapi/v1',
                    'fapiData': 'https://fapi.binance.com/futures/data',
                    'fapiPrivateV2': 'https://fapi.binance.com/fapi/v2',
                    'public': 'https://api.binance.com/api/v3',
                    'private': 'https://api.binance.com/api/v3',
                    'v1': 'https://api.binance.com/api/v1',
                },
                'www': 'https://www.binance.com',
                'referral': {
                    'url': 'https://www.binance.com/en/register?ref=D7YA7CLY',
                    'discount': 0.1,
                },
                'doc': [
                    'https://binance-docs.github.io/apidocs/spot/en',
                ],
                'api_management': 'https://www.binance.com/en/usercenter/settings/api-management',
                'fees': 'https://www.binance.com/en/fee/schedule',
            },
            'depth': 1,
            'api': {
                // the API structure below will need 3-layer apidefs
                'sapi': {
                    // IP (api) = 1200 per minute => (rateLimit = 50)
                    // IP (sapi) request rate limit of 12 000 per minute
                    // 1 IP (sapi) => cost = 0.1
                    // 10 IP (sapi) => cost = 1
                    // UID (sapi) request rate limit of 180 000 per minute
                    // 1 UID (sapi) => cost = 1200 / 180 000 = 0.006667
                    'get': {
                        'system/status': 0.1,
                        // these endpoints require this.apiKey
                        'accountSnapshot': 240, // Weight(IP): 2400 => cost = 0.1 * 2400 = 240
                        'margin/asset': 1, // Weight(IP): 10 => cost = 0.1 * 10 = 1
                        'margin/pair': 1,
                        'margin/allAssets': 0.1,
                        'margin/allPairs': 0.1,
                        'margin/priceIndex': 1,
                        // these endpoints require this.apiKey + this.secret
                        'asset/assetDividend': 1,
                        'asset/dribblet': 0.1,
                        'asset/transfer': 0.1,
                        'asset/assetDetail': 0.1,
                        'asset/tradeFee': 0.1,
                        'margin/loan': 1,
                        'margin/repay': 1,
                        'margin/account': 1,
                        'margin/transfer': 0.1,
                        'margin/interestHistory': 0.1,
                        'margin/forceLiquidationRec': 0.1,
                        'margin/order': 1,
                        'margin/openOrders': 1,
                        'margin/allOrders': 20, // Weight(IP): 200 => cost = 0.1 * 200 = 20
                        'margin/myTrades': 1,
                        'margin/maxBorrowable': 5, // Weight(IP): 50 => cost = 0.1 * 50 = 5
                        'margin/maxTransferable': 5,
                        'margin/isolated/transfer': 0.1,
                        'margin/isolated/account': 1,
                        'margin/isolated/pair': 1,
                        'margin/isolated/allPairs': 1,
                        'margin/isolated/accountLimit': 0.1,
                        'margin/interestRateHistory': 0.1,
                        'margin/orderList': 1,
                        'margin/allOrderList': 20, // Weight(IP): 200 => cost = 0.1 * 200 = 20
                        'margin/openOrderList': 1,
                        'margin/crossMarginData': { 'cost': 0.1, 'noCoin': 0.5 },
                        'margin/isolatedMarginData': { 'cost': 0.1, 'noCoin': 1 },
                        'margin/isolatedMarginTier': 0.1,
                        'loan/income': 40, // Weight(UID): 6000 => cost = 0.006667 * 6000 = 40
                        'fiat/orders': 0.1,
                        'fiat/payments': 0.1,
                        'futures/transfer': 1,
                        'futures/loan/borrow/history': 1,
                        'futures/loan/repay/history': 1,
                        'futures/loan/wallet': 1,
                        'futures/loan/configs': 1,
                        'futures/loan/calcAdjustLevel': 5, // Weight(IP): 50 => cost = 0.1 * 50 = 5
                        'futures/loan/calcMaxAdjustAmount': 5,
                        'futures/loan/adjustCollateral/history': 1,
                        'futures/loan/liquidationHistory': 1,
                        'rebate/taxQuery': 20.001, // Weight(UID): 3000 => cost = 0.006667 * 3000 = 20.001
                        // https://binance-docs.github.io/apidocs/spot/en/#withdraw-sapi
                        'capital/config/getall': 1, // get networks for withdrawing USDT ERC20 vs USDT Omni
                        'capital/deposit/address': 1,
                        'capital/deposit/hisrec': 0.1,
                        'capital/deposit/subAddress': 0.1,
                        'capital/deposit/subHisrec': 0.1,
                        'capital/withdraw/history': 0.1,
                        'convert/tradeFlow': 20.001, // Weight(UID): 3000 => cost = 0.006667 * 3000 = 20.001
                        'account/status': 0.1,
                        'account/apiTradingStatus': 0.1,
                        'account/apiRestrictions/ipRestriction': 0.1,
                        'bnbBurn': 0.1,
                        // 'sub-account/assets': 1, (v3 endpoint)
                        'sub-account/futures/account': 1,
                        'sub-account/futures/accountSummary': 0.1,
                        'sub-account/futures/positionRisk': 1,
                        'sub-account/futures/internalTransfer': 0.1,
                        'sub-account/list': 0.1,
                        'sub-account/margin/account': 1,
                        'sub-account/margin/accountSummary': 1,
                        'sub-account/spotSummary': 0.1,
                        'sub-account/status': 1,
                        'sub-account/sub/transfer/history': 0.1,
                        'sub-account/transfer/subUserHistory': 0.1,
                        'sub-account/universalTransfer': 0.1,
                        'managed-subaccount/asset': 0.1,
                        // lending endpoints
                        'lending/daily/product/list': 0.1,
                        'lending/daily/userLeftQuota': 0.1,
                        'lending/daily/userRedemptionQuota': 0.1,
                        'lending/daily/token/position': 0.1,
                        'lending/union/account': 0.1,
                        'lending/union/purchaseRecord': 0.1,
                        'lending/union/redemptionRecord': 0.1,
                        'lending/union/interestHistory': 0.1,
                        'lending/project/list': 0.1,
                        'lending/project/position/list': 0.1,
                        // mining endpoints
                        'mining/pub/algoList': 0.1,
                        'mining/pub/coinList': 0.1,
                        'mining/worker/detail': 0.5, // Weight(IP): 5 => cost = 0.1 * 5 = 0.5
                        'mining/worker/list': 0.5,
                        'mining/payment/list': 0.5,
                        'mining/statistics/user/status': 0.5,
                        'mining/statistics/user/list': 0.5,
                        'mining/payment/uid': 0.5,
                        // liquid swap endpoints
                        'bswap/pools': 0.1,
                        'bswap/liquidity': { 'cost': 0.1, 'noPoolId': 1 },
                        'bswap/liquidityOps': 20.001, // Weight(UID): 3000 => cost = 0.006667 * 3000 = 20.001
                        'bswap/quote': 1.00005, // Weight(UID): 150 => cost = 0.006667 * 150 = 1.00005
                        'bswap/swap': 20.001, // Weight(UID): 3000 => cost = 0.006667 * 3000 = 20.001
                        'bswap/poolConfigure': 1.00005, // Weight(UID): 150 => cost = 0.006667 * 150 = 1.00005
                        'bswap/addLiquidityPreview': 1.00005, // Weight(UID): 150 => cost = 0.006667 * 150 = 1.00005
                        'bswap/removeLiquidityPreview': 1.00005, // Weight(UID): 150 => cost = 0.006667 * 150 = 1.00005
                        'bswap/unclaimedRewards': 6.667, // Weight(UID): 1000 => cost = 0.006667 * 1000 = 6.667
                        'bswap/claimedHistory': 6.667, // Weight(UID): 1000 => cost = 0.006667 * 1000 = 6.667
                        // leveraged token endpoints
                        'blvt/tokenInfo': 0.1,
                        'blvt/subscribe/record': 0.1,
                        'blvt/redeem/record': 0.1,
                        'blvt/userLimit': 0.1,
                        // broker api TODO (NOT IN DOCS)
                        'apiReferral/ifNewUser': 1,
                        'apiReferral/customization': 1,
                        'apiReferral/userCustomization': 1,
                        'apiReferral/rebate/recentRecord': 1,
                        'apiReferral/rebate/historicalRecord': 1,
                        'apiReferral/kickback/recentRecord': 1,
                        'apiReferral/kickback/historicalRecord': 1,
                        // brokerage API TODO https://binance-docs.github.io/Brokerage-API/General/ does not state ratelimits
                        'broker/subAccountApi': 1,
                        'broker/subAccount': 1,
                        'broker/subAccountApi/commission/futures': 1,
                        'broker/subAccountApi/commission/coinFutures': 1,
                        'broker/info': 1,
                        'broker/transfer': 1,
                        'broker/transfer/futures': 1,
                        'broker/rebate/recentRecord': 1,
                        'broker/rebate/historicalRecord': 1,
                        'broker/subAccount/bnbBurn/status': 1,
                        'broker/subAccount/depositHist': 1,
                        'broker/subAccount/spotSummary': 1,
                        'broker/subAccount/marginSummary': 1,
                        'broker/subAccount/futuresSummary': 1,
                        'broker/rebate/futures/recentRecord': 1,
                        'broker/subAccountApi/ipRestriction': 1,
                        'broker/universalTransfer': 1,
                        // v2 not supported yet
                        // GET /sapi/v2/broker/subAccount/futuresSummary
                        'account/apiRestrictions': 0.1,
                        // c2c / p2p
                        'c2c/orderMatch/listUserOrderHistory': 0.1,
                        // nft endpoints
                        'nft/history/transactions': 20.001, // Weight(UID): 3000 => cost = 0.006667 * 3000 = 20.001
                        'nft/history/deposit': 20.001,
                        'nft/history/withdraw': 20.001,
                        'nft/user/getAsset': 20.001,
                        'pay/transactions': 20.001, // Weight(UID): 3000 => cost = 0.006667 * 3000 = 20.001
                        'giftcard/verify': 0.1,
                    },
                    'post': {
                        'asset/dust': 0.06667, // Weight(UID): 10 => cost = 0.006667 * 10 = 0.06667
                        'asset/transfer': 0.1,
                        'asset/get-funding-asset': 0.1,
                        'account/disableFastWithdrawSwitch': 0.1,
                        'account/enableFastWithdrawSwitch': 0.1,
                        // 'account/apiRestrictions/ipRestriction': 1, discontinued
                        // 'account/apiRestrictions/ipRestriction/ipList': 1, discontinued
                        'capital/withdraw/apply': 0.1,
                        'margin/transfer': 1, // Weight(IP): 600 => cost = 0.1 * 600 = 60
                        'margin/loan': 20.001, // Weight(UID): 3000 => cost = 0.006667 * 3000 = 20.001
                        'margin/repay': 20.001,
                        'margin/order': 0.040002, // Weight(UID): 6 => cost = 0.006667 * 6 = 0.040002
                        'margin/order/oco': 0.040002,
                        // 'margin/isolated/create': 1, discontinued
                        'margin/isolated/transfer': 4.0002, // Weight(UID): 600 => cost = 0.006667 * 600 = 4.0002
                        'margin/isolated/account': 2.0001, // Weight(UID): 300 => cost = 0.006667 * 300 = 2.0001
                        'bnbBurn': 0.1,
                        'sub-account/margin/transfer': 4.0002, // Weight(UID): 600 => cost =  0.006667 * 600 = 4.0002
                        'sub-account/margin/enable': 0.1,
                        'sub-account/futures/enable': 0.1,
                        'sub-account/futures/transfer': 0.1,
                        'sub-account/futures/internalTransfer': 0.1,
                        'sub-account/transfer/subToSub': 0.1,
                        'sub-account/transfer/subToMaster': 0.1,
                        'sub-account/universalTransfer': 0.1,
                        'managed-subaccount/deposit': 0.1,
                        'managed-subaccount/withdraw': 0.1,
                        'userDataStream': 0.1,
                        'userDataStream/isolated': 0.1,
                        'futures/transfer': 0.1,
                        'futures/loan/borrow': 20.001, // Weight(UID): 3000 => cost = 0.006667 * 3000 = 20.001
                        'futures/loan/repay': 20.001,
                        'futures/loan/adjustCollateral': 20.001,
                        // lending
                        'lending/customizedFixed/purchase': 0.1,
                        'lending/daily/purchase': 0.1,
                        'lending/daily/redeem': 0.1,
                        // liquid swap endpoints
                        'bswap/liquidityAdd': 60, // Weight(UID): 1000 + (Additional: 1 request every 3 seconds =  0.333 requests per second) => cost = ( 1000 / rateLimit ) / 0.333 = 60.0000006
                        'bswap/liquidityRemove': 60, // Weight(UID): 1000 + (Additional: 1 request every three seconds)
                        'bswap/swap': 60, // Weight(UID): 1000 + (Additional: 1 request every three seconds)
                        'bswap/claimRewards': 6.667, // Weight(UID): 1000 => cost = 0.006667 * 1000 = 6.667
                        // leveraged token endpoints
                        'blvt/subscribe': 0.1,
                        'blvt/redeem': 0.1,
                        // brokerage API TODO: NO MENTION OF RATELIMITS IN BROKERAGE DOCS
                        'apiReferral/customization': 1,
                        'apiReferral/userCustomization': 1,
                        'apiReferral/rebate/historicalRecord': 1,
                        'apiReferral/kickback/historicalRecord': 1,
                        'broker/subAccount': 1,
                        'broker/subAccount/margin': 1,
                        'broker/subAccount/futures': 1,
                        'broker/subAccountApi': 1,
                        'broker/subAccountApi/permission': 1,
                        'broker/subAccountApi/commission': 1,
                        'broker/subAccountApi/commission/futures': 1,
                        'broker/subAccountApi/commission/coinFutures': 1,
                        'broker/transfer': 1,
                        'broker/transfer/futures': 1,
                        'broker/rebate/historicalRecord': 1,
                        'broker/subAccount/bnbBurn/spot': 1,
                        'broker/subAccount/bnbBurn/marginInterest': 1,
                        'broker/subAccount/blvt': 1,
                        'broker/subAccountApi/ipRestriction': 1,
                        'broker/subAccountApi/ipRestriction/ipList': 1,
                        'broker/universalTransfer': 1,
                        'broker/subAccountApi/permission/universalTransfer': 1,
                        'broker/subAccountApi/permission/vanillaOptions': 1,
                        //
                        'giftcard/createCode': 0.1,
                        'giftcard/redeemCode': 0.1,
                    },
                    'put': {
                        'userDataStream': 0.1,
                        'userDataStream/isolated': 0.1,
                    },
                    'delete': {
                        // 'account/apiRestrictions/ipRestriction/ipList': 1, discontinued
                        'margin/openOrders': 0.1,
                        'margin/order': 0.0066667, // Weight(UID): 1 => cost = 0.006667
                        'margin/orderList': 0.0066667,
                        'margin/isolated/account': 2.0001, // Weight(UID): 300 => cost =  0.006667 * 300 = 2.0001
                        'userDataStream': 0.1,
                        'userDataStream/isolated': 0.1,
                        // brokerage API TODO NO MENTION OF RATELIMIT IN BROKERAGE DOCS
                        'broker/subAccountApi': 1,
                        'broker/subAccountApi/ipRestriction/ipList': 1,
                    },
                },
                // deprecated
                'wapi': {
                    'post': {
                        'withdraw': 1,
                        'sub-account/transfer': 1,
                    },
                    'get': {
                        'depositHistory': 1,
                        'withdrawHistory': 1,
                        'depositAddress': 1,
                        'accountStatus': 1,
                        'systemStatus': 1,
                        'apiTradingStatus': 1,
                        'userAssetDribbletLog': 1,
                        'tradeFee': 1,
                        'assetDetail': 1,
                        'sub-account/list': 1,
                        'sub-account/transfer/history': 1,
                        'sub-account/assets': 1,
                    },
                },
                'dapiPublic': {
                    'get': {
                        'ping': 1,
                        'time': 1,
                        'exchangeInfo': 1,
                        'depth': { 'cost': 2, 'byLimit': [ [ 50, 2 ], [ 100, 5 ], [ 500, 10 ], [ 1000, 20 ] ] },
                        'trades': 1,
                        'historicalTrades': 20,
                        'aggTrades': 20,
                        'premiumIndex': 10,
                        'fundingRate': 1,
                        'klines': { 'cost': 1, 'byLimit': [ [ 99, 1 ], [ 499, 2 ], [ 1000, 5 ], [ 10000, 10 ] ] },
                        'continuousKlines': { 'cost': 1, 'byLimit': [ [ 99, 1 ], [ 499, 2 ], [ 1000, 5 ], [ 10000, 10 ] ] },
                        'indexPriceKlines': { 'cost': 1, 'byLimit': [ [ 99, 1 ], [ 499, 2 ], [ 1000, 5 ], [ 10000, 10 ] ] },
                        'markPriceKlines': { 'cost': 1, 'byLimit': [ [ 99, 1 ], [ 499, 2 ], [ 1000, 5 ], [ 10000, 10 ] ] },
                        'ticker/24hr': { 'cost': 1, 'noSymbol': 40 },
                        'ticker/price': { 'cost': 1, 'noSymbol': 2 },
                        'ticker/bookTicker': { 'cost': 1, 'noSymbol': 2 },
                        'openInterest': 1,
                    },
                },
                'dapiData': {
                    'get': {
                        'openInterestHist': 1,
                        'topLongShortAccountRatio': 1,
                        'topLongShortPositionRatio': 1,
                        'globalLongShortAccountRatio': 1,
                        'takerBuySellVol': 1,
                        'basis': 1,
                    },
                },
                'dapiPrivate': {
                    'get': {
                        'positionSide/dual': 30,
                        'order': 1,
                        'openOrder': 1,
                        'openOrders': { 'cost': 1, 'noSymbol': 5 },
                        'allOrders': { 'cost': 20, 'noSymbol': 40 },
                        'balance': 1,
                        'account': 5,
                        'positionMargin/history': 1,
                        'positionRisk': 1,
                        'userTrades': { 'cost': 20, 'noSymbol': 40 },
                        'income': 20,
                        'leverageBracket': 1,
                        'forceOrders': { 'cost': 20, 'noSymbol': 50 },
                        'adlQuantile': 5,
                    },
                    'post': {
                        'positionSide/dual': 1,
                        'order': 4,
                        'batchOrders': 5,
                        'countdownCancelAll': 10,
                        'leverage': 1,
                        'marginType': 1,
                        'positionMargin': 1,
                        'listenKey': 1,
                    },
                    'put': {
                        'listenKey': 1,
                    },
                    'delete': {
                        'order': 1,
                        'allOpenOrders': 1,
                        'batchOrders': 5,
                        'listenKey': 1,
                    },
                },
                'dapiPrivateV2': {
                    'get': {
                        'leverageBracket': 1,
                    },
                },
                'fapiPublic': {
                    'get': {
                        'ping': 1,
                        'time': 1,
                        'exchangeInfo': 1,
                        'depth': { 'cost': 2, 'byLimit': [ [ 50, 2 ], [ 100, 5 ], [ 500, 10 ], [ 1000, 20 ] ] },
                        'trades': 1,
                        'historicalTrades': 20,
                        'aggTrades': 20,
                        'klines': { 'cost': 1, 'byLimit': [ [ 99, 1 ], [ 499, 2 ], [ 1000, 5 ], [ 10000, 10 ] ] },
                        'continuousKlines': { 'cost': 1, 'byLimit': [ [ 99, 1 ], [ 499, 2 ], [ 1000, 5 ], [ 10000, 10 ] ] },
                        'markPriceKlines': { 'cost': 1, 'byLimit': [ [ 99, 1 ], [ 499, 2 ], [ 1000, 5 ], [ 10000, 10 ] ] },
                        'indexPriceKlines': { 'cost': 1, 'byLimit': [ [ 99, 1 ], [ 499, 2 ], [ 1000, 5 ], [ 10000, 10 ] ] },
                        'fundingRate': 1,
                        'premiumIndex': 1,
                        'ticker/24hr': { 'cost': 1, 'noSymbol': 40 },
                        'ticker/price': { 'cost': 1, 'noSymbol': 2 },
                        'ticker/bookTicker': { 'cost': 1, 'noSymbol': 2 },
                        'openInterest': 1,
                        'indexInfo': 1,
                        'apiTradingStatus': { 'cost': 1, 'noSymbol': 10 },
                        'lvtKlines': 1,
                    },
                },
                'fapiData': {
                    'get': {
                        'openInterestHist': 1,
                        'topLongShortAccountRatio': 1,
                        'topLongShortPositionRatio': 1,
                        'globalLongShortAccountRatio': 1,
                        'takerlongshortRatio': 1,
                    },
                },
                'fapiPrivate': {
                    'get': {
                        'forceOrders': { 'cost': 20, 'noSymbol': 50 },
                        'allOrders': 5,
                        'openOrder': 1,
                        'openOrders': 1,
                        'order': 1,
                        'account': 5,
                        'balance': 5,
                        'leverageBracket': 1,
                        'positionMargin/history': 1,
                        'positionRisk': 5,
                        'positionSide/dual': 30,
                        'userTrades': 5,
                        'income': 30,
                        'commissionRate': 20,
                        'apiTradingStatus': 1,
                        'multiAssetsMargin': 30,
                        // broker endpoints
                        'apiReferral/ifNewUser': 1,
                        'apiReferral/customization': 1,
                        'apiReferral/userCustomization': 1,
                        'apiReferral/traderNum': 1,
                        'apiReferral/overview': 1,
                        'apiReferral/tradeVol': 1,
                        'apiReferral/rebateVol': 1,
                        'apiReferral/traderSummary': 1,
                        'adlQuantile': 5,
                    },
                    'post': {
                        'batchOrders': 5,
                        'positionSide/dual': 1,
                        'positionMargin': 1,
                        'marginType': 1,
                        'order': 4,
                        'leverage': 1,
                        'listenKey': 1,
                        'countdownCancelAll': 10,
                        'multiAssetsMargin': 1,
                        // broker endpoints
                        'apiReferral/customization': 1,
                        'apiReferral/userCustomization': 1,
                    },
                    'put': {
                        'listenKey': 1,
                    },
                    'delete': {
                        'batchOrders': 1,
                        'order': 1,
                        'allOpenOrders': 1,
                        'listenKey': 1,
                    },
                },
                'fapiPrivateV2': {
                    'get': {
                        'account': 1,
                        'balance': 1,
                        'positionRisk': 1,
                    },
                },
                'vapiPublic': {
                    'get': [
                        'ping',
                        'time',
                        'optionInfo',
                        'exchangeInfo',
                        'index',
                        'ticker',
                        'mark',
                        'depth',
                        'klines',
                        'trades',
                        'historicalTrades',
                    ],
                },
                'vapiPrivate': {
                    'get': [
                        'account',
                        'position',
                        'order',
                        'openOrders',
                        'historyOrders',
                        'userTrades',
                    ],
                    'post': [
                        'transfer',
                        'bill',
                        'order',
                        'batchOrders',
                        'userDataStream',
                    ],
                    'put': [
                        'userDataStream',
                    ],
                    'delete': [
                        'order',
                        'batchOrders',
                        'allOpenOrders',
                        'userDataStream',
                    ],
                },
                'public': {
                    'get': {
                        'ping': 1,
                        'time': 1,
                        'depth': { 'cost': 1, 'byLimit': [ [ 100, 1 ], [ 500, 5 ], [ 1000, 10 ], [ 5000, 50 ] ] },
                        'trades': 1,
                        'aggTrades': 1,
                        'historicalTrades': 5,
                        'klines': 1,
                        'ticker/24hr': { 'cost': 1, 'noSymbol': 40 },
                        'ticker/price': { 'cost': 1, 'noSymbol': 2 },
                        'ticker/bookTicker': { 'cost': 1, 'noSymbol': 2 },
                        'exchangeInfo': 10,
                    },
                    'put': {
                        'userDataStream': 1,
                    },
                    'post': {
                        'userDataStream': 1,
                    },
                    'delete': {
                        'userDataStream': 1,
                    },
                },
                'private': {
                    'get': {
                        'allOrderList': 10, // oco
                        'openOrderList': 3, // oco
                        'orderList': 2, // oco
                        'order': 2,
                        'openOrders': { 'cost': 3, 'noSymbol': 40 },
                        'allOrders': 10,
                        'account': 10,
                        'myTrades': 10,
                        'rateLimit/order': 20,
                    },
                    'post': {
                        'order/oco': 1,
                        'order': 1,
                        'order/test': 1,
                    },
                    'delete': {
                        'openOrders': 1, // added on 2020-04-25 for canceling all open orders per symbol
                        'orderList': 1, // oco
                        'order': 1,
                    },
                },
            },
            'fees': {
                'trading': {
                    'feeSide': 'get',
                    'tierBased': false,
                    'percentage': true,
                    'taker': this.parseNumber ('0.001'),
                    'maker': this.parseNumber ('0.001'),
                },
                'future': {
                    'trading': {
                        'feeSide': 'quote',
                        'tierBased': true,
                        'percentage': true,
                        'taker': this.parseNumber ('0.000400'),
                        'maker': this.parseNumber ('0.000200'),
                        'tiers': {
                            'taker': [
                                [ this.parseNumber ('0'), this.parseNumber ('0.000400') ],
                                [ this.parseNumber ('250'), this.parseNumber ('0.000400') ],
                                [ this.parseNumber ('2500'), this.parseNumber ('0.000350') ],
                                [ this.parseNumber ('7500'), this.parseNumber ('0.000320') ],
                                [ this.parseNumber ('22500'), this.parseNumber ('0.000300') ],
                                [ this.parseNumber ('50000'), this.parseNumber ('0.000270') ],
                                [ this.parseNumber ('100000'), this.parseNumber ('0.000250') ],
                                [ this.parseNumber ('200000'), this.parseNumber ('0.000220') ],
                                [ this.parseNumber ('400000'), this.parseNumber ('0.000200') ],
                                [ this.parseNumber ('750000'), this.parseNumber ('0.000170') ],
                            ],
                            'maker': [
                                [ this.parseNumber ('0'), this.parseNumber ('0.000200') ],
                                [ this.parseNumber ('250'), this.parseNumber ('0.000160') ],
                                [ this.parseNumber ('2500'), this.parseNumber ('0.000140') ],
                                [ this.parseNumber ('7500'), this.parseNumber ('0.000120') ],
                                [ this.parseNumber ('22500'), this.parseNumber ('0.000100') ],
                                [ this.parseNumber ('50000'), this.parseNumber ('0.000080') ],
                                [ this.parseNumber ('100000'), this.parseNumber ('0.000060') ],
                                [ this.parseNumber ('200000'), this.parseNumber ('0.000040') ],
                                [ this.parseNumber ('400000'), this.parseNumber ('0.000020') ],
                                [ this.parseNumber ('750000'), this.parseNumber ('0') ],
                            ],
                        },
                    },
                },
                'delivery': {
                    'trading': {
                        'feeSide': 'base',
                        'tierBased': true,
                        'percentage': true,
                        'taker': this.parseNumber ('0.000500'),
                        'maker': this.parseNumber ('0.000100'),
                        'tiers': {
                            'taker': [
                                [ this.parseNumber ('0'), this.parseNumber ('0.000500') ],
                                [ this.parseNumber ('250'), this.parseNumber ('0.000450') ],
                                [ this.parseNumber ('2500'), this.parseNumber ('0.000400') ],
                                [ this.parseNumber ('7500'), this.parseNumber ('0.000300') ],
                                [ this.parseNumber ('22500'), this.parseNumber ('0.000250') ],
                                [ this.parseNumber ('50000'), this.parseNumber ('0.000240') ],
                                [ this.parseNumber ('100000'), this.parseNumber ('0.000240') ],
                                [ this.parseNumber ('200000'), this.parseNumber ('0.000240') ],
                                [ this.parseNumber ('400000'), this.parseNumber ('0.000240') ],
                                [ this.parseNumber ('750000'), this.parseNumber ('0.000240') ],
                            ],
                            'maker': [
                                [ this.parseNumber ('0'), this.parseNumber ('0.000100') ],
                                [ this.parseNumber ('250'), this.parseNumber ('0.000080') ],
                                [ this.parseNumber ('2500'), this.parseNumber ('0.000050') ],
                                [ this.parseNumber ('7500'), this.parseNumber ('0.0000030') ],
                                [ this.parseNumber ('22500'), this.parseNumber ('0') ],
                                [ this.parseNumber ('50000'), this.parseNumber ('-0.000050') ],
                                [ this.parseNumber ('100000'), this.parseNumber ('-0.000060') ],
                                [ this.parseNumber ('200000'), this.parseNumber ('-0.000070') ],
                                [ this.parseNumber ('400000'), this.parseNumber ('-0.000080') ],
                                [ this.parseNumber ('750000'), this.parseNumber ('-0.000090') ],
                            ],
                        },
                    },
                },
                'option': {},
            },
            'commonCurrencies': {
                'BCC': 'BCC', // kept for backward-compatibility https://github.com/ccxt/ccxt/issues/4848
                'YOYO': 'YOYOW',
            },
            // exchange-specific options
            'options': {
                'fetchCurrencies': true, // this is a private call and it requires API keys
                // 'fetchTradesMethod': 'publicGetAggTrades', // publicGetTrades, publicGetHistoricalTrades
                'defaultTimeInForce': 'GTC', // 'GTC' = Good To Cancel (default), 'IOC' = Immediate Or Cancel
                'defaultType': 'spot', // 'spot', 'future', 'margin', 'delivery'
                'hasAlreadyAuthenticatedSuccessfully': false,
                'warnOnFetchOpenOrdersWithoutSymbol': true,
                // not an error
                // https://github.com/ccxt/ccxt/issues/11268
                // https://github.com/ccxt/ccxt/pull/11624
                // POST https://fapi.binance.com/fapi/v1/marginType 400 Bad Request
                // binanceusdm
                'throwMarginModeAlreadySet': false,
                'fetchPositions': 'positionRisk', // or 'account'
                'recvWindow': 5 * 1000, // 5 sec, binance default
                'timeDifference': 0, // the difference between system clock and Binance clock
                'adjustForTimeDifference': false, // controls the adjustment logic upon instantiation
                'newOrderRespType': {
                    'market': 'FULL', // 'ACK' for order id, 'RESULT' for full order or 'FULL' for order with fills
                    'limit': 'FULL', // we change it from 'ACK' by default to 'FULL' (returns immediately if limit is not hit)
                },
                'quoteOrderQty': true, // whether market orders support amounts in quote currency
                'broker': {
                    'spot': 'x-R4BD3S82',
                    'margin': 'x-R4BD3S82',
                    'future': 'x-xcKtGhcu',
                    'delivery': 'x-xcKtGhcu',
                },
                'accountsByType': {
                    'main': 'MAIN',
                    'spot': 'MAIN',
                    'funding': 'FUNDING',
                    'margin': 'MARGIN',
                    'future': 'UMFUTURE',
                    'delivery': 'CMFUTURE',
                    'mining': 'MINING',
                },
                'typesByAccount': {
                    'MAIN': 'spot',
                    'FUNDING': 'funding',
                    'MARGIN': 'margin',
                    'UMFUTURE': 'future',
                    'CMFUTURE': 'delivery',
                    'MINING': 'mining',
                },
                'networks': {
                    'ERC20': 'ETH',
                    'TRC20': 'TRX',
                    'BEP2': 'BNB',
                    'BEP20': 'BSC',
                    'OMNI': 'OMNI',
                    'EOS': 'EOS',
                    'SPL': 'SOL',
                },
                'reverseNetworks': {
                    'tronscan.org': 'TRC20',
                    'etherscan.io': 'ERC20',
                    'bscscan.com': 'BSC',
                    'explorer.binance.org': 'BEP2',
                    'bithomp.com': 'XRP',
                    'bloks.io': 'EOS',
                    'stellar.expert': 'XLM',
                    'blockchair.com/bitcoin': 'BTC',
                    'blockchair.com/bitcoin-cash': 'BCH',
                    'blockchair.com/ecash': 'XEC',
                    'explorer.litecoin.net': 'LTC',
                    'explorer.avax.network': 'AVAX',
                    'solscan.io': 'SOL',
                    'polkadot.subscan.io': 'DOT',
                    'dashboard.internetcomputer.org': 'ICP',
                    'explorer.chiliz.com': 'CHZ',
                    'cardanoscan.io': 'ADA',
                    'mainnet.theoan.com': 'AION',
                    'algoexplorer.io': 'ALGO',
                    'explorer.ambrosus.com': 'AMB',
                    'viewblock.io/zilliqa': 'ZIL',
                    'viewblock.io/arweave': 'AR',
                    'explorer.ark.io': 'ARK',
                    'atomscan.com': 'ATOM',
                    'www.mintscan.io': 'CTK',
                    'explorer.bitcoindiamond.org': 'BCD',
                    'btgexplorer.com': 'BTG',
                    'bts.ai': 'BTS',
                    'explorer.celo.org': 'CELO',
                    'explorer.nervos.org': 'CKB',
                    'cerebro.cortexlabs.ai': 'CTXC',
                    'chainz.cryptoid.info': 'VIA',
                    'explorer.dcrdata.org': 'DCR',
                    'digiexplorer.info': 'DGB',
                    'dock.subscan.io': 'DOCK',
                    'dogechain.info': 'DOGE',
                    'explorer.elrond.com': 'EGLD',
                    'blockscout.com': 'ETC',
                    'explore-fetchhub.fetch.ai': 'FET',
                    'filfox.info': 'FIL',
                    'fio.bloks.io': 'FIO',
                    'explorer.firo.org': 'FIRO',
                    'neoscan.io': 'NEO',
                    'ftmscan.com': 'FTM',
                    'explorer.gochain.io': 'GO',
                    'block.gxb.io': 'GXS',
                    'hash-hash.info': 'HBAR',
                    'www.hiveblockexplorer.com': 'HIVE',
                    'explorer.helium.com': 'HNT',
                    'tracker.icon.foundation': 'ICX',
                    'www.iostabc.com': 'IOST',
                    'explorer.iota.org': 'IOTA',
                    'iotexscan.io': 'IOTX',
                    'irishub.iobscan.io': 'IRIS',
                    'kava.mintscan.io': 'KAVA',
                    'scope.klaytn.com': 'KLAY',
                    'kmdexplorer.io': 'KMD',
                    'kusama.subscan.io': 'KSM',
                    'explorer.lto.network': 'LTO',
                    'polygonscan.com': 'POLYGON',
                    'explorer.ont.io': 'ONT',
                    'minaexplorer.com': 'MINA',
                    'nanolooker.com': 'NANO',
                    'explorer.nebulas.io': 'NAS',
                    'explorer.nbs.plus': 'NBS',
                    'explorer.nebl.io': 'NEBL',
                    'nulscan.io': 'NULS',
                    'nxscan.com': 'NXS',
                    'explorer.harmony.one': 'ONE',
                    'explorer.poa.network': 'POA',
                    'qtum.info': 'QTUM',
                    'explorer.rsk.co': 'RSK',
                    'www.oasisscan.com': 'ROSE',
                    'ravencoin.network': 'RVN',
                    'sc.tokenview.com': 'SC',
                    'secretnodes.com': 'SCRT',
                    'explorer.skycoin.com': 'SKY',
                    'steemscan.com': 'STEEM',
                    'explorer.stacks.co': 'STX',
                    'www.thetascan.io': 'THETA',
                    'scan.tomochain.com': 'TOMO',
                    'explore.vechain.org': 'VET',
                    'explorer.vite.net': 'VITE',
                    'www.wanscan.org': 'WAN',
                    'wavesexplorer.com': 'WAVES',
                    'wax.eosx.io': 'WAXP',
                    'waltonchain.pro': 'WTC',
                    'chain.nem.ninja': 'XEM',
                    'verge-blockchain.info': 'XVG',
                    'explorer.yoyow.org': 'YOYOW',
                    'explorer.zcha.in': 'ZEC',
                    'explorer.zensystem.io': 'ZEN',
                },
                'impliedNetworks': {
                    'ETH': { 'ERC20': 'ETH' },
                    'TRX': { 'TRC20': 'TRX' },
                },
                'legalMoney': {
                    'MXN': true,
                    'UGX': true,
                    'SEK': true,
                    'CHF': true,
                    'VND': true,
                    'AED': true,
                    'DKK': true,
                    'KZT': true,
                    'HUF': true,
                    'PEN': true,
                    'PHP': true,
                    'USD': true,
                    'TRY': true,
                    'EUR': true,
                    'NGN': true,
                    'PLN': true,
                    'BRL': true,
                    'ZAR': true,
                    'KES': true,
                    'ARS': true,
                    'RUB': true,
                    'AUD': true,
                    'NOK': true,
                    'CZK': true,
                    'GBP': true,
                    'UAH': true,
                    'GHS': true,
                    'HKD': true,
                    'CAD': true,
                    'INR': true,
                    'JPY': true,
                    'NZD': true,
                },
            },
            // https://binance-docs.github.io/apidocs/spot/en/#error-codes-2
            'exceptions': {
                'exact': {
                    'System is under maintenance.': OnMaintenance, // {"code":1,"msg":"System is under maintenance."}
                    'System abnormality': ExchangeError, // {"code":-1000,"msg":"System abnormality"}
                    'You are not authorized to execute this request.': PermissionDenied, // {"msg":"You are not authorized to execute this request."}
                    'API key does not exist': AuthenticationError,
                    'Order would trigger immediately.': OrderImmediatelyFillable,
                    'Stop price would trigger immediately.': OrderImmediatelyFillable, // {"code":-2010,"msg":"Stop price would trigger immediately."}
                    'Order would immediately match and take.': OrderImmediatelyFillable, // {"code":-2010,"msg":"Order would immediately match and take."}
                    'Account has insufficient balance for requested action.': InsufficientFunds,
                    'Rest API trading is not enabled.': ExchangeNotAvailable,
                    "You don't have permission.": PermissionDenied, // {"msg":"You don't have permission.","success":false}
                    'Market is closed.': ExchangeNotAvailable, // {"code":-1013,"msg":"Market is closed."}
                    'Too many requests. Please try again later.': DDoSProtection, // {"msg":"Too many requests. Please try again later.","success":false}
                    'This action disabled is on this account.': AccountSuspended, // {"code":-2010,"msg":"This action disabled is on this account."}
                    '-1000': ExchangeNotAvailable, // {"code":-1000,"msg":"An unknown error occured while processing the request."}
                    '-1001': ExchangeNotAvailable, // {"code":-1001,"msg":"'Internal error; unable to process your request. Please try again.'"}
                    '-1002': AuthenticationError, // {"code":-1002,"msg":"'You are not authorized to execute this request.'"}
                    '-1003': RateLimitExceeded, // {"code":-1003,"msg":"Too much request weight used, current limit is 1200 request weight per 1 MINUTE. Please use the websocket for live updates to avoid polling the API."}
                    '-1004': DDoSProtection, // {"code":-1004,"msg":"Server is busy, please wait and try again"}
                    '-1005': PermissionDenied, // {"code":-1005,"msg":"No such IP has been white listed"}
                    '-1006': BadResponse, // {"code":-1006,"msg":"An unexpected response was received from the message bus. Execution status unknown."}
                    '-1007': RequestTimeout, // {"code":-1007,"msg":"Timeout waiting for response from backend server. Send status unknown; execution status unknown."}
                    '-1010': BadResponse, // {"code":-1010,"msg":"ERROR_MSG_RECEIVED."}
                    '-1011': PermissionDenied, // {"code":-1011,"msg":"This IP cannot access this route."}
                    '-1013': InvalidOrder, // {"code":-1013,"msg":"createOrder -> 'invalid quantity'/'invalid price'/MIN_NOTIONAL"}
                    '-1014': InvalidOrder, // {"code":-1014,"msg":"Unsupported order combination."}
                    '-1015': RateLimitExceeded, // {"code":-1015,"msg":"'Too many new orders; current limit is %s orders per %s.'"}
                    '-1016': ExchangeNotAvailable, // {"code":-1016,"msg":"'This service is no longer available.',"}
                    '-1020': BadRequest, // {"code":-1020,"msg":"'This operation is not supported.'"}
                    '-1021': InvalidNonce, // {"code":-1021,"msg":"'your time is ahead of server'"}
                    '-1022': AuthenticationError, // {"code":-1022,"msg":"Signature for this request is not valid."}
                    '-1023': BadRequest, // {"code":-1023,"msg":"Start time is greater than end time."}
                    '-1099': AuthenticationError, // {"code":-1099,"msg":"Not found, authenticated, or authorized"}
                    '-1100': BadRequest, // {"code":-1100,"msg":"createOrder(symbol, 1, asdf) -> 'Illegal characters found in parameter 'price'"}
                    '-1101': BadRequest, // {"code":-1101,"msg":"Too many parameters; expected %s and received %s."}
                    '-1102': BadRequest, // {"code":-1102,"msg":"Param %s or %s must be sent, but both were empty"}
                    '-1103': BadRequest, // {"code":-1103,"msg":"An unknown parameter was sent."}
                    '-1104': BadRequest, // {"code":-1104,"msg":"Not all sent parameters were read, read 8 parameters but was sent 9"}
                    '-1105': BadRequest, // {"code":-1105,"msg":"Parameter %s was empty."}
                    '-1106': BadRequest, // {"code":-1106,"msg":"Parameter %s sent when not required."}
                    '-1108': BadRequest, // {"code":-1108,"msg":"Invalid asset."}
                    '-1109': AuthenticationError, // {"code":-1109,"msg":"Invalid account."}
                    '-1110': BadRequest, // {"code":-1110,"msg":"Invalid symbolType."}
                    '-1111': BadRequest, // {"code":-1111,"msg":"Precision is over the maximum defined for this asset."}
                    '-1112': InvalidOrder, // {"code":-1112,"msg":"No orders on book for symbol."}
                    '-1113': BadRequest, // {"code":-1113,"msg":"Withdrawal amount must be negative."}
                    '-1114': BadRequest, // {"code":-1114,"msg":"TimeInForce parameter sent when not required."}
                    '-1115': BadRequest, // {"code":-1115,"msg":"Invalid timeInForce."}
                    '-1116': BadRequest, // {"code":-1116,"msg":"Invalid orderType."}
                    '-1117': BadRequest, // {"code":-1117,"msg":"Invalid side."}
                    '-1118': BadRequest, // {"code":-1118,"msg":"New client order ID was empty."}
                    '-1119': BadRequest, // {"code":-1119,"msg":"Original client order ID was empty."}
                    '-1120': BadRequest, // {"code":-1120,"msg":"Invalid interval."}
                    '-1121': BadSymbol, // {"code":-1121,"msg":"Invalid symbol."}
                    '-1125': AuthenticationError, // {"code":-1125,"msg":"This listenKey does not exist."}
                    '-1127': BadRequest, // {"code":-1127,"msg":"More than %s hours between startTime and endTime."}
                    '-1128': BadRequest, // {"code":-1128,"msg":"{"code":-1128,"msg":"Combination of optional parameters invalid."}"}
                    '-1130': BadRequest, // {"code":-1130,"msg":"Data sent for paramter %s is not valid."}
                    '-1131': BadRequest, // {"code":-1131,"msg":"recvWindow must be less than 60000"}
                    '-1136': BadRequest, // {"code":-1136,"msg":"Invalid newOrderRespType"}
                    '-2008': AuthenticationError, // {"code":-2008,"msg":"Invalid Api-Key ID."}
                    '-2010': ExchangeError, // {"code":-2010,"msg":"generic error code for createOrder -> 'Account has insufficient balance for requested action.', {"code":-2010,"msg":"Rest API trading is not enabled."}, etc..."}
                    '-2011': OrderNotFound, // {"code":-2011,"msg":"cancelOrder(1, 'BTC/USDT') -> 'UNKNOWN_ORDER'"}
                    '-2013': OrderNotFound, // {"code":-2013,"msg":"fetchOrder (1, 'BTC/USDT') -> 'Order does not exist'"}
                    '-2014': AuthenticationError, // {"code":-2014,"msg":"API-key format invalid."}
                    '-2015': AuthenticationError, // {"code":-2015,"msg":"Invalid API-key, IP, or permissions for action."}
                    '-2016': BadRequest, // {"code":-2016,"msg":"No trading window could be found for the symbol. Try ticker/24hrs instead."}
                    '-2018': InsufficientFunds, // {"code":-2018,"msg":"Balance is insufficient"}
                    '-2019': InsufficientFunds, // {"code":-2019,"msg":"Margin is insufficient."}
                    '-2020': OrderNotFillable, // {"code":-2020,"msg":"Unable to fill."}
                    '-2021': OrderImmediatelyFillable, // {"code":-2021,"msg":"Order would immediately trigger."}
                    '-2022': InvalidOrder, // {"code":-2022,"msg":"ReduceOnly Order is rejected."}
                    '-2023': InsufficientFunds, // {"code":-2023,"msg":"User in liquidation mode now."}
                    '-2024': InsufficientFunds, // {"code":-2024,"msg":"Position is not sufficient."}
                    '-2025': InvalidOrder, // {"code":-2025,"msg":"Reach max open order limit."}
                    '-2026': InvalidOrder, // {"code":-2026,"msg":"This OrderType is not supported when reduceOnly."}
                    '-2027': InvalidOrder, // {"code":-2027,"msg":"Exceeded the maximum allowable position at current leverage."}
                    '-2028': InsufficientFunds, // {"code":-2028,"msg":"Leverage is smaller than permitted: insufficient margin balance"}
                    '-3000': ExchangeError, // {"code":-3000,"msg":"Internal server error."}
                    '-3001': AuthenticationError, // {"code":-3001,"msg":"Please enable 2FA first."}
                    '-3002': BadSymbol, // {"code":-3002,"msg":"We don't have this asset."}
                    '-3003': BadRequest, // {"code":-3003,"msg":"Margin account does not exist."}
                    '-3004': ExchangeError, // {"code":-3004,"msg":"Trade not allowed."}
                    '-3005': InsufficientFunds, // {"code":-3005,"msg":"Transferring out not allowed. Transfer out amount exceeds max amount."}
                    '-3006': InsufficientFunds, // {"code":-3006,"msg":"Your borrow amount has exceed maximum borrow amount."}
                    '-3007': ExchangeError, // {"code":-3007,"msg":"You have pending transaction, please try again later.."}
                    '-3008': InsufficientFunds, // {"code":-3008,"msg":"Borrow not allowed. Your borrow amount has exceed maximum borrow amount."}
                    '-3009': BadRequest, // {"code":-3009,"msg":"This asset are not allowed to transfer into margin account currently."}
                    '-3010': ExchangeError, // {"code":-3010,"msg":"Repay not allowed. Repay amount exceeds borrow amount."}
                    '-3011': BadRequest, // {"code":-3011,"msg":"Your input date is invalid."}
                    '-3012': ExchangeError, // {"code":-3012,"msg":"Borrow is banned for this asset."}
                    '-3013': BadRequest, // {"code":-3013,"msg":"Borrow amount less than minimum borrow amount."}
                    '-3014': AccountSuspended, // {"code":-3014,"msg":"Borrow is banned for this account."}
                    '-3015': ExchangeError, // {"code":-3015,"msg":"Repay amount exceeds borrow amount."}
                    '-3016': BadRequest, // {"code":-3016,"msg":"Repay amount less than minimum repay amount."}
                    '-3017': ExchangeError, // {"code":-3017,"msg":"This asset are not allowed to transfer into margin account currently."}
                    '-3018': AccountSuspended, // {"code":-3018,"msg":"Transferring in has been banned for this account."}
                    '-3019': AccountSuspended, // {"code":-3019,"msg":"Transferring out has been banned for this account."}
                    '-3020': InsufficientFunds, // {"code":-3020,"msg":"Transfer out amount exceeds max amount."}
                    '-3021': BadRequest, // {"code":-3021,"msg":"Margin account are not allowed to trade this trading pair."}
                    '-3022': AccountSuspended, // {"code":-3022,"msg":"You account's trading is banned."}
                    '-3023': BadRequest, // {"code":-3023,"msg":"You can't transfer out/place order under current margin level."}
                    '-3024': ExchangeError, // {"code":-3024,"msg":"The unpaid debt is too small after this repayment."}
                    '-3025': BadRequest, // {"code":-3025,"msg":"Your input date is invalid."}
                    '-3026': BadRequest, // {"code":-3026,"msg":"Your input param is invalid."}
                    '-3027': BadSymbol, // {"code":-3027,"msg":"Not a valid margin asset."}
                    '-3028': BadSymbol, // {"code":-3028,"msg":"Not a valid margin pair."}
                    '-3029': ExchangeError, // {"code":-3029,"msg":"Transfer failed."}
                    '-3036': AccountSuspended, // {"code":-3036,"msg":"This account is not allowed to repay."}
                    '-3037': ExchangeError, // {"code":-3037,"msg":"PNL is clearing. Wait a second."}
                    '-3038': BadRequest, // {"code":-3038,"msg":"Listen key not found."}
                    '-3041': InsufficientFunds, // {"code":-3041,"msg":"Balance is not enough"}
                    '-3042': BadRequest, // {"code":-3042,"msg":"PriceIndex not available for this margin pair."}
                    '-3043': BadRequest, // {"code":-3043,"msg":"Transferring in not allowed."}
                    '-3044': DDoSProtection, // {"code":-3044,"msg":"System busy."}
                    '-3045': ExchangeError, // {"code":-3045,"msg":"The system doesn't have enough asset now."}
                    '-3999': ExchangeError, // {"code":-3999,"msg":"This function is only available for invited users."}
                    '-4001': BadRequest, // {"code":-4001 ,"msg":"Invalid operation."}
                    '-4002': BadRequest, // {"code":-4002 ,"msg":"Invalid get."}
                    '-4003': BadRequest, // {"code":-4003 ,"msg":"Your input email is invalid."}
                    '-4004': AuthenticationError, // {"code":-4004,"msg":"You don't login or auth."}
                    '-4005': RateLimitExceeded, // {"code":-4005 ,"msg":"Too many new requests."}
                    '-4006': BadRequest, // {"code":-4006 ,"msg":"Support main account only."}
                    '-4007': BadRequest, // {"code":-4007 ,"msg":"Address validation is not passed."}
                    '-4008': BadRequest, // {"code":-4008 ,"msg":"Address tag validation is not passed."}
                    '-4010': BadRequest, // {"code":-4010 ,"msg":"White list mail has been confirmed."} // [TODO] possible bug: it should probably be "has not been confirmed"
                    '-4011': BadRequest, // {"code":-4011 ,"msg":"White list mail is invalid."}
                    '-4012': BadRequest, // {"code":-4012 ,"msg":"White list is not opened."}
                    '-4013': AuthenticationError, // {"code":-4013 ,"msg":"2FA is not opened."}
                    '-4014': PermissionDenied, // {"code":-4014 ,"msg":"Withdraw is not allowed within 2 min login."}
                    '-4015': ExchangeError, // {"code":-4015 ,"msg":"Withdraw is limited."}
                    '-4016': PermissionDenied, // {"code":-4016 ,"msg":"Within 24 hours after password modification, withdrawal is prohibited."}
                    '-4017': PermissionDenied, // {"code":-4017 ,"msg":"Within 24 hours after the release of 2FA, withdrawal is prohibited."}
                    '-4018': BadSymbol, // {"code":-4018,"msg":"We don't have this asset."}
                    '-4019': BadSymbol, // {"code":-4019,"msg":"Current asset is not open for withdrawal."}
                    '-4021': BadRequest, // {"code":-4021,"msg":"Asset withdrawal must be an %s multiple of %s."}
                    '-4022': BadRequest, // {"code":-4022,"msg":"Not less than the minimum pick-up quantity %s."}
                    '-4023': ExchangeError, // {"code":-4023,"msg":"Within 24 hours, the withdrawal exceeds the maximum amount."}
                    '-4024': InsufficientFunds, // {"code":-4024,"msg":"You don't have this asset."}
                    '-4025': InsufficientFunds, // {"code":-4025,"msg":"The number of hold asset is less than zero."}
                    '-4026': InsufficientFunds, // {"code":-4026,"msg":"You have insufficient balance."}
                    '-4027': ExchangeError, // {"code":-4027,"msg":"Failed to obtain tranId."}
                    '-4028': BadRequest, // {"code":-4028,"msg":"The amount of withdrawal must be greater than the Commission."}
                    '-4029': BadRequest, // {"code":-4029,"msg":"The withdrawal record does not exist."}
                    '-4030': ExchangeError, // {"code":-4030,"msg":"Confirmation of successful asset withdrawal. [TODO] possible bug in docs"}
                    '-4031': ExchangeError, // {"code":-4031,"msg":"Cancellation failed."}
                    '-4032': ExchangeError, // {"code":-4032,"msg":"Withdraw verification exception."}
                    '-4033': BadRequest, // {"code":-4033,"msg":"Illegal address."}
                    '-4034': ExchangeError, // {"code":-4034,"msg":"The address is suspected of fake."}
                    '-4035': PermissionDenied, // {"code":-4035,"msg":"This address is not on the whitelist. Please join and try again."}
                    '-4036': BadRequest, // {"code":-4036,"msg":"The new address needs to be withdrawn in {0} hours."}
                    '-4037': ExchangeError, // {"code":-4037,"msg":"Re-sending Mail failed."}
                    '-4038': ExchangeError, // {"code":-4038,"msg":"Please try again in 5 minutes."}
                    '-4039': BadRequest, // {"code":-4039,"msg":"The user does not exist."}
                    '-4040': BadRequest, // {"code":-4040,"msg":"This address not charged."}
                    '-4041': ExchangeError, // {"code":-4041,"msg":"Please try again in one minute."}
                    '-4042': ExchangeError, // {"code":-4042,"msg":"This asset cannot get deposit address again."}
                    '-4043': BadRequest, // {"code":-4043,"msg":"More than 100 recharge addresses were used in 24 hours."}
                    '-4044': BadRequest, // {"code":-4044,"msg":"This is a blacklist country."}
                    '-4045': ExchangeError, // {"code":-4045,"msg":"Failure to acquire assets."}
                    '-4046': AuthenticationError, // {"code":-4046,"msg":"Agreement not confirmed."}
                    '-4047': BadRequest, // {"code":-4047,"msg":"Time interval must be within 0-90 days"}
                    '-5001': BadRequest, // {"code":-5001,"msg":"Don't allow transfer to micro assets."}
                    '-5002': InsufficientFunds, // {"code":-5002,"msg":"You have insufficient balance."}
                    '-5003': InsufficientFunds, // {"code":-5003,"msg":"You don't have this asset."}
                    '-5004': BadRequest, // {"code":-5004,"msg":"The residual balances of %s have exceeded 0.001BTC, Please re-choose."}
                    '-5005': InsufficientFunds, // {"code":-5005,"msg":"The residual balances of %s is too low, Please re-choose."}
                    '-5006': BadRequest, // {"code":-5006,"msg":"Only transfer once in 24 hours."}
                    '-5007': BadRequest, // {"code":-5007,"msg":"Quantity must be greater than zero."}
                    '-5008': InsufficientFunds, // {"code":-5008,"msg":"Insufficient amount of returnable assets."}
                    '-5009': BadRequest, // {"code":-5009,"msg":"Product does not exist."}
                    '-5010': ExchangeError, // {"code":-5010,"msg":"Asset transfer fail."}
                    '-5011': BadRequest, // {"code":-5011,"msg":"future account not exists."}
                    '-5012': ExchangeError, // {"code":-5012,"msg":"Asset transfer is in pending."}
                    '-5013': InsufficientFunds, // {"code":-5013,"msg":"Asset transfer failed: insufficient balance""} // undocumented
                    '-5021': BadRequest, // {"code":-5021,"msg":"This parent sub have no relation"}
                    '-6001': BadRequest, // {"code":-6001,"msg":"Daily product not exists."}
                    '-6003': BadRequest, // {"code":-6003,"msg":"Product not exist or you don't have permission"}
                    '-6004': ExchangeError, // {"code":-6004,"msg":"Product not in purchase status"}
                    '-6005': InvalidOrder, // {"code":-6005,"msg":"Smaller than min purchase limit"}
                    '-6006': BadRequest, // {"code":-6006,"msg":"Redeem amount error"}
                    '-6007': BadRequest, // {"code":-6007,"msg":"Not in redeem time"}
                    '-6008': BadRequest, // {"code":-6008,"msg":"Product not in redeem status"}
                    '-6009': RateLimitExceeded, // {"code":-6009,"msg":"Request frequency too high"}
                    '-6011': BadRequest, // {"code":-6011,"msg":"Exceeding the maximum num allowed to purchase per user"}
                    '-6012': InsufficientFunds, // {"code":-6012,"msg":"Balance not enough"}
                    '-6013': ExchangeError, // {"code":-6013,"msg":"Purchasing failed"}
                    '-6014': BadRequest, // {"code":-6014,"msg":"Exceed up-limit allowed to purchased"}
                    '-6015': BadRequest, // {"code":-6015,"msg":"Empty request body"}
                    '-6016': BadRequest, // {"code":-6016,"msg":"Parameter err"}
                    '-6017': BadRequest, // {"code":-6017,"msg":"Not in whitelist"}
                    '-6018': BadRequest, // {"code":-6018,"msg":"Asset not enough"}
                    '-6019': AuthenticationError, // {"code":-6019,"msg":"Need confirm"}
                    '-6020': BadRequest, // {"code":-6020,"msg":"Project not exists"}
                    '-7001': BadRequest, // {"code":-7001,"msg":"Date range is not supported."}
                    '-7002': BadRequest, // {"code":-7002,"msg":"Data request type is not supported."}
                    '-10017': BadRequest, // {"code":-10017,"msg":"Repay amount should not be larger than liability."}
                    '-11008': InsufficientFunds, // {"code":-11008,"msg":"Exceeding the account's maximum borrowable limit."} // undocumented
                    '-12014': RateLimitExceeded, // {"code":-12014,"msg":"More than 1 request in 3 seconds"}
                    '-13000': BadRequest, // {"code":-13000,"msg":"Redeption of the token is forbiden now"}
                    '-13001': BadRequest, // {"code":-13001,"msg":"Exceeds individual 24h redemption limit of the token"}
                    '-13002': BadRequest, // {"code":-13002,"msg":"Exceeds total 24h redemption limit of the token"}
                    '-13003': BadRequest, // {"code":-13003,"msg":"Subscription of the token is forbiden now"}
                    '-13004': BadRequest, // {"code":-13004,"msg":"Exceeds individual 24h subscription limit of the token"}
                    '-13005': BadRequest, // {"code":-13005,"msg":"Exceeds total 24h subscription limit of the token"}
                    '-13006': InvalidOrder, // {"code":-13006,"msg":"Subscription amount is too small"}
                    '-13007': AuthenticationError, // {"code":-13007,"msg":"The Agreement is not signed"}
                    '100001003': BadRequest, // {"code":100001003,"msg":"Verification failed"} // undocumented
                },
                'broad': {
                    'has no operation privilege': PermissionDenied,
                    'MAX_POSITION': InvalidOrder, // {"code":-2010,"msg":"Filter failure: MAX_POSITION"}
                },
            },
        });
    }

    costToPrecision (symbol, cost) {
        return this.decimalToPrecision (cost, TRUNCATE, this.markets[symbol]['precision']['quote'], this.precisionMode, this.paddingMode);
    }

    currencyToPrecision (currency, fee) {
        // info is available in currencies only if the user has configured his api keys
        if (this.safeValue (this.currencies[currency], 'precision') !== undefined) {
            return this.decimalToPrecision (fee, TRUNCATE, this.currencies[currency]['precision'], this.precisionMode, this.paddingMode);
        } else {
            return this.numberToString (fee);
        }
    }

    nonce () {
        return this.milliseconds () - this.options['timeDifference'];
    }

    async fetchTime (params = {}) {
        const defaultType = this.safeString2 (this.options, 'fetchTime', 'defaultType', 'spot');
        const type = this.safeString (params, 'type', defaultType);
        const query = this.omit (params, 'type');
        let method = 'publicGetTime';
        if (type === 'future') {
            method = 'fapiPublicGetTime';
        } else if (type === 'delivery') {
            method = 'dapiPublicGetTime';
        }
        const response = await this[method] (query);
        return this.safeInteger (response, 'serverTime');
    }

    async fetchCurrencies (params = {}) {
        const fetchCurrenciesEnabled = this.safeValue (this.options, 'fetchCurrencies');
        if (!fetchCurrenciesEnabled) {
            return undefined;
        }
        // this endpoint requires authentication
        // while fetchCurrencies is a public API method by design
        // therefore we check the keys here
        // and fallback to generating the currencies from the markets
        if (!this.checkRequiredCredentials (false)) {
            return undefined;
        }
        // sandbox/testnet does not support sapi endpoints
        const apiBackup = this.safeString (this.urls, 'apiBackup');
        if (apiBackup !== undefined) {
            return undefined;
        }
        const response = await this.sapiGetCapitalConfigGetall (params);
        const result = {};
        for (let i = 0; i < response.length; i++) {
            //
            //     {
            //         coin: 'LINK',
            //         depositAllEnable: true,
            //         withdrawAllEnable: true,
            //         name: 'ChainLink',
            //         free: '0.06168',
            //         locked: '0',
            //         freeze: '0',
            //         withdrawing: '0',
            //         ipoing: '0',
            //         ipoable: '0',
            //         storage: '0',
            //         isLegalMoney: false,
            //         trading: true,
            //         networkList: [
            //             {
            //                 network: 'BNB',
            //                 coin: 'LINK',
            //                 withdrawIntegerMultiple: '0',
            //                 isDefault: false,
            //                 depositEnable: true,
            //                 withdrawEnable: true,
            //                 depositDesc: '',
            //                 withdrawDesc: '',
            //                 specialTips: 'Both a MEMO and an Address are required to successfully deposit your LINK BEP2 tokens to Binance.',
            //                 name: 'BEP2',
            //                 resetAddressStatus: false,
            //                 addressRegex: '^(bnb1)[0-9a-z]{38}$',
            //                 memoRegex: '^[0-9A-Za-z\\-_]{1,120}$',
            //                 withdrawFee: '0.002',
            //                 withdrawMin: '0.01',
            //                 withdrawMax: '9999999',
            //                 minConfirm: 1,
            //                 unLockConfirm: 0
            //             },
            //             {
            //                 network: 'BSC',
            //                 coin: 'LINK',
            //                 withdrawIntegerMultiple: '0.00000001',
            //                 isDefault: false,
            //                 depositEnable: true,
            //                 withdrawEnable: true,
            //                 depositDesc: '',
            //                 withdrawDesc: '',
            //                 specialTips: '',
            //                 name: 'BEP20 (BSC)',
            //                 resetAddressStatus: false,
            //                 addressRegex: '^(0x)[0-9A-Fa-f]{40}$',
            //                 memoRegex: '',
            //                 withdrawFee: '0.005',
            //                 withdrawMin: '0.01',
            //                 withdrawMax: '9999999',
            //                 minConfirm: 15,
            //                 unLockConfirm: 0
            //             },
            //             {
            //                 network: 'ETH',
            //                 coin: 'LINK',
            //                 withdrawIntegerMultiple: '0.00000001',
            //                 isDefault: true,
            //                 depositEnable: true,
            //                 withdrawEnable: true,
            //                 depositDesc: '',
            //                 withdrawDesc: '',
            //                 name: 'ERC20',
            //                 resetAddressStatus: false,
            //                 addressRegex: '^(0x)[0-9A-Fa-f]{40}$',
            //                 memoRegex: '',
            //                 withdrawFee: '0.34',
            //                 withdrawMin: '0.68',
            //                 withdrawMax: '0',
            //                 minConfirm: 12,
            //                 unLockConfirm: 0
            //             }
            //         ]
            //     }
            //
            const entry = response[i];
            const id = this.safeString (entry, 'coin');
            const name = this.safeString (entry, 'name');
            const code = this.safeCurrencyCode (id);
            const precision = undefined;
            let isWithdrawEnabled = true;
            let isDepositEnabled = true;
            const networkList = this.safeValue (entry, 'networkList', []);
            const fees = {};
            let fee = undefined;
            for (let j = 0; j < networkList.length; j++) {
                const networkItem = networkList[j];
                const network = this.safeString (networkItem, 'network');
                // const name = this.safeString (networkItem, 'name');
                const withdrawFee = this.safeNumber (networkItem, 'withdrawFee');
                const depositEnable = this.safeValue (networkItem, 'depositEnable');
                const withdrawEnable = this.safeValue (networkItem, 'withdrawEnable');
                isDepositEnabled = isDepositEnabled || depositEnable;
                isWithdrawEnabled = isWithdrawEnabled || withdrawEnable;
                fees[network] = withdrawFee;
                const isDefault = this.safeValue (networkItem, 'isDefault');
                if (isDefault || (fee === undefined)) {
                    fee = withdrawFee;
                }
            }
            const trading = this.safeValue (entry, 'trading');
            const active = (isWithdrawEnabled && isDepositEnabled && trading);
            result[code] = {
                'id': id,
                'name': name,
                'code': code,
                'precision': precision,
                'info': entry,
                'active': active,
                'deposit': isDepositEnabled,
                'withdraw': isWithdrawEnabled,
                'networks': networkList,
                'fee': fee,
                'fees': fees,
                'limits': this.limits,
            };
        }
        return result;
    }

    async fetchMarkets (params = {}) {
        const defaultType = this.safeString2 (this.options, 'fetchMarkets', 'defaultType', 'spot');
        const type = this.safeString (params, 'type', defaultType);
        const query = this.omit (params, 'type');
        if ((type !== 'spot') && (type !== 'future') && (type !== 'margin') && (type !== 'delivery')) {
            throw new ExchangeError (this.id + " does not support '" + type + "' type, set exchange.options['defaultType'] to 'spot', 'margin', 'delivery' or 'future'"); // eslint-disable-line quotes
        }
        let method = 'publicGetExchangeInfo';
        if (type === 'future') {
            method = 'fapiPublicGetExchangeInfo';
        } else if (type === 'delivery') {
            method = 'dapiPublicGetExchangeInfo';
        }
        const response = await this[method] (query);
        //
        // spot / margin
        //
        //     {
        //         "timezone":"UTC",
        //         "serverTime":1575416692969,
        //         "rateLimits":[
        //             {"rateLimitType":"REQUEST_WEIGHT","interval":"MINUTE","intervalNum":1,"limit":1200},
        //             {"rateLimitType":"ORDERS","interval":"SECOND","intervalNum":10,"limit":100},
        //             {"rateLimitType":"ORDERS","interval":"DAY","intervalNum":1,"limit":200000}
        //         ],
        //         "exchangeFilters":[],
        //         "symbols":[
        //             {
        //                 "symbol":"ETHBTC",
        //                 "status":"TRADING",
        //                 "baseAsset":"ETH",
        //                 "baseAssetPrecision":8,
        //                 "quoteAsset":"BTC",
        //                 "quotePrecision":8,
        //                 "baseCommissionPrecision":8,
        //                 "quoteCommissionPrecision":8,
        //                 "orderTypes":["LIMIT","LIMIT_MAKER","MARKET","STOP_LOSS_LIMIT","TAKE_PROFIT_LIMIT"],
        //                 "icebergAllowed":true,
        //                 "ocoAllowed":true,
        //                 "quoteOrderQtyMarketAllowed":true,
        //                 "allowTrailingStop":false,
        //                 "isSpotTradingAllowed":true,
        //                 "isMarginTradingAllowed":true,
        //                 "filters":[
        //                     {"filterType":"PRICE_FILTER","minPrice":"0.00000100","maxPrice":"100000.00000000","tickSize":"0.00000100"},
        //                     {"filterType":"PERCENT_PRICE","multiplierUp":"5","multiplierDown":"0.2","avgPriceMins":5},
        //                     {"filterType":"LOT_SIZE","minQty":"0.00100000","maxQty":"100000.00000000","stepSize":"0.00100000"},
        //                     {"filterType":"MIN_NOTIONAL","minNotional":"0.00010000","applyToMarket":true,"avgPriceMins":5},
        //                     {"filterType":"ICEBERG_PARTS","limit":10},
        //                     {"filterType":"MARKET_LOT_SIZE","minQty":"0.00000000","maxQty":"63100.00000000","stepSize":"0.00000000"},
        //                     {"filterType":"MAX_NUM_ORDERS","maxNumOrders":200},
        //                     {"filterType":"MAX_NUM_ALGO_ORDERS","maxNumAlgoOrders":5}
        //                 ],
        //                 "permissions":["SPOT","MARGIN"]}
        //             },
        //         ],
        //     }
        //
        // futures/usdt-margined (fapi)
        //
        //     {
        //         "timezone":"UTC",
        //         "serverTime":1575417244353,
        //         "rateLimits":[
        //             {"rateLimitType":"REQUEST_WEIGHT","interval":"MINUTE","intervalNum":1,"limit":1200},
        //             {"rateLimitType":"ORDERS","interval":"MINUTE","intervalNum":1,"limit":1200}
        //         ],
        //         "exchangeFilters":[],
        //         "symbols":[
        //             {
        //                 "symbol":"BTCUSDT",
        //                 "status":"TRADING",
        //                 "maintMarginPercent":"2.5000",
        //                 "requiredMarginPercent":"5.0000",
        //                 "baseAsset":"BTC",
        //                 "quoteAsset":"USDT",
        //                 "pricePrecision":2,
        //                 "quantityPrecision":3,
        //                 "baseAssetPrecision":8,
        //                 "quotePrecision":8,
        //                 "filters":[
        //                     {"minPrice":"0.01","maxPrice":"100000","filterType":"PRICE_FILTER","tickSize":"0.01"},
        //                     {"stepSize":"0.001","filterType":"LOT_SIZE","maxQty":"1000","minQty":"0.001"},
        //                     {"stepSize":"0.001","filterType":"MARKET_LOT_SIZE","maxQty":"1000","minQty":"0.001"},
        //                     {"limit":200,"filterType":"MAX_NUM_ORDERS"},
        //                     {"multiplierDown":"0.8500","multiplierUp":"1.1500","multiplierDecimal":"4","filterType":"PERCENT_PRICE"}
        //                 ],
        //                 "orderTypes":["LIMIT","MARKET","STOP"],
        //                 "timeInForce":["GTC","IOC","FOK","GTX"]
        //             }
        //         ]
        //     }
        //
        // delivery/coin-margined (dapi)
        //
        //     {
        //         "timezone": "UTC",
        //         "serverTime": 1597667052958,
        //         "rateLimits": [
        //             {"rateLimitType":"REQUEST_WEIGHT","interval":"MINUTE","intervalNum":1,"limit":6000},
        //             {"rateLimitType":"ORDERS","interval":"MINUTE","intervalNum":1,"limit":6000}
        //         ],
        //         "exchangeFilters": [],
        //         "symbols": [
        //             {
        //                 "symbol": "BTCUSD_200925",
        //                 "pair": "BTCUSD",
        //                 "contractType": "CURRENT_QUARTER",
        //                 "deliveryDate": 1601020800000,
        //                 "onboardDate": 1590739200000,
        //                 "contractStatus": "TRADING",
        //                 "contractSize": 100,
        //                 "marginAsset": "BTC",
        //                 "maintMarginPercent": "2.5000",
        //                 "requiredMarginPercent": "5.0000",
        //                 "baseAsset": "BTC",
        //                 "quoteAsset": "USD",
        //                 "pricePrecision": 1,
        //                 "quantityPrecision": 0,
        //                 "baseAssetPrecision": 8,
        //                 "quotePrecision": 8,
        //                 "equalQtyPrecision": 4,
        //                 "filters": [
        //                     {"minPrice":"0.1","maxPrice":"100000","filterType":"PRICE_FILTER","tickSize":"0.1"},
        //                     {"stepSize":"1","filterType":"LOT_SIZE","maxQty":"100000","minQty":"1"},
        //                     {"stepSize":"0","filterType":"MARKET_LOT_SIZE","maxQty":"100000","minQty":"1"},
        //                     {"limit":200,"filterType":"MAX_NUM_ORDERS"},
        //                     {"multiplierDown":"0.9500","multiplierUp":"1.0500","multiplierDecimal":"4","filterType":"PERCENT_PRICE"}
        //                 ],
        //                 "orderTypes": ["LIMIT","MARKET","STOP","STOP_MARKET","TAKE_PROFIT","TAKE_PROFIT_MARKET","TRAILING_STOP_MARKET"],
        //                 "timeInForce": ["GTC","IOC","FOK","GTX"]
        //             },
        //             {
        //                 "symbol": "BTCUSD_PERP",
        //                 "pair": "BTCUSD",
        //                 "contractType": "PERPETUAL",
        //                 "deliveryDate": 4133404800000,
        //                 "onboardDate": 1596006000000,
        //                 "contractStatus": "TRADING",
        //                 "contractSize": 100,
        //                 "marginAsset": "BTC",
        //                 "maintMarginPercent": "2.5000",
        //                 "requiredMarginPercent": "5.0000",
        //                 "baseAsset": "BTC",
        //                 "quoteAsset": "USD",
        //                 "pricePrecision": 1,
        //                 "quantityPrecision": 0,
        //                 "baseAssetPrecision": 8,
        //                 "quotePrecision": 8,
        //                 "equalQtyPrecision": 4,
        //                 "filters": [
        //                     {"minPrice":"0.1","maxPrice":"100000","filterType":"PRICE_FILTER","tickSize":"0.1"},
        //                     {"stepSize":"1","filterType":"LOT_SIZE","maxQty":"100000","minQty":"1"},
        //                     {"stepSize":"1","filterType":"MARKET_LOT_SIZE","maxQty":"100000","minQty":"1"},
        //                     {"limit":200,"filterType":"MAX_NUM_ORDERS"},
        //                     {"multiplierDown":"0.8500","multiplierUp":"1.1500","multiplierDecimal":"4","filterType":"PERCENT_PRICE"}
        //                 ],
        //                 "orderTypes": ["LIMIT","MARKET","STOP","STOP_MARKET","TAKE_PROFIT","TAKE_PROFIT_MARKET","TRAILING_STOP_MARKET"],
        //                 "timeInForce": ["GTC","IOC","FOK","GTX"]
        //             }
        //         ]
        //     }
        //
        if (this.options['adjustForTimeDifference']) {
            await this.loadTimeDifference ();
        }
        const markets = this.safeValue (response, 'symbols', []);
        const result = [];
        for (let i = 0; i < markets.length; i++) {
            const market = markets[i];
            const spot = (type === 'spot');
            const future = (type === 'future');
            const delivery = (type === 'delivery');
            const id = this.safeString (market, 'symbol');
            const lowercaseId = this.safeStringLower (market, 'symbol');
            const baseId = this.safeString (market, 'baseAsset');
            const quoteId = this.safeString (market, 'quoteAsset');
            const settleId = this.safeString (market, 'marginAsset');
            const base = this.safeCurrencyCode (baseId);
            const quote = this.safeCurrencyCode (quoteId);
            const settle = this.safeCurrencyCode (settleId);
            const contract = future || delivery;
            const contractType = this.safeString (market, 'contractType');
            const idSymbol = contract && (contractType !== 'PERPETUAL');
            let symbol = undefined;
            let expiry = undefined;
            if (idSymbol) {
                symbol = id;
                expiry = this.safeInteger (market, 'deliveryDate');
            } else {
                symbol = base + '/' + quote;
            }
            const filters = this.safeValue (market, 'filters', []);
            const filtersByType = this.indexBy (filters, 'filterType');
            const status = this.safeString2 (market, 'status', 'contractStatus');
            let contractSize = undefined;
            let fees = this.fees;
            if (contract) {
                contractSize = this.safeNumber (market, 'contractSize', this.parseNumber ('1'));
                fees = this.fees[type];
            }
            let active = (status === 'TRADING');
            if (spot) {
                const permissions = this.safeValue (market, 'permissions', []);
                for (let j = 0; j < permissions.length; j++) {
                    if (permissions[j] === 'TRD_GRP_003') {
                        active = false;
                        break;
                    }
                }
            }
            const isMarginTradingAllowed = this.safeValue (market, 'isMarginTradingAllowed', false);
            const entry = {
                'id': id,
                'lowercaseId': lowercaseId,
                'symbol': symbol,
                'base': base,
                'quote': quote,
                'settle': settle,
                'baseId': baseId,
                'quoteId': quoteId,
                'settleId': settleId,
                'type': type,
                'spot': spot,
                'margin': spot && isMarginTradingAllowed,
                'swap': future,
                'future': future,
                'delivery': delivery,
                'option': false,
                'active': active,
                'contract': contract,
                'linear': contract ? future : undefined,
                'inverse': contract ? delivery : undefined,
                'taker': fees['trading']['taker'],
                'maker': fees['trading']['maker'],
                'contractSize': contractSize,
                'expiry': expiry,
                'expiryDatetime': this.iso8601 (expiry),
                'strike': undefined,
                'optionType': undefined,
                'precision': {
                    'amount': this.safeInteger (market, 'quantityPrecision'),
                    'price': this.safeInteger (market, 'pricePrecision'),
                    'base': this.safeInteger (market, 'baseAssetPrecision'),
                    'quote': this.safeInteger (market, 'quotePrecision'),
                },
                'limits': {
                    'leverage': {
                        'min': undefined,
                        'max': undefined,
                    },
                    'amount': {
                        'min': undefined,
                        'max': undefined,
                    },
                    'price': {
                        'min': undefined,
                        'max': undefined,
                    },
                    'cost': {
                        'min': undefined,
                        'max': undefined,
                    },
                },
                'info': market,
            };
            if ('PRICE_FILTER' in filtersByType) {
                const filter = this.safeValue (filtersByType, 'PRICE_FILTER', {});
                const tickSize = this.safeString (filter, 'tickSize');
                entry['precision']['price'] = this.precisionFromString (tickSize);
                // PRICE_FILTER reports zero values for maxPrice
                // since they updated filter types in November 2018
                // https://github.com/ccxt/ccxt/issues/4286
                // therefore limits['price']['max'] doesn't have any meaningful value except undefined
                entry['limits']['price'] = {
                    'min': this.safeNumber (filter, 'minPrice'),
                    'max': this.safeNumber (filter, 'maxPrice'),
                };
                entry['precision']['price'] = this.precisionFromString (filter['tickSize']);
            }
            if ('LOT_SIZE' in filtersByType) {
                const filter = this.safeValue (filtersByType, 'LOT_SIZE', {});
                const stepSize = this.safeString (filter, 'stepSize');
                entry['precision']['amount'] = this.precisionFromString (stepSize);
                entry['limits']['amount'] = {
                    'min': this.safeNumber (filter, 'minQty'),
                    'max': this.safeNumber (filter, 'maxQty'),
                };
            }
            if ('MARKET_LOT_SIZE' in filtersByType) {
                const filter = this.safeValue (filtersByType, 'MARKET_LOT_SIZE', {});
                entry['limits']['market'] = {
                    'min': this.safeNumber (filter, 'minQty'),
                    'max': this.safeNumber (filter, 'maxQty'),
                };
            }
            if ('MIN_NOTIONAL' in filtersByType) {
                const filter = this.safeValue (filtersByType, 'MIN_NOTIONAL', {});
                entry['limits']['cost']['min'] = this.safeNumber2 (filter, 'minNotional', 'notional');
            }
            result.push (entry);
        }
        return result;
    }

    parseBalance (response, type = undefined) {
        const result = {
            'info': response,
        };
        let timestamp = undefined;
        if ((type === 'spot') || (type === 'margin')) {
            timestamp = this.safeInteger (response, 'updateTime');
            const balances = this.safeValue2 (response, 'balances', 'userAssets', []);
            for (let i = 0; i < balances.length; i++) {
                const balance = balances[i];
                const currencyId = this.safeString (balance, 'asset');
                const code = this.safeCurrencyCode (currencyId);
                const account = this.account ();
                account['free'] = this.safeString (balance, 'free');
                account['used'] = this.safeString (balance, 'locked');
                result[code] = account;
            }
        } else if (type === 'savings') {
            const positionAmountVos = this.safeValue (response, 'positionAmountVos');
            for (let i = 0; i < positionAmountVos.length; i++) {
                const entry = positionAmountVos[i];
                const currencyId = this.safeString (entry, 'asset');
                const code = this.safeCurrencyCode (currencyId);
                const account = this.account ();
                const usedAndTotal = this.safeString (entry, 'amount');
                account['total'] = usedAndTotal;
                account['used'] = usedAndTotal;
                result[code] = account;
            }
        } else if (type === 'funding') {
            for (let i = 0; i < response.length; i++) {
                const entry = response[i];
                const account = this.account ();
                const currencyId = this.safeString (entry, 'asset');
                const code = this.safeCurrencyCode (currencyId);
                account['free'] = this.safeString (entry, 'free');
                const frozen = this.safeString (entry, 'freeze');
                const withdrawing = this.safeString (entry, 'withdrawing');
                const locked = this.safeString (entry, 'locked');
                account['used'] = Precise.stringAdd (frozen, Precise.stringAdd (locked, withdrawing));
                result[code] = account;
            }
        } else {
            let balances = response;
            if (!Array.isArray (response)) {
                balances = this.safeValue (response, 'assets', []);
            }
            for (let i = 0; i < balances.length; i++) {
                const balance = balances[i];
                const currencyId = this.safeString (balance, 'asset');
                const code = this.safeCurrencyCode (currencyId);
                const account = this.account ();
                account['free'] = this.safeString (balance, 'availableBalance');
                account['used'] = this.safeString (balance, 'initialMargin');
                account['total'] = this.safeString2 (balance, 'marginBalance', 'balance');
                result[code] = account;
            }
        }
        result['timestamp'] = timestamp;
        result['datetime'] = this.iso8601 (timestamp);
        return this.safeBalance (result);
    }

    async fetchBalance (params = {}) {
        await this.loadMarkets ();
        const defaultType = this.safeString2 (this.options, 'fetchBalance', 'defaultType', 'spot');
        const type = this.safeString (params, 'type', defaultType);
        let method = 'privateGetAccount';
        if (type === 'future') {
            const options = this.safeValue (this.options, type, {});
            const fetchBalanceOptions = this.safeValue (options, 'fetchBalance', {});
            method = this.safeString (fetchBalanceOptions, 'method', 'fapiPrivateV2GetAccount');
        } else if (type === 'delivery') {
            const options = this.safeValue (this.options, type, {});
            const fetchBalanceOptions = this.safeValue (options, 'fetchBalance', {});
            method = this.safeString (fetchBalanceOptions, 'method', 'dapiPrivateGetAccount');
        } else if (type === 'margin') {
            method = 'sapiGetMarginAccount';
        } else if (type === 'savings') {
            method = 'sapiGetLendingUnionAccount';
        } else if (type === 'funding') {
            method = 'sapiPostAssetGetFundingAsset';
        }
        const query = this.omit (params, 'type');
        const response = await this[method] (query);
        //
        // spot
        //
        //     {
        //         makerCommission: 10,
        //         takerCommission: 10,
        //         buyerCommission: 0,
        //         sellerCommission: 0,
        //         canTrade: true,
        //         canWithdraw: true,
        //         canDeposit: true,
        //         updateTime: 1575357359602,
        //         accountType: "MARGIN",
        //         balances: [
        //             { asset: "BTC", free: "0.00219821", locked: "0.00000000"  },
        //         ]
        //     }
        //
        // margin
        //
        //     {
        //         "borrowEnabled":true,
        //         "marginLevel":"999.00000000",
        //         "totalAssetOfBtc":"0.00000000",
        //         "totalLiabilityOfBtc":"0.00000000",
        //         "totalNetAssetOfBtc":"0.00000000",
        //         "tradeEnabled":true,
        //         "transferEnabled":true,
        //         "userAssets":[
        //             {"asset":"MATIC","borrowed":"0.00000000","free":"0.00000000","interest":"0.00000000","locked":"0.00000000","netAsset":"0.00000000"},
        //             {"asset":"VET","borrowed":"0.00000000","free":"0.00000000","interest":"0.00000000","locked":"0.00000000","netAsset":"0.00000000"},
        //             {"asset":"USDT","borrowed":"0.00000000","free":"0.00000000","interest":"0.00000000","locked":"0.00000000","netAsset":"0.00000000"}
        //         ],
        //     }
        //
        // futures (fapi)
        //
        //     fapiPrivateGetAccount
        //
        //     {
        //         "feeTier":0,
        //         "canTrade":true,
        //         "canDeposit":true,
        //         "canWithdraw":true,
        //         "updateTime":0,
        //         "totalInitialMargin":"0.00000000",
        //         "totalMaintMargin":"0.00000000",
        //         "totalWalletBalance":"4.54000000",
        //         "totalUnrealizedProfit":"0.00000000",
        //         "totalMarginBalance":"4.54000000",
        //         "totalPositionInitialMargin":"0.00000000",
        //         "totalOpenOrderInitialMargin":"0.00000000",
        //         "maxWithdrawAmount":"4.54000000",
        //         "assets":[
        //             {
        //                 "asset":"USDT",
        //                 "walletBalance":"4.54000000",
        //                 "unrealizedProfit":"0.00000000",
        //                 "marginBalance":"4.54000000",
        //                 "maintMargin":"0.00000000",
        //                 "initialMargin":"0.00000000",
        //                 "positionInitialMargin":"0.00000000",
        //                 "openOrderInitialMargin":"0.00000000",
        //                 "maxWithdrawAmount":"4.54000000"
        //             }
        //         ],
        //         "positions":[
        //             {
        //                 "symbol":"BTCUSDT",
        //                 "initialMargin":"0.00000",
        //                 "maintMargin":"0.00000",
        //                 "unrealizedProfit":"0.00000000",
        //                 "positionInitialMargin":"0.00000",
        //                 "openOrderInitialMargin":"0.00000"
        //             }
        //         ]
        //     }
        //
        //     fapiPrivateV2GetAccount
        //
        //     {
        //         "feeTier":0,
        //         "canTrade":true,
        //         "canDeposit":true,
        //         "canWithdraw":true,
        //         "updateTime":0,
        //         "totalInitialMargin":"0.00000000",
        //         "totalMaintMargin":"0.00000000",
        //         "totalWalletBalance":"0.00000000",
        //         "totalUnrealizedProfit":"0.00000000",
        //         "totalMarginBalance":"0.00000000",
        //         "totalPositionInitialMargin":"0.00000000",
        //         "totalOpenOrderInitialMargin":"0.00000000",
        //         "totalCrossWalletBalance":"0.00000000",
        //         "totalCrossUnPnl":"0.00000000",
        //         "availableBalance":"0.00000000",
        //         "maxWithdrawAmount":"0.00000000",
        //         "assets":[
        //             {
        //                 "asset":"BNB",
        //                 "walletBalance":"0.01000000",
        //                 "unrealizedProfit":"0.00000000",
        //                 "marginBalance":"0.01000000",
        //                 "maintMargin":"0.00000000",
        //                 "initialMargin":"0.00000000",
        //                 "positionInitialMargin":"0.00000000",
        //                 "openOrderInitialMargin":"0.00000000",
        //                 "maxWithdrawAmount":"0.01000000",
        //                 "crossWalletBalance":"0.01000000",
        //                 "crossUnPnl":"0.00000000",
        //                 "availableBalance":"0.01000000"
        //             }
        //         ],
        //         "positions":[
        //             {
        //                 "symbol":"BTCUSDT",
        //                 "initialMargin":"0",
        //                 "maintMargin":"0",
        //                 "unrealizedProfit":"0.00000000",
        //                 "positionInitialMargin":"0",
        //                 "openOrderInitialMargin":"0",
        //                 "leverage":"20",
        //                 "isolated":false,
        //                 "entryPrice":"0.00000",
        //                 "maxNotional":"5000000",
        //                 "positionSide":"BOTH"
        //             },
        //         ]
        //     }
        //
        //     fapiPrivateV2GetBalance
        //
        //     [
        //         {
        //             "accountAlias":"FzFzXquXXqoC",
        //             "asset":"BNB",
        //             "balance":"0.01000000",
        //             "crossWalletBalance":"0.01000000",
        //             "crossUnPnl":"0.00000000",
        //             "availableBalance":"0.01000000",
        //             "maxWithdrawAmount":"0.01000000"
        //         }
        //     ]
        //
        // savings
        //
        //     {
        //       "totalAmountInBTC": "0.3172",
        //       "totalAmountInUSDT": "10000",
        //       "totalFixedAmountInBTC": "0.3172",
        //       "totalFixedAmountInUSDT": "10000",
        //       "totalFlexibleInBTC": "0",
        //       "totalFlexibleInUSDT": "0",
        //       "positionAmountVos": [
        //         {
        //           "asset": "USDT",
        //           "amount": "10000",
        //           "amountInBTC": "0.3172",
        //           "amountInUSDT": "10000"
        //         },
        //         {
        //           "asset": "BUSD",
        //           "amount": "0",
        //           "amountInBTC": "0",
        //           "amountInUSDT": "0"
        //         }
        //       ]
        //     }
        //
        // binance pay
        //
        //     [
        //       {
        //         "asset": "BUSD",
        //         "free": "1129.83",
        //         "locked": "0",
        //         "freeze": "0",
        //         "withdrawing": "0"
        //       }
        //     ]
        //
        return this.parseBalance (response, type);
    }

    async fetchOrderBook (symbol, limit = undefined, params = {}) {
        await this.loadMarkets ();
        const market = this.market (symbol);
        const request = {
            'symbol': market['id'],
        };
        if (limit !== undefined) {
            request['limit'] = limit; // default 100, max 5000, see https://github.com/binance/binance-spot-api-docs/blob/master/rest-api.md#order-book
        }
        let method = 'publicGetDepth';
        if (market['linear']) {
            method = 'fapiPublicGetDepth';
        } else if (market['inverse']) {
            method = 'dapiPublicGetDepth';
        }
        const response = await this[method] (this.extend (request, params));
        //
        // future
        //
        //     {
        //         "lastUpdateId":333598053905,
        //         "E":1618631511986,
        //         "T":1618631511964,
        //         "bids":[
        //             ["2493.56","20.189"],
        //             ["2493.54","1.000"],
        //             ["2493.51","0.005"]
        //         ],
        //         "asks":[
        //             ["2493.57","0.877"],
        //             ["2493.62","0.063"],
        //             ["2493.71","12.054"],
        //         ]
        //     }
        const timestamp = this.safeInteger (response, 'T');
        const orderbook = this.parseOrderBook (response, symbol, timestamp);
        orderbook['nonce'] = this.safeInteger (response, 'lastUpdateId');
        return orderbook;
    }

    parseTicker (ticker, market = undefined) {
        //
        //     {
        //         symbol: 'ETHBTC',
        //         priceChange: '0.00068700',
        //         priceChangePercent: '2.075',
        //         weightedAvgPrice: '0.03342681',
        //         prevClosePrice: '0.03310300',
        //         lastPrice: '0.03378900',
        //         lastQty: '0.07700000',
        //         bidPrice: '0.03378900',
        //         bidQty: '7.16800000',
        //         askPrice: '0.03379000',
        //         askQty: '24.00000000',
        //         openPrice: '0.03310200',
        //         highPrice: '0.03388900',
        //         lowPrice: '0.03306900',
        //         volume: '205478.41000000',
        //         quoteVolume: '6868.48826294',
        //         openTime: 1601469986932,
        //         closeTime: 1601556386932,
        //         firstId: 196098772,
        //         lastId: 196186315,
        //         count: 87544
        //     }
        //
        // coinm
        //     {
        //         baseVolume: '214549.95171161',
        //         closeTime: '1621965286847',
        //         count: '1283779',
        //         firstId: '152560106',
        //         highPrice: '39938.3',
        //         lastId: '153843955',
        //         lastPrice: '37993.4',
        //         lastQty: '1',
        //         lowPrice: '36457.2',
        //         openPrice: '37783.4',
        //         openTime: '1621878840000',
        //         pair: 'BTCUSD',
        //         priceChange: '210.0',
        //         priceChangePercent: '0.556',
        //         symbol: 'BTCUSD_PERP',
        //         volume: '81990451',
        //         weightedAvgPrice: '38215.08713747'
        //     }
        //
        const timestamp = this.safeInteger (ticker, 'closeTime');
        const marketId = this.safeString (ticker, 'symbol');
        const symbol = this.safeSymbol (marketId, market);
        const last = this.safeString (ticker, 'lastPrice');
        const isCoinm = ('baseVolume' in ticker);
        let baseVolume = undefined;
        let quoteVolume = undefined;
        if (isCoinm) {
            baseVolume = this.safeString (ticker, 'baseVolume');
            quoteVolume = this.safeString (ticker, 'volume');
        } else {
            baseVolume = this.safeString (ticker, 'volume');
            quoteVolume = this.safeString (ticker, 'quoteVolume');
        }
        return this.safeTicker ({
            'symbol': symbol,
            'timestamp': timestamp,
            'datetime': this.iso8601 (timestamp),
            'high': this.safeString (ticker, 'highPrice'),
            'low': this.safeString (ticker, 'lowPrice'),
            'bid': this.safeString (ticker, 'bidPrice'),
            'bidVolume': this.safeString (ticker, 'bidQty'),
            'ask': this.safeString (ticker, 'askPrice'),
            'askVolume': this.safeString (ticker, 'askQty'),
            'vwap': this.safeString (ticker, 'weightedAvgPrice'),
            'open': this.safeString (ticker, 'openPrice'),
            'close': last,
            'last': last,
            'previousClose': this.safeString (ticker, 'prevClosePrice'), // previous day close
            'change': this.safeString (ticker, 'priceChange'),
            'percentage': this.safeString (ticker, 'priceChangePercent'),
            'average': undefined,
            'baseVolume': baseVolume,
            'quoteVolume': quoteVolume,
            'info': ticker,
        }, market, false);
    }

    async fetchStatus (params = {}) {
        const response = await this.sapiGetSystemStatus (params);
        let status = this.safeString (response, 'status');
        if (status !== undefined) {
            status = (status === '0') ? 'ok' : 'maintenance';
            this.status = this.extend (this.status, {
                'status': status,
                'updated': this.milliseconds (),
            });
        }
        return this.status;
    }

    async fetchTicker (symbol, params = {}) {
        await this.loadMarkets ();
        const market = this.market (symbol);
        const request = {
            'symbol': market['id'],
        };
        let method = 'publicGetTicker24hr';
        if (market['linear']) {
            method = 'fapiPublicGetTicker24hr';
        } else if (market['inverse']) {
            method = 'dapiPublicGetTicker24hr';
        }
        const response = await this[method] (this.extend (request, params));
        if (Array.isArray (response)) {
            const firstTicker = this.safeValue (response, 0, {});
            return this.parseTicker (firstTicker, market);
        }
        return this.parseTicker (response, market);
    }

    async fetchBidsAsks (symbols = undefined, params = {}) {
        await this.loadMarkets ();
        const defaultType = this.safeString2 (this.options, 'fetchBidsAsks', 'defaultType', 'spot');
        const type = this.safeString (params, 'type', defaultType);
        const query = this.omit (params, 'type');
        let method = undefined;
        if (type === 'future') {
            method = 'fapiPublicGetTickerBookTicker';
        } else if (type === 'delivery') {
            method = 'dapiPublicGetTickerBookTicker';
        } else {
            method = 'publicGetTickerBookTicker';
        }
        const response = await this[method] (query);
        return this.parseTickers (response, symbols);
    }

    async fetchTickers (symbols = undefined, params = {}) {
        await this.loadMarkets ();
        const defaultType = this.safeString2 (this.options, 'fetchTickers', 'defaultType', 'spot');
        const type = this.safeString (params, 'type', defaultType);
        const query = this.omit (params, 'type');
        let defaultMethod = undefined;
        if (type === 'future') {
            defaultMethod = 'fapiPublicGetTicker24hr';
        } else if (type === 'delivery') {
            defaultMethod = 'dapiPublicGetTicker24hr';
        } else {
            defaultMethod = 'publicGetTicker24hr';
        }
        const method = this.safeString (this.options, 'fetchTickersMethod', defaultMethod);
        const response = await this[method] (query);
        return this.parseTickers (response, symbols);
    }

    parseOHLCV (ohlcv, market = undefined) {
        // when api method = publicGetKlines || fapiPublicGetKlines || dapiPublicGetKlines
        //     [
        //         1591478520000, // open time
        //         "0.02501300",  // open
        //         "0.02501800",  // high
        //         "0.02500000",  // low
        //         "0.02500000",  // close
        //         "22.19000000", // volume
        //         1591478579999, // close time
        //         "0.55490906",  // quote asset volume
        //         40,            // number of trades
        //         "10.92900000", // taker buy base asset volume
        //         "0.27336462",  // taker buy quote asset volume
        //         "0"            // ignore
        //     ]
        //
        //  when api method = fapiPublicGetMarkPriceKlines || fapiPublicGetIndexPriceKlines
        //     [
        //         [
        //         1591256460000,          // Open time
        //         "9653.29201333",        // Open
        //         "9654.56401333",        // High
        //         "9653.07367333",        // Low
        //         "9653.07367333",        // Close (or latest price)
        //         "0",                    // Ignore
        //         1591256519999,          // Close time
        //         "0",                    // Ignore
        //         60,                     // Number of bisic data
        //         "0",                    // Ignore
        //         "0",                    // Ignore
        //         "0"                     // Ignore
        //         ]
        //     ]
        //
        return [
            this.safeInteger (ohlcv, 0),
            this.safeNumber (ohlcv, 1),
            this.safeNumber (ohlcv, 2),
            this.safeNumber (ohlcv, 3),
            this.safeNumber (ohlcv, 4),
            this.safeNumber (ohlcv, 5),
        ];
    }

    async fetchOHLCV (symbol, timeframe = '1m', since = undefined, limit = undefined, params = {}) {
        await this.loadMarkets ();
        const market = this.market (symbol);
        // binance docs say that the default limit 500, max 1500 for futures, max 1000 for spot markets
        // the reality is that the time range wider than 500 candles won't work right
        const defaultLimit = 500;
        const maxLimit = 1500;
        const price = this.safeString (params, 'price');
        params = this.omit (params, 'price');
        limit = (limit === undefined) ? defaultLimit : Math.min (limit, maxLimit);
        const request = {
            'interval': this.timeframes[timeframe],
            'limit': limit,
        };
        if (price === 'index') {
            request['pair'] = market['id'];   // Index price takes this argument instead of symbol
        } else {
            request['symbol'] = market['id'];
        }
        // const duration = this.parseTimeframe (timeframe);
        if (since !== undefined) {
            request['startTime'] = since;
            //
            // It didn't work before without the endTime
            // https://github.com/ccxt/ccxt/issues/8454
            //
            if (market['inverse']) {
                if (since > 0) {
                    const duration = this.parseTimeframe (timeframe);
                    const endTime = this.sum (since, limit * duration * 1000 - 1);
                    const now = this.milliseconds ();
                    request['endTime'] = Math.min (now, endTime);
                }
            }
        }
        let method = 'publicGetKlines';
        if (price === 'mark') {
            if (market['inverse']) {
                method = 'dapiPublicGetMarkPriceKlines';
            } else {
                method = 'fapiPublicGetMarkPriceKlines';
            }
        } else if (price === 'index') {
            if (market['inverse']) {
                method = 'dapiPublicGetIndexPriceKlines';
            } else {
                method = 'fapiPublicGetIndexPriceKlines';
            }
        } else if (market['linear']) {
            method = 'fapiPublicGetKlines';
        } else if (market['inverse']) {
            method = 'dapiPublicGetKlines';
        }
        const response = await this[method] (this.extend (request, params));
        //
        //     [
        //         [1591478520000,"0.02501300","0.02501800","0.02500000","0.02500000","22.19000000",1591478579999,"0.55490906",40,"10.92900000","0.27336462","0"],
        //         [1591478580000,"0.02499600","0.02500900","0.02499400","0.02500300","21.34700000",1591478639999,"0.53370468",24,"7.53800000","0.18850725","0"],
        //         [1591478640000,"0.02500800","0.02501100","0.02500300","0.02500800","154.14200000",1591478699999,"3.85405839",97,"5.32300000","0.13312641","0"],
        //     ]
        //
        return this.parseOHLCVs (response, market, timeframe, since, limit);
    }

    async fetchMarkOHLCV (symbol, timeframe = '1m', since = undefined, limit = undefined, params = {}) {
        const request = {
            'price': 'mark',
        };
        return await this.fetchOHLCV (symbol, timeframe, since, limit, this.extend (request, params));
    }

    async fetchIndexOHLCV (symbol, timeframe = '1m', since = undefined, limit = undefined, params = {}) {
        const request = {
            'price': 'index',
        };
        return await this.fetchOHLCV (symbol, timeframe, since, limit, this.extend (request, params));
    }

    parseTrade (trade, market = undefined) {
        if ('isDustTrade' in trade) {
            return this.parseDustTrade (trade, market);
        }
        //
        // aggregate trades
        // https://github.com/binance-exchange/binance-official-api-docs/blob/master/rest-api.md#compressedaggregate-trades-list
        //
        //     {
        //         "a": 26129,         // Aggregate tradeId
        //         "p": "0.01633102",  // Price
        //         "q": "4.70443515",  // Quantity
        //         "f": 27781,         // First tradeId
        //         "l": 27781,         // Last tradeId
        //         "T": 1498793709153, // Timestamp
        //         "m": true,          // Was the buyer the maker?
        //         "M": true           // Was the trade the best price match?
        //     }
        //
        // recent public trades and old public trades
        // https://github.com/binance-exchange/binance-official-api-docs/blob/master/rest-api.md#recent-trades-list
        // https://github.com/binance-exchange/binance-official-api-docs/blob/master/rest-api.md#old-trade-lookup-market_data
        //
        //     {
        //         "id": 28457,
        //         "price": "4.00000100",
        //         "qty": "12.00000000",
        //         "time": 1499865549590,
        //         "isBuyerMaker": true,
        //         "isBestMatch": true
        //     }
        //
        // private trades
        // https://github.com/binance-exchange/binance-official-api-docs/blob/master/rest-api.md#account-trade-list-user_data
        //
        //     {
        //         "symbol": "BNBBTC",
        //         "id": 28457,
        //         "orderId": 100234,
        //         "price": "4.00000100",
        //         "qty": "12.00000000",
        //         "commission": "10.10000000",
        //         "commissionAsset": "BNB",
        //         "time": 1499865549590,
        //         "isBuyer": true,
        //         "isMaker": false,
        //         "isBestMatch": true
        //     }
        //
        // futures trades
        // https://binance-docs.github.io/apidocs/futures/en/#account-trade-list-user_data
        //
        //     {
        //       "accountId": 20,
        //       "buyer": False,
        //       "commission": "-0.07819010",
        //       "commissionAsset": "USDT",
        //       "counterPartyId": 653,
        //       "id": 698759,
        //       "maker": False,
        //       "orderId": 25851813,
        //       "price": "7819.01",
        //       "qty": "0.002",
        //       "quoteQty": "0.01563",
        //       "realizedPnl": "-0.91539999",
        //       "side": "SELL",
        //       "symbol": "BTCUSDT",
        //       "time": 1569514978020
        //     }
        //     {
        //       "symbol": "BTCUSDT",
        //       "id": 477128891,
        //       "orderId": 13809777875,
        //       "side": "SELL",
        //       "price": "38479.55",
        //       "qty": "0.001",
        //       "realizedPnl": "-0.00009534",
        //       "marginAsset": "USDT",
        //       "quoteQty": "38.47955",
        //       "commission": "-0.00076959",
        //       "commissionAsset": "USDT",
        //       "time": 1612733566708,
        //       "positionSide": "BOTH",
        //       "maker": true,
        //       "buyer": false
        //     }
        //
        // { respType: FULL }
        //
        //     {
        //       "price": "4000.00000000",
        //       "qty": "1.00000000",
        //       "commission": "4.00000000",
        //       "commissionAsset": "USDT",
        //       "tradeId": "1234",
        //     }
        //
        const timestamp = this.safeInteger2 (trade, 'T', 'time');
        const price = this.safeString2 (trade, 'p', 'price');
        const amount = this.safeString2 (trade, 'q', 'qty');
        const cost = this.safeString2 (trade, 'quoteQty', 'baseQty');  // inverse futures
        const marketId = this.safeString (trade, 'symbol');
        const symbol = this.safeSymbol (marketId, market);
        let id = this.safeString2 (trade, 't', 'a');
        id = this.safeString2 (trade, 'id', 'tradeId', id);
        let side = undefined;
        const orderId = this.safeString (trade, 'orderId');
        if ('m' in trade) {
            side = trade['m'] ? 'sell' : 'buy'; // this is reversed intentionally
        } else if ('isBuyerMaker' in trade) {
            side = trade['isBuyerMaker'] ? 'sell' : 'buy';
        } else if ('side' in trade) {
            side = this.safeStringLower (trade, 'side');
        } else {
            if ('isBuyer' in trade) {
                side = trade['isBuyer'] ? 'buy' : 'sell'; // this is a true side
            }
        }
        let fee = undefined;
        if ('commission' in trade) {
            fee = {
                'cost': this.safeString (trade, 'commission'),
                'currency': this.safeCurrencyCode (this.safeString (trade, 'commissionAsset')),
            };
        }
        let takerOrMaker = undefined;
        if ('isMaker' in trade) {
            takerOrMaker = trade['isMaker'] ? 'maker' : 'taker';
        }
        if ('maker' in trade) {
            takerOrMaker = trade['maker'] ? 'maker' : 'taker';
        }
        return this.safeTrade ({
            'info': trade,
            'timestamp': timestamp,
            'datetime': this.iso8601 (timestamp),
            'symbol': symbol,
            'id': id,
            'order': orderId,
            'type': undefined,
            'side': side,
            'takerOrMaker': takerOrMaker,
            'price': price,
            'amount': amount,
            'cost': cost,
            'fee': fee,
        }, market);
    }

    async fetchTrades (symbol, since = undefined, limit = undefined, params = {}) {
        await this.loadMarkets ();
        const market = this.market (symbol);
        const request = {
            'symbol': market['id'],
            // 'fromId': 123,    // ID to get aggregate trades from INCLUSIVE.
            // 'startTime': 456, // Timestamp in ms to get aggregate trades from INCLUSIVE.
            // 'endTime': 789,   // Timestamp in ms to get aggregate trades until INCLUSIVE.
            // 'limit': 500,     // default = 500, maximum = 1000
        };
        const defaultType = this.safeString2 (this.options, 'fetchTrades', 'defaultType', 'spot');
        const type = this.safeString (params, 'type', defaultType);
        const query = this.omit (params, 'type');
        let defaultMethod = undefined;
        if (type === 'future') {
            defaultMethod = 'fapiPublicGetAggTrades';
        } else if (type === 'delivery') {
            defaultMethod = 'dapiPublicGetAggTrades';
        } else {
            defaultMethod = 'publicGetAggTrades';
        }
        let method = this.safeString (this.options, 'fetchTradesMethod', defaultMethod);
        if (method === 'publicGetAggTrades') {
            if (type === 'future') {
                method = 'fapiPublicGetAggTrades';
            } else if (type === 'delivery') {
                method = 'dapiPublicGetAggTrades';
            }
        } else if (method === 'publicGetHistoricalTrades') {
            if (type === 'future') {
                method = 'fapiPublicGetHistoricalTrades';
            } else if (type === 'delivery') {
                method = 'dapiPublicGetHistoricalTrades';
            }
        }
        if (since !== undefined) {
            request['startTime'] = since;
            // https://github.com/ccxt/ccxt/issues/6400
            // https://github.com/binance-exchange/binance-official-api-docs/blob/master/rest-api.md#compressedaggregate-trades-list
            request['endTime'] = this.sum (since, 3600000);
        }
        if (limit !== undefined) {
            request['limit'] = limit; // default = 500, maximum = 1000
        }
        //
        // Caveats:
        // - default limit (500) applies only if no other parameters set, trades up
        //   to the maximum limit may be returned to satisfy other parameters
        // - if both limit and time window is set and time window contains more
        //   trades than the limit then the last trades from the window are returned
        // - 'tradeId' accepted and returned by this method is "aggregate" trade id
        //   which is different from actual trade id
        // - setting both fromId and time window results in error
        const response = await this[method] (this.extend (request, query));
        //
        // aggregate trades
        //
        //     [
        //         {
        //             "a": 26129,         // Aggregate tradeId
        //             "p": "0.01633102",  // Price
        //             "q": "4.70443515",  // Quantity
        //             "f": 27781,         // First tradeId
        //             "l": 27781,         // Last tradeId
        //             "T": 1498793709153, // Timestamp
        //             "m": true,          // Was the buyer the maker?
        //             "M": true           // Was the trade the best price match?
        //         }
        //     ]
        //
        // recent public trades and historical public trades
        //
        //     [
        //         {
        //             "id": 28457,
        //             "price": "4.00000100",
        //             "qty": "12.00000000",
        //             "time": 1499865549590,
        //             "isBuyerMaker": true,
        //             "isBestMatch": true
        //         }
        //     ]
        //
        return this.parseTrades (response, market, since, limit);
    }

    parseOrderStatus (status) {
        const statuses = {
            'NEW': 'open',
            'PARTIALLY_FILLED': 'open',
            'FILLED': 'closed',
            'CANCELED': 'canceled',
            'PENDING_CANCEL': 'canceling', // currently unused
            'REJECTED': 'rejected',
            'EXPIRED': 'expired',
        };
        return this.safeString (statuses, status, status);
    }

    parseOrder (order, market = undefined) {
        //
        // spot
        //
        //     {
        //         "symbol": "LTCBTC",
        //         "orderId": 1,
        //         "clientOrderId": "myOrder1",
        //         "price": "0.1",
        //         "origQty": "1.0",
        //         "executedQty": "0.0",
        //         "cummulativeQuoteQty": "0.0",
        //         "status": "NEW",
        //         "timeInForce": "GTC",
        //         "type": "LIMIT",
        //         "side": "BUY",
        //         "stopPrice": "0.0",
        //         "icebergQty": "0.0",
        //         "time": 1499827319559,
        //         "updateTime": 1499827319559,
        //         "isWorking": true
        //     }
        //
        // futures
        //
        //     {
        //         "symbol": "BTCUSDT",
        //         "orderId": 1,
        //         "clientOrderId": "myOrder1",
        //         "price": "0.1",
        //         "origQty": "1.0",
        //         "executedQty": "1.0",
        //         "cumQuote": "10.0",
        //         "status": "NEW",
        //         "timeInForce": "GTC",
        //         "type": "LIMIT",
        //         "side": "BUY",
        //         "stopPrice": "0.0",
        //         "updateTime": 1499827319559
        //     }
        //
        // createOrder with { "newOrderRespType": "FULL" }
        //
        //     {
        //       "symbol": "BTCUSDT",
        //       "orderId": 5403233939,
        //       "orderListId": -1,
        //       "clientOrderId": "x-R4BD3S825e669e75b6c14f69a2c43e",
        //       "transactTime": 1617151923742,
        //       "price": "0.00000000",
        //       "origQty": "0.00050000",
        //       "executedQty": "0.00050000",
        //       "cummulativeQuoteQty": "29.47081500",
        //       "status": "FILLED",
        //       "timeInForce": "GTC",
        //       "type": "MARKET",
        //       "side": "BUY",
        //       "fills": [
        //         {
        //           "price": "58941.63000000",
        //           "qty": "0.00050000",
        //           "commission": "0.00007050",
        //           "commissionAsset": "BNB",
        //           "tradeId": 737466631
        //         }
        //       ]
        //     }
        //
        // delivery
        //
        //     {
        //       "orderId": "18742727411",
        //       "symbol": "ETHUSD_PERP",
        //       "pair": "ETHUSD",
        //       "status": "FILLED",
        //       "clientOrderId": "x-xcKtGhcu3e2d1503fdd543b3b02419",
        //       "price": "0",
        //       "avgPrice": "4522.14",
        //       "origQty": "1",
        //       "executedQty": "1",
        //       "cumBase": "0.00221134",
        //       "timeInForce": "GTC",
        //       "type": "MARKET",
        //       "reduceOnly": false,
        //       "closePosition": false,
        //       "side": "SELL",
        //       "positionSide": "BOTH",
        //       "stopPrice": "0",
        //       "workingType": "CONTRACT_PRICE",
        //       "priceProtect": false,
        //       "origType": "MARKET",
        //       "time": "1636061952660",
        //       "updateTime": "1636061952660"
        //     }
        //
        const status = this.parseOrderStatus (this.safeString (order, 'status'));
        const marketId = this.safeString (order, 'symbol');
        const symbol = this.safeSymbol (marketId, market);
        const filled = this.safeString (order, 'executedQty', '0');
        let timestamp = undefined;
        let lastTradeTimestamp = undefined;
        if ('time' in order) {
            timestamp = this.safeInteger (order, 'time');
        } else if ('transactTime' in order) {
            timestamp = this.safeInteger (order, 'transactTime');
        } else if ('updateTime' in order) {
            if (status === 'open') {
                if (Precise.stringGt (filled, '0')) {
                    lastTradeTimestamp = this.safeInteger (order, 'updateTime');
                } else {
                    timestamp = this.safeInteger (order, 'updateTime');
                }
            }
        }
        const average = this.safeString (order, 'avgPrice');
        const price = this.safeString (order, 'price');
        const amount = this.safeString (order, 'origQty');
        // - Spot/Margin market: cummulativeQuoteQty
        // - Futures market: cumQuote.
        //   Note this is not the actual cost, since Binance futures uses leverage to calculate margins.
        let cost = this.safeString2 (order, 'cummulativeQuoteQty', 'cumQuote');
        cost = this.safeString (order, 'cumBase', cost);
        const id = this.safeString (order, 'orderId');
        let type = this.safeStringLower (order, 'type');
        const side = this.safeStringLower (order, 'side');
        const fills = this.safeValue (order, 'fills', []);
        const clientOrderId = this.safeString (order, 'clientOrderId');
        let timeInForce = this.safeString (order, 'timeInForce');
        if (timeInForce === 'GTX') {
            // GTX means "Good Till Crossing" and is an equivalent way of saying Post Only
            timeInForce = 'PO';
        }
        const postOnly = (type === 'limit_maker') || (timeInForce === 'PO');
        if (type === 'limit_maker') {
            type = 'limit';
        }
        const stopPriceString = this.safeString (order, 'stopPrice');
        const stopPrice = this.parseNumber (this.omitZero (stopPriceString));
        return this.safeOrder ({
            'info': order,
            'id': id,
            'clientOrderId': clientOrderId,
            'timestamp': timestamp,
            'datetime': this.iso8601 (timestamp),
            'lastTradeTimestamp': lastTradeTimestamp,
            'symbol': symbol,
            'type': type,
            'timeInForce': timeInForce,
            'postOnly': postOnly,
            'side': side,
            'price': price,
            'stopPrice': stopPrice,
            'amount': amount,
            'cost': cost,
            'average': average,
            'filled': filled,
            'remaining': undefined,
            'status': status,
            'fee': undefined,
            'trades': fills,
        }, market);
    }

    async createReduceOnlyOrder (symbol, type, side, amount, price = undefined, params = {}) {
        const request = {
            'reduceOnly': true,
        };
        return await this.createOrder (symbol, type, side, amount, price, this.extend (request, params));
    }

    async createOrder (symbol, type, side, amount, price = undefined, params = {}) {
        await this.loadMarkets ();
        const market = this.market (symbol);
        const defaultType = this.safeString2 (this.options, 'createOrder', 'defaultType', 'spot');
        const marketType = this.safeString (params, 'type', defaultType);
        const clientOrderId = this.safeString2 (params, 'newClientOrderId', 'clientOrderId');
        const postOnly = this.safeValue (params, 'postOnly', false);
        params = this.omit (params, [ 'type', 'newClientOrderId', 'clientOrderId', 'postOnly' ]);
        const reduceOnly = this.safeValue (params, 'reduceOnly');
        if (reduceOnly !== undefined) {
            if ((marketType !== 'future') && (marketType !== 'delivery')) {
                throw new InvalidOrder (this.id + ' createOrder() does not support reduceOnly for ' + marketType + ' orders, reduceOnly orders are supported for future and delivery markets only');
            }
        }
        let method = 'privatePostOrder';
        if (marketType === 'future') {
            method = 'fapiPrivatePostOrder';
        } else if (marketType === 'delivery') {
            method = 'dapiPrivatePostOrder';
        } else if (marketType === 'margin') {
            method = 'sapiPostMarginOrder';
        }
        // the next 5 lines are added to support for testing orders
        if (market['spot']) {
            const test = this.safeValue (params, 'test', false);
            if (test) {
                method += 'Test';
            }
            params = this.omit (params, 'test');
            // only supported for spot/margin api (all margin markets are spot markets)
            if (postOnly) {
                type = 'LIMIT_MAKER';
            }
        }
        const uppercaseType = type.toUpperCase ();
        const validOrderTypes = this.safeValue (market['info'], 'orderTypes');
        if (!this.inArray (uppercaseType, validOrderTypes)) {
            throw new InvalidOrder (this.id + ' ' + type + ' is not a valid order type in market ' + symbol);
        }
        const request = {
            'symbol': market['id'],
            'type': uppercaseType,
            'side': side.toUpperCase (),
        };
        if (clientOrderId === undefined) {
            const broker = this.safeValue (this.options, 'broker');
            if (broker !== undefined) {
                const brokerId = this.safeString (broker, marketType);
                if (brokerId !== undefined) {
                    request['newClientOrderId'] = brokerId + this.uuid22 ();
                }
            }
        } else {
            request['newClientOrderId'] = clientOrderId;
        }
        if ((marketType === 'spot') || (marketType === 'margin')) {
            request['newOrderRespType'] = this.safeValue (this.options['newOrderRespType'], type, 'RESULT'); // 'ACK' for order id, 'RESULT' for full order or 'FULL' for order with fills
        } else {
            // delivery and future
            request['newOrderRespType'] = 'RESULT';  // "ACK", "RESULT", default "ACK"
        }
        // additional required fields depending on the order type
        let timeInForceIsRequired = false;
        let priceIsRequired = false;
        let stopPriceIsRequired = false;
        let quantityIsRequired = false;
        //
        // spot/margin
        //
        //     LIMIT                timeInForce, quantity, price
        //     MARKET               quantity or quoteOrderQty
        //     STOP_LOSS            quantity, stopPrice
        //     STOP_LOSS_LIMIT      timeInForce, quantity, price, stopPrice
        //     TAKE_PROFIT          quantity, stopPrice
        //     TAKE_PROFIT_LIMIT    timeInForce, quantity, price, stopPrice
        //     LIMIT_MAKER          quantity, price
        //
        // futures
        //
        //     LIMIT                timeInForce, quantity, price
        //     MARKET               quantity
        //     STOP/TAKE_PROFIT     quantity, price, stopPrice
        //     STOP_MARKET          stopPrice
        //     TAKE_PROFIT_MARKET   stopPrice
        //     TRAILING_STOP_MARKET callbackRate
        //
        if (uppercaseType === 'MARKET') {
            if (market['spot']) {
                const quoteOrderQty = this.safeValue (this.options, 'quoteOrderQty', false);
                if (quoteOrderQty) {
                    const quoteOrderQty = this.safeNumber (params, 'quoteOrderQty');
                    const precision = market['precision']['price'];
                    if (quoteOrderQty !== undefined) {
                        request['quoteOrderQty'] = this.decimalToPrecision (quoteOrderQty, TRUNCATE, precision, this.precisionMode);
                        params = this.omit (params, 'quoteOrderQty');
                    } else if (price !== undefined) {
                        request['quoteOrderQty'] = this.decimalToPrecision (amount * price, TRUNCATE, precision, this.precisionMode);
                    } else {
                        quantityIsRequired = true;
                    }
                } else {
                    quantityIsRequired = true;
                }
            } else {
                quantityIsRequired = true;
            }
        } else if (uppercaseType === 'LIMIT') {
            priceIsRequired = true;
            timeInForceIsRequired = true;
            quantityIsRequired = true;
        } else if ((uppercaseType === 'STOP_LOSS') || (uppercaseType === 'TAKE_PROFIT')) {
            stopPriceIsRequired = true;
            quantityIsRequired = true;
            if (market['linear'] || market['inverse']) {
                priceIsRequired = true;
            }
        } else if ((uppercaseType === 'STOP_LOSS_LIMIT') || (uppercaseType === 'TAKE_PROFIT_LIMIT')) {
            quantityIsRequired = true;
            stopPriceIsRequired = true;
            priceIsRequired = true;
            timeInForceIsRequired = true;
        } else if (uppercaseType === 'LIMIT_MAKER') {
            priceIsRequired = true;
            quantityIsRequired = true;
        } else if (uppercaseType === 'STOP') {
            quantityIsRequired = true;
            stopPriceIsRequired = true;
            priceIsRequired = true;
        } else if ((uppercaseType === 'STOP_MARKET') || (uppercaseType === 'TAKE_PROFIT_MARKET')) {
            const closePosition = this.safeValue (params, 'closePosition');
            if (closePosition === undefined) {
                quantityIsRequired = true;
            }
            stopPriceIsRequired = true;
        } else if (uppercaseType === 'TRAILING_STOP_MARKET') {
            quantityIsRequired = true;
            const callbackRate = this.safeNumber (params, 'callbackRate');
            if (callbackRate === undefined) {
                throw new InvalidOrder (this.id + ' createOrder() requires a callbackRate extra param for a ' + type + ' order');
            }
        }
        if (quantityIsRequired) {
            request['quantity'] = this.amountToPrecision (symbol, amount);
        }
        if (priceIsRequired) {
            if (price === undefined) {
                throw new InvalidOrder (this.id + ' createOrder() requires a price argument for a ' + type + ' order');
            }
            request['price'] = this.priceToPrecision (symbol, price);
        }
        if (timeInForceIsRequired) {
            request['timeInForce'] = this.options['defaultTimeInForce']; // 'GTC' = Good To Cancel (default), 'IOC' = Immediate Or Cancel
        }
        if (stopPriceIsRequired) {
            const stopPrice = this.safeNumber (params, 'stopPrice');
            if (stopPrice === undefined) {
                throw new InvalidOrder (this.id + ' createOrder() requires a stopPrice extra param for a ' + type + ' order');
            } else {
                params = this.omit (params, 'stopPrice');
                request['stopPrice'] = this.priceToPrecision (symbol, stopPrice);
            }
        }
        const response = await this[method] (this.extend (request, params));
        return this.parseOrder (response, market);
    }

    async fetchOrder (id, symbol = undefined, params = {}) {
        if (symbol === undefined) {
            throw new ArgumentsRequired (this.id + ' fetchOrder() requires a symbol argument');
        }
        await this.loadMarkets ();
        const market = this.market (symbol);
        const defaultType = this.safeString2 (this.options, 'fetchOrder', 'defaultType', 'spot');
        const type = this.safeString (params, 'type', defaultType);
        let method = 'privateGetOrder';
        if (type === 'future') {
            method = 'fapiPrivateGetOrder';
        } else if (type === 'delivery') {
            method = 'dapiPrivateGetOrder';
        } else if (type === 'margin') {
            method = 'sapiGetMarginOrder';
        }
        const request = {
            'symbol': market['id'],
        };
        const clientOrderId = this.safeValue2 (params, 'origClientOrderId', 'clientOrderId');
        if (clientOrderId !== undefined) {
            request['origClientOrderId'] = clientOrderId;
        } else {
            request['orderId'] = id;
        }
        const query = this.omit (params, [ 'type', 'clientOrderId', 'origClientOrderId' ]);
        const response = await this[method] (this.extend (request, query));
        return this.parseOrder (response, market);
    }

    async fetchOrders (symbol = undefined, since = undefined, limit = undefined, params = {}) {
        if (symbol === undefined) {
            throw new ArgumentsRequired (this.id + ' fetchOrders() requires a symbol argument');
        }
        await this.loadMarkets ();
        const market = this.market (symbol);
        const defaultType = this.safeString2 (this.options, 'fetchOrders', 'defaultType', 'spot');
        const type = this.safeString (params, 'type', defaultType);
        let method = 'privateGetAllOrders';
        if (type === 'future') {
            method = 'fapiPrivateGetAllOrders';
        } else if (type === 'delivery') {
            method = 'dapiPrivateGetAllOrders';
        } else if (type === 'margin') {
            method = 'sapiGetMarginAllOrders';
        }
        const request = {
            'symbol': market['id'],
        };
        if (since !== undefined) {
            request['startTime'] = since;
        }
        if (limit !== undefined) {
            request['limit'] = limit;
        }
        const query = this.omit (params, 'type');
        const response = await this[method] (this.extend (request, query));
        //
        //  spot
        //
        //     [
        //         {
        //             "symbol": "LTCBTC",
        //             "orderId": 1,
        //             "clientOrderId": "myOrder1",
        //             "price": "0.1",
        //             "origQty": "1.0",
        //             "executedQty": "0.0",
        //             "cummulativeQuoteQty": "0.0",
        //             "status": "NEW",
        //             "timeInForce": "GTC",
        //             "type": "LIMIT",
        //             "side": "BUY",
        //             "stopPrice": "0.0",
        //             "icebergQty": "0.0",
        //             "time": 1499827319559,
        //             "updateTime": 1499827319559,
        //             "isWorking": true
        //         }
        //     ]
        //
        //  futures
        //
        //     [
        //         {
        //             "symbol": "BTCUSDT",
        //             "orderId": 1,
        //             "clientOrderId": "myOrder1",
        //             "price": "0.1",
        //             "origQty": "1.0",
        //             "executedQty": "1.0",
        //             "cumQuote": "10.0",
        //             "status": "NEW",
        //             "timeInForce": "GTC",
        //             "type": "LIMIT",
        //             "side": "BUY",
        //             "stopPrice": "0.0",
        //             "updateTime": 1499827319559
        //         }
        //     ]
        //
        return this.parseOrders (response, market, since, limit);
    }

    async fetchOpenOrders (symbol = undefined, since = undefined, limit = undefined, params = {}) {
        await this.loadMarkets ();
        let market = undefined;
        let query = undefined;
        let type = undefined;
        const request = {};
        if (symbol !== undefined) {
            market = this.market (symbol);
            request['symbol'] = market['id'];
            const defaultType = this.safeString2 (this.options, 'fetchOpenOrders', 'defaultType', 'spot');
            const marketType = ('type' in market) ? market['type'] : defaultType;
            type = this.safeString (params, 'type', marketType);
            query = this.omit (params, 'type');
        } else if (this.options['warnOnFetchOpenOrdersWithoutSymbol']) {
            const symbols = this.symbols;
            const numSymbols = symbols.length;
            const fetchOpenOrdersRateLimit = parseInt (numSymbols / 2);
            throw new ExchangeError (this.id + ' fetchOpenOrders WARNING: fetching open orders without specifying a symbol is rate-limited to one call per ' + fetchOpenOrdersRateLimit.toString () + ' seconds. Do not call this method frequently to avoid ban. Set ' + this.id + '.options["warnOnFetchOpenOrdersWithoutSymbol"] = false to suppress this warning message.');
        } else {
            const defaultType = this.safeString2 (this.options, 'fetchOpenOrders', 'defaultType', 'spot');
            type = this.safeString (params, 'type', defaultType);
            query = this.omit (params, 'type');
        }
        let method = 'privateGetOpenOrders';
        if (type === 'future') {
            method = 'fapiPrivateGetOpenOrders';
        } else if (type === 'delivery') {
            method = 'dapiPrivateGetOpenOrders';
        } else if (type === 'margin') {
            method = 'sapiGetMarginOpenOrders';
        }
        const response = await this[method] (this.extend (request, query));
        return this.parseOrders (response, market, since, limit);
    }

    async fetchClosedOrders (symbol = undefined, since = undefined, limit = undefined, params = {}) {
        const orders = await this.fetchOrders (symbol, since, limit, params);
        return this.filterBy (orders, 'status', 'closed');
    }

    async cancelOrder (id, symbol = undefined, params = {}) {
        if (symbol === undefined) {
            throw new ArgumentsRequired (this.id + ' cancelOrder() requires a symbol argument');
        }
        await this.loadMarkets ();
        const market = this.market (symbol);
        const defaultType = this.safeString2 (this.options, 'fetchOpenOrders', 'defaultType', 'spot');
        const type = this.safeString (params, 'type', defaultType);
        // https://github.com/ccxt/ccxt/issues/6507
        const origClientOrderId = this.safeValue2 (params, 'origClientOrderId', 'clientOrderId');
        const request = {
            'symbol': market['id'],
            // 'orderId': id,
            // 'origClientOrderId': id,
        };
        if (origClientOrderId === undefined) {
            request['orderId'] = id;
        } else {
            request['origClientOrderId'] = origClientOrderId;
        }
        let method = 'privateDeleteOrder';
        if (type === 'future') {
            method = 'fapiPrivateDeleteOrder';
        } else if (type === 'delivery') {
            method = 'dapiPrivateDeleteOrder';
        } else if (type === 'margin') {
            method = 'sapiDeleteMarginOrder';
        }
        const query = this.omit (params, [ 'type', 'origClientOrderId', 'clientOrderId' ]);
        const response = await this[method] (this.extend (request, query));
        return this.parseOrder (response, market);
    }

    async cancelAllOrders (symbol = undefined, params = {}) {
        if (symbol === undefined) {
            throw new ArgumentsRequired (this.id + ' cancelAllOrders() requires a symbol argument');
        }
        await this.loadMarkets ();
        const market = this.market (symbol);
        const request = {
            'symbol': market['id'],
        };
        const defaultType = this.safeString2 (this.options, 'cancelAllOrders', 'defaultType', 'spot');
        const type = this.safeString (params, 'type', defaultType);
        const query = this.omit (params, 'type');
        let method = 'privateDeleteOpenOrders';
        if (type === 'margin') {
            method = 'sapiDeleteMarginOpenOrders';
        } else if (type === 'future') {
            method = 'fapiPrivateDeleteAllOpenOrders';
        } else if (type === 'delivery') {
            method = 'dapiPrivateDeleteAllOpenOrders';
        }
        const response = await this[method] (this.extend (request, query));
        if (Array.isArray (response)) {
            return this.parseOrders (response, market);
        } else {
            return response;
        }
    }

    async fetchOrderTrades (id, symbol = undefined, since = undefined, limit = undefined, params = {}) {
        if (symbol === undefined) {
            throw new ArgumentsRequired (this.id + ' fetchOrderTrades() requires a symbol argument');
        }
        await this.loadMarkets ();
        const market = this.market (symbol);
        const type = this.safeString (params, 'type', market['type']);
        params = this.omit (params, 'type');
        if (type !== 'spot') {
            throw new NotSupported (this.id + ' fetchOrderTrades() supports spot markets only');
        }
        const request = {
            'orderId': id,
        };
        return await this.fetchMyTrades (symbol, since, limit, this.extend (request, params));
    }

    async fetchMyTrades (symbol = undefined, since = undefined, limit = undefined, params = {}) {
        if (symbol === undefined) {
            throw new ArgumentsRequired (this.id + ' fetchMyTrades() requires a symbol argument');
        }
        await this.loadMarkets ();
        const market = this.market (symbol);
        const type = this.safeString (params, 'type', market['type']);
        params = this.omit (params, 'type');
        let method = undefined;
        if (type === 'spot') {
            method = 'privateGetMyTrades';
        } else if (type === 'margin') {
            method = 'sapiGetMarginMyTrades';
        } else if (type === 'future') {
            method = 'fapiPrivateGetUserTrades';
        } else if (type === 'delivery') {
            method = 'dapiPrivateGetUserTrades';
        }
        const request = {
            'symbol': market['id'],
        };
        if (since !== undefined) {
            request['startTime'] = since;
        }
        if (limit !== undefined) {
            request['limit'] = limit;
        }
        const response = await this[method] (this.extend (request, params));
        //
        // spot trade
        //
        //     [
        //         {
        //             "symbol": "BNBBTC",
        //             "id": 28457,
        //             "orderId": 100234,
        //             "price": "4.00000100",
        //             "qty": "12.00000000",
        //             "commission": "10.10000000",
        //             "commissionAsset": "BNB",
        //             "time": 1499865549590,
        //             "isBuyer": true,
        //             "isMaker": false,
        //             "isBestMatch": true,
        //         }
        //     ]
        //
        // futures trade
        //
        //     [
        //         {
        //             "accountId": 20,
        //             "buyer": False,
        //             "commission": "-0.07819010",
        //             "commissionAsset": "USDT",
        //             "counterPartyId": 653,
        //             "id": 698759,
        //             "maker": False,
        //             "orderId": 25851813,
        //             "price": "7819.01",
        //             "qty": "0.002",
        //             "quoteQty": "0.01563",
        //             "realizedPnl": "-0.91539999",
        //             "side": "SELL",
        //             "symbol": "BTCUSDT",
        //             "time": 1569514978020
        //         }
        //     ]
        //
        return this.parseTrades (response, market, since, limit);
    }

    async fetchMyDustTrades (symbol = undefined, since = undefined, limit = undefined, params = {}) {
        //
        // Binance provides an opportunity to trade insignificant (i.e. non-tradable and non-withdrawable)
        // token leftovers (of any asset) into `BNB` coin which in turn can be used to pay trading fees with it.
        // The corresponding trades history is called the `Dust Log` and can be requested via the following end-point:
        // https://github.com/binance-exchange/binance-official-api-docs/blob/master/wapi-api.md#dustlog-user_data
        //
        await this.loadMarkets ();
        const request = {};
        if (since !== undefined) {
            request['startTime'] = since;
            request['endTime'] = this.sum (since, 7776000000);
        }
        const response = await this.sapiGetAssetDribblet (this.extend (request, params));
        //     {
        //       "total": "4",
        //       "userAssetDribblets": [
        //         {
        //           "operateTime": "1627575731000",
        //           "totalServiceChargeAmount": "0.00001453",
        //           "totalTransferedAmount": "0.00072693",
        //           "transId": "70899815863",
        //           "userAssetDribbletDetails": [
        //             {
        //               "fromAsset": "LTC",
        //               "amount": "0.000006",
        //               "transferedAmount": "0.00000267",
        //               "serviceChargeAmount": "0.00000005",
        //               "operateTime": "1627575731000",
        //               "transId": "70899815863"
        //             },
        //             {
        //               "fromAsset": "GBP",
        //               "amount": "0.15949157",
        //               "transferedAmount": "0.00072426",
        //               "serviceChargeAmount": "0.00001448",
        //               "operateTime": "1627575731000",
        //               "transId": "70899815863"
        //             }
        //           ]
        //         },
        //       ]
        //     }
        const results = this.safeValue (response, 'userAssetDribblets', []);
        const rows = this.safeInteger (response, 'total', 0);
        const data = [];
        for (let i = 0; i < rows; i++) {
            const logs = this.safeValue (results[i], 'userAssetDribbletDetails', []);
            for (let j = 0; j < logs.length; j++) {
                logs[j]['isDustTrade'] = true;
                data.push (logs[j]);
            }
        }
        const trades = this.parseTrades (data, undefined, since, limit);
        return this.filterBySinceLimit (trades, since, limit);
    }

    parseDustTrade (trade, market = undefined) {
        //
        //     {
        //       "fromAsset": "USDT",
        //       "amount": "0.009669",
        //       "transferedAmount": "0.00002992",
        //       "serviceChargeAmount": "0.00000059",
        //       "operateTime": "1628076010000",
        //       "transId": "71416578712",
        //       "isDustTrade": true
        //     }
        //
        const orderId = this.safeString (trade, 'transId');
        const timestamp = this.safeInteger (trade, 'operateTime');
        const currencyId = this.safeString (trade, 'fromAsset');
        const tradedCurrency = this.safeCurrencyCode (currencyId);
        const bnb = this.currency ('BNB');
        const earnedCurrency = bnb['code'];
        const applicantSymbol = earnedCurrency + '/' + tradedCurrency;
        let tradedCurrencyIsQuote = false;
        if (applicantSymbol in this.markets) {
            tradedCurrencyIsQuote = true;
        }
        const feeCostString = this.safeString (trade, 'serviceChargeAmount');
        const fee = {
            'currency': earnedCurrency,
            'cost': this.parseNumber (feeCostString),
        };
        let symbol = undefined;
        let amountString = undefined;
        let costString = undefined;
        let side = undefined;
        if (tradedCurrencyIsQuote) {
            symbol = applicantSymbol;
            amountString = this.safeString (trade, 'transferedAmount');
            costString = this.safeString (trade, 'amount');
            side = 'buy';
        } else {
            symbol = tradedCurrency + '/' + earnedCurrency;
            amountString = this.safeString (trade, 'amount');
            costString = this.safeString (trade, 'transferedAmount');
            side = 'sell';
        }
        let priceString = undefined;
        if (costString !== undefined) {
            if (amountString) {
                priceString = Precise.stringDiv (costString, amountString);
            }
        }
        const id = undefined;
        const amount = this.parseNumber (amountString);
        const price = this.parseNumber (priceString);
        const cost = this.parseNumber (costString);
        const type = undefined;
        const takerOrMaker = undefined;
        return {
            'id': id,
            'timestamp': timestamp,
            'datetime': this.iso8601 (timestamp),
            'symbol': symbol,
            'order': orderId,
            'type': type,
            'takerOrMaker': takerOrMaker,
            'side': side,
            'amount': amount,
            'price': price,
            'cost': cost,
            'fee': fee,
            'info': trade,
        };
    }

    async fetchDeposits (code = undefined, since = undefined, limit = undefined, params = {}) {
        await this.loadMarkets ();
        let currency = undefined;
        let response = undefined;
        const request = {};
        const legalMoney = this.safeValue (this.options, 'legalMoney', {});
        if (code in legalMoney) {
            if (code !== undefined) {
                currency = this.currency (code);
            }
            request['transactionType'] = 0;
            if (since !== undefined) {
                request['beginTime'] = since;
            }
            const raw = await this.sapiGetFiatOrders (this.extend (request, params));
            response = this.safeValue (raw, 'data');
            //     {
            //       "code": "000000",
            //       "message": "success",
            //       "data": [
            //         {
            //           "orderNo": "25ced37075c1470ba8939d0df2316e23",
            //           "fiatCurrency": "EUR",
            //           "indicatedAmount": "15.00",
            //           "amount": "15.00",
            //           "totalFee": "0.00",
            //           "method": "card",
            //           "status": "Failed",
            //           "createTime": 1627501026000,
            //           "updateTime": 1627501027000
            //         }
            //       ],
            //       "total": 1,
            //       "success": true
            //     }
        } else {
            if (code !== undefined) {
                currency = this.currency (code);
                request['coin'] = currency['id'];
            }
            if (since !== undefined) {
                request['startTime'] = since;
                // max 3 months range https://github.com/ccxt/ccxt/issues/6495
                request['endTime'] = this.sum (since, 7776000000);
            }
            if (limit !== undefined) {
                request['limit'] = limit;
            }
            response = await this.sapiGetCapitalDepositHisrec (this.extend (request, params));
            //     [
            //       {
            //         "amount": "0.01844487",
            //         "coin": "BCH",
            //         "network": "BCH",
            //         "status": 1,
            //         "address": "1NYxAJhW2281HK1KtJeaENBqHeygA88FzR",
            //         "addressTag": "",
            //         "txId": "bafc5902504d6504a00b7d0306a41154cbf1d1b767ab70f3bc226327362588af",
            //         "insertTime": 1610784980000,
            //         "transferType": 0,
            //         "confirmTimes": "2/2"
            //       },
            //       {
            //         "amount": "4500",
            //         "coin": "USDT",
            //         "network": "BSC",
            //         "status": 1,
            //         "address": "0xc9c923c87347ca0f3451d6d308ce84f691b9f501",
            //         "addressTag": "",
            //         "txId": "Internal transfer 51376627901",
            //         "insertTime": 1618394381000,
            //         "transferType": 1,
            //         "confirmTimes": "1/15"
            //     }
            //   ]
        }
        return this.parseTransactions (response, currency, since, limit);
    }

    async fetchWithdrawals (code = undefined, since = undefined, limit = undefined, params = {}) {
        await this.loadMarkets ();
        const legalMoney = this.safeValue (this.options, 'legalMoney', {});
        const request = {};
        let response = undefined;
        let currency = undefined;
        if (code in legalMoney) {
            if (code !== undefined) {
                currency = this.currency (code);
            }
            request['transactionType'] = 1;
            if (since !== undefined) {
                request['beginTime'] = since;
            }
            const raw = await this.sapiGetFiatOrders (this.extend (request, params));
            response = this.safeValue (raw, 'data');
            //     {
            //       "code": "000000",
            //       "message": "success",
            //       "data": [
            //         {
            //           "orderNo": "CJW706452266115170304",
            //           "fiatCurrency": "GBP",
            //           "indicatedAmount": "10001.50",
            //           "amount": "100.00",
            //           "totalFee": "1.50",
            //           "method": "bank transfer",
            //           "status": "Successful",
            //           "createTime": 1620037745000,
            //           "updateTime": 1620038480000
            //         },
            //         {
            //           "orderNo": "CJW706287492781891584",
            //           "fiatCurrency": "GBP",
            //           "indicatedAmount": "10001.50",
            //           "amount": "100.00",
            //           "totalFee": "1.50",
            //           "method": "bank transfer",
            //           "status": "Successful",
            //           "createTime": 1619998460000,
            //           "updateTime": 1619998823000
            //         }
            //       ],
            //       "total": 39,
            //       "success": true
            //     }
        } else {
            if (code !== undefined) {
                currency = this.currency (code);
                request['coin'] = currency['id'];
            }
            if (since !== undefined) {
                request['startTime'] = since;
                // max 3 months range https://github.com/ccxt/ccxt/issues/6495
                request['endTime'] = this.sum (since, 7776000000);
            }
            if (limit !== undefined) {
                request['limit'] = limit;
            }
            response = await this.sapiGetCapitalWithdrawHistory (this.extend (request, params));
            //     [
            //       {
            //         "id": "69e53ad305124b96b43668ceab158a18",
            //         "amount": "28.75",
            //         "transactionFee": "0.25",
            //         "coin": "XRP",
            //         "status": 6,
            //         "address": "r3T75fuLjX51mmfb5Sk1kMNuhBgBPJsjza",
            //         "addressTag": "101286922",
            //         "txId": "19A5B24ED0B697E4F0E9CD09FCB007170A605BC93C9280B9E6379C5E6EF0F65A",
            //         "applyTime": "2021-04-15 12:09:16",
            //         "network": "XRP",
            //         "transferType": 0
            //       },
            //       {
            //         "id": "9a67628b16ba4988ae20d329333f16bc",
            //         "amount": "20",
            //         "transactionFee": "20",
            //         "coin": "USDT",
            //         "status": 6,
            //         "address": "0x0AB991497116f7F5532a4c2f4f7B1784488628e1",
            //         "txId": "0x77fbf2cf2c85b552f0fd31fd2e56dc95c08adae031d96f3717d8b17e1aea3e46",
            //         "applyTime": "2021-04-15 12:06:53",
            //         "network": "ETH",
            //         "transferType": 0
            //       },
            //       {
            //         "id": "a7cdc0afbfa44a48bd225c9ece958fe2",
            //         "amount": "51",
            //         "transactionFee": "1",
            //         "coin": "USDT",
            //         "status": 6,
            //         "address": "TYDmtuWL8bsyjvcauUTerpfYyVhFtBjqyo",
            //         "txId": "168a75112bce6ceb4823c66726ad47620ad332e69fe92d9cb8ceb76023f9a028",
            //         "applyTime": "2021-04-13 12:46:59",
            //         "network": "TRX",
            //         "transferType": 0
            //       }
            //     ]
        }
        return this.parseTransactions (response, currency, since, limit);
    }

    parseTransactionStatusByType (status, type = undefined) {
        const statusesByType = {
            'deposit': {
                '0': 'pending',
                '1': 'ok',
                // Fiat
                // Processing, Failed, Successful, Finished, Refunding, Refunded, Refund Failed, Order Partial credit Stopped
                'Processing': 'pending',
                'Failed': 'failed',
                'Successful': 'ok',
                'Refunding': 'canceled',
                'Refunded': 'canceled',
                'Refund Failed': 'failed',
            },
            'withdrawal': {
                '0': 'pending', // Email Sent
                '1': 'canceled', // Cancelled (different from 1 = ok in deposits)
                '2': 'pending', // Awaiting Approval
                '3': 'failed', // Rejected
                '4': 'pending', // Processing
                '5': 'failed', // Failure
                '6': 'ok', // Completed
                // Fiat
                // Processing, Failed, Successful, Finished, Refunding, Refunded, Refund Failed, Order Partial credit Stopped
                'Processing': 'pending',
                'Failed': 'failed',
                'Successful': 'ok',
                'Refunding': 'canceled',
                'Refunded': 'canceled',
                'Refund Failed': 'failed',
            },
        };
        const statuses = this.safeValue (statusesByType, type, {});
        return this.safeString (statuses, status, status);
    }

    parseTransaction (transaction, currency = undefined) {
        //
        // fetchDeposits
        //
        //     {
        //       "amount": "4500",
        //       "coin": "USDT",
        //       "network": "BSC",
        //       "status": 1,
        //       "address": "0xc9c923c87347ca0f3451d6d308ce84f691b9f501",
        //       "addressTag": "",
        //       "txId": "Internal transfer 51376627901",
        //       "insertTime": 1618394381000,
        //       "transferType": 1,
        //       "confirmTimes": "1/15"
        //     }
        //
        // fetchWithdrawals
        //
        //     {
        //       "id": "69e53ad305124b96b43668ceab158a18",
        //       "amount": "28.75",
        //       "transactionFee": "0.25",
        //       "coin": "XRP",
        //       "status": 6,
        //       "address": "r3T75fuLjX51mmfb5Sk1kMNuhBgBPJsjza",
        //       "addressTag": "101286922",
        //       "txId": "19A5B24ED0B697E4F0E9CD09FCB007170A605BC93C9280B9E6379C5E6EF0F65A",
        //       "applyTime": "2021-04-15 12:09:16",
        //       "network": "XRP",
        //       "transferType": 0
        //     }
        //
        // fiat transaction
        // withdraw
        //     {
        //       "orderNo": "CJW684897551397171200",
        //       "fiatCurrency": "GBP",
        //       "indicatedAmount": "29.99",
        //       "amount": "28.49",
        //       "totalFee": "1.50",
        //       "method": "bank transfer",
        //       "status": "Successful",
        //       "createTime": 1614898701000,
        //       "updateTime": 1614898820000
        //     }
        //
        // deposit
        //     {
        //       "orderNo": "25ced37075c1470ba8939d0df2316e23",
        //       "fiatCurrency": "EUR",
        //       "indicatedAmount": "15.00",
        //       "amount": "15.00",
        //       "totalFee": "0.00",
        //       "method": "card",
        //       "status": "Failed",
        //       "createTime": "1627501026000",
        //       "updateTime": "1627501027000"
        //     }
        //
        const id = this.safeString2 (transaction, 'id', 'orderNo');
        const address = this.safeString (transaction, 'address');
        let tag = this.safeString (transaction, 'addressTag'); // set but unused
        if (tag !== undefined) {
            if (tag.length < 1) {
                tag = undefined;
            }
        }
        let txid = this.safeString (transaction, 'txId');
        if ((txid !== undefined) && (txid.indexOf ('Internal transfer ') >= 0)) {
            txid = txid.slice (18);
        }
        const currencyId = this.safeString2 (transaction, 'coin', 'fiatCurrency');
        const code = this.safeCurrencyCode (currencyId, currency);
        let timestamp = undefined;
        const insertTime = this.safeInteger2 (transaction, 'insertTime', 'createTime');
        const applyTime = this.parse8601 (this.safeString (transaction, 'applyTime'));
        let type = this.safeString (transaction, 'type');
        if (type === undefined) {
            if ((insertTime !== undefined) && (applyTime === undefined)) {
                type = 'deposit';
                timestamp = insertTime;
            } else if ((insertTime === undefined) && (applyTime !== undefined)) {
                type = 'withdrawal';
                timestamp = applyTime;
            }
        }
        const status = this.parseTransactionStatusByType (this.safeString (transaction, 'status'), type);
        const amount = this.safeNumber (transaction, 'amount');
        const feeCost = this.safeNumber2 (transaction, 'transactionFee', 'totalFee');
        let fee = undefined;
        if (feeCost !== undefined) {
            fee = { 'currency': code, 'cost': feeCost };
        }
        const updated = this.safeInteger2 (transaction, 'successTime', 'updateTime');
        let internal = this.safeInteger (transaction, 'transferType', false);
        internal = internal ? true : false;
        const network = this.safeString (transaction, 'network');
        return {
            'info': transaction,
            'id': id,
            'txid': txid,
            'timestamp': timestamp,
            'datetime': this.iso8601 (timestamp),
            'network': network,
            'address': address,
            'addressTo': address,
            'addressFrom': undefined,
            'tag': tag,
            'tagTo': tag,
            'tagFrom': undefined,
            'type': type,
            'amount': amount,
            'currency': code,
            'status': status,
            'updated': updated,
            'internal': internal,
            'fee': fee,
        };
    }

    parseTransferStatus (status) {
        const statuses = {
            'CONFIRMED': 'ok',
        };
        return this.safeString (statuses, status, status);
    }

    parseTransfer (transfer, currency = undefined) {
        //
        // transfer
        //
        //     {
        //         "tranId":13526853623
        //     }
        //
        // fetchTransfers
        //
        //     {
        //         timestamp: 1614640878000,
        //         asset: 'USDT',
        //         amount: '25',
        //         type: 'MAIN_UMFUTURE',
        //         status: 'CONFIRMED',
        //         tranId: 43000126248
        //     }
        //
        const id = this.safeString (transfer, 'tranId');
        const currencyId = this.safeString (transfer, 'asset');
        const code = this.safeCurrencyCode (currencyId, currency);
        const amount = this.safeNumber (transfer, 'amount');
        const type = this.safeString (transfer, 'type');
        let fromAccount = undefined;
        let toAccount = undefined;
        const typesByAccount = this.safeValue (this.options, 'typesByAccount', {});
        if (type !== undefined) {
            const parts = type.split ('_');
            fromAccount = this.safeValue (parts, 0);
            toAccount = this.safeValue (parts, 1);
            fromAccount = this.safeString (typesByAccount, fromAccount, fromAccount);
            toAccount = this.safeString (typesByAccount, toAccount, toAccount);
        }
        const timestamp = this.safeInteger (transfer, 'timestamp');
        const status = this.parseTransferStatus (this.safeString (transfer, 'status'));
        return {
            'info': transfer,
            'id': id,
            'timestamp': timestamp,
            'datetime': this.iso8601 (timestamp),
            'currency': code,
            'amount': amount,
            'fromAccount': fromAccount,
            'toAccount': toAccount,
            'status': status,
        };
    }

    parseIncome (income, market = undefined) {
        //
        //     {
        //       "symbol": "ETHUSDT",
        //       "incomeType": "FUNDING_FEE",
        //       "income": "0.00134317",
        //       "asset": "USDT",
        //       "time": "1621584000000",
        //       "info": "FUNDING_FEE",
        //       "tranId": "4480321991774044580",
        //       "tradeId": ""
        //     }
        //
        const marketId = this.safeString (income, 'symbol');
        const symbol = this.safeSymbol (marketId, market);
        const amount = this.safeNumber (income, 'income');
        const currencyId = this.safeString (income, 'asset');
        const code = this.safeCurrencyCode (currencyId);
        const id = this.safeString (income, 'tranId');
        const timestamp = this.safeInteger (income, 'time');
        return {
            'info': income,
            'symbol': symbol,
            'code': code,
            'timestamp': timestamp,
            'datetime': this.iso8601 (timestamp),
            'id': id,
            'amount': amount,
        };
    }

    parseIncomes (incomes, market = undefined, since = undefined, limit = undefined) {
        const result = [];
        for (let i = 0; i < incomes.length; i++) {
            const entry = incomes[i];
            const parsed = this.parseIncome (entry, market);
            result.push (parsed);
        }
        const sorted = this.sortBy (result, 'timestamp');
        return this.filterBySinceLimit (sorted, since, limit);
    }

    async transfer (code, amount, fromAccount, toAccount, params = {}) {
        await this.loadMarkets ();
        const currency = this.currency (code);
        let type = this.safeString (params, 'type');
        if (type === undefined) {
            const accountsByType = this.safeValue (this.options, 'accountsByType', {});
            fromAccount = fromAccount.toLowerCase ();
            toAccount = toAccount.toLowerCase ();
            const fromId = this.safeString (accountsByType, fromAccount);
            const toId = this.safeString (accountsByType, toAccount);
            if (fromId === undefined) {
                const keys = Object.keys (accountsByType);
                throw new ExchangeError (this.id + ' fromAccount must be one of ' + keys.join (', '));
            }
            if (toId === undefined) {
                const keys = Object.keys (accountsByType);
                throw new ExchangeError (this.id + ' toAccount must be one of ' + keys.join (', '));
            }
            type = fromId + '_' + toId;
        }
        const request = {
            'asset': currency['id'],
            'amount': this.currencyToPrecision (code, amount),
            'type': type,
        };
        const response = await this.sapiPostAssetTransfer (this.extend (request, params));
        //
        //     {
        //         "tranId":13526853623
        //     }
        //
        const transfer = this.parseTransfer (response, currency);
        return this.extend (transfer, {
            'amount': amount,
            'currency': code,
            'fromAccount': fromAccount,
            'toAccount': toAccount,
        });
    }

    async fetchTransfers (code = undefined, since = undefined, limit = undefined, params = {}) {
        await this.loadMarkets ();
        let currency = undefined;
        if (code !== undefined) {
            currency = this.currency (code);
        }
        const defaultType = this.safeString2 (this.options, 'fetchTransfers', 'defaultType', 'spot');
        const fromAccount = this.safeString (params, 'fromAccount', defaultType);
        const defaultTo = (fromAccount === 'future') ? 'spot' : 'future';
        const toAccount = this.safeString (params, 'toAccount', defaultTo);
        let type = this.safeString (params, 'type');
        const accountsByType = this.safeValue (this.options, 'accountsByType', {});
        const fromId = this.safeString (accountsByType, fromAccount);
        const toId = this.safeString (accountsByType, toAccount);
        if (type === undefined) {
            if (fromId === undefined) {
                const keys = Object.keys (accountsByType);
                throw new ExchangeError (this.id + ' fromAccount parameter must be one of ' + keys.join (', '));
            }
            if (toId === undefined) {
                const keys = Object.keys (accountsByType);
                throw new ExchangeError (this.id + ' toAccount parameter must be one of ' + keys.join (', '));
            }
            type = fromId + '_' + toId;
        }
        const request = {
            'type': type,
        };
        if (since !== undefined) {
            request['startTime'] = since;
        }
        if (limit !== undefined) {
            request['size'] = limit;
        }
        const response = await this.sapiGetAssetTransfer (this.extend (request, params));
        //
        //     {
        //         total: 3,
        //         rows: [
        //             {
        //                 timestamp: 1614640878000,
        //                 asset: 'USDT',
        //                 amount: '25',
        //                 type: 'MAIN_UMFUTURE',
        //                 status: 'CONFIRMED',
        //                 tranId: 43000126248
        //             },
        //         ]
        //     }
        //
        const rows = this.safeValue (response, 'rows', []);
        return this.parseTransfers (rows, currency, since, limit);
    }

    async fetchDepositAddress (code, params = {}) {
        await this.loadMarkets ();
        const currency = this.currency (code);
        const request = {
            'coin': currency['id'],
            // 'network': 'ETH', // 'BSC', 'XMR', you can get network and isDefault in networkList in the response of sapiGetCapitalConfigDetail
        };
        const networks = this.safeValue (this.options, 'networks', {});
        let network = this.safeStringUpper (params, 'network'); // this line allows the user to specify either ERC20 or ETH
        network = this.safeString (networks, network, network); // handle ERC20>ETH alias
        if (network !== undefined) {
            request['network'] = network;
            params = this.omit (params, 'network');
        }
        // has support for the 'network' parameter
        // https://binance-docs.github.io/apidocs/spot/en/#deposit-address-supporting-network-user_data
        const response = await this.sapiGetCapitalDepositAddress (this.extend (request, params));
        //
        //     {
        //         currency: 'XRP',
        //         address: 'rEb8TK3gBgk5auZkwc6sHnwrGVJH8DuaLh',
        //         tag: '108618262',
        //         info: {
        //             coin: 'XRP',
        //             address: 'rEb8TK3gBgk5auZkwc6sHnwrGVJH8DuaLh',
        //             tag: '108618262',
        //             url: 'https://bithomp.com/explorer/rEb8TK3gBgk5auZkwc6sHnwrGVJH8DuaLh'
        //         }
        //     }
        //
        const address = this.safeString (response, 'address');
        const url = this.safeString (response, 'url');
        let impliedNetwork = undefined;
        if (url !== undefined) {
            const reverseNetworks = this.safeValue (this.options, 'reverseNetworks', {});
            const parts = url.split ('/');
            let topLevel = this.safeString (parts, 2);
            if ((topLevel === 'blockchair.com') || (topLevel === 'viewblock.io')) {
                const subLevel = this.safeString (parts, 3);
                if (subLevel !== undefined) {
                    topLevel = topLevel + '/' + subLevel;
                }
            }
            impliedNetwork = this.safeString (reverseNetworks, topLevel);
            const impliedNetworks = this.safeValue (this.options, 'impliedNetworks', {
                'ETH': { 'ERC20': 'ETH' },
                'TRX': { 'TRC20': 'TRX' },
            });
            if (code in impliedNetworks) {
                const conversion = this.safeValue (impliedNetworks, code, {});
                impliedNetwork = this.safeString (conversion, impliedNetwork, impliedNetwork);
            }
        }
        let tag = this.safeString (response, 'tag', '');
        if (tag.length === 0) {
            tag = undefined;
        }
        this.checkAddress (address);
        return {
            'currency': code,
            'address': address,
            'tag': tag,
            'network': impliedNetwork,
            'info': response,
        };
    }

    async fetchFundingFees (codes = undefined, params = {}) {
        await this.loadMarkets ();
        const response = await this.sapiGetCapitalConfigGetall (params);
        //
        //  [
        //     {
        //       coin: 'BAT',
        //       depositAllEnable: true,
        //       withdrawAllEnable: true,
        //       name: 'Basic Attention Token',
        //       free: '0',
        //       locked: '0',
        //       freeze: '0',
        //       withdrawing: '0',
        //       ipoing: '0',
        //       ipoable: '0',
        //       storage: '0',
        //       isLegalMoney: false,
        //       trading: true,
        //       networkList: [
        //         {
        //           network: 'BNB',
        //           coin: 'BAT',
        //           withdrawIntegerMultiple: '0.00000001',
        //           isDefault: false,
        //           depositEnable: true,
        //           withdrawEnable: true,
        //           depositDesc: '',
        //           withdrawDesc: '',
        //           specialTips: 'The name of this asset is Basic Attention Token (BAT). Both a MEMO and an Address are required to successfully deposit your BEP2 tokens to Binance.',
        //           name: 'BEP2',
        //           resetAddressStatus: false,
        //           addressRegex: '^(bnb1)[0-9a-z]{38}$',
        //           memoRegex: '^[0-9A-Za-z\\-_]{1,120}$',
        //           withdrawFee: '0.27',
        //           withdrawMin: '0.54',
        //           withdrawMax: '10000000000',
        //           minConfirm: '1',
        //           unLockConfirm: '0'
        //         },
        //         {
        //           network: 'BSC',
        //           coin: 'BAT',
        //           withdrawIntegerMultiple: '0.00000001',
        //           isDefault: false,
        //           depositEnable: true,
        //           withdrawEnable: true,
        //           depositDesc: '',
        //           withdrawDesc: '',
        //           specialTips: 'The name of this asset is Basic Attention Token. Please ensure you are depositing Basic Attention Token (BAT) tokens under the contract address ending in 9766e.',
        //           name: 'BEP20 (BSC)',
        //           resetAddressStatus: false,
        //           addressRegex: '^(0x)[0-9A-Fa-f]{40}$',
        //           memoRegex: '',
        //           withdrawFee: '0.27',
        //           withdrawMin: '0.54',
        //           withdrawMax: '10000000000',
        //           minConfirm: '15',
        //           unLockConfirm: '0'
        //         },
        //         {
        //           network: 'ETH',
        //           coin: 'BAT',
        //           withdrawIntegerMultiple: '0.00000001',
        //           isDefault: true,
        //           depositEnable: true,
        //           withdrawEnable: true,
        //           depositDesc: '',
        //           withdrawDesc: '',
        //           specialTips: 'The name of this asset is Basic Attention Token. Please ensure you are depositing Basic Attention Token (BAT) tokens under the contract address ending in 887ef.',
        //           name: 'ERC20',
        //           resetAddressStatus: false,
        //           addressRegex: '^(0x)[0-9A-Fa-f]{40}$',
        //           memoRegex: '',
        //           withdrawFee: '27',
        //           withdrawMin: '54',
        //           withdrawMax: '10000000000',
        //           minConfirm: '12',
        //           unLockConfirm: '0'
        //         }
        //       ]
        //     }
        //  ]
        //
        const withdrawFees = {};
        for (let i = 0; i < response.length; i++) {
            const entry = response[i];
            const currencyId = this.safeString (entry, 'coin');
            const code = this.safeCurrencyCode (currencyId);
            const networkList = this.safeValue (entry, 'networkList');
            withdrawFees[code] = {};
            for (let j = 0; j < networkList.length; j++) {
                const networkEntry = networkList[j];
                const networkId = this.safeString (networkEntry, 'network');
                const networkCode = this.safeCurrencyCode (networkId);
                const fee = this.safeNumber (networkEntry, 'withdrawFee');
                withdrawFees[code][networkCode] = fee;
            }
        }
        return {
            'withdraw': withdrawFees,
            'deposit': {},
            'info': response,
        };
    }

    async withdraw (code, amount, address, tag = undefined, params = {}) {
        [ tag, params ] = this.handleWithdrawTagAndParams (tag, params);
        this.checkAddress (address);
        await this.loadMarkets ();
        const currency = this.currency (code);
        const request = {
            'coin': currency['id'],
            'address': address,
            'amount': amount,
            // https://binance-docs.github.io/apidocs/spot/en/#withdraw-sapi
            // issue sapiGetCapitalConfigGetall () to get networks for withdrawing USDT ERC20 vs USDT Omni
            // 'network': 'ETH', // 'BTC', 'TRX', etc, optional
        };
        if (tag !== undefined) {
            request['addressTag'] = tag;
        }
        const networks = this.safeValue (this.options, 'networks', {});
        let network = this.safeStringUpper (params, 'network'); // this line allows the user to specify either ERC20 or ETH
        network = this.safeString (networks, network, network); // handle ERC20>ETH alias
        if (network !== undefined) {
            request['network'] = network;
            params = this.omit (params, 'network');
        }
        const response = await this.sapiPostCapitalWithdrawApply (this.extend (request, params));
        //     { id: '9a67628b16ba4988ae20d329333f16bc' }
        return {
            'info': response,
            'id': this.safeString (response, 'id'),
        };
    }

    parseTradingFee (fee, market = undefined) {
        //
        //     {
        //         "symbol": "ADABNB",
        //         "makerCommission": 0.001,
        //         "takerCommission": 0.001
        //     }
        //
        const marketId = this.safeString (fee, 'symbol');
        const symbol = this.safeSymbol (marketId);
        return {
            'info': fee,
            'symbol': symbol,
            'maker': this.safeNumber (fee, 'makerCommission'),
            'taker': this.safeNumber (fee, 'takerCommission'),
        };
    }

    async fetchTradingFee (symbol, params = {}) {
        await this.loadMarkets ();
        const market = this.market (symbol);
        const request = {
            'symbol': market['id'],
        };
        const response = await this.sapiGetAssetTradeFee (this.extend (request, params));
        //
        //     [
        //       {
        //         "symbol": "BTCUSDT",
        //         "makerCommission": "0.001",
        //         "takerCommission": "0.001"
        //       }
        //     ]
        //
        const first = this.safeValue (response, 0, {});
        return this.parseTradingFee (first);
    }

    async fetchTradingFees (params = {}) {
        await this.loadMarkets ();
        let method = undefined;
        const defaultType = this.safeString2 (this.options, 'fetchFundingRates', 'defaultType', 'future');
        const type = this.safeString (params, 'type', defaultType);
        const query = this.omit (params, 'type');
        if ((type === 'spot') || (type === 'margin')) {
            method = 'sapiGetAssetTradeFee';
        } else if (type === 'future') {
            method = 'fapiPrivateGetAccount';
        } else if (type === 'delivery') {
            method = 'dapiPrivateGetAccount';
        }
        const response = await this[method] (query);
        //
        // sapi / spot
        //
        //    [
        //       {
        //         "symbol": "ZRXBNB",
        //         "makerCommission": "0.001",
        //         "takerCommission": "0.001"
        //       },
        //       {
        //         "symbol": "ZRXBTC",
        //         "makerCommission": "0.001",
        //         "takerCommission": "0.001"
        //       },
        //    ]
        //
        // fapi / future / linear
        //
        //     {
        //         "feeTier": 0,       // account commisssion tier
        //         "canTrade": true,   // if can trade
        //         "canDeposit": true,     // if can transfer in asset
        //         "canWithdraw": true,    // if can transfer out asset
        //         "updateTime": 0,
        //         "totalInitialMargin": "0.00000000",    // total initial margin required with current mark price (useless with isolated positions), only for USDT asset
        //         "totalMaintMargin": "0.00000000",     // total maintenance margin required, only for USDT asset
        //         "totalWalletBalance": "23.72469206",     // total wallet balance, only for USDT asset
        //         "totalUnrealizedProfit": "0.00000000",   // total unrealized profit, only for USDT asset
        //         "totalMarginBalance": "23.72469206",     // total margin balance, only for USDT asset
        //         "totalPositionInitialMargin": "0.00000000",    // initial margin required for positions with current mark price, only for USDT asset
        //         "totalOpenOrderInitialMargin": "0.00000000",   // initial margin required for open orders with current mark price, only for USDT asset
        //         "totalCrossWalletBalance": "23.72469206",      // crossed wallet balance, only for USDT asset
        //         "totalCrossUnPnl": "0.00000000",      // unrealized profit of crossed positions, only for USDT asset
        //         "availableBalance": "23.72469206",       // available balance, only for USDT asset
        //         "maxWithdrawAmount": "23.72469206"     // maximum amount for transfer out, only for USDT asset
        //         ...
        //     }
        //
        // dapi / delivery / inverse
        //
        //     {
        //         "canDeposit": true,
        //         "canTrade": true,
        //         "canWithdraw": true,
        //         "feeTier": 2,
        //         "updateTime": 0
        //     }
        //
        if ((type === 'spot') || (type === 'margin')) {
            //
            //    [
            //       {
            //         "symbol": "ZRXBNB",
            //         "makerCommission": "0.001",
            //         "takerCommission": "0.001"
            //       },
            //       {
            //         "symbol": "ZRXBTC",
            //         "makerCommission": "0.001",
            //         "takerCommission": "0.001"
            //       },
            //    ]
            //
            const result = {};
            for (let i = 0; i < response.length; i++) {
                const fee = this.parseTradingFee (response[i]);
                const symbol = fee['symbol'];
                result[symbol] = fee;
            }
            return result;
        } else if (type === 'future') {
            //
            //     {
            //         "feeTier": 0,       // account commisssion tier
            //         "canTrade": true,   // if can trade
            //         "canDeposit": true,     // if can transfer in asset
            //         "canWithdraw": true,    // if can transfer out asset
            //         "updateTime": 0,
            //         "totalInitialMargin": "0.00000000",    // total initial margin required with current mark price (useless with isolated positions), only for USDT asset
            //         "totalMaintMargin": "0.00000000",     // total maintenance margin required, only for USDT asset
            //         "totalWalletBalance": "23.72469206",     // total wallet balance, only for USDT asset
            //         "totalUnrealizedProfit": "0.00000000",   // total unrealized profit, only for USDT asset
            //         "totalMarginBalance": "23.72469206",     // total margin balance, only for USDT asset
            //         "totalPositionInitialMargin": "0.00000000",    // initial margin required for positions with current mark price, only for USDT asset
            //         "totalOpenOrderInitialMargin": "0.00000000",   // initial margin required for open orders with current mark price, only for USDT asset
            //         "totalCrossWalletBalance": "23.72469206",      // crossed wallet balance, only for USDT asset
            //         "totalCrossUnPnl": "0.00000000",      // unrealized profit of crossed positions, only for USDT asset
            //         "availableBalance": "23.72469206",       // available balance, only for USDT asset
            //         "maxWithdrawAmount": "23.72469206"     // maximum amount for transfer out, only for USDT asset
            //         ...
            //     }
            //
            const symbols = Object.keys (this.markets);
            const result = {};
            const feeTier = this.safeInteger (response, 'feeTier');
            const feeTiers = this.fees[type]['trading']['tiers'];
            const maker = feeTiers['maker'][feeTier][1];
            const taker = feeTiers['taker'][feeTier][1];
            for (let i = 0; i < symbols.length; i++) {
                const symbol = symbols[i];
                result[symbol] = {
                    'info': {
                        'feeTier': feeTier,
                    },
                    'symbol': symbol,
                    'maker': maker,
                    'taker': taker,
                };
            }
            return result;
        } else if (type === 'delivery') {
            //
            //     {
            //         "canDeposit": true,
            //         "canTrade": true,
            //         "canWithdraw": true,
            //         "feeTier": 2,
            //         "updateTime": 0
            //     }
            //
            const symbols = Object.keys (this.markets);
            const result = {};
            const feeTier = this.safeInteger (response, 'feeTier');
            const feeTiers = this.fees[type]['trading']['tiers'];
            const maker = feeTiers['maker'][feeTier][1];
            const taker = feeTiers['taker'][feeTier][1];
            for (let i = 0; i < symbols.length; i++) {
                const symbol = symbols[i];
                result[symbol] = {
                    'info': {
                        'feeTier': feeTier,
                    },
                    'symbol': symbol,
                    'maker': maker,
                    'taker': taker,
                };
            }
            return result;
        }
    }

    async futuresTransfer (code, amount, type, params = {}) {
        if ((type < 1) || (type > 4)) {
            throw new ArgumentsRequired (this.id + ' type must be between 1 and 4');
        }
        await this.loadMarkets ();
        const currency = this.currency (code);
        const request = {
            'asset': currency['id'],
            'amount': amount,
            'type': type,
        };
        const response = await this.sapiPostFuturesTransfer (this.extend (request, params));
        //
        //   {
        //       "tranId": 100000001
        //   }
        //
        return this.parseTransfer (response, currency);
    }

    async fetchFundingRate (symbol, params = {}) {
        await this.loadMarkets ();
        const market = this.market (symbol);
        const request = {
            'symbol': market['id'],
        };
        let method = undefined;
        if (market['linear']) {
            method = 'fapiPublicGetPremiumIndex';
        } else if (market['inverse']) {
            method = 'dapiPublicGetPremiumIndex';
        } else {
            throw new NotSupported (this.id + ' fetchFundingRate() supports linear and inverse contracts only');
        }
        let response = await this[method] (this.extend (request, params));
        if (market['inverse']) {
            response = response[0];
        }
        //
        //     {
        //         "symbol": "BTCUSDT",
        //         "markPrice": "45802.81129892",
        //         "indexPrice": "45745.47701915",
        //         "estimatedSettlePrice": "45133.91753671",
        //         "lastFundingRate": "0.00063521",
        //         "interestRate": "0.00010000",
        //         "nextFundingTime": "1621267200000",
        //         "time": "1621252344001"
        //     }
        //
        return this.parseFundingRate (response, market);
    }

    async fetchFundingRateHistory (symbol = undefined, since = undefined, limit = undefined, params = {}) {
        //
        // Gets a history of funding rates with their timestamps
        //  (param) symbol: Future currency pair (e.g. "BTC/USDT")
        //  (param) limit: maximum number of data points returned
        //  (param) since: Unix timestamp in miliseconds for the time of the earliest requested funding rate
        //  (param) params: Object containing more params for the request
        //          - until: Unix timestamp in miliseconds for the time of the earliest requested funding rate
        //  return: [{symbol, fundingRate, timestamp}]
        //
        await this.loadMarkets ();
        const request = {};
        let method = undefined;
        const defaultType = this.safeString2 (this.options, 'fetchFundingRateHistory', 'defaultType', 'future');
        const type = this.safeString (params, 'type', defaultType);
        params = this.omit (params, 'type');
        if (type === 'future') {
            method = 'fapiPublicGetFundingRate';
        } else if (type === 'delivery') {
            method = 'dapiPublicGetFundingRate';
        }
        if (symbol !== undefined) {
            const market = this.market (symbol);
            symbol = market['symbol'];
            request['symbol'] = market['id'];
            if (market['linear']) {
                method = 'fapiPublicGetFundingRate';
            } else if (market['inverse']) {
                method = 'dapiPublicGetFundingRate';
            }
        }
        if (method === undefined) {
            throw new NotSupported (this.id + ' fetchFundingRateHistory() not supported for ' + type + ' markets');
        }
        if (since !== undefined) {
            request['startTime'] = since;
        }
        const till = this.safeInteger (params, 'till'); // unified in milliseconds
        const endTime = this.safeString (params, 'endTime', till); // exchange-specific in milliseconds
        params = this.omit (params, [ 'endTime', 'till' ]);
        if (endTime !== undefined) {
            request['endTime'] = endTime;
        }
        if (limit !== undefined) {
            request['limit'] = limit;
        }
        const response = await this[method] (this.extend (request, params));
        //
        //     {
        //         "symbol": "BTCUSDT",
        //         "fundingRate": "0.00063521",
        //         "fundingTime": "1621267200000",
        //     }
        //
        const rates = [];
        for (let i = 0; i < response.length; i++) {
            const entry = response[i];
            const timestamp = this.safeInteger (entry, 'fundingTime');
            rates.push ({
                'info': entry,
                'symbol': this.safeSymbol (this.safeString (entry, 'symbol')),
                'fundingRate': this.safeNumber (entry, 'fundingRate'),
                'timestamp': timestamp,
                'datetime': this.iso8601 (timestamp),
            });
        }
        const sorted = this.sortBy (rates, 'timestamp');
        return this.filterBySymbolSinceLimit (sorted, symbol, since, limit);
    }

    async fetchFundingRates (symbols = undefined, params = {}) {
        await this.loadMarkets ();
        let method = undefined;
        const defaultType = this.safeString2 (this.options, 'fetchFundingRates', 'defaultType', 'future');
        const type = this.safeString (params, 'type', defaultType);
        const query = this.omit (params, 'type');
        if (type === 'future') {
            method = 'fapiPublicGetPremiumIndex';
        } else if (type === 'delivery') {
            method = 'dapiPublicGetPremiumIndex';
        } else {
            throw new NotSupported (this.id + ' fetchFundingRates() supports linear and inverse contracts only');
        }
        const response = await this[method] (query);
        const result = [];
        for (let i = 0; i < response.length; i++) {
            const entry = response[i];
            const parsed = this.parseFundingRate (entry);
            result.push (parsed);
        }
        return this.filterByArray (result, 'symbol', symbols);
    }

    parseFundingRate (premiumIndex, market = undefined) {
        // ensure it matches with https://www.binance.com/en/futures/funding-history/0
        //
        //   {
        //     "symbol": "BTCUSDT",
        //     "markPrice": "45802.81129892",
        //     "indexPrice": "45745.47701915",
        //     "estimatedSettlePrice": "45133.91753671",
        //     "lastFundingRate": "0.00063521",
        //     "interestRate": "0.00010000",
        //     "nextFundingTime": "1621267200000",
        //     "time": "1621252344001"
        //  }
        //
        const timestamp = this.safeInteger (premiumIndex, 'time');
        const marketId = this.safeString (premiumIndex, 'symbol');
        const symbol = this.safeSymbol (marketId, market);
        const markPrice = this.safeNumber (premiumIndex, 'markPrice');
        const indexPrice = this.safeNumber (premiumIndex, 'indexPrice');
        const interestRate = this.safeNumber (premiumIndex, 'interestRate');
        const estimatedSettlePrice = this.safeNumber (premiumIndex, 'estimatedSettlePrice');
        const fundingRate = this.safeNumber (premiumIndex, 'lastFundingRate');
        const fundingTime = this.safeInteger (premiumIndex, 'nextFundingTime');
        return {
            'info': premiumIndex,
            'symbol': symbol,
            'markPrice': markPrice,
            'indexPrice': indexPrice,
            'interestRate': interestRate,
            'estimatedSettlePrice': estimatedSettlePrice,
            'timestamp': timestamp,
            'datetime': this.iso8601 (timestamp),
            'fundingRate': fundingRate,
            'fundingTimestamp': fundingTime,
            'fundingDatetime': this.iso8601 (fundingTime),
            'nextFundingRate': undefined,
            'nextFundingTimestamp': undefined,
            'nextFundingDatetime': undefined,
            'previousFundingRate': undefined,
            'previousFundingTimestamp': undefined,
            'previousFundingDatetime': undefined,
        };
    }

    parseAccountPositions (account) {
        const positions = this.safeValue (account, 'positions');
        const assets = this.safeValue (account, 'assets');
        const balances = {};
        for (let i = 0; i < assets.length; i++) {
            const entry = assets[i];
            const currencyId = this.safeString (entry, 'asset');
            const code = this.safeCurrencyCode (currencyId);
            const crossWalletBalance = this.safeString (entry, 'crossWalletBalance');
            const crossUnPnl = this.safeString (entry, 'crossUnPnl');
            balances[code] = {
                'crossMargin': Precise.stringAdd (crossWalletBalance, crossUnPnl),
                'crossWalletBalance': crossWalletBalance,
            };
        }
        const result = [];
        for (let i = 0; i < positions.length; i++) {
            const position = positions[i];
            const marketId = this.safeString (position, 'symbol');
            const market = this.safeMarket (marketId);
            const code = (this.options['defaultType'] === 'future') ? market['quote'] : market['base'];
            // sometimes not all the codes are correctly returned...
            if (code in balances) {
                const parsed = this.parseAccountPosition (this.extend (position, {
                    'crossMargin': balances[code]['crossMargin'],
                    'crossWalletBalance': balances[code]['crossWalletBalance'],
                }), market);
                result.push (parsed);
            }
        }
        return result;
    }

    parseAccountPosition (position, market = undefined) {
        //
        // usdm
        //    {
        //       "symbol": "BTCBUSD",
        //       "initialMargin": "0",
        //       "maintMargin": "0",
        //       "unrealizedProfit": "0.00000000",
        //       "positionInitialMargin": "0",
        //       "openOrderInitialMargin": "0",
        //       "leverage": "20",
        //       "isolated": false,
        //       "entryPrice": "0.0000",
        //       "maxNotional": "100000",
        //       "positionSide": "BOTH",
        //       "positionAmt": "0.000",
        //       "notional": "0",
        //       "isolatedWallet": "0",
        //       "updateTime": "0",
        //       "crossMargin": "100.93634809",
        //     }
        //
        // coinm
        //     {
        //       "symbol": "BTCUSD_210625",
        //       "initialMargin": "0.00024393",
        //       "maintMargin": "0.00002439",
        //       "unrealizedProfit": "-0.00000163",
        //       "positionInitialMargin": "0.00024393",
        //       "openOrderInitialMargin": "0",
        //       "leverage": "10",
        //       "isolated": false,
        //       "positionSide": "BOTH",
        //       "entryPrice": "41021.20000069",
        //       "maxQty": "100",
        //       "notionalValue": "0.00243939",
        //       "isolatedWallet": "0",
        //       "crossMargin": "0.314"
        //       "crossWalletBalance": "34",
        //     }
        //
        const marketId = this.safeString (position, 'symbol');
        market = this.safeMarket (marketId, market);
        const symbol = this.safeString (market, 'symbol');
        const leverageString = this.safeString (position, 'leverage');
        const leverage = parseInt (leverageString);
        const initialMarginString = this.safeString (position, 'initialMargin');
        const initialMargin = this.parseNumber (initialMarginString);
        let initialMarginPercentageString = Precise.stringDiv ('1', leverageString, 8);
        const rational = (1000 % leverage) === 0;
        if (!rational) {
            initialMarginPercentageString = Precise.stringDiv (Precise.stringAdd (initialMarginPercentageString, '1e-8'), '1', 8);
        }
        // as oppose to notionalValue
        const usdm = ('notional' in position);
        const maintenanceMarginString = this.safeString (position, 'maintMargin');
        const maintenanceMargin = this.parseNumber (maintenanceMarginString);
        const entryPriceString = this.safeString (position, 'entryPrice');
        let entryPrice = this.parseNumber (entryPriceString);
        const notionalString = this.safeString2 (position, 'notional', 'notionalValue');
        const notionalStringAbs = Precise.stringAbs (notionalString);
        const notional = this.parseNumber (notionalStringAbs);
        let contractsString = this.safeString (position, 'positionAmt');
        let contractsStringAbs = Precise.stringAbs (contractsString);
        if (contractsString === undefined) {
            const entryNotional = Precise.stringMul (Precise.stringMul (leverageString, initialMarginString), entryPriceString);
            const contractSize = this.safeString (market, 'contractSize');
            contractsString = Precise.stringDiv (entryNotional, contractSize);
            contractsStringAbs = Precise.stringDiv (Precise.stringAdd (contractsString, '0.5'), '1', 0);
        }
        const contracts = this.parseNumber (contractsStringAbs);
        const leverageBrackets = this.safeValue (this.options, 'leverageBrackets', {});
        const leverageBracket = this.safeValue (leverageBrackets, symbol, []);
        let maintenanceMarginPercentageString = undefined;
        for (let i = 0; i < leverageBracket.length; i++) {
            const bracket = leverageBracket[i];
            if (Precise.stringLt (notionalStringAbs, bracket[0])) {
                break;
            }
            maintenanceMarginPercentageString = bracket[1];
        }
        const maintenanceMarginPercentage = this.parseNumber (maintenanceMarginPercentageString);
        const unrealizedPnlString = this.safeString (position, 'unrealizedProfit');
        const unrealizedPnl = this.parseNumber (unrealizedPnlString);
        let timestamp = this.safeInteger (position, 'updateTime');
        if (timestamp === 0) {
            timestamp = undefined;
        }
        const isolated = this.safeValue (position, 'isolated');
        let marginType = undefined;
        let collateralString = undefined;
        let walletBalance = undefined;
        if (isolated) {
            marginType = 'isolated';
            walletBalance = this.safeString (position, 'isolatedWallet');
            collateralString = Precise.stringAdd (walletBalance, unrealizedPnlString);
        } else {
            marginType = 'cross';
            walletBalance = this.safeString (position, 'crossWalletBalance');
            collateralString = this.safeString (position, 'crossMargin');
        }
        const collateral = this.parseNumber (collateralString);
        let marginRatio = undefined;
        let side = undefined;
        let percentage = undefined;
        let liquidationPriceStringRaw = undefined;
        let liquidationPrice = undefined;
        const contractSize = this.safeValue (market, 'contractSize');
        const contractSizeString = this.numberToString (contractSize);
        if (Precise.stringEquals (notionalString, '0')) {
            entryPrice = undefined;
        } else {
            side = Precise.stringLt (notionalString, '0') ? 'short' : 'long';
            marginRatio = this.parseNumber (Precise.stringDiv (Precise.stringAdd (Precise.stringDiv (maintenanceMarginString, collateralString), '5e-5'), '1', 4));
            percentage = this.parseNumber (Precise.stringMul (Precise.stringDiv (unrealizedPnlString, initialMarginString, 4), '100'));
            if (usdm) {
                // calculate liquidation price
                //
                // liquidationPrice = (walletBalance / (contracts * (±1 + mmp))) + (±entryPrice / (±1 + mmp))
                //
                // mmp = maintenanceMarginPercentage
                // where ± is negative for long and positive for short
                // TODO: calculate liquidation price for coinm contracts
                let onePlusMaintenanceMarginPercentageString = undefined;
                let entryPriceSignString = entryPriceString;
                if (side === 'short') {
                    onePlusMaintenanceMarginPercentageString = Precise.stringAdd ('1', maintenanceMarginPercentageString);
                } else {
                    onePlusMaintenanceMarginPercentageString = Precise.stringAdd ('-1', maintenanceMarginPercentageString);
                    entryPriceSignString = Precise.stringMul ('-1', entryPriceSignString);
                }
                const leftSide = Precise.stringDiv (walletBalance, Precise.stringMul (contractsStringAbs, onePlusMaintenanceMarginPercentageString));
                const rightSide = Precise.stringDiv (entryPriceSignString, onePlusMaintenanceMarginPercentageString);
                liquidationPriceStringRaw = Precise.stringAdd (leftSide, rightSide);
            } else {
                // calculate liquidation price
                //
                // liquidationPrice = (contracts * contractSize(±1 - mmp)) / (±1/entryPrice * contracts * contractSize - walletBalance)
                //
                let onePlusMaintenanceMarginPercentageString = undefined;
                let entryPriceSignString = entryPriceString;
                if (side === 'short') {
                    onePlusMaintenanceMarginPercentageString = Precise.stringSub ('1', maintenanceMarginPercentageString);
                } else {
                    onePlusMaintenanceMarginPercentageString = Precise.stringSub ('-1', maintenanceMarginPercentageString);
                    entryPriceSignString = Precise.stringMul ('-1', entryPriceSignString);
                }
                const size = Precise.stringMul (contractsStringAbs, contractSizeString);
                const leftSide = Precise.stringMul (size, onePlusMaintenanceMarginPercentageString);
                const rightSide = Precise.stringSub (Precise.stringMul (Precise.stringDiv ('1', entryPriceSignString), size), walletBalance);
                liquidationPriceStringRaw = Precise.stringDiv (leftSide, rightSide);
            }
            const pricePrecision = market['precision']['price'];
            const pricePrecisionPlusOne = pricePrecision + 1;
            const pricePrecisionPlusOneString = pricePrecisionPlusOne.toString ();
            // round half up
            const rounder = new Precise ('5e-' + pricePrecisionPlusOneString);
            const rounderString = rounder.toString ();
            const liquidationPriceRoundedString = Precise.stringAdd (rounderString, liquidationPriceStringRaw);
            let truncatedLiquidationPrice = Precise.stringDiv (liquidationPriceRoundedString, '1', pricePrecision);
            if (truncatedLiquidationPrice[0] === '-') {
                // user cannot be liquidated
                // since he has more collateral than the size of the position
                truncatedLiquidationPrice = undefined;
            }
            liquidationPrice = this.parseNumber (truncatedLiquidationPrice);
        }
        const positionSide = this.safeString (position, 'positionSide');
        const hedged = positionSide !== 'BOTH';
        return {
            'info': position,
            'symbol': symbol,
            'timestamp': timestamp,
            'datetime': this.iso8601 (timestamp),
            'initialMargin': initialMargin,
            'initialMarginPercentage': this.parseNumber (initialMarginPercentageString),
            'maintenanceMargin': maintenanceMargin,
            'maintenanceMarginPercentage': maintenanceMarginPercentage,
            'entryPrice': entryPrice,
            'notional': notional,
            'leverage': this.parseNumber (leverageString),
            'unrealizedPnl': unrealizedPnl,
            'contracts': contracts,
            'contractSize': contractSize,
            'marginRatio': marginRatio,
            'liquidationPrice': liquidationPrice,
            'markPrice': undefined,
            'collateral': collateral,
            'marginType': marginType,
            'side': side,
            'hedged': hedged,
            'percentage': percentage,
        };
    }

    parsePositionRisk (position, market = undefined) {
        //
        // usdm
        //     {
        //       "symbol": "BTCUSDT",
        //       "positionAmt": "0.001",
        //       "entryPrice": "43578.07000",
        //       "markPrice": "43532.30000000",
        //       "unRealizedProfit": "-0.04577000",
        //       "liquidationPrice": "21841.24993976",
        //       "leverage": "2",
        //       "maxNotionalValue": "300000000",
        //       "marginType": "isolated",
        //       "isolatedMargin": "21.77841506",
        //       "isAutoAddMargin": "false",
        //       "positionSide": "BOTH",
        //       "notional": "43.53230000",
        //       "isolatedWallet": "21.82418506",
        //       "updateTime": "1621358023886"
        //     }
        //
        // coinm
        //     {
        //       "symbol": "BTCUSD_PERP",
        //       "positionAmt": "2",
        //       "entryPrice": "37643.10000021",
        //       "markPrice": "38103.05510455",
        //       "unRealizedProfit": "0.00006413",
        //       "liquidationPrice": "25119.97445760",
        //       "leverage": "2",
        //       "maxQty": "1500",
        //       "marginType": "isolated",
        //       "isolatedMargin": "0.00274471",
        //       "isAutoAddMargin": "false",
        //       "positionSide": "BOTH",
        //       "notionalValue": "0.00524892",
        //       "isolatedWallet": "0.00268058"
        //     }
        //
        const marketId = this.safeString (position, 'symbol');
        market = this.safeMarket (marketId, market);
        const symbol = this.safeString (market, 'symbol');
        const leverageBrackets = this.safeValue (this.options, 'leverageBrackets', {});
        const leverageBracket = this.safeValue (leverageBrackets, symbol, []);
        const notionalString = this.safeString2 (position, 'notional', 'notionalValue');
        const notionalStringAbs = Precise.stringAbs (notionalString);
        let maintenanceMarginPercentageString = undefined;
        for (let i = 0; i < leverageBracket.length; i++) {
            const bracket = leverageBracket[i];
            if (Precise.stringLt (notionalStringAbs, bracket[0])) {
                break;
            }
            maintenanceMarginPercentageString = bracket[1];
        }
        const notional = this.parseNumber (notionalStringAbs);
        const contractsAbs = Precise.stringAbs (this.safeString (position, 'positionAmt'));
        const contracts = this.parseNumber (contractsAbs);
        const unrealizedPnlString = this.safeString (position, 'unRealizedProfit');
        const unrealizedPnl = this.parseNumber (unrealizedPnlString);
        const leverageString = this.safeString (position, 'leverage');
        const leverage = parseInt (leverageString);
        const liquidationPriceString = this.omitZero (this.safeString (position, 'liquidationPrice'));
        const liquidationPrice = this.parseNumber (liquidationPriceString);
        let collateralString = undefined;
        const marginType = this.safeString (position, 'marginType');
        let side = undefined;
        if (Precise.stringGt (notionalString, '0')) {
            side = 'long';
        } else if (Precise.stringLt (notionalString, '0')) {
            side = 'short';
        }
        const entryPriceString = this.safeString (position, 'entryPrice');
        const entryPrice = this.parseNumber (entryPriceString);
        const contractSize = this.safeValue (market, 'contractSize');
        const contractSizeString = this.numberToString (contractSize);
        // as oppose to notionalValue
        const linear = ('notional' in position);
        if (marginType === 'cross') {
            // calculate collateral
            const precision = this.safeValue (market, 'precision');
            if (linear) {
                // walletBalance = (liquidationPrice * (±1 + mmp) ± entryPrice) * contracts
                let onePlusMaintenanceMarginPercentageString = undefined;
                let entryPriceSignString = entryPriceString;
                if (side === 'short') {
                    onePlusMaintenanceMarginPercentageString = Precise.stringAdd ('1', maintenanceMarginPercentageString);
                    entryPriceSignString = Precise.stringMul ('-1', entryPriceSignString);
                } else {
                    onePlusMaintenanceMarginPercentageString = Precise.stringAdd ('-1', maintenanceMarginPercentageString);
                }
                const inner = Precise.stringMul (liquidationPriceString, onePlusMaintenanceMarginPercentageString);
                const leftSide = Precise.stringAdd (inner, entryPriceSignString);
                const quotePrecision = this.safeInteger (precision, 'quote');
                collateralString = Precise.stringDiv (Precise.stringMul (leftSide, contractsAbs), '1', quotePrecision);
            } else {
                // walletBalance = (contracts * contractSize) * (±1/entryPrice - (±1 - mmp) / liquidationPrice)
                let onePlusMaintenanceMarginPercentageString = undefined;
                let entryPriceSignString = entryPriceString;
                if (side === 'short') {
                    onePlusMaintenanceMarginPercentageString = Precise.stringSub ('1', maintenanceMarginPercentageString);
                } else {
                    onePlusMaintenanceMarginPercentageString = Precise.stringSub ('-1', maintenanceMarginPercentageString);
                    entryPriceSignString = Precise.stringMul ('-1', entryPriceSignString);
                }
                const leftSide = Precise.stringMul (contractsAbs, contractSizeString);
                const rightSide = Precise.stringSub (Precise.stringDiv ('1', entryPriceSignString), Precise.stringDiv (onePlusMaintenanceMarginPercentageString, liquidationPriceString));
                const basePrecision = this.safeInteger (precision, 'base');
                collateralString = Precise.stringDiv (Precise.stringMul (leftSide, rightSide), '1', basePrecision);
            }
        } else {
            collateralString = this.safeString (position, 'isolatedMargin');
        }
        collateralString = (collateralString === undefined) ? '0' : collateralString;
        const collateral = this.parseNumber (collateralString);
        const markPrice = this.parseNumber (this.omitZero (this.safeString (position, 'markPrice')));
        let timestamp = this.safeInteger (position, 'updateTime');
        if (timestamp === 0) {
            timestamp = undefined;
        }
        const maintenanceMarginPercentage = this.parseNumber (maintenanceMarginPercentageString);
        const maintenanceMarginString = Precise.stringMul (maintenanceMarginPercentageString, notionalStringAbs);
        const maintenanceMargin = this.parseNumber (maintenanceMarginString);
        let initialMarginPercentageString = Precise.stringDiv ('1', leverageString, 8);
        const rational = (1000 % leverage) === 0;
        if (!rational) {
            initialMarginPercentageString = Precise.stringAdd (initialMarginPercentageString, '1e-8');
        }
        const initialMarginString = Precise.stringDiv (Precise.stringMul (notionalStringAbs, initialMarginPercentageString), '1', 8);
        const initialMargin = this.parseNumber (initialMarginString);
        let marginRatio = undefined;
        let percentage = undefined;
        if (!Precise.stringEquals (collateralString, '0')) {
            marginRatio = this.parseNumber (Precise.stringDiv (Precise.stringAdd (Precise.stringDiv (maintenanceMarginString, collateralString), '5e-5'), '1', 4));
            percentage = this.parseNumber (Precise.stringMul (Precise.stringDiv (unrealizedPnlString, initialMarginString, 4), '100'));
        }
        const positionSide = this.safeString (position, 'positionSide');
        const hedged = positionSide !== 'BOTH';
        return {
            'info': position,
            'symbol': symbol,
            'contracts': contracts,
            'contractSize': contractSize,
            'unrealizedPnl': unrealizedPnl,
            'leverage': this.parseNumber (leverageString),
            'liquidationPrice': liquidationPrice,
            'collateral': collateral,
            'notional': notional,
            'markPrice': markPrice,
            'entryPrice': entryPrice,
            'timestamp': timestamp,
            'initialMargin': initialMargin,
            'initialMarginPercentage': this.parseNumber (initialMarginPercentageString),
            'maintenanceMargin': maintenanceMargin,
            'maintenanceMarginPercentage': maintenanceMarginPercentage,
            'marginRatio': marginRatio,
            'datetime': this.iso8601 (timestamp),
            'marginType': marginType,
            'side': side,
            'hedged': hedged,
            'percentage': percentage,
        };
    }

    async loadLeverageBrackets (reload = false, params = {}) {
        await this.loadMarkets ();
        // by default cache the leverage bracket
        // it contains useful stuff like the maintenance margin and initial margin for positions
        const leverageBrackets = this.safeValue (this.options, 'leverageBrackets');
        if ((leverageBrackets === undefined) || (reload)) {
            let method = undefined;
            const defaultType = this.safeString (this.options, 'defaultType', 'future');
            const type = this.safeString (params, 'type', defaultType);
            const query = this.omit (params, 'type');
            if (type === 'future') {
                method = 'fapiPrivateGetLeverageBracket';
            } else if (type === 'delivery') {
                method = 'dapiPrivateV2GetLeverageBracket';
            } else {
                throw new NotSupported (this.id + ' loadLeverageBrackets() supports linear and inverse contracts only');
            }
            const response = await this[method] (query);
            this.options['leverageBrackets'] = {};
            for (let i = 0; i < response.length; i++) {
                const entry = response[i];
                const marketId = this.safeString (entry, 'symbol');
                const symbol = this.safeSymbol (marketId);
                const brackets = this.safeValue (entry, 'brackets');
                const result = [];
                for (let j = 0; j < brackets.length; j++) {
                    const bracket = brackets[j];
                    const floorValue = this.safeString2 (bracket, 'notionalFloor', 'qtyFloor');
                    const maintenanceMarginPercentage = this.safeString (bracket, 'maintMarginRatio');
                    result.push ([ floorValue, maintenanceMarginPercentage ]);
                }
                this.options['leverageBrackets'][symbol] = result;
            }
        }
        return this.options['leverageBrackets'];
    }

    async fetchLeverageTiers (symbols = undefined, params = {}) {
        await this.loadMarkets ();
        const [ type, query ] = this.handleMarketTypeAndParams ('fetchLeverageTiers', undefined, params);
        let method = undefined;
        if (type === 'future') {
            method = 'fapiPrivateGetLeverageBracket';
        } else if (type === 'delivery') {
            method = 'dapiPrivateV2GetLeverageBracket';
        } else {
            throw new NotSupported (this.id + ' fetchLeverageTiers() supports linear and inverse contracts only');
        }
        const response = await this[method] (query);
        //
        //    [
        //        {
        //            "symbol": "SUSHIUSDT",
        //            "brackets": [
        //                {
        //                    "bracket": 1,
        //                    "initialLeverage": 50,
        //                    "notionalCap": 50000,
        //                    "notionalFloor": 0,
        //                    "maintMarginRatio": 0.01,
        //                    "cum": 0.0
        //                },
        //                ...
        //            ]
        //        }
        //    ]
        //
        return this.parseLeverageTiers (response, symbols, 'symbol');
    }

    parseMarketLeverageTiers (info, market) {
        /**
            @param info: Exchange response for 1 market
            {
                "symbol": "SUSHIUSDT",
                "brackets": [
                    {
                        "bracket": 1,
                        "initialLeverage": 50,
                        "notionalCap": 50000,
                        "notionalFloor": 0,
                        "maintMarginRatio": 0.01,
                        "cum": 0.0
                    },
                    ...
                ]
            }
            @param market: CCXT market
        */
        const marketId = this.safeString (info, 'symbol');
        const safeSymbol = this.safeSymbol (marketId);
        market = this.safeMarket (safeSymbol, market);
        const brackets = this.safeValue (info, 'brackets');
        const tiers = [];
        for (let j = 0; j < brackets.length; j++) {
            const bracket = brackets[j];
            tiers.push ({
                'tier': this.safeNumber (bracket, 'bracket'),
                'currency': market['quote'],
                'notionalFloor': this.safeNumber2 (bracket, 'notionalFloor', 'qtyFloor'),
                'notionalCap': this.safeNumber (bracket, 'notionalCap'),
                'maintenanceMarginRate': this.safeNumber (bracket, 'maintMarginRatio'),
                'maxLeverage': this.safeNumber (bracket, 'initialLeverage'),
                'info': bracket,
            });
        }
        return tiers;
    }

    async fetchPositions (symbols = undefined, params = {}) {
        const defaultMethod = this.safeString (this.options, 'fetchPositions', 'positionRisk');
        if (defaultMethod === 'positionRisk') {
            return await this.fetchPositionsRisk (symbols, params);
        } else if (defaultMethod === 'account') {
            return await this.fetchAccountPositions (symbols, params);
        } else {
            throw new NotSupported (this.id + '.options["fetchPositions"] = "' + defaultMethod + '" is invalid, please choose between "account" and "positionRisk"');
        }
    }

    async fetchAccountPositions (symbols = undefined, params = {}) {
        if (symbols !== undefined) {
            if (!Array.isArray (symbols)) {
                throw new ArgumentsRequired (this.id + ' fetchPositions requires an array argument for symbols');
            }
        }
        await this.loadMarkets ();
        await this.loadLeverageBrackets ();
        let method = undefined;
        const defaultType = this.safeString (this.options, 'defaultType', 'future');
        const type = this.safeString (params, 'type', defaultType);
        const query = this.omit (params, 'type');
        if (type === 'future') {
            method = 'fapiPrivateGetAccount';
        } else if (type === 'delivery') {
            method = 'dapiPrivateGetAccount';
        } else {
            throw new NotSupported (this.id + ' fetchPositions() supports linear and inverse contracts only');
        }
        const account = await this[method] (query);
        const result = this.parseAccountPositions (account);
        return this.filterByArray (result, 'symbol', symbols, false);
    }

    async fetchPositionsRisk (symbols = undefined, params = {}) {
        if (symbols !== undefined) {
            if (!Array.isArray (symbols)) {
                throw new ArgumentsRequired (this.id + ' fetchPositionsRisk requires an array argument for symbols');
            }
        }
        await this.loadMarkets ();
        await this.loadLeverageBrackets ();
        const request = {};
        let method = undefined;
        let defaultType = 'future';
        defaultType = this.safeString (this.options, 'defaultType', defaultType);
        const type = this.safeString (params, 'type', defaultType);
        params = this.omit (params, 'type');
        if ((type === 'future') || (type === 'linear')) {
            method = 'fapiPrivateGetPositionRisk';
            // ### Response examples ###
            //
            // For One-way position mode:
            //     [
            //         {
            //             "entryPrice": "0.00000",
            //             "marginType": "isolated",
            //             "isAutoAddMargin": "false",
            //             "isolatedMargin": "0.00000000",
            //             "leverage": "10",
            //             "liquidationPrice": "0",
            //             "markPrice": "6679.50671178",
            //             "maxNotionalValue": "20000000",
            //             "positionAmt": "0.000",
            //             "symbol": "BTCUSDT",
            //             "unRealizedProfit": "0.00000000",
            //             "positionSide": "BOTH",
            //             "updateTime": 0
            //        }
            //     ]
            //
            // For Hedge position mode:
            //     [
            //         {
            //             "entryPrice": "6563.66500",
            //             "marginType": "isolated",
            //             "isAutoAddMargin": "false",
            //             "isolatedMargin": "15517.54150468",
            //             "leverage": "10",
            //             "liquidationPrice": "5930.78",
            //             "markPrice": "6679.50671178",
            //             "maxNotionalValue": "20000000",
            //             "positionAmt": "20.000",
            //             "symbol": "BTCUSDT",
            //             "unRealizedProfit": "2316.83423560"
            //             "positionSide": "LONG",
            //             "updateTime": 1625474304765
            //         },
            //         {
            //             "entryPrice": "0.00000",
            //             "marginType": "isolated",
            //             "isAutoAddMargin": "false",
            //             "isolatedMargin": "5413.95799991",
            //             "leverage": "10",
            //             "liquidationPrice": "7189.95",
            //             "markPrice": "6679.50671178",
            //             "maxNotionalValue": "20000000",
            //             "positionAmt": "-10.000",
            //             "symbol": "BTCUSDT",
            //             "unRealizedProfit": "-1156.46711780",
            //             "positionSide": "SHORT",
            //             "updateTime": 0
            //         }
            //     ]
        } else if ((type === 'delivery') || (type === 'inverse')) {
            method = 'dapiPrivateGetPositionRisk';
        } else {
            throw NotSupported (this.id + ' fetchPositionsRisk() supports linear and inverse contracts only');
        }
        const response = await this[method] (this.extend (request, params));
        const result = [];
        for (let i = 0; i < response.length; i++) {
            const parsed = this.parsePositionRisk (response[i]);
            result.push (parsed);
        }
        return this.filterByArray (result, 'symbol', symbols, false);
    }

    async fetchFundingHistory (symbol = undefined, since = undefined, limit = undefined, params = {}) {
        await this.loadMarkets ();
        let market = undefined;
        let method = undefined;
        let defaultType = 'future';
        const request = {
            'incomeType': 'FUNDING_FEE', // "TRANSFER"，"WELCOME_BONUS", "REALIZED_PNL"，"FUNDING_FEE", "COMMISSION" and "INSURANCE_CLEAR"
        };
        if (symbol !== undefined) {
            market = this.market (symbol);
            request['symbol'] = market['id'];
            if (market['linear']) {
                defaultType = 'future';
            } else if (market['inverse']) {
                defaultType = 'delivery';
            } else {
                throw NotSupported (this.id + ' fetchFundingHistory() supports linear and inverse contracts only');
            }
        }
        if (since !== undefined) {
            request['startTime'] = since;
        }
        if (limit !== undefined) {
            request['limit'] = limit;
        }
        defaultType = this.safeString2 (this.options, 'fetchFundingHistory', 'defaultType', defaultType);
        const type = this.safeString (params, 'type', defaultType);
        params = this.omit (params, 'type');
        if ((type === 'future') || (type === 'linear')) {
            method = 'fapiPrivateGetIncome';
        } else if ((type === 'delivery') || (type === 'inverse')) {
            method = 'dapiPrivateGetIncome';
        } else {
            throw NotSupported (this.id + ' fetchFundingHistory() supports linear and inverse contracts only');
        }
        const response = await this[method] (this.extend (request, params));
        return this.parseIncomes (response, market, since, limit);
    }

    async setLeverage (leverage, symbol = undefined, params = {}) {
        if (symbol === undefined) {
            throw new ArgumentsRequired (this.id + ' setLeverage() requires a symbol argument');
        }
        // WARNING: THIS WILL INCREASE LIQUIDATION PRICE FOR OPEN ISOLATED LONG POSITIONS
        // AND DECREASE LIQUIDATION PRICE FOR OPEN ISOLATED SHORT POSITIONS
        if ((leverage < 1) || (leverage > 125)) {
            throw new BadRequest (this.id + ' leverage should be between 1 and 125');
        }
        await this.loadMarkets ();
        const market = this.market (symbol);
        let method = undefined;
        if (market['linear']) {
            method = 'fapiPrivatePostLeverage';
        } else if (market['inverse']) {
            method = 'dapiPrivatePostLeverage';
        } else {
            throw new NotSupported (this.id + ' setLeverage() supports linear and inverse contracts only');
        }
        const request = {
            'symbol': market['id'],
            'leverage': leverage,
        };
        return await this[method] (this.extend (request, params));
    }

    async setMarginMode (marginType, symbol = undefined, params = {}) {
        if (symbol === undefined) {
            throw new ArgumentsRequired (this.id + ' setMarginMode() requires a symbol argument');
        }
        //
        // { "code": -4048 , "msg": "Margin type cannot be changed if there exists position." }
        //
        // or
        //
        // { "code": 200, "msg": "success" }
        //
        marginType = marginType.toUpperCase ();
        if (marginType === 'CROSS') {
            marginType = 'CROSSED';
        }
        if ((marginType !== 'ISOLATED') && (marginType !== 'CROSSED')) {
            throw new BadRequest (this.id + ' marginType must be either isolated or cross');
        }
        await this.loadMarkets ();
        const market = this.market (symbol);
        let method = undefined;
        if (market['linear']) {
            method = 'fapiPrivatePostMarginType';
        } else if (market['inverse']) {
            method = 'dapiPrivatePostMarginType';
        } else {
            throw new NotSupported (this.id + ' setMarginMode() supports linear and inverse contracts only');
        }
        const request = {
            'symbol': market['id'],
            'marginType': marginType,
        };
        let response = undefined;
        try {
            response = await this[method] (this.extend (request, params));
        } catch (e) {
            // not an error
            // https://github.com/ccxt/ccxt/issues/11268
            // https://github.com/ccxt/ccxt/pull/11624
            // POST https://fapi.binance.com/fapi/v1/marginType 400 Bad Request
            // binanceusdm
            if (e instanceof MarginModeAlreadySet) {
                const throwMarginModeAlreadySet = this.safeValue (this.options, 'throwMarginModeAlreadySet', false);
                if (throwMarginModeAlreadySet) {
                    throw e;
                } else {
                    response = { 'code': -4046, 'msg': 'No need to change margin type.' };
                }
            }
        }
        return response;
    }

    async setPositionMode (hedged, symbol = undefined, params = {}) {
        const defaultType = this.safeString (this.options, 'defaultType', 'future');
        const type = this.safeString (params, 'type', defaultType);
        params = this.omit (params, [ 'type' ]);
        let dualSidePosition = undefined;
        if (hedged) {
            dualSidePosition = 'true';
        } else {
            dualSidePosition = 'false';
        }
        const request = {
            'dualSidePosition': dualSidePosition,
        };
        let method = undefined;
        if (type === 'delivery') {
            method = 'dapiPrivatePostPositionSideDual';
        } else {
            // default to future
            method = 'fapiPrivatePostPositionSideDual';
        }
        //
        //     {
        //       "code": 200,
        //       "msg": "success"
        //     }
        //
        return await this[method] (this.extend (request, params));
    }

    sign (path, api = 'public', method = 'GET', params = {}, headers = undefined, body = undefined) {
        if (!(api in this.urls['api'])) {
            throw new NotSupported (this.id + ' does not have a testnet/sandbox URL for ' + api + ' endpoints');
        }
        let url = this.urls['api'][api];
        url += '/' + path;
        if (api === 'wapi') {
            url += '.html';
        }
        if (path === 'historicalTrades') {
            if (this.apiKey) {
                headers = {
                    'X-MBX-APIKEY': this.apiKey,
                };
            } else {
                throw new AuthenticationError (this.id + ' historicalTrades endpoint requires `apiKey` credential');
            }
        }
        const userDataStream = (path === 'userDataStream') || (path === 'listenKey');
        if (userDataStream) {
            if (this.apiKey) {
                // v1 special case for userDataStream
                headers = {
                    'X-MBX-APIKEY': this.apiKey,
                    'Content-Type': 'application/x-www-form-urlencoded',
                };
                if (method !== 'GET') {
                    body = this.urlencode (params);
                }
            } else {
                throw new AuthenticationError (this.id + ' userDataStream endpoint requires `apiKey` credential');
            }
        } else if ((api === 'private') || (api === 'sapi' && path !== 'system/status') || (api === 'wapi' && path !== 'systemStatus') || (api === 'dapiPrivate') || (api === 'dapiPrivateV2') || (api === 'fapiPrivate') || (api === 'fapiPrivateV2')) {
            this.checkRequiredCredentials ();
            let query = undefined;
            const recvWindow = this.safeInteger (this.options, 'recvWindow', 5000);
            const extendedParams = this.extend ({
                'timestamp': this.nonce (),
                'recvWindow': recvWindow,
            }, params);
            if ((api === 'sapi') && (path === 'asset/dust')) {
                query = this.urlencodeWithArrayRepeat (extendedParams);
            } else if ((path === 'batchOrders') || (path.indexOf ('sub-account') >= 0) || (path === 'capital/withdraw/apply')) {
                query = this.rawencode (extendedParams);
            } else {
                query = this.urlencode (extendedParams);
            }
            const signature = this.hmac (this.encode (query), this.encode (this.secret));
            query += '&' + 'signature=' + signature;
            headers = {
                'X-MBX-APIKEY': this.apiKey,
            };
            if ((method === 'GET') || (method === 'DELETE') || (api === 'wapi')) {
                url += '?' + query;
            } else {
                body = query;
                headers['Content-Type'] = 'application/x-www-form-urlencoded';
            }
        } else {
            if (Object.keys (params).length) {
                url += '?' + this.urlencode (params);
            }
        }
        return { 'url': url, 'method': method, 'body': body, 'headers': headers };
    }

    handleErrors (code, reason, url, method, headers, body, response, requestHeaders, requestBody) {
        if ((code === 418) || (code === 429)) {
            throw new DDoSProtection (this.id + ' ' + code.toString () + ' ' + reason + ' ' + body);
        }
        // error response in a form: { "code": -1013, "msg": "Invalid quantity." }
        // following block cointains legacy checks against message patterns in "msg" property
        // will switch "code" checks eventually, when we know all of them
        if (code >= 400) {
            if (body.indexOf ('Price * QTY is zero or less') >= 0) {
                throw new InvalidOrder (this.id + ' order cost = amount * price is zero or less ' + body);
            }
            if (body.indexOf ('LOT_SIZE') >= 0) {
                throw new InvalidOrder (this.id + ' order amount should be evenly divisible by lot size ' + body);
            }
            if (body.indexOf ('PRICE_FILTER') >= 0) {
                throw new InvalidOrder (this.id + ' order price is invalid, i.e. exceeds allowed price precision, exceeds min price or max price limits or is invalid value in general, use this.priceToPrecision (symbol, amount) ' + body);
            }
        }
        if (response === undefined) {
            return; // fallback to default error handler
        }
        // check success value for wapi endpoints
        // response in format {'msg': 'The coin does not exist.', 'success': true/false}
        const success = this.safeValue (response, 'success', true);
        if (!success) {
            const message = this.safeString (response, 'msg');
            let parsedMessage = undefined;
            if (message !== undefined) {
                try {
                    parsedMessage = JSON.parse (message);
                } catch (e) {
                    // do nothing
                    parsedMessage = undefined;
                }
                if (parsedMessage !== undefined) {
                    response = parsedMessage;
                }
            }
        }
        const message = this.safeString (response, 'msg');
        if (message !== undefined) {
            this.throwExactlyMatchedException (this.exceptions['exact'], message, this.id + ' ' + message);
            this.throwBroadlyMatchedException (this.exceptions['broad'], message, this.id + ' ' + message);
        }
        // checks against error codes
        const error = this.safeString (response, 'code');
        if (error !== undefined) {
            // https://github.com/ccxt/ccxt/issues/6501
            // https://github.com/ccxt/ccxt/issues/7742
            if ((error === '200') || Precise.stringEquals (error, '0')) {
                return undefined;
            }
            // a workaround for {"code":-2015,"msg":"Invalid API-key, IP, or permissions for action."}
            // despite that their message is very confusing, it is raised by Binance
            // on a temporary ban, the API key is valid, but disabled for a while
            if ((error === '-2015') && this.options['hasAlreadyAuthenticatedSuccessfully']) {
                throw new DDoSProtection (this.id + ' temporary banned: ' + body);
            }
            const feedback = this.id + ' ' + body;
            if (message === 'No need to change margin type.') {
                // not an error
                // https://github.com/ccxt/ccxt/issues/11268
                // https://github.com/ccxt/ccxt/pull/11624
                // POST https://fapi.binance.com/fapi/v1/marginType 400 Bad Request
                // binanceusdm {"code":-4046,"msg":"No need to change margin type."}
                throw new MarginModeAlreadySet (feedback);
            }
            this.throwExactlyMatchedException (this.exceptions['exact'], error, feedback);
            throw new ExchangeError (feedback);
        }
        if (!success) {
            throw new ExchangeError (this.id + ' ' + body);
        }
    }

    calculateRateLimiterCost (api, method, path, params, config = {}, context = {}) {
        if (('noCoin' in config) && !('coin' in params)) {
            return config['noCoin'];
        } else if (('noSymbol' in config) && !('symbol' in params)) {
            return config['noSymbol'];
        } else if (('noPoolId' in config) && !('poolId' in params)) {
            return config['noPoolId'];
        } else if (('byLimit' in config) && ('limit' in params)) {
            const limit = params['limit'];
            const byLimit = config['byLimit'];
            for (let i = 0; i < byLimit.length; i++) {
                const entry = byLimit[i];
                if (limit <= entry[0]) {
                    return entry[1];
                }
            }
        }
        return this.safeInteger (config, 'cost', 1);
    }

    async request (path, api = 'public', method = 'GET', params = {}, headers = undefined, body = undefined, config = {}, context = {}) {
        const response = await this.fetch2 (path, api, method, params, headers, body, config, context);
        // a workaround for {"code":-2015,"msg":"Invalid API-key, IP, or permissions for action."}
        if ((api === 'private') || (api === 'wapi')) {
            this.options['hasAlreadyAuthenticatedSuccessfully'] = true;
        }
        return response;
    }

    async modifyMarginHelper (symbol, amount, addOrReduce, params = {}) {
        // used to modify isolated positions
        let defaultType = this.safeString (this.options, 'defaultType', 'future');
        if (defaultType === 'spot') {
            defaultType = 'future';
        }
        const type = this.safeString (params, 'type', defaultType);
        if ((type === 'margin') || (type === 'spot')) {
            throw new NotSupported (this.id + ' add / reduce margin only supported with type future or delivery');
        }
        await this.loadMarkets ();
        const market = this.market (symbol);
        const request = {
            'type': addOrReduce,
            'symbol': market['id'],
            'amount': amount,
        };
        let method = undefined;
        let code = undefined;
        if (type === 'future') {
            method = 'fapiPrivatePostPositionMargin';
            code = market['quote'];
        } else {
            method = 'dapiPrivatePostPositionMargin';
            code = market['base'];
        }
        const response = await this[method] (this.extend (request, params));
        //
        //     {
        //         "code": 200,
        //         "msg": "Successfully modify position margin.",
        //         "amount": 0.001,
        //         "type": 1
        //     }
        //
        const rawType = this.safeInteger (response, 'type');
        const resultType = (rawType === 1) ? 'add' : 'reduce';
        const resultAmount = this.safeNumber (response, 'amount');
        const errorCode = this.safeString (response, 'code');
        const status = (errorCode === '200') ? 'ok' : 'failed';
        return {
            'info': response,
            'type': resultType,
            'amount': resultAmount,
            'code': code,
            'symbol': market['symbol'],
            'status': status,
        };
    }

    async reduceMargin (symbol, amount, params = {}) {
        return await this.modifyMarginHelper (symbol, amount, 2, params);
    }

    async addMargin (symbol, amount, params = {}) {
        return await this.modifyMarginHelper (symbol, amount, 1, params);
    }

    async fetchBorrowRate (code, params = {}) {
        await this.loadMarkets ();
        const currency = this.currency (code);
        const request = {
            'asset': currency['id'],
            // 'vipLevel': this.safeInteger (params, 'vipLevel'),
        };
        const response = await this.sapiGetMarginInterestRateHistory (this.extend (request, params));
        //
        //     [
        //         {
        //             "asset": "USDT",
        //             "timestamp": 1638230400000,
        //             "dailyInterestRate": "0.0006",
        //             "vipLevel": 0
        //         },
        //     ]
        //
        const rate = this.safeValue (response, 0);
        const timestamp = this.safeNumber (rate, 'timestamp');
        return {
            'currency': code,
            'rate': this.safeNumber (rate, 'dailyInterestRate'),
            'period': 86400000,
            'timestamp': timestamp,
            'datetime': this.iso8601 (timestamp),
            'info': response,
        };
    }

    async fetchBorrowRateHistory (code, since = undefined, limit = undefined, params = {}) {
        await this.loadMarkets ();
        if (limit === undefined) {
            limit = 93;
        } else if (limit > 93) {
            // Binance API says the limit is 100, but "Illegal characters found in a parameter." is returned when limit is > 93
            throw new BadRequest (this.id + ' fetchBorrowRateHistory limit parameter cannot exceed 92');
        }
        const currency = this.currency (code);
        const request = {
            'asset': currency['id'],
            'limit': limit,
        };
        if (since !== undefined) {
            request['startTime'] = since;
            const endTime = this.sum (since, limit * 86400000) - 1; // required when startTime is further than 93 days in the past
            const now = this.milliseconds ();
            request['endTime'] = Math.min (endTime, now); // cannot have an endTime later than current time
        }
        const response = await this.sapiGetMarginInterestRateHistory (this.extend (request, params));
        //
        //     [
        //         {
        //             "asset": "USDT",
        //             "timestamp": 1638230400000,
        //             "dailyInterestRate": "0.0006",
        //             "vipLevel": 0
        //         },
        //     ]
        //
        const result = [];
        for (let i = 0; i < response.length; i++) {
            const item = response[i];
            const timestamp = this.safeNumber (item, 'timestamp');
            result.push ({
                'currency': code,
                'rate': this.safeNumber (item, 'dailyInterestRate'),
                'timestamp': timestamp,
                'datetime': this.iso8601 (timestamp),
                'info': item,
            });
        }
        return result;
    }

    async createGiftCode (code, amount, params = {}) {
        await this.loadMarkets ();
        const currency = this.currency (code);
        // ensure you have enough token in your funding account before calling this code
        const request = {
            'token': currency['id'],
            'amount': amount,
        };
        const response = await this.sapiPostGiftcardCreateCode (this.extend (request, params));
        //
        //     {
        //         code: '000000',
        //         message: 'success',
        //         data: { referenceNo: '0033002404219823', code: 'AP6EXTLKNHM6CEX7' },
        //         success: true
        //     }
        //
        const data = this.safeValue (response, 'data');
        const giftcardCode = this.safeString (data, 'code');
        const id = this.safeString (data, 'referenceNo');
        return {
            'info': response,
            'id': id,
            'code': giftcardCode,
            'currency': code,
            'amount': amount,
        };
    }

    async redeemGiftCode (giftcardCode, params = {}) {
        const request = {
            'code': giftcardCode,
        };
        const response = await this.sapiPostGiftcardRedeemCode (this.extend (request, params));
        //
        //     {
        //         code: '000000',
        //         message: 'success',
        //         data: {
        //             referenceNo: '0033002404219823',
        //             identityNo: '10316431732801474560'
        //         },
        //         success: true
        //     }
        //
        return response;
    }

    async verifyGiftCode (id, params = {}) {
        const request = {
            'referenceNo': id,
        };
        const response = await this.sapiGetGiftcardVerify (this.extend (request, params));
        //
        //     {
        //         code: '000000',
        //         message: 'success',
        //         data: { valid: true },
        //         success: true
        //     }
        //
        return response;
    }
<<<<<<< HEAD
}
=======

    async fetchBorrowInterest (code = undefined, symbol = undefined, since = undefined, limit = undefined, params = {}) {
        await this.loadMarkets ();
        const request = {};
        let market = undefined;
        if (code !== undefined) {
            const currency = this.currency (code);
            request['asset'] = currency['id'];
        }
        if (since !== undefined) {
            request['startTime'] = since;
        }
        if (limit !== undefined) {
            request['size'] = limit;
        }
        if (symbol !== undefined) { // Isolated
            market = this.market (symbol);
            request['isolatedSymbol'] = market['id'];
        }
        const response = await this.sapiGetMarginInterestHistory (this.extend (request, params));
        //
        //     {
        //         "rows":[
        //             {
        //                 "isolatedSymbol": "BNBUSDT", // isolated symbol, will not be returned for crossed margin
        //                 "asset": "BNB",
        //                 "interest": "0.02414667",
        //                 "interestAccuredTime": 1566813600000,
        //                 "interestRate": "0.01600000",
        //                 "principal": "36.22000000",
        //                 "type": "ON_BORROW"
        //             }
        //         ],
        //         "total": 1
        //     }
        //
        const rows = this.safeValue (response, 'rows');
        const interest = [];
        for (let i = 0; i < rows.length; i++) {
            const row = rows[i];
            const timestamp = this.safeNumber (row, 'interestAccuredTime');
            const account = (symbol === undefined) ? 'CROSS' : symbol;
            interest.push ({
                'account': account,
                'currency': this.safeCurrencyCode (this.safeString (row, 'asset')),
                'interest': this.safeNumber (row, 'interest'),
                'interestRate': this.safeNumber (row, 'interestRate'),
                'amountBorrowed': this.safeNumber (row, 'principal'),
                'timestamp': timestamp,
                'datetime': this.iso8601 (timestamp),
                'info': row,
            });
        }
        return this.filterByCurrencySinceLimit (interest, code, since, limit);
    }
};
>>>>>>> 245c0d97
<|MERGE_RESOLUTION|>--- conflicted
+++ resolved
@@ -5502,9 +5502,6 @@
         //
         return response;
     }
-<<<<<<< HEAD
-}
-=======
 
     async fetchBorrowInterest (code = undefined, symbol = undefined, since = undefined, limit = undefined, params = {}) {
         await this.loadMarkets ();
@@ -5560,5 +5557,4 @@
         }
         return this.filterByCurrencySinceLimit (interest, code, since, limit);
     }
-};
->>>>>>> 245c0d97
+}