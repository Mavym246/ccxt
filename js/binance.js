--- conflicted
+++ resolved
@@ -1,17 +1,10 @@
 
 //  ---------------------------------------------------------------------------
 
-<<<<<<< HEAD
 import { Exchange } from './base/Exchange.js';
 import { ExchangeError, ArgumentsRequired, ExchangeNotAvailable, InsufficientFunds, OrderNotFound, InvalidOrder, DDoSProtection, InvalidNonce, AuthenticationError, RateLimitExceeded, PermissionDenied, NotSupported, BadRequest, BadSymbol, AccountSuspended, OrderImmediatelyFillable, OnMaintenance, BadResponse, RequestTimeout, OrderNotFillable, MarginModeAlreadySet } from './base/errors.js';
 import { Precise } from './base/Precise.js';
-import { TRUNCATE } from './base/functions/number.js';
-=======
-const Exchange = require ('./base/Exchange');
-const { ExchangeError, ArgumentsRequired, ExchangeNotAvailable, InsufficientFunds, OrderNotFound, InvalidOrder, DDoSProtection, InvalidNonce, AuthenticationError, RateLimitExceeded, PermissionDenied, NotSupported, BadRequest, BadSymbol, AccountSuspended, OrderImmediatelyFillable, OnMaintenance, BadResponse, RequestTimeout, OrderNotFillable, MarginModeAlreadySet } = require ('./base/errors');
-const { TRUNCATE, DECIMAL_PLACES } = require ('./base/functions/number');
-const Precise = require ('./base/Precise');
->>>>>>> 65b66468
+import { TRUNCATE, DECIMAL_PLACES } from './base/functions/number.js';
 
 //  ---------------------------------------------------------------------------
 
@@ -6095,9 +6088,6 @@
             'info': info,
         };
     }
-<<<<<<< HEAD
-}
-=======
 
     async fetchOpenInterestHistory (symbol, timeframe = '5m', since = undefined, limit = undefined, params = {}) {
         /**
@@ -6175,5 +6165,4 @@
             'info': interest,
         };
     }
-};
->>>>>>> 65b66468
+}