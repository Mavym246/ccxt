--- conflicted
+++ resolved
@@ -118,14 +118,9 @@
             'api': {
                 // the API structure below will need 3-layer apidefs
                 'sapi': {
-<<<<<<< HEAD
                     'get': {
                         'accountSnapshot': { 'weight': 1 },
-=======
-                    'get': [
-                        'accountSnapshot',
-                        'system/status',
->>>>>>> 00a535db
+                        'system/status': { 'weight': 1 },
                         // these endpoints require this.apiKey
                         'margin/asset': { 'weight': 1 },
                         'margin/pair': { 'weight': 1 },
@@ -282,43 +277,7 @@
                         'futures/loan/adjustCollateral': { 'weight': 1 },
                         'account/apiRestrictions': { 'weight': 1 },
                         // subaccounts
-<<<<<<< HEAD
                         'managed-subaccount/asset': { 'weight': 1 },
-=======
-                        'managed-subaccount/asset',
-                    ],
-                    'post': [
-                        'asset/dust',
-                        'asset/transfer',
-                        'asset/get-funding-asset',
-                        'account/disableFastWithdrawSwitch',
-                        'account/enableFastWithdrawSwitch',
-                        'capital/withdraw/apply',
-                        'margin/transfer',
-                        'margin/loan',
-                        'margin/repay',
-                        'margin/order',
-                        'margin/isolated/create',
-                        'margin/isolated/transfer',
-                        'bnbBurn',
-                        'sub-account/margin/transfer',
-                        'sub-account/margin/enable',
-                        'sub-account/margin/enable',
-                        'sub-account/futures/enable',
-                        'sub-account/futures/transfer',
-                        'sub-account/futures/internalTransfer',
-                        'sub-account/transfer/subToSub',
-                        'sub-account/transfer/subToMaster',
-                        'sub-account/universalTransfer',
-                        'managed-subaccount/deposit',
-                        'managed-subaccount/withdraw',
-                        'userDataStream',
-                        'userDataStream/isolated',
-                        'futures/transfer',
-                        'futures/loan/borrow',
-                        'futures/loan/repay',
-                        'futures/loan/adjustCollateral',
->>>>>>> 00a535db
                         // lending
                         'lending/customizedFixed/purchase': { 'weight': 1 },
                         'lending/daily/purchase': { 'weight': 1 },
