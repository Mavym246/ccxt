--- conflicted
+++ resolved
@@ -277,8 +277,6 @@
                         'vega_address/': 1,
                         '1inch_withdrawal/': 1,
                         '1inch_address/': 1,
-<<<<<<< HEAD
-=======
                         'ens_withdrawal/': 1,
                         'ens_address/': 1,
                         'mana_withdrawal/': 1,
@@ -295,7 +293,6 @@
                         'liquidation_address/info/': 1,
                         'btc_unconfirmed/': 1,
                         'websockets_token/': 1,
->>>>>>> 361b6d5e
                     },
                 },
             },
@@ -363,13 +360,10 @@
                     },
                 },
             },
-<<<<<<< HEAD
             'precisionMode': TICK_SIZE,
-=======
             'commonCurrencies': {
                 'UST': 'USTC',
             },
->>>>>>> 361b6d5e
             'exceptions': {
                 'exact': {
                     'No permission found': PermissionDenied,
