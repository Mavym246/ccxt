'use strict';

//  ---------------------------------------------------------------------------

const Exchange = require ('./base/Exchange');
const { ExchangeError, ExchangeNotAvailable, OnMaintenance, ArgumentsRequired, BadRequest, AccountSuspended, InvalidAddress, PermissionDenied, DDoSProtection, InsufficientFunds, InvalidNonce, CancelPending, InvalidOrder, OrderNotFound, AuthenticationError, RequestTimeout, NotSupported, BadSymbol, RateLimitExceeded } = require ('./base/errors');
const { TICK_SIZE, TRUNCATE } = require ('./base/functions/number');
const Precise = require ('./base/Precise');

//  ---------------------------------------------------------------------------

module.exports = class okex3 extends Exchange {
    describe () {
        return this.deepExtend (super.describe (), {
            'id': 'okex3',
            'name': 'OKEX',
            'countries': [ 'CN' ],
            'version': 'v3',
            'rateLimit': 1000, // up to 3000 requests per 5 minutes ≈ 600 requests per minute ≈ 10 requests per second ≈ 100 ms
            'pro': true,
            'has': {
                'cancelOrder': true,
                'CORS': undefined,
                'createOrder': true,
                'fetchBalance': true,
                'fetchClosedOrders': true,
                'fetchCurrencies': undefined, // see below
                'fetchDepositAddress': true,
                'fetchDeposits': true,
                'fetchLedger': true,
                'fetchMarkets': true,
                'fetchMyTrades': true,
                'fetchOHLCV': true,
                'fetchOpenOrders': true,
                'fetchOrder': true,
                'fetchOrderBook': true,
<<<<<<< HEAD
                'fetchOrders': undefined,
=======
>>>>>>> d12b4bb8
                'fetchOrderTrades': true,
                'fetchOrders': false,
                'fetchTicker': true,
                'fetchTickers': true,
                'fetchTime': true,
                'fetchTrades': true,
                'fetchTransactions': undefined,
                'fetchWithdrawals': true,
                'futures': true,
                'withdraw': true,
            },
            'timeframes': {
                '1m': '60',
                '3m': '180',
                '5m': '300',
                '15m': '900',
                '30m': '1800',
                '1h': '3600',
                '2h': '7200',
                '4h': '14400',
                '6h': '21600',
                '12h': '43200',
                '1d': '86400',
                '1w': '604800',
                '1M': '2678400',
                '3M': '8035200',
                '6M': '16070400',
                '1y': '31536000',
            },
            'hostname': 'okex.com',
            'urls': {
                'logo': 'https://user-images.githubusercontent.com/1294454/32552768-0d6dd3c6-c4a6-11e7-90f8-c043b64756a7.jpg',
                'api': {
                    'rest': 'https://www.{hostname}',
                },
                'www': 'https://www.okex.com',
                'doc': 'https://www.okex.com/docs/en/',
                'fees': 'https://www.okex.com/pages/products/fees.html',
                'referral': 'https://www.okex.com/join/1888677',
                'test': {
                    'rest': 'https://testnet.okex.com',
                },
            },
            'api': {
                'general': {
                    'get': [
                        'time',
                    ],
                },
                'account': {
                    'get': [
                        'wallet',
                        'sub-account',
                        'asset-valuation',
                        'wallet/{currency}',
                        'withdrawal/history',
                        'withdrawal/history/{currency}',
                        'ledger',
                        'deposit/address',
                        'deposit/history',
                        'deposit/history/{currency}',
                        'currencies',
                        'withdrawal/fee',
                    ],
                    'post': [
                        'transfer',
                        'withdrawal',
                    ],
                },
                'spot': {
                    'get': [
                        'accounts',
                        'accounts/{currency}',
                        'accounts/{currency}/ledger',
                        'orders',
                        'amend_order/{instrument_id}',
                        'orders_pending',
                        'orders/{order_id}',
                        'orders/{client_oid}',
                        'trade_fee',
                        'fills',
                        'algo',
                        // public
                        'instruments',
                        'instruments/{instrument_id}/book',
                        'instruments/ticker',
                        'instruments/{instrument_id}/ticker',
                        'instruments/{instrument_id}/trades',
                        'instruments/{instrument_id}/candles',
                        'instruments/{instrument_id}/history/candles',
                    ],
                    'post': [
                        'order_algo',
                        'orders',
                        'batch_orders',
                        'cancel_orders/{order_id}',
                        'cancel_orders/{client_oid}',
                        'cancel_batch_algos',
                        'cancel_batch_orders',
                    ],
                },
                'margin': {
                    'get': [
                        'accounts',
                        'accounts/{instrument_id}',
                        'accounts/{instrument_id}/ledger',
                        'accounts/availability',
                        'accounts/{instrument_id}/availability',
                        'accounts/borrowed',
                        'accounts/{instrument_id}/borrowed',
                        'orders',
                        'accounts/{instrument_id}/leverage',
                        'orders/{order_id}',
                        'orders/{client_oid}',
                        'orders_pending',
                        'fills',
                        // public
                        'instruments/{instrument_id}/mark_price',
                    ],
                    'post': [
                        'accounts/borrow',
                        'accounts/repayment',
                        'orders',
                        'batch_orders',
                        'cancel_orders',
                        'cancel_orders/{order_id}',
                        'cancel_orders/{client_oid}',
                        'cancel_batch_orders',
                        'accounts/{instrument_id}/leverage',
                    ],
                },
                'futures': {
                    'get': [
                        'position',
                        '{instrument_id}/position',
                        'accounts',
                        'accounts/{underlying}',
                        'accounts/{underlying}/leverage',
                        'accounts/{underlying}/ledger',
                        'order_algo/{instrument_id}',
                        'orders/{instrument_id}',
                        'orders/{instrument_id}/{order_id}',
                        'orders/{instrument_id}/{client_oid}',
                        'fills',
                        'trade_fee',
                        'accounts/{instrument_id}/holds',
                        'order_algo/{instrument_id}',
                        // public
                        'instruments',
                        'instruments/{instrument_id}/book',
                        'instruments/ticker',
                        'instruments/{instrument_id}/ticker',
                        'instruments/{instrument_id}/trades',
                        'instruments/{instrument_id}/candles',
                        'instruments/{instrument_id}/history/candles',
                        'instruments/{instrument_id}/index',
                        'rate',
                        'instruments/{instrument_id}/estimated_price',
                        'instruments/{instrument_id}/open_interest',
                        'instruments/{instrument_id}/price_limit',
                        'instruments/{instrument_id}/mark_price',
                        'instruments/{instrument_id}/liquidation',
                    ],
                    'post': [
                        'accounts/{underlying}/leverage',
                        'order',
                        'amend_order/{instrument_id}',
                        'orders',
                        'cancel_order/{instrument_id}/{order_id}',
                        'cancel_order/{instrument_id}/{client_oid}',
                        'cancel_batch_orders/{instrument_id}',
                        'accounts/margin_mode',
                        'close_position',
                        'cancel_all',
                        'order_algo',
                        'cancel_algos',
                    ],
                },
                'swap': {
                    'get': [
                        'position',
                        '{instrument_id}/position',
                        'accounts',
                        '{instrument_id}/accounts',
                        'accounts/{instrument_id}/settings',
                        'accounts/{instrument_id}/ledger',
                        'orders/{instrument_id}',
                        'orders/{instrument_id}/{order_id}',
                        'orders/{instrument_id}/{client_oid}',
                        'fills',
                        'accounts/{instrument_id}/holds',
                        'trade_fee',
                        'order_algo/{instrument_id}',
                        // public
                        'instruments',
                        'instruments/{instrument_id}/depth',
                        'instruments/ticker',
                        'instruments/{instrument_id}/ticker',
                        'instruments/{instrument_id}/trades',
                        'instruments/{instrument_id}/candles',
                        'instruments/{instrument_id}/history/candles',
                        'instruments/{instrument_id}/index',
                        'rate',
                        'instruments/{instrument_id}/open_interest',
                        'instruments/{instrument_id}/price_limit',
                        'instruments/{instrument_id}/liquidation',
                        'instruments/{instrument_id}/funding_time',
                        'instruments/{instrument_id}/mark_price',
                        'instruments/{instrument_id}/historical_funding_rate',
                    ],
                    'post': [
                        'accounts/{instrument_id}/leverage',
                        'order',
                        'amend_order/{instrument_id}',
                        'orders',
                        'cancel_order/{instrument_id}/{order_id}',
                        'cancel_order/{instrument_id}/{client_oid}',
                        'cancel_batch_orders/{instrument_id}',
                        'order_algo',
                        'cancel_algos',
                        'close_position',
                        'cancel_all',
                        'order_algo',
                        'cancel_algos',
                    ],
                },
                'option': {
                    'get': [
                        'accounts',
                        'position',
                        '{underlying}/position',
                        'accounts/{underlying}',
                        'orders/{underlying}',
                        'fills/{underlying}',
                        'accounts/{underlying}/ledger',
                        'trade_fee',
                        'orders/{underlying}/{order_id}',
                        'orders/{underlying}/{client_oid}',
                        // public
                        'underlying',
                        'instruments/{underlying}',
                        'instruments/{underlying}/summary',
                        'instruments/{underlying}/summary/{instrument_id}',
                        'instruments/{instrument_id}/book',
                        'instruments/{instrument_id}/trades',
                        'instruments/{instrument_id}/ticker',
                        'instruments/{instrument_id}/candles',
                    ],
                    'post': [
                        'order',
                        'orders',
                        'cancel_order/{underlying}/{order_id}',
                        'cancel_order/{underlying}/{client_oid}',
                        'cancel_batch_orders/{underlying}',
                        'amend_order/{underlying}',
                        'amend_batch_orders/{underlying}',
                    ],
                },
                'information': {
                    'get': [
                        '{currency}/long_short_ratio',
                        '{currency}/volume',
                        '{currency}/taker',
                        '{currency}/sentiment',
                        '{currency}/margin',
                    ],
                },
                'index': {
                    'get': [
                        '{instrument_id}/constituents',
                    ],
                },
            },
            'fees': {
                'trading': {
                    'taker': 0.0015,
                    'maker': 0.0010,
                },
                'spot': {
                    'taker': 0.0015,
                    'maker': 0.0010,
                },
                'futures': {
                    'taker': 0.0005,
                    'maker': 0.0002,
                },
                'swap': {
                    'taker': 0.00075,
                    'maker': 0.00020,
                },
            },
            'requiredCredentials': {
                'apiKey': true,
                'secret': true,
                'password': true,
            },
            'exceptions': {
                // http error codes
                // 400 Bad Request — Invalid request format
                // 401 Unauthorized — Invalid API Key
                // 403 Forbidden — You do not have access to the requested resource
                // 404 Not Found
                // 429 Client Error: Too Many Requests for url
                // 500 Internal Server Error — We had a problem with our server
                'exact': {
                    '1': ExchangeError, // { "code": 1, "message": "System error" }
                    // undocumented
                    'failure to get a peer from the ring-balancer': ExchangeNotAvailable, // { "message": "failure to get a peer from the ring-balancer" }
                    'Server is busy, please try again.': ExchangeNotAvailable, // { "message": "Server is busy, please try again." }
                    'An unexpected error occurred': ExchangeError, // { "message": "An unexpected error occurred" }
                    'System error': ExchangeError, // {"error_message":"System error","message":"System error"}
                    '4010': PermissionDenied, // { "code": 4010, "message": "For the security of your funds, withdrawals are not permitted within 24 hours after changing fund password  / mobile number / Google Authenticator settings " }
                    // common
                    // '0': ExchangeError, // 200 successful,when the order placement / cancellation / operation is successful
                    '4001': ExchangeError, // no data received in 30s
                    '4002': ExchangeError, // Buffer full. cannot write data
                    // --------------------------------------------------------
                    '30001': AuthenticationError, // { "code": 30001, "message": 'request header "OK_ACCESS_KEY" cannot be blank'}
                    '30002': AuthenticationError, // { "code": 30002, "message": 'request header "OK_ACCESS_SIGN" cannot be blank'}
                    '30003': AuthenticationError, // { "code": 30003, "message": 'request header "OK_ACCESS_TIMESTAMP" cannot be blank'}
                    '30004': AuthenticationError, // { "code": 30004, "message": 'request header "OK_ACCESS_PASSPHRASE" cannot be blank'}
                    '30005': InvalidNonce, // { "code": 30005, "message": "invalid OK_ACCESS_TIMESTAMP" }
                    '30006': AuthenticationError, // { "code": 30006, "message": "invalid OK_ACCESS_KEY" }
                    '30007': BadRequest, // { "code": 30007, "message": 'invalid Content_Type, please use "application/json" format'}
                    '30008': RequestTimeout, // { "code": 30008, "message": "timestamp request expired" }
                    '30009': ExchangeError, // { "code": 30009, "message": "system error" }
                    '30010': AuthenticationError, // { "code": 30010, "message": "API validation failed" }
                    '30011': PermissionDenied, // { "code": 30011, "message": "invalid IP" }
                    '30012': AuthenticationError, // { "code": 30012, "message": "invalid authorization" }
                    '30013': AuthenticationError, // { "code": 30013, "message": "invalid sign" }
                    '30014': DDoSProtection, // { "code": 30014, "message": "request too frequent" }
                    '30015': AuthenticationError, // { "code": 30015, "message": 'request header "OK_ACCESS_PASSPHRASE" incorrect'}
                    '30016': ExchangeError, // { "code": 30015, "message": "you are using v1 apiKey, please use v1 endpoint. If you would like to use v3 endpoint, please subscribe to v3 apiKey" }
                    '30017': ExchangeError, // { "code": 30017, "message": "apikey's broker id does not match" }
                    '30018': ExchangeError, // { "code": 30018, "message": "apikey's domain does not match" }
                    '30019': ExchangeNotAvailable, // { "code": 30019, "message": "Api is offline or unavailable" }
                    '30020': BadRequest, // { "code": 30020, "message": "body cannot be blank" }
                    '30021': BadRequest, // { "code": 30021, "message": "Json data format error" }, { "code": 30021, "message": "json data format error" }
                    '30022': PermissionDenied, // { "code": 30022, "message": "Api has been frozen" }
                    '30023': BadRequest, // { "code": 30023, "message": "{0} parameter cannot be blank" }
                    '30024': BadSymbol, // {"code":30024,"message":"\"instrument_id\" is an invalid parameter"}
                    '30025': BadRequest, // { "code": 30025, "message": "{0} parameter category error" }
                    '30026': DDoSProtection, // { "code": 30026, "message": "requested too frequent" }
                    '30027': AuthenticationError, // { "code": 30027, "message": "login failure" }
                    '30028': PermissionDenied, // { "code": 30028, "message": "unauthorized execution" }
                    '30029': AccountSuspended, // { "code": 30029, "message": "account suspended" }
                    '30030': ExchangeNotAvailable, // { "code": 30030, "message": "endpoint request failed. Please try again" }
                    '30031': BadRequest, // { "code": 30031, "message": "token does not exist" }
                    '30032': BadSymbol, // { "code": 30032, "message": "pair does not exist" }
                    '30033': BadRequest, // { "code": 30033, "message": "exchange domain does not exist" }
                    '30034': ExchangeError, // { "code": 30034, "message": "exchange ID does not exist" }
                    '30035': ExchangeError, // { "code": 30035, "message": "trading is not supported in this website" }
                    '30036': ExchangeError, // { "code": 30036, "message": "no relevant data" }
                    '30037': ExchangeNotAvailable, // { "code": 30037, "message": "endpoint is offline or unavailable" }
                    // '30038': AuthenticationError, // { "code": 30038, "message": "user does not exist" }
                    '30038': OnMaintenance, // {"client_oid":"","code":"30038","error_code":"30038","error_message":"Matching engine is being upgraded. Please try in about 1 minute.","message":"Matching engine is being upgraded. Please try in about 1 minute.","order_id":"-1","result":false}
                    '30044': RequestTimeout, // { "code":30044, "message":"Endpoint request timeout" }
                    // futures
                    '32001': AccountSuspended, // { "code": 32001, "message": "futures account suspended" }
                    '32002': PermissionDenied, // { "code": 32002, "message": "futures account does not exist" }
                    '32003': CancelPending, // { "code": 32003, "message": "canceling, please wait" }
                    '32004': ExchangeError, // { "code": 32004, "message": "you have no unfilled orders" }
                    '32005': InvalidOrder, // { "code": 32005, "message": "max order quantity" }
                    '32006': InvalidOrder, // { "code": 32006, "message": "the order price or trigger price exceeds USD 1 million" }
                    '32007': InvalidOrder, // { "code": 32007, "message": "leverage level must be the same for orders on the same side of the contract" }
                    '32008': InvalidOrder, // { "code": 32008, "message": "Max. positions to open (cross margin)" }
                    '32009': InvalidOrder, // { "code": 32009, "message": "Max. positions to open (fixed margin)" }
                    '32010': ExchangeError, // { "code": 32010, "message": "leverage cannot be changed with open positions" }
                    '32011': ExchangeError, // { "code": 32011, "message": "futures status error" }
                    '32012': ExchangeError, // { "code": 32012, "message": "futures order update error" }
                    '32013': ExchangeError, // { "code": 32013, "message": "token type is blank" }
                    '32014': ExchangeError, // { "code": 32014, "message": "your number of contracts closing is larger than the number of contracts available" }
                    '32015': ExchangeError, // { "code": 32015, "message": "margin ratio is lower than 100% before opening positions" }
                    '32016': ExchangeError, // { "code": 32016, "message": "margin ratio is lower than 100% after opening position" }
                    '32017': ExchangeError, // { "code": 32017, "message": "no BBO" }
                    '32018': ExchangeError, // { "code": 32018, "message": "the order quantity is less than 1, please try again" }
                    '32019': ExchangeError, // { "code": 32019, "message": "the order price deviates from the price of the previous minute by more than 3%" }
                    '32020': ExchangeError, // { "code": 32020, "message": "the price is not in the range of the price limit" }
                    '32021': ExchangeError, // { "code": 32021, "message": "leverage error" }
                    '32022': ExchangeError, // { "code": 32022, "message": "this function is not supported in your country or region according to the regulations" }
                    '32023': ExchangeError, // { "code": 32023, "message": "this account has outstanding loan" }
                    '32024': ExchangeError, // { "code": 32024, "message": "order cannot be placed during delivery" }
                    '32025': ExchangeError, // { "code": 32025, "message": "order cannot be placed during settlement" }
                    '32026': ExchangeError, // { "code": 32026, "message": "your account is restricted from opening positions" }
                    '32027': ExchangeError, // { "code": 32027, "message": "cancelled over 20 orders" }
                    '32028': ExchangeError, // { "code": 32028, "message": "account is suspended and liquidated" }
                    '32029': ExchangeError, // { "code": 32029, "message": "order info does not exist" }
                    '32030': InvalidOrder, // The order cannot be cancelled
                    '32031': ArgumentsRequired, // client_oid or order_id is required.
                    '32038': AuthenticationError, // User does not exist
                    '32040': ExchangeError, // User have open contract orders or position
                    '32044': ExchangeError, // { "code": 32044, "message": "The margin ratio after submitting this order is lower than the minimum requirement ({0}) for your tier." }
                    '32045': ExchangeError, // String of commission over 1 million
                    '32046': ExchangeError, // Each user can hold up to 10 trade plans at the same time
                    '32047': ExchangeError, // system error
                    '32048': InvalidOrder, // Order strategy track range error
                    '32049': ExchangeError, // Each user can hold up to 10 track plans at the same time
                    '32050': InvalidOrder, // Order strategy rang error
                    '32051': InvalidOrder, // Order strategy ice depth error
                    '32052': ExchangeError, // String of commission over 100 thousand
                    '32053': ExchangeError, // Each user can hold up to 6 ice plans at the same time
                    '32057': ExchangeError, // The order price is zero. Market-close-all function cannot be executed
                    '32054': ExchangeError, // Trade not allow
                    '32055': InvalidOrder, // cancel order error
                    '32056': ExchangeError, // iceberg per order average should between {0}-{1} contracts
                    '32058': ExchangeError, // Each user can hold up to 6 initiative plans at the same time
                    '32059': InvalidOrder, // Total amount should exceed per order amount
                    '32060': InvalidOrder, // Order strategy type error
                    '32061': InvalidOrder, // Order strategy initiative limit error
                    '32062': InvalidOrder, // Order strategy initiative range error
                    '32063': InvalidOrder, // Order strategy initiative rate error
                    '32064': ExchangeError, // Time Stringerval of orders should set between 5-120s
                    '32065': ExchangeError, // Close amount exceeds the limit of Market-close-all (999 for BTC, and 9999 for the rest tokens)
                    '32066': ExchangeError, // You have open orders. Please cancel all open orders before changing your leverage level.
                    '32067': ExchangeError, // Account equity < required margin in this setting. Please adjust your leverage level again.
                    '32068': ExchangeError, // The margin for this position will fall short of the required margin in this setting. Please adjust your leverage level or increase your margin to proceed.
                    '32069': ExchangeError, // Target leverage level too low. Your account balance is insufficient to cover the margin required. Please adjust the leverage level again.
                    '32070': ExchangeError, // Please check open position or unfilled order
                    '32071': ExchangeError, // Your current liquidation mode does not support this action.
                    '32072': ExchangeError, // The highest available margin for your order’s tier is {0}. Please edit your margin and place a new order.
                    '32073': ExchangeError, // The action does not apply to the token
                    '32074': ExchangeError, // The number of contracts of your position, open orders, and the current order has exceeded the maximum order limit of this asset.
                    '32075': ExchangeError, // Account risk rate breach
                    '32076': ExchangeError, // Liquidation of the holding position(s) at market price will require cancellation of all pending close orders of the contracts.
                    '32077': ExchangeError, // Your margin for this asset in futures account is insufficient and the position has been taken over for liquidation. (You will not be able to place orders, close positions, transfer funds, or add margin during this period of time. Your account will be restored after the liquidation is complete.)
                    '32078': ExchangeError, // Please cancel all open orders before switching the liquidation mode(Please cancel all open orders before switching the liquidation mode)
                    '32079': ExchangeError, // Your open positions are at high risk.(Please add margin or reduce positions before switching the mode)
                    '32080': ExchangeError, // Funds cannot be transferred out within 30 minutes after futures settlement
                    '32083': ExchangeError, // The number of contracts should be a positive multiple of %%. Please place your order again
                    // token and margin trading
                    '33001': PermissionDenied, // { "code": 33001, "message": "margin account for this pair is not enabled yet" }
                    '33002': AccountSuspended, // { "code": 33002, "message": "margin account for this pair is suspended" }
                    '33003': InsufficientFunds, // { "code": 33003, "message": "no loan balance" }
                    '33004': ExchangeError, // { "code": 33004, "message": "loan amount cannot be smaller than the minimum limit" }
                    '33005': ExchangeError, // { "code": 33005, "message": "repayment amount must exceed 0" }
                    '33006': ExchangeError, // { "code": 33006, "message": "loan order not found" }
                    '33007': ExchangeError, // { "code": 33007, "message": "status not found" }
                    '33008': InsufficientFunds, // { "code": 33008, "message": "loan amount cannot exceed the maximum limit" }
                    '33009': ExchangeError, // { "code": 33009, "message": "user ID is blank" }
                    '33010': ExchangeError, // { "code": 33010, "message": "you cannot cancel an order during session 2 of call auction" }
                    '33011': ExchangeError, // { "code": 33011, "message": "no new market data" }
                    '33012': ExchangeError, // { "code": 33012, "message": "order cancellation failed" }
                    '33013': InvalidOrder, // { "code": 33013, "message": "order placement failed" }
                    '33014': OrderNotFound, // { "code": 33014, "message": "order does not exist" }
                    '33015': InvalidOrder, // { "code": 33015, "message": "exceeded maximum limit" }
                    '33016': ExchangeError, // { "code": 33016, "message": "margin trading is not open for this token" }
                    '33017': InsufficientFunds, // { "code": 33017, "message": "insufficient balance" }
                    '33018': ExchangeError, // { "code": 33018, "message": "this parameter must be smaller than 1" }
                    '33020': ExchangeError, // { "code": 33020, "message": "request not supported" }
                    '33021': BadRequest, // { "code": 33021, "message": "token and the pair do not match" }
                    '33022': InvalidOrder, // { "code": 33022, "message": "pair and the order do not match" }
                    '33023': ExchangeError, // { "code": 33023, "message": "you can only place market orders during call auction" }
                    '33024': InvalidOrder, // { "code": 33024, "message": "trading amount too small" }
                    '33025': InvalidOrder, // { "code": 33025, "message": "base token amount is blank" }
                    '33026': ExchangeError, // { "code": 33026, "message": "transaction completed" }
                    '33027': InvalidOrder, // { "code": 33027, "message": "cancelled order or order cancelling" }
                    '33028': InvalidOrder, // { "code": 33028, "message": "the decimal places of the trading price exceeded the limit" }
                    '33029': InvalidOrder, // { "code": 33029, "message": "the decimal places of the trading size exceeded the limit" }
                    '33034': ExchangeError, // { "code": 33034, "message": "You can only place limit order after Call Auction has started" }
                    '33035': ExchangeError, // This type of order cannot be canceled(This type of order cannot be canceled)
                    '33036': ExchangeError, // Exceeding the limit of entrust order
                    '33037': ExchangeError, // The buy order price should be lower than 130% of the trigger price
                    '33038': ExchangeError, // The sell order price should be higher than 70% of the trigger price
                    '33039': ExchangeError, // The limit of callback rate is 0 < x <= 5%
                    '33040': ExchangeError, // The trigger price of a buy order should be lower than the latest transaction price
                    '33041': ExchangeError, // The trigger price of a sell order should be higher than the latest transaction price
                    '33042': ExchangeError, // The limit of price variance is 0 < x <= 1%
                    '33043': ExchangeError, // The total amount must be larger than 0
                    '33044': ExchangeError, // The average amount should be 1/1000 * total amount <= x <= total amount
                    '33045': ExchangeError, // The price should not be 0, including trigger price, order price, and price limit
                    '33046': ExchangeError, // Price variance should be 0 < x <= 1%
                    '33047': ExchangeError, // Sweep ratio should be 0 < x <= 100%
                    '33048': ExchangeError, // Per order limit: Total amount/1000 < x <= Total amount
                    '33049': ExchangeError, // Total amount should be X > 0
                    '33050': ExchangeError, // Time interval should be 5 <= x <= 120s
                    '33051': ExchangeError, // cancel order number not higher limit: plan and track entrust no more than 10, ice and time entrust no more than 6
                    '33059': BadRequest, // { "code": 33059, "message": "client_oid or order_id is required" }
                    '33060': BadRequest, // { "code": 33060, "message": "Only fill in either parameter client_oid or order_id" }
                    '33061': ExchangeError, // Value of a single market price order cannot exceed 100,000 USD
                    '33062': ExchangeError, // The leverage ratio is too high. The borrowed position has exceeded the maximum position of this leverage ratio. Please readjust the leverage ratio
                    '33063': ExchangeError, // Leverage multiple is too low, there is insufficient margin in the account, please readjust the leverage ratio
                    '33064': ExchangeError, // The setting of the leverage ratio cannot be less than 2, please readjust the leverage ratio
                    '33065': ExchangeError, // Leverage ratio exceeds maximum leverage ratio, please readjust leverage ratio
                    '33085': InvalidOrder, // The value of the position and buying order has reached the position limit, and no further buying is allowed.
                    // account
                    '21009': ExchangeError, // Funds cannot be transferred out within 30 minutes after swap settlement(Funds cannot be transferred out within 30 minutes after swap settlement)
                    '34001': PermissionDenied, // { "code": 34001, "message": "withdrawal suspended" }
                    '34002': InvalidAddress, // { "code": 34002, "message": "please add a withdrawal address" }
                    '34003': ExchangeError, // { "code": 34003, "message": "sorry, this token cannot be withdrawn to xx at the moment" }
                    '34004': ExchangeError, // { "code": 34004, "message": "withdrawal fee is smaller than minimum limit" }
                    '34005': ExchangeError, // { "code": 34005, "message": "withdrawal fee exceeds the maximum limit" }
                    '34006': ExchangeError, // { "code": 34006, "message": "withdrawal amount is lower than the minimum limit" }
                    '34007': ExchangeError, // { "code": 34007, "message": "withdrawal amount exceeds the maximum limit" }
                    '34008': InsufficientFunds, // { "code": 34008, "message": "insufficient balance" }
                    '34009': ExchangeError, // { "code": 34009, "message": "your withdrawal amount exceeds the daily limit" }
                    '34010': ExchangeError, // { "code": 34010, "message": "transfer amount must be larger than 0" }
                    '34011': ExchangeError, // { "code": 34011, "message": "conditions not met" }
                    '34012': ExchangeError, // { "code": 34012, "message": "the minimum withdrawal amount for NEO is 1, and the amount must be an integer" }
                    '34013': ExchangeError, // { "code": 34013, "message": "please transfer" }
                    '34014': ExchangeError, // { "code": 34014, "message": "transfer limited" }
                    '34015': ExchangeError, // { "code": 34015, "message": "subaccount does not exist" }
                    '34016': PermissionDenied, // { "code": 34016, "message": "transfer suspended" }
                    '34017': AccountSuspended, // { "code": 34017, "message": "account suspended" }
                    '34018': AuthenticationError, // { "code": 34018, "message": "incorrect trades password" }
                    '34019': PermissionDenied, // { "code": 34019, "message": "please bind your email before withdrawal" }
                    '34020': PermissionDenied, // { "code": 34020, "message": "please bind your funds password before withdrawal" }
                    '34021': InvalidAddress, // { "code": 34021, "message": "Not verified address" }
                    '34022': ExchangeError, // { "code": 34022, "message": "Withdrawals are not available for sub accounts" }
                    '34023': PermissionDenied, // { "code": 34023, "message": "Please enable futures trading before transferring your funds" }
                    '34026': RateLimitExceeded, // transfer too frequently(transfer too frequently)
                    '34036': ExchangeError, // Parameter is incorrect, please refer to API documentation
                    '34037': ExchangeError, // Get the sub-account balance interface, account type is not supported
                    '34038': ExchangeError, // Since your C2C transaction is unusual, you are restricted from fund transfer. Please contact our customer support to cancel the restriction
                    '34039': ExchangeError, // You are now restricted from transferring out your funds due to abnormal trades on C2C Market. Please transfer your fund on our website or app instead to verify your identity
                    // swap
                    '35001': ExchangeError, // { "code": 35001, "message": "Contract does not exist" }
                    '35002': ExchangeError, // { "code": 35002, "message": "Contract settling" }
                    '35003': ExchangeError, // { "code": 35003, "message": "Contract paused" }
                    '35004': ExchangeError, // { "code": 35004, "message": "Contract pending settlement" }
                    '35005': AuthenticationError, // { "code": 35005, "message": "User does not exist" }
                    '35008': InvalidOrder, // { "code": 35008, "message": "Risk ratio too high" }
                    '35010': InvalidOrder, // { "code": 35010, "message": "Position closing too large" }
                    '35012': InvalidOrder, // { "code": 35012, "message": "Incorrect order size" }
                    '35014': InvalidOrder, // { "code": 35014, "message": "Order price is not within limit" }
                    '35015': InvalidOrder, // { "code": 35015, "message": "Invalid leverage level" }
                    '35017': ExchangeError, // { "code": 35017, "message": "Open orders exist" }
                    '35019': InvalidOrder, // { "code": 35019, "message": "Order size too large" }
                    '35020': InvalidOrder, // { "code": 35020, "message": "Order price too high" }
                    '35021': InvalidOrder, // { "code": 35021, "message": "Order size exceeded current tier limit" }
                    '35022': BadRequest, // { "code": 35022, "message": "Contract status error" }
                    '35024': BadRequest, // { "code": 35024, "message": "Contract not initialized" }
                    '35025': InsufficientFunds, // { "code": 35025, "message": "No account balance" }
                    '35026': BadRequest, // { "code": 35026, "message": "Contract settings not initialized" }
                    '35029': OrderNotFound, // { "code": 35029, "message": "Order does not exist" }
                    '35030': InvalidOrder, // { "code": 35030, "message": "Order size too large" }
                    '35031': InvalidOrder, // { "code": 35031, "message": "Cancel order size too large" }
                    '35032': ExchangeError, // { "code": 35032, "message": "Invalid user status" }
                    '35037': ExchangeError, // No last traded price in cache
                    '35039': InsufficientFunds, // { "code": 35039, "message": "Open order quantity exceeds limit" }
                    '35040': InvalidOrder, // {"error_message":"Invalid order type","result":"true","error_code":"35040","order_id":"-1"}
                    '35044': ExchangeError, // { "code": 35044, "message": "Invalid order status" }
                    '35046': InsufficientFunds, // { "code": 35046, "message": "Negative account balance" }
                    '35047': InsufficientFunds, // { "code": 35047, "message": "Insufficient account balance" }
                    '35048': ExchangeError, // { "code": 35048, "message": "User contract is frozen and liquidating" }
                    '35049': InvalidOrder, // { "code": 35049, "message": "Invalid order type" }
                    '35050': InvalidOrder, // { "code": 35050, "message": "Position settings are blank" }
                    '35052': InsufficientFunds, // { "code": 35052, "message": "Insufficient cross margin" }
                    '35053': ExchangeError, // { "code": 35053, "message": "Account risk too high" }
                    '35055': InsufficientFunds, // { "code": 35055, "message": "Insufficient account balance" }
                    '35057': ExchangeError, // { "code": 35057, "message": "No last traded price" }
                    '35058': ExchangeError, // { "code": 35058, "message": "No limit" }
                    '35059': BadRequest, // { "code": 35059, "message": "client_oid or order_id is required" }
                    '35060': BadRequest, // { "code": 35060, "message": "Only fill in either parameter client_oid or order_id" }
                    '35061': BadRequest, // { "code": 35061, "message": "Invalid instrument_id" }
                    '35062': InvalidOrder, // { "code": 35062, "message": "Invalid match_price" }
                    '35063': InvalidOrder, // { "code": 35063, "message": "Invalid order_size" }
                    '35064': InvalidOrder, // { "code": 35064, "message": "Invalid client_oid" }
                    '35066': InvalidOrder, // Order interval error
                    '35067': InvalidOrder, // Time-weighted order ratio error
                    '35068': InvalidOrder, // Time-weighted order range error
                    '35069': InvalidOrder, // Time-weighted single transaction limit error
                    '35070': InvalidOrder, // Algo order type error
                    '35071': InvalidOrder, // Order total must be larger than single order limit
                    '35072': InvalidOrder, // Maximum 6 unfulfilled time-weighted orders can be held at the same time
                    '35073': InvalidOrder, // Order price is 0. Market-close-all not available
                    '35074': InvalidOrder, // Iceberg order single transaction average error
                    '35075': InvalidOrder, // Failed to cancel order
                    '35076': InvalidOrder, // LTC 20x leverage. Not allowed to open position
                    '35077': InvalidOrder, // Maximum 6 unfulfilled iceberg orders can be held at the same time
                    '35078': InvalidOrder, // Order amount exceeded 100,000
                    '35079': InvalidOrder, // Iceberg order price variance error
                    '35080': InvalidOrder, // Callback rate error
                    '35081': InvalidOrder, // Maximum 10 unfulfilled trail orders can be held at the same time
                    '35082': InvalidOrder, // Trail order callback rate error
                    '35083': InvalidOrder, // Each user can only hold a maximum of 10 unfulfilled stop-limit orders at the same time
                    '35084': InvalidOrder, // Order amount exceeded 1 million
                    '35085': InvalidOrder, // Order amount is not in the correct range
                    '35086': InvalidOrder, // Price exceeds 100 thousand
                    '35087': InvalidOrder, // Price exceeds 100 thousand
                    '35088': InvalidOrder, // Average amount error
                    '35089': InvalidOrder, // Price exceeds 100 thousand
                    '35090': ExchangeError, // No stop-limit orders available for cancelation
                    '35091': ExchangeError, // No trail orders available for cancellation
                    '35092': ExchangeError, // No iceberg orders available for cancellation
                    '35093': ExchangeError, // No trail orders available for cancellation
                    '35094': ExchangeError, // Stop-limit order last traded price error
                    '35095': BadRequest, // Instrument_id error
                    '35096': ExchangeError, // Algo order status error
                    '35097': ExchangeError, // Order status and order ID cannot exist at the same time
                    '35098': ExchangeError, // An order status or order ID must exist
                    '35099': ExchangeError, // Algo order ID error
                    '35102': RateLimitExceeded, // {"error_message":"The operation that close all at market price is too frequent","result":"true","error_code":"35102","order_id":"-1"}
                    // option
                    '36001': BadRequest, // Invalid underlying index.
                    '36002': BadRequest, // Instrument does not exist.
                    '36005': ExchangeError, // Instrument status is invalid.
                    '36101': AuthenticationError, // Account does not exist.
                    '36102': PermissionDenied, // Account status is invalid.
                    '36103': PermissionDenied, // Account is suspended due to ongoing liquidation.
                    '36104': PermissionDenied, // Account is not enabled for options trading.
                    '36105': PermissionDenied, // Please enable the account for option contract.
                    '36106': PermissionDenied, // Funds cannot be transferred in or out, as account is suspended.
                    '36107': PermissionDenied, // Funds cannot be transferred out within 30 minutes after option exercising or settlement.
                    '36108': InsufficientFunds, // Funds cannot be transferred in or out, as equity of the account is less than zero.
                    '36109': PermissionDenied, // Funds cannot be transferred in or out during option exercising or settlement.
                    '36201': PermissionDenied, // New order function is blocked.
                    '36202': PermissionDenied, // Account does not have permission to short option.
                    '36203': InvalidOrder, // Invalid format for client_oid.
                    '36204': ExchangeError, // Invalid format for request_id.
                    '36205': BadRequest, // Instrument id does not match underlying index.
                    '36206': BadRequest, // Order_id and client_oid can not be used at the same time.
                    '36207': InvalidOrder, // Either order price or fartouch price must be present.
                    '36208': InvalidOrder, // Either order price or size must be present.
                    '36209': InvalidOrder, // Either order_id or client_oid must be present.
                    '36210': InvalidOrder, // Either order_ids or client_oids must be present.
                    '36211': InvalidOrder, // Exceeding max batch size for order submission.
                    '36212': InvalidOrder, // Exceeding max batch size for oder cancellation.
                    '36213': InvalidOrder, // Exceeding max batch size for order amendment.
                    '36214': ExchangeError, // Instrument does not have valid bid/ask quote.
                    '36216': OrderNotFound, // Order does not exist.
                    '36217': InvalidOrder, // Order submission failed.
                    '36218': InvalidOrder, // Order cancellation failed.
                    '36219': InvalidOrder, // Order amendment failed.
                    '36220': InvalidOrder, // Order is pending cancel.
                    '36221': InvalidOrder, // Order qty is not valid multiple of lot size.
                    '36222': InvalidOrder, // Order price is breaching highest buy limit.
                    '36223': InvalidOrder, // Order price is breaching lowest sell limit.
                    '36224': InvalidOrder, // Exceeding max order size.
                    '36225': InvalidOrder, // Exceeding max open order count for instrument.
                    '36226': InvalidOrder, // Exceeding max open order count for underlying.
                    '36227': InvalidOrder, // Exceeding max open size across all orders for underlying
                    '36228': InvalidOrder, // Exceeding max available qty for instrument.
                    '36229': InvalidOrder, // Exceeding max available qty for underlying.
                    '36230': InvalidOrder, // Exceeding max position limit for underlying.
                },
                'broad': {
                },
            },
            'precisionMode': TICK_SIZE,
            'options': {
                'fetchOHLCV': {
                    'type': 'Candles', // Candles or HistoryCandles
                },
                'createMarketBuyOrderRequiresPrice': true,
                'fetchMarkets': [ 'spot', 'futures', 'swap', 'option' ],
                'defaultType': 'spot', // 'account', 'spot', 'margin', 'futures', 'swap', 'option'
                'auth': {
                    'time': 'public',
                    'currencies': 'private',
                    'instruments': 'public',
                    'rate': 'public',
                    '{instrument_id}/constituents': 'public',
                },
            },
            'commonCurrencies': {
                // OKEX refers to ERC20 version of Aeternity (AEToken)
                'AE': 'AET', // https://github.com/ccxt/ccxt/issues/4981
                'BOX': 'DefiBox',
                'HOT': 'Hydro Protocol',
                'HSR': 'HC',
                'MAG': 'Maggie',
                'SBTC': 'Super Bitcoin',
                'YOYO': 'YOYOW',
                'WIN': 'WinToken', // https://github.com/ccxt/ccxt/issues/5701
            },
        });
    }

    async fetchTime (params = {}) {
        const response = await this.generalGetTime (params);
        //
        //     {
        //         "iso": "2015-01-07T23:47:25.201Z",
        //         "epoch": 1420674445.201
        //     }
        //
        return this.parse8601 (this.safeString (response, 'iso'));
    }

    async fetchMarkets (params = {}) {
        const types = this.safeValue (this.options, 'fetchMarkets');
        let result = [];
        for (let i = 0; i < types.length; i++) {
            const markets = await this.fetchMarketsByType (types[i], params);
            result = this.arrayConcat (result, markets);
        }
        return result;
    }

    parseMarkets (markets) {
        const result = [];
        for (let i = 0; i < markets.length; i++) {
            result.push (this.parseMarket (markets[i]));
        }
        return result;
    }

    parseMarket (market) {
        //
        // spot markets
        //
        //     {
        //         base_currency: "EOS",
        //         instrument_id: "EOS-OKB",
        //         min_size: "0.01",
        //         quote_currency: "OKB",
        //         size_increment: "0.000001",
        //         tick_size: "0.0001"
        //     }
        //
        // futures markets
        //
        //     {
        //         instrument_id: "XRP-USD-200320",
        //         underlying_index: "XRP",
        //         quote_currency: "USD",
        //         tick_size: "0.0001",
        //         contract_val: "10",
        //         listing: "2020-03-06",
        //         delivery: "2020-03-20",
        //         trade_increment: "1",
        //         alias: "this_week",
        //         underlying: "XRP-USD",
        //         base_currency: "XRP",
        //         settlement_currency: "XRP",
        //         is_inverse: "true",
        //         contract_val_currency: "USD",
        //     }
        //
        // swap markets
        //
        //     {
        //         instrument_id: "BSV-USD-SWAP",
        //         underlying_index: "BSV",
        //         quote_currency: "USD",
        //         coin: "BSV",
        //         contract_val: "10",
        //         listing: "2018-12-21T07:53:47.000Z",
        //         delivery: "2020-03-14T08:00:00.000Z",
        //         size_increment: "1",
        //         tick_size: "0.01",
        //         base_currency: "BSV",
        //         underlying: "BSV-USD",
        //         settlement_currency: "BSV",
        //         is_inverse: "true",
        //         contract_val_currency: "USD"
        //     }
        //
        // options markets
        //
        //     {
        //         instrument_id: 'BTC-USD-200327-4000-C',
        //         underlying: 'BTC-USD',
        //         settlement_currency: 'BTC',
        //         contract_val: '0.1000',
        //         option_type: 'C',
        //         strike: '4000',
        //         tick_size: '0.0005',
        //         lot_size: '1.0000',
        //         listing: '2019-12-25T08:30:36.302Z',
        //         delivery: '2020-03-27T08:00:00.000Z',
        //         state: '2',
        //         trading_start_time: '2019-12-25T08:30:36.302Z',
        //         timestamp: '2020-03-13T08:05:09.456Z',
        //     }
        //
        const id = this.safeString (market, 'instrument_id');
        let marketType = 'spot';
        let spot = true;
        let future = false;
        let swap = false;
        let option = false;
        let baseId = this.safeString (market, 'base_currency');
        let quoteId = this.safeString (market, 'quote_currency');
        const contractVal = this.safeNumber (market, 'contract_val');
        if (contractVal !== undefined) {
            if ('option_type' in market) {
                marketType = 'option';
                spot = false;
                option = true;
                const underlying = this.safeString (market, 'underlying');
                const parts = underlying.split ('-');
                baseId = this.safeString (parts, 0);
                quoteId = this.safeString (parts, 1);
            } else {
                marketType = 'swap';
                spot = false;
                swap = true;
                const futuresAlias = this.safeString (market, 'alias');
                if (futuresAlias !== undefined) {
                    swap = false;
                    future = true;
                    marketType = 'futures';
                    baseId = this.safeString (market, 'underlying_index');
                }
            }
        }
        const base = this.safeCurrencyCode (baseId);
        const quote = this.safeCurrencyCode (quoteId);
        const symbol = spot ? (base + '/' + quote) : id;
        const lotSize = this.safeNumber2 (market, 'lot_size', 'trade_increment');
        const minPrice = this.safeString (market, 'tick_size');
        const precision = {
            'amount': this.safeNumber (market, 'size_increment', lotSize),
            'price': this.parseNumber (minPrice),
        };
        const minAmountString = this.safeString2 (market, 'min_size', 'base_min_size');
        const minAmount = this.parseNumber (minAmountString);
        let minCost = undefined;
        if ((minAmount !== undefined) && (minPrice !== undefined)) {
            minCost = this.parseNumber (Precise.stringMul (minPrice, minAmountString));
        }
        const active = true;
        const fees = this.safeValue2 (this.fees, marketType, 'trading', {});
        return this.extend (fees, {
            'id': id,
            'symbol': symbol,
            'base': base,
            'quote': quote,
            'baseId': baseId,
            'quoteId': quoteId,
            'info': market,
            'type': marketType,
            'spot': spot,
            'futures': future,
            'swap': swap,
            'option': option,
            'active': active,
            'precision': precision,
            'limits': {
                'amount': {
                    'min': minAmount,
                    'max': undefined,
                },
                'price': {
                    'min': precision['price'],
                    'max': undefined,
                },
                'cost': {
                    'min': minCost,
                    'max': undefined,
                },
            },
        });
    }

    async fetchMarketsByType (type, params = {}) {
        if (type === 'option') {
            const underlying = await this.optionGetUnderlying (params);
            let result = [];
            for (let i = 0; i < underlying.length; i++) {
                const response = await this.optionGetInstrumentsUnderlying ({
                    'underlying': underlying[i],
                });
                //
                // options markets
                //
                //     [
                //         {
                //             instrument_id: 'BTC-USD-200327-4000-C',
                //             underlying: 'BTC-USD',
                //             settlement_currency: 'BTC',
                //             contract_val: '0.1000',
                //             option_type: 'C',
                //             strike: '4000',
                //             tick_size: '0.0005',
                //             lot_size: '1.0000',
                //             listing: '2019-12-25T08:30:36.302Z',
                //             delivery: '2020-03-27T08:00:00.000Z',
                //             state: '2',
                //             trading_start_time: '2019-12-25T08:30:36.302Z',
                //             timestamp: '2020-03-13T08:05:09.456Z',
                //         },
                //     ]
                //
                result = this.arrayConcat (result, response);
            }
            return this.parseMarkets (result);
        } else if ((type === 'spot') || (type === 'futures') || (type === 'swap')) {
            const method = type + 'GetInstruments';
            const response = await this[method] (params);
            //
            // spot markets
            //
            //     [
            //         {
            //             base_currency: "EOS",
            //             instrument_id: "EOS-OKB",
            //             min_size: "0.01",
            //             quote_currency: "OKB",
            //             size_increment: "0.000001",
            //             tick_size: "0.0001"
            //         }
            //     ]
            //
            // futures markets
            //
            //     [
            //         {
            //             instrument_id: "XRP-USD-200320",
            //             underlying_index: "XRP",
            //             quote_currency: "USD",
            //             tick_size: "0.0001",
            //             contract_val: "10",
            //             listing: "2020-03-06",
            //             delivery: "2020-03-20",
            //             trade_increment: "1",
            //             alias: "this_week",
            //             underlying: "XRP-USD",
            //             base_currency: "XRP",
            //             settlement_currency: "XRP",
            //             is_inverse: "true",
            //             contract_val_currency: "USD",
            //         }
            //     ]
            //
            // swap markets
            //
            //     [
            //         {
            //             instrument_id: "BSV-USD-SWAP",
            //             underlying_index: "BSV",
            //             quote_currency: "USD",
            //             coin: "BSV",
            //             contract_val: "10",
            //             listing: "2018-12-21T07:53:47.000Z",
            //             delivery: "2020-03-14T08:00:00.000Z",
            //             size_increment: "1",
            //             tick_size: "0.01",
            //             base_currency: "BSV",
            //             underlying: "BSV-USD",
            //             settlement_currency: "BSV",
            //             is_inverse: "true",
            //             contract_val_currency: "USD"
            //         }
            //     ]
            //
            return this.parseMarkets (response);
        } else {
            throw new NotSupported (this.id + ' fetchMarketsByType does not support market type ' + type);
        }
    }

    async fetchCurrencies (params = {}) {
        // has['fetchCurrencies'] is currently set to false
        // despite that their docs say these endpoints are public:
        //     https://www.okex.com/api/account/v3/withdrawal/fee
        //     https://www.okex.com/api/account/v3/currencies
        // it will still reply with { "code":30001, "message": "OK-ACCESS-KEY header is required" }
        // if you attempt to access it without authentication
        const response = await this.accountGetCurrencies (params);
        //
        //     [
        //         {
        //             name: '',
        //             currency: 'BTC',
        //             can_withdraw: '1',
        //             can_deposit: '1',
        //             min_withdrawal: '0.0100000000000000'
        //         },
        //     ]
        //
        const result = {};
        for (let i = 0; i < response.length; i++) {
            const currency = response[i];
            const id = this.safeString (currency, 'currency');
            const code = this.safeCurrencyCode (id);
            const precision = 0.00000001; // default precision, todo: fix "magic constants"
            const name = this.safeString (currency, 'name');
            const canDeposit = this.safeInteger (currency, 'can_deposit');
            const canWithdraw = this.safeInteger (currency, 'can_withdraw');
            const active = (canDeposit && canWithdraw) ? true : false;
            result[code] = {
                'id': id,
                'code': code,
                'info': currency,
                'type': undefined,
                'name': name,
                'active': active,
                'fee': undefined, // todo: redesign
                'precision': precision,
                'limits': {
                    'amount': { 'min': undefined, 'max': undefined },
                    'withdraw': {
                        'min': this.safeNumber (currency, 'min_withdrawal'),
                        'max': undefined,
                    },
                },
            };
        }
        return result;
    }

    async fetchOrderBook (symbol, limit = undefined, params = {}) {
        await this.loadMarkets ();
        const market = this.market (symbol);
        let method = market['type'] + 'GetInstrumentsInstrumentId';
        method += (market['type'] === 'swap') ? 'Depth' : 'Book';
        const request = {
            'instrument_id': market['id'],
        };
        if (limit !== undefined) {
            request['size'] = limit; // max 200
        }
        const response = await this[method] (this.extend (request, params));
        //
        // spot
        //
        //     {      asks: [ ["0.02685268", "0.242571", "1"],
        //                    ["0.02685493", "0.164085", "1"],
        //                    ...
        //                    ["0.02779", "1.039", "1"],
        //                    ["0.027813", "0.0876", "1"]        ],
        //            bids: [ ["0.02684052", "10.371849", "1"],
        //                    ["0.02684051", "3.707", "4"],
        //                    ...
        //                    ["0.02634963", "0.132934", "1"],
        //                    ["0.02634962", "0.264838", "2"]    ],
        //       timestamp:   "2018-12-17T20:24:16.159Z"            }
        //
        // swap
        //
        //     {
        //         "asks":[
        //             ["916.21","94","0","1"]
        //         ],
        //         "bids":[
        //             ["916.1","15","0","1"]
        //         ],
        //         "time":"2021-04-16T02:04:48.282Z"
        //     }
        //
        const timestamp = this.parse8601 (this.safeString2 (response, 'timestamp', 'time'));
        return this.parseOrderBook (response, symbol, timestamp);
    }

    parseTicker (ticker, market = undefined) {
        //
        //     {         best_ask: "0.02665472",
        //               best_bid: "0.02665221",
        //          instrument_id: "ETH-BTC",
        //             product_id: "ETH-BTC",
        //                   last: "0.02665472",
        //                    ask: "0.02665472", // missing in the docs
        //                    bid: "0.02665221", // not mentioned in the docs
        //               open_24h: "0.02645482",
        //               high_24h: "0.02714633",
        //                low_24h: "0.02614109",
        //        base_volume_24h: "572298.901923",
        //              timestamp: "2018-12-17T21:20:07.856Z",
        //       quote_volume_24h: "15094.86831261"            }
        //
        const timestamp = this.parse8601 (this.safeString (ticker, 'timestamp'));
        let symbol = undefined;
        const marketId = this.safeString (ticker, 'instrument_id');
        if (marketId in this.markets_by_id) {
            market = this.markets_by_id[marketId];
            symbol = market['symbol'];
        } else if (marketId !== undefined) {
            const parts = marketId.split ('-');
            const numParts = parts.length;
            if (numParts === 2) {
                const [ baseId, quoteId ] = parts;
                const base = this.safeCurrencyCode (baseId);
                const quote = this.safeCurrencyCode (quoteId);
                symbol = base + '/' + quote;
            } else {
                symbol = marketId;
            }
        }
        if ((symbol === undefined) && (market !== undefined)) {
            symbol = market['symbol'];
        }
        const last = this.safeNumber (ticker, 'last');
        const open = this.safeNumber (ticker, 'open_24h');
        return {
            'symbol': symbol,
            'timestamp': timestamp,
            'datetime': this.iso8601 (timestamp),
            'high': this.safeNumber (ticker, 'high_24h'),
            'low': this.safeNumber (ticker, 'low_24h'),
            'bid': this.safeNumber (ticker, 'best_bid'),
            'bidVolume': this.safeNumber (ticker, 'best_bid_size'),
            'ask': this.safeNumber (ticker, 'best_ask'),
            'askVolume': this.safeNumber (ticker, 'best_ask_size'),
            'vwap': undefined,
            'open': open,
            'close': last,
            'last': last,
            'previousClose': undefined,
            'change': undefined,
            'percentage': undefined,
            'average': undefined,
            'baseVolume': this.safeNumber (ticker, 'base_volume_24h'),
            'quoteVolume': this.safeNumber (ticker, 'quote_volume_24h'),
            'info': ticker,
        };
    }

    async fetchTicker (symbol, params = {}) {
        await this.loadMarkets ();
        const market = this.market (symbol);
        const method = market['type'] + 'GetInstrumentsInstrumentIdTicker';
        const request = {
            'instrument_id': market['id'],
        };
        const response = await this[method] (this.extend (request, params));
        //
        //     {         best_ask: "0.02665472",
        //               best_bid: "0.02665221",
        //          instrument_id: "ETH-BTC",
        //             product_id: "ETH-BTC",
        //                   last: "0.02665472",
        //                    ask: "0.02665472",
        //                    bid: "0.02665221",
        //               open_24h: "0.02645482",
        //               high_24h: "0.02714633",
        //                low_24h: "0.02614109",
        //        base_volume_24h: "572298.901923",
        //              timestamp: "2018-12-17T21:20:07.856Z",
        //       quote_volume_24h: "15094.86831261"            }
        //
        return this.parseTicker (response);
    }

    async fetchTickersByType (type, symbols = undefined, params = {}) {
        await this.loadMarkets ();
        const method = type + 'GetInstrumentsTicker';
        const response = await this[method] (params);
        const result = {};
        for (let i = 0; i < response.length; i++) {
            const ticker = this.parseTicker (response[i]);
            const symbol = ticker['symbol'];
            result[symbol] = ticker;
        }
        return this.filterByArray (result, 'symbol', symbols);
    }

    async fetchTickers (symbols = undefined, params = {}) {
        const defaultType = this.safeString2 (this.options, 'fetchTickers', 'defaultType');
        const type = this.safeString (params, 'type', defaultType);
        return await this.fetchTickersByType (type, symbols, this.omit (params, 'type'));
    }

    parseTrade (trade, market = undefined) {
        //
        // fetchTrades (public)
        //
        //     spot trades
        //
        //         {
        //             time: "2018-12-17T23:31:08.268Z",
        //             timestamp: "2018-12-17T23:31:08.268Z",
        //             trade_id: "409687906",
        //             price: "0.02677805",
        //             size: "0.923467",
        //             side: "sell"
        //         }
        //
        //     futures trades, swap trades
        //
        //         {
        //             trade_id: "1989230840021013",
        //             side: "buy",
        //             price: "92.42",
        //             qty: "184", // missing in swap markets
        //             size: "5", // missing in futures markets
        //             timestamp: "2018-12-17T23:26:04.613Z"
        //         }
        //
        // fetchOrderTrades (private)
        //
        //     spot trades, margin trades
        //
        //         {
        //             "created_at":"2019-03-15T02:52:56.000Z",
        //             "exec_type":"T", // whether the order is taker or maker
        //             "fee":"0.00000082",
        //             "instrument_id":"BTC-USDT",
        //             "ledger_id":"3963052721",
        //             "liquidity":"T", // whether the order is taker or maker
        //             "order_id":"2482659399697408",
        //             "price":"3888.6",
        //             "product_id":"BTC-USDT",
        //             "side":"buy",
        //             "size":"0.00055306",
        //             "timestamp":"2019-03-15T02:52:56.000Z"
        //         },
        //
        //     futures trades, swap trades
        //
        //         {
        //             "trade_id":"197429674631450625",
        //             "instrument_id":"EOS-USD-SWAP",
        //             "order_id":"6a-7-54d663a28-0",
        //             "price":"3.633",
        //             "order_qty":"1.0000",
        //             "fee":"-0.000551",
        //             "created_at":"2019-03-21T04:41:58.0Z", // missing in swap trades
        //             "timestamp":"2019-03-25T05:56:31.287Z", // missing in futures trades
        //             "exec_type":"M", // whether the order is taker or maker
        //             "side":"short", // "buy" in futures trades
        //         }
        //
        let symbol = undefined;
        const marketId = this.safeString (trade, 'instrument_id');
        let base = undefined;
        let quote = undefined;
        if (marketId in this.markets_by_id) {
            market = this.markets_by_id[marketId];
            symbol = market['symbol'];
            base = market['base'];
            quote = market['quote'];
        } else if (marketId !== undefined) {
            const parts = marketId.split ('-');
            const numParts = parts.length;
            if (numParts === 2) {
                const [ baseId, quoteId ] = parts;
                base = this.safeCurrencyCode (baseId);
                quote = this.safeCurrencyCode (quoteId);
                symbol = base + '/' + quote;
            } else {
                symbol = marketId;
            }
        }
        if ((symbol === undefined) && (market !== undefined)) {
            symbol = market['symbol'];
            base = market['base'];
            quote = market['quote'];
        }
        const timestamp = this.parse8601 (this.safeString2 (trade, 'timestamp', 'created_at'));
        const priceString = this.safeString (trade, 'price');
        let amountString = this.safeString2 (trade, 'size', 'qty');
        amountString = this.safeString (trade, 'order_qty', amountString);
        const price = this.parseNumber (priceString);
        const amount = this.parseNumber (amountString);
        const cost = this.parseNumber (Precise.stringMul (priceString, amountString));
        let takerOrMaker = this.safeString2 (trade, 'exec_type', 'liquidity');
        if (takerOrMaker === 'M') {
            takerOrMaker = 'maker';
        } else if (takerOrMaker === 'T') {
            takerOrMaker = 'taker';
        }
        const side = this.safeString (trade, 'side');
        const feeCost = this.safeNumber (trade, 'fee');
        let fee = undefined;
        if (feeCost !== undefined) {
            const feeCurrency = (side === 'buy') ? base : quote;
            fee = {
                // fee is either a positive number (invitation rebate)
                // or a negative number (transaction fee deduction)
                // therefore we need to invert the fee
                // more about it https://github.com/ccxt/ccxt/issues/5909
                'cost': -feeCost,
                'currency': feeCurrency,
            };
        }
        const orderId = this.safeString (trade, 'order_id');
        return {
            'info': trade,
            'timestamp': timestamp,
            'datetime': this.iso8601 (timestamp),
            'symbol': symbol,
            'id': this.safeString2 (trade, 'trade_id', 'ledger_id'),
            'order': orderId,
            'type': undefined,
            'takerOrMaker': takerOrMaker,
            'side': side,
            'price': price,
            'amount': amount,
            'cost': cost,
            'fee': fee,
        };
    }

    async fetchTrades (symbol, since = undefined, limit = undefined, params = {}) {
        await this.loadMarkets ();
        const market = this.market (symbol);
        const method = market['type'] + 'GetInstrumentsInstrumentIdTrades';
        if ((limit === undefined) || (limit > 100)) {
            limit = 100; // maximum = default = 100
        }
        const request = {
            'instrument_id': market['id'],
            'limit': limit,
            // from: 'id',
            // to: 'id',
        };
        const response = await this[method] (this.extend (request, params));
        //
        // spot markets
        //
        //     [
        //         {
        //             time: "2018-12-17T23:31:08.268Z",
        //             timestamp: "2018-12-17T23:31:08.268Z",
        //             trade_id: "409687906",
        //             price: "0.02677805",
        //             size: "0.923467",
        //             side: "sell"
        //         }
        //     ]
        //
        // futures markets, swap markets
        //
        //     [
        //         {
        //             trade_id: "1989230840021013",
        //             side: "buy",
        //             price: "92.42",
        //             qty: "184", // missing in swap markets
        //             size: "5", // missing in futures markets
        //             timestamp: "2018-12-17T23:26:04.613Z"
        //         }
        //     ]
        //
        return this.parseTrades (response, market, since, limit);
    }

    parseOHLCV (ohlcv, market = undefined) {
        //
        // spot markets
        //
        //     {
        //         close: "0.02684545",
        //         high: "0.02685084",
        //         low: "0.02683312",
        //         open: "0.02683894",
        //         time: "2018-12-17T20:28:00.000Z",
        //         volume: "101.457222"
        //     }
        //
        // futures markets
        //
        //     [
        //         1545072720000,
        //         0.3159,
        //         0.3161,
        //         0.3144,
        //         0.3149,
        //         22886,
        //         725179.26172331,
        //     ]
        //
        if (Array.isArray (ohlcv)) {
            const numElements = ohlcv.length;
            const volumeIndex = (numElements > 6) ? 6 : 5;
            let timestamp = this.safeValue (ohlcv, 0);
            if (typeof timestamp === 'string') {
                timestamp = this.parse8601 (timestamp);
            }
            return [
                timestamp, // timestamp
                this.safeNumber (ohlcv, 1),            // Open
                this.safeNumber (ohlcv, 2),            // High
                this.safeNumber (ohlcv, 3),            // Low
                this.safeNumber (ohlcv, 4),            // Close
                // this.safeNumber (ohlcv, 5),         // Quote Volume
                // this.safeNumber (ohlcv, 6),         // Base Volume
                this.safeNumber (ohlcv, volumeIndex),  // Volume, okex will return base volume in the 7th element for future markets
            ];
        } else {
            return [
                this.parse8601 (this.safeString (ohlcv, 'time')),
                this.safeNumber (ohlcv, 'open'),    // Open
                this.safeNumber (ohlcv, 'high'),    // High
                this.safeNumber (ohlcv, 'low'),     // Low
                this.safeNumber (ohlcv, 'close'),   // Close
                this.safeNumber (ohlcv, 'volume'),  // Base Volume
            ];
        }
    }

    async fetchOHLCV (symbol, timeframe = '1m', since = undefined, limit = undefined, params = {}) {
        await this.loadMarkets ();
        const market = this.market (symbol);
        const duration = this.parseTimeframe (timeframe);
        const request = {
            'instrument_id': market['id'],
            'granularity': this.timeframes[timeframe],
        };
        const options = this.safeValue (this.options, 'fetchOHLCV', {});
        const defaultType = this.safeString (options, 'type', 'Candles'); // Candles or HistoryCandles
        const type = this.safeString (params, 'type', defaultType);
        params = this.omit (params, 'type');
        const method = market['type'] + 'GetInstrumentsInstrumentId' + type;
        if (type === 'Candles') {
            if (since !== undefined) {
                if (limit !== undefined) {
                    request['end'] = this.iso8601 (this.sum (since, limit * duration * 1000));
                }
                request['start'] = this.iso8601 (since);
            } else {
                if (limit !== undefined) {
                    const now = this.milliseconds ();
                    request['start'] = this.iso8601 (now - limit * duration * 1000);
                    request['end'] = this.iso8601 (now);
                }
            }
        } else if (type === 'HistoryCandles') {
            if (market['option']) {
                throw new NotSupported (this.id + ' fetchOHLCV does not have ' + type + ' for ' + market['type'] + ' markets');
            }
            if (since !== undefined) {
                if (limit === undefined) {
                    limit = 300; // default
                }
                request['start'] = this.iso8601 (this.sum (since, limit * duration * 1000));
                request['end'] = this.iso8601 (since);
            } else {
                if (limit !== undefined) {
                    const now = this.milliseconds ();
                    request['end'] = this.iso8601 (now - limit * duration * 1000);
                    request['start'] = this.iso8601 (now);
                }
            }
        }
        const response = await this[method] (this.extend (request, params));
        //
        // spot markets
        //
        //     [
        //         {
        //             close: "0.02683401",
        //             high: "0.02683401",
        //             low: "0.02683401",
        //             open: "0.02683401",
        //             time: "2018-12-17T23:47:00.000Z",
        //             volume: "0"
        //         },
        //         {
        //             close: "0.02684545",
        //             high: "0.02685084",
        //             low: "0.02683312",
        //             open: "0.02683894",
        //             time: "2018-12-17T20:28:00.000Z",
        //             volume: "101.457222"
        //         }
        //     ]
        //
        // futures
        //
        //     [
        //         [
        //             1545090660000,
        //             0.3171,
        //             0.3174,
        //             0.3171,
        //             0.3173,
        //             1648,
        //             51930.38579450868
        //         ],
        //         [
        //             1545072720000,
        //             0.3159,
        //             0.3161,
        //             0.3144,
        //             0.3149,
        //             22886,
        //             725179.26172331
        //         ]
        //     ]
        //
        return this.parseOHLCVs (response, market, timeframe, since, limit);
    }

    parseAccountBalance (response) {
        //
        // account
        //
        //     [
        //         {
        //             balance:  0,
        //             available:  0,
        //             currency: "BTC",
        //             hold:  0
        //         },
        //         {
        //             balance:  0,
        //             available:  0,
        //             currency: "ETH",
        //             hold:  0
        //         }
        //     ]
        //
        // spot
        //
        //     [
        //         {
        //             frozen: "0",
        //             hold: "0",
        //             id: "2149632",
        //             currency: "BTC",
        //             balance: "0.0000000497717339",
        //             available: "0.0000000497717339",
        //             holds: "0"
        //         },
        //         {
        //             frozen: "0",
        //             hold: "0",
        //             id: "2149632",
        //             currency: "ICN",
        //             balance: "0.00000000925",
        //             available: "0.00000000925",
        //             holds: "0"
        //         }
        //     ]
        //
        const result = {
            'info': response,
            'timestamp': undefined,
            'datetime': undefined,
        };
        for (let i = 0; i < response.length; i++) {
            const balance = response[i];
            const currencyId = this.safeString (balance, 'currency');
            const code = this.safeCurrencyCode (currencyId);
            const account = this.account ();
            account['total'] = this.safeString (balance, 'balance');
            account['used'] = this.safeString (balance, 'hold');
            account['free'] = this.safeString (balance, 'available');
            result[code] = account;
        }
        return this.parseBalance (result);
    }

    parseMarginBalance (response) {
        //
        //     [
        //         {
        //             "currency:BTC": {
        //                 "available":"0",
        //                 "balance":"0",
        //                 "borrowed":"0",
        //                 "can_withdraw":"0",
        //                 "frozen":"0",
        //                 "hold":"0",
        //                 "holds":"0",
        //                 "lending_fee":"0"
        //             },
        //             "currency:USDT": {
        //                 "available":"100",
        //                 "balance":"100",
        //                 "borrowed":"0",
        //                 "can_withdraw":"100",
        //                 "frozen":"0",
        //                 "hold":"0",
        //                 "holds":"0",
        //                 "lending_fee":"0"
        //             },
        //             "instrument_id":"BTC-USDT",
        //             "liquidation_price":"0",
        //             "product_id":"BTC-USDT",
        //             "risk_rate":""
        //         },
        //     ]
        //
        const result = {
            'info': response,
            'timestamp': undefined,
            'datetime': undefined,
        };
        for (let i = 0; i < response.length; i++) {
            const balance = response[i];
            const marketId = this.safeString (balance, 'instrument_id');
            const market = this.safeValue (this.markets_by_id, marketId);
            let symbol = undefined;
            if (market === undefined) {
                const [ baseId, quoteId ] = marketId.split ('-');
                const base = this.safeCurrencyCode (baseId);
                const quote = this.safeCurrencyCode (quoteId);
                symbol = base + '/' + quote;
            } else {
                symbol = market['symbol'];
            }
            const omittedBalance = this.omit (balance, [
                'instrument_id',
                'liquidation_price',
                'product_id',
                'risk_rate',
                'margin_ratio',
                'maint_margin_ratio',
                'tiers',
            ]);
            const keys = Object.keys (omittedBalance);
            const accounts = {};
            for (let k = 0; k < keys.length; k++) {
                const key = keys[k];
                const marketBalance = balance[key];
                if (key.indexOf (':') >= 0) {
                    const parts = key.split (':');
                    const currencyId = parts[1];
                    const code = this.safeCurrencyCode (currencyId);
                    const account = this.account ();
                    account['total'] = this.safeString (marketBalance, 'balance');
                    account['used'] = this.safeString (marketBalance, 'hold');
                    account['free'] = this.safeString (marketBalance, 'available');
                    accounts[code] = account;
                } else {
                    throw new NotSupported (this.id + ' margin balance response format has changed!');
                }
            }
            result[symbol] = this.parseBalance (accounts);
        }
        return result;
    }

    parseFuturesBalance (response) {
        //
        //     {
        //         "info":{
        //             "eos":{
        //                 "auto_margin":"0",
        //                 "contracts": [
        //                     {
        //                         "available_qty":"40.37069445",
        //                         "fixed_balance":"0",
        //                         "instrument_id":"EOS-USD-190329",
        //                         "margin_for_unfilled":"0",
        //                         "margin_frozen":"0",
        //                         "realized_pnl":"0",
        //                         "unrealized_pnl":"0"
        //                     },
        //                     {
        //                         "available_qty":"40.37069445",
        //                         "fixed_balance":"14.54895721",
        //                         "instrument_id":"EOS-USD-190628",
        //                         "margin_for_unfilled":"0",
        //                         "margin_frozen":"10.64042157",
        //                         "realized_pnl":"-3.90853564",
        //                         "unrealized_pnl":"-0.259"
        //                     },
        //                 ],
        //                 "equity":"50.75220665",
        //                 "margin_mode":"fixed",
        //                 "total_avail_balance":"40.37069445"
        //             },
        //         }
        //     }
        //
        // their root field name is "info", so our info will contain their info
        const result = {
            'info': response,
            'timestamp': undefined,
            'datetime': undefined,
        };
        const info = this.safeValue (response, 'info', {});
        const ids = Object.keys (info);
        for (let i = 0; i < ids.length; i++) {
            const id = ids[i];
            const code = this.safeCurrencyCode (id);
            const balance = this.safeValue (info, id, {});
            const account = this.account ();
            const totalAvailBalance = this.safeString (balance, 'total_avail_balance');
            if (this.safeString (balance, 'margin_mode') === 'fixed') {
                const contracts = this.safeValue (balance, 'contracts', []);
                let free = totalAvailBalance;
                for (let i = 0; i < contracts.length; i++) {
                    const contract = contracts[i];
                    const fixedBalance = this.safeString (contract, 'fixed_balance');
                    const realizedPnl = this.safeString (contract, 'realized_pnl');
                    const marginFrozen = this.safeString (contract, 'margin_frozen');
                    const marginForUnfilled = this.safeString (contract, 'margin_for_unfilled');
                    const margin = Precise.stringSub (Precise.stringSub (Precise.stringAdd (fixedBalance, realizedPnl), marginFrozen), marginForUnfilled);
                    free = Precise.stringAdd (free, margin);
                }
                account['free'] = free;
            } else {
                const realizedPnl = this.safeString (balance, 'realized_pnl');
                const unrealizedPnl = this.safeString (balance, 'unrealized_pnl');
                const marginFrozen = this.safeString (balance, 'margin_frozen');
                const marginForUnfilled = this.safeString (balance, 'margin_for_unfilled');
                const positive = Precise.stringAdd (Precise.stringAdd (totalAvailBalance, realizedPnl), unrealizedPnl);
                account['free'] = Precise.stringSub (Precise.stringSub (positive, marginFrozen), marginForUnfilled);
            }
            // it may be incorrect to use total, free and used for swap accounts
            account['total'] = this.safeString (balance, 'equity');
            result[code] = account;
        }
        return this.parseBalance (result);
    }

    parseSwapBalance (response) {
        //
        //     {
        //         "info": [
        //             {
        //                 "equity":"3.0139",
        //                 "fixed_balance":"0.0000",
        //                 "instrument_id":"EOS-USD-SWAP",
        //                 "margin":"0.5523",
        //                 "margin_frozen":"0.0000",
        //                 "margin_mode":"crossed",
        //                 "margin_ratio":"1.0913",
        //                 "realized_pnl":"-0.0006",
        //                 "timestamp":"2019-03-25T03:46:10.336Z",
        //                 "total_avail_balance":"3.0000",
        //                 "unrealized_pnl":"0.0145"
        //             }
        //         ]
        //     }
        //
        // their root field name is "info", so our info will contain their info
        const result = { 'info': response };
        let timestamp = undefined;
        const info = this.safeValue (response, 'info', []);
        for (let i = 0; i < info.length; i++) {
            const balance = info[i];
            const marketId = this.safeString (balance, 'instrument_id');
            let symbol = marketId;
            if (marketId in this.markets_by_id) {
                symbol = this.markets_by_id[marketId]['symbol'];
            }
            const balanceTimestamp = this.parse8601 (this.safeString (balance, 'timestamp'));
            timestamp = (timestamp === undefined) ? balanceTimestamp : Math.max (timestamp, balanceTimestamp);
            const account = this.account ();
            // it may be incorrect to use total, free and used for swap accounts
            account['total'] = this.safeString (balance, 'equity');
            account['free'] = this.safeString (balance, 'total_avail_balance');
            result[symbol] = account;
        }
        result['timestamp'] = timestamp;
        result['datetime'] = this.iso8601 (timestamp);
        return this.parseBalance (result);
    }

    async fetchBalance (params = {}) {
        const defaultType = this.safeString2 (this.options, 'fetchBalance', 'defaultType');
        const type = this.safeString (params, 'type', defaultType);
        if (type === undefined) {
            throw new ArgumentsRequired (this.id + " fetchBalance() requires a type parameter (one of 'account', 'spot', 'margin', 'futures', 'swap')");
        }
        await this.loadMarkets ();
        const suffix = (type === 'account') ? 'Wallet' : 'Accounts';
        const method = type + 'Get' + suffix;
        const query = this.omit (params, 'type');
        const response = await this[method] (query);
        //
        // account
        //
        //     [
        //         {
        //             balance:  0,
        //             available:  0,
        //             currency: "BTC",
        //             hold:  0
        //         },
        //         {
        //             balance:  0,
        //             available:  0,
        //             currency: "ETH",
        //             hold:  0
        //         }
        //     ]
        //
        // spot
        //
        //     [
        //         {
        //             frozen: "0",
        //             hold: "0",
        //             id: "2149632",
        //             currency: "BTC",
        //             balance: "0.0000000497717339",
        //             available: "0.0000000497717339",
        //             holds: "0"
        //         },
        //         {
        //             frozen: "0",
        //             hold: "0",
        //             id: "2149632",
        //             currency: "ICN",
        //             balance: "0.00000000925",
        //             available: "0.00000000925",
        //             holds: "0"
        //         }
        //     ]
        //
        // margin
        //
        //     [
        //         {
        //             "currency:BTC": {
        //                 "available":"0",
        //                 "balance":"0",
        //                 "borrowed":"0",
        //                 "can_withdraw":"0",
        //                 "frozen":"0",
        //                 "hold":"0",
        //                 "holds":"0",
        //                 "lending_fee":"0"
        //             },
        //             "currency:USDT": {
        //                 "available":"100",
        //                 "balance":"100",
        //                 "borrowed":"0",
        //                 "can_withdraw":"100",
        //                 "frozen":"0",
        //                 "hold":"0",
        //                 "holds":"0",
        //                 "lending_fee":"0"
        //             },
        //             "instrument_id":"BTC-USDT",
        //             "liquidation_price":"0",
        //             "product_id":"BTC-USDT",
        //             "risk_rate":""
        //         },
        //     ]
        //
        // futures
        //
        //     {
        //         "info":{
        //             "eos":{
        //                 "auto_margin":"0",
        //                 "contracts": [
        //                     {
        //                         "available_qty":"40.37069445",
        //                         "fixed_balance":"0",
        //                         "instrument_id":"EOS-USD-190329",
        //                         "margin_for_unfilled":"0",
        //                         "margin_frozen":"0",
        //                         "realized_pnl":"0",
        //                         "unrealized_pnl":"0"
        //                     },
        //                     {
        //                         "available_qty":"40.37069445",
        //                         "fixed_balance":"14.54895721",
        //                         "instrument_id":"EOS-USD-190628",
        //                         "margin_for_unfilled":"0",
        //                         "margin_frozen":"10.64042157",
        //                         "realized_pnl":"-3.90853564",
        //                         "unrealized_pnl":"-0.259"
        //                     },
        //                 ],
        //                 "equity":"50.75220665",
        //                 "margin_mode":"fixed",
        //                 "total_avail_balance":"40.37069445"
        //             },
        //         }
        //     }
        //
        // swap
        //
        //     {
        //         "info": [
        //             {
        //                 "equity":"3.0139",
        //                 "fixed_balance":"0.0000",
        //                 "instrument_id":"EOS-USD-SWAP",
        //                 "margin":"0.5523",
        //                 "margin_frozen":"0.0000",
        //                 "margin_mode":"crossed",
        //                 "margin_ratio":"1.0913",
        //                 "realized_pnl":"-0.0006",
        //                 "timestamp":"2019-03-25T03:46:10.336Z",
        //                 "total_avail_balance":"3.0000",
        //                 "unrealized_pnl":"0.0145"
        //             }
        //         ]
        //     }
        //
        return this.parseBalanceByType (type, response);
    }

    parseBalanceByType (type, response) {
        if ((type === 'account') || (type === 'spot')) {
            return this.parseAccountBalance (response);
        } else if (type === 'margin') {
            return this.parseMarginBalance (response);
        } else if (type === 'futures') {
            return this.parseFuturesBalance (response);
        } else if (type === 'swap') {
            return this.parseSwapBalance (response);
        }
        throw new NotSupported (this.id + " fetchBalance does not support the '" + type + "' type (the type must be one of 'account', 'spot', 'margin', 'futures', 'swap')");
    }

    async createOrder (symbol, type, side, amount, price = undefined, params = {}) {
        await this.loadMarkets ();
        const market = this.market (symbol);
        let request = {
            'instrument_id': market['id'],
            // 'client_oid': 'abcdef1234567890', // [a-z0-9]{1,32}
            // 'order_type': '0', // 0 = Normal limit order, 1 = Post only, 2 = Fill Or Kill, 3 = Immediatel Or Cancel, 4 = Market for futures only
        };
        const clientOrderId = this.safeString2 (params, 'client_oid', 'clientOrderId');
        if (clientOrderId !== undefined) {
            request['client_oid'] = clientOrderId;
            params = this.omit (params, [ 'client_oid', 'clientOrderId' ]);
        }
        let method = undefined;
        if (market['futures'] || market['swap']) {
            const size = market['futures'] ? this.numberToString (amount) : this.amountToPrecision (symbol, amount);
            request = this.extend (request, {
                'type': type, // 1:open long 2:open short 3:close long 4:close short for futures
                'size': size,
                // 'match_price': '0', // Order at best counter party price? (0:no 1:yes). The default is 0. If it is set as 1, the price parameter will be ignored. When posting orders at best bid price, order_type can only be 0 (regular order).
            });
            const orderType = this.safeString (params, 'order_type');
            // order_type === '4' means a market order
            const isMarketOrder = (type === 'market') || (orderType === '4');
            if (isMarketOrder) {
                request['order_type'] = '4';
            } else {
                request['price'] = this.priceToPrecision (symbol, price);
            }
            if (market['futures']) {
                request['leverage'] = '10'; // or '20'
            }
            method = market['type'] + 'PostOrder';
        } else {
            const marginTrading = this.safeString (params, 'margin_trading', '1');  // 1 = spot, 2 = margin
            request = this.extend (request, {
                'side': side,
                'type': type, // limit/market
                'margin_trading': marginTrading, // 1 = spot, 2 = margin
            });
            if (type === 'limit') {
                request['price'] = this.priceToPrecision (symbol, price);
                request['size'] = this.amountToPrecision (symbol, amount);
            } else if (type === 'market') {
                // for market buy it requires the amount of quote currency to spend
                if (side === 'buy') {
                    let notional = this.safeNumber (params, 'notional');
                    const createMarketBuyOrderRequiresPrice = this.safeValue (this.options, 'createMarketBuyOrderRequiresPrice', true);
                    if (createMarketBuyOrderRequiresPrice) {
                        if (price !== undefined) {
                            if (notional === undefined) {
                                notional = amount * price;
                            }
                        } else if (notional === undefined) {
                            throw new InvalidOrder (this.id + " createOrder() requires the price argument with market buy orders to calculate total order cost (amount to spend), where cost = amount * price. Supply a price argument to createOrder() call if you want the cost to be calculated for you from price and amount, or, alternatively, add .options['createMarketBuyOrderRequiresPrice'] = false and supply the total cost value in the 'amount' argument or in the 'notional' extra parameter (the exchange-specific behaviour)");
                        }
                    } else {
                        notional = (notional === undefined) ? amount : notional;
                    }
                    const precision = market['precision']['price'];
                    request['notional'] = this.decimalToPrecision (notional, TRUNCATE, precision, this.precisionMode);
                } else {
                    request['size'] = this.amountToPrecision (symbol, amount);
                }
            }
            method = (marginTrading === '2') ? 'marginPostOrders' : 'spotPostOrders';
        }
        const response = await this[method] (this.extend (request, params));
        //
        //     {
        //         "client_oid":"oktspot79",
        //         "error_code":"",
        //         "error_message":"",
        //         "order_id":"2510789768709120",
        //         "result":true
        //     }
        //
        const order = this.parseOrder (response, market);
        return this.extend (order, {
            'type': type,
            'side': side,
        });
    }

    async cancelOrder (id, symbol = undefined, params = {}) {
        if (symbol === undefined) {
            throw new ArgumentsRequired (this.id + ' cancelOrder() requires a symbol argument');
        }
        await this.loadMarkets ();
        const market = this.market (symbol);
        let type = undefined;
        if (market['futures'] || market['swap']) {
            type = market['type'];
        } else {
            const defaultType = this.safeString2 (this.options, 'cancelOrder', 'defaultType', market['type']);
            type = this.safeString (params, 'type', defaultType);
        }
        if (type === undefined) {
            throw new ArgumentsRequired (this.id + " cancelOrder() requires a type parameter (one of 'spot', 'margin', 'futures', 'swap').");
        }
        let method = type + 'PostCancelOrder';
        const request = {
            'instrument_id': market['id'],
        };
        if (market['futures'] || market['swap']) {
            method += 'InstrumentId';
        } else {
            method += 's';
        }
        const clientOrderId = this.safeString2 (params, 'client_oid', 'clientOrderId');
        if (clientOrderId !== undefined) {
            method += 'ClientOid';
            request['client_oid'] = clientOrderId;
        } else {
            method += 'OrderId';
            request['order_id'] = id;
        }
        const query = this.omit (params, [ 'type', 'client_oid', 'clientOrderId' ]);
        const response = await this[method] (this.extend (request, query));
        const result = ('result' in response) ? response : this.safeValue (response, market['id'], {});
        //
        // spot, margin
        //
        //     {
        //         "btc-usdt": [
        //             {
        //                 "result":true,
        //                 "client_oid":"a123",
        //                 "order_id": "2510832677225473"
        //             }
        //         ]
        //     }
        //
        // futures, swap
        //
        //     {
        //         "result": true,
        //         "client_oid": "oktfuture10", // missing if requested by order_id
        //         "order_id": "2517535534836736",
        //         "instrument_id": "EOS-USD-190628"
        //     }
        //
        return this.parseOrder (result, market);
    }

    parseOrderStatus (status) {
        const statuses = {
            '-2': 'failed',
            '-1': 'canceled',
            '0': 'open',
            '1': 'open',
            '2': 'closed',
            '3': 'open',
            '4': 'canceled',
        };
        return this.safeString (statuses, status, status);
    }

    parseOrderSide (side) {
        const sides = {
            '1': 'buy', // open long
            '2': 'sell', // open short
            '3': 'sell', // close long
            '4': 'buy', // close short
        };
        return this.safeString (sides, side, side);
    }

    parseOrder (order, market = undefined) {
        //
        // createOrder
        //
        //     {
        //         "client_oid":"oktspot79",
        //         "error_code":"",
        //         "error_message":"",
        //         "order_id":"2510789768709120",
        //         "result":true
        //     }
        //
        // cancelOrder
        //
        //     {
        //         "result": true,
        //         "client_oid": "oktfuture10", // missing if requested by order_id
        //         "order_id": "2517535534836736",
        //         // instrument_id is missing for spot/margin orders
        //         // available in futures and swap orders only
        //         "instrument_id": "EOS-USD-190628",
        //     }
        //
        // fetchOrder, fetchOrdersByState, fetchOpenOrders, fetchClosedOrders
        //
        //     // spot and margin orders
        //
        //     {
        //         "client_oid":"oktspot76",
        //         "created_at":"2019-03-18T07:26:49.000Z",
        //         "filled_notional":"3.9734",
        //         "filled_size":"0.001", // filled_qty in futures and swap orders
        //         "funds":"", // this is most likely the same as notional
        //         "instrument_id":"BTC-USDT",
        //         "notional":"",
        //         "order_id":"2500723297813504",
        //         "order_type":"0",
        //         "price":"4013",
        //         "product_id":"BTC-USDT", // missing in futures and swap orders
        //         "side":"buy",
        //         "size":"0.001",
        //         "status":"filled",
        //         "state": "2",
        //         "timestamp":"2019-03-18T07:26:49.000Z",
        //         "type":"limit"
        //     }
        //
        //     // futures and swap orders
        //
        //     {
        //         "instrument_id":"EOS-USD-190628",
        //         "size":"10",
        //         "timestamp":"2019-03-20T10:04:55.000Z",
        //         "filled_qty":"10", // filled_size in spot and margin orders
        //         "fee":"-0.00841043",
        //         "order_id":"2512669605501952",
        //         "price":"3.668",
        //         "price_avg":"3.567", // missing in spot and margin orders
        //         "status":"2",
        //         "state": "2",
        //         "type":"4",
        //         "contract_val":"10",
        //         "leverage":"10", // missing in swap, spot and margin orders
        //         "client_oid":"",
        //         "pnl":"1.09510794", // missing in swap, spo and margin orders
        //         "order_type":"0"
        //     }
        //
        const id = this.safeString (order, 'order_id');
        const timestamp = this.parse8601 (this.safeString (order, 'timestamp'));
        let side = this.safeString (order, 'side');
        const type = this.safeString (order, 'type');
        if ((side !== 'buy') && (side !== 'sell')) {
            side = this.parseOrderSide (type);
        }
        let symbol = undefined;
        const marketId = this.safeString (order, 'instrument_id');
        if (marketId in this.markets_by_id) {
            market = this.markets_by_id[marketId];
            symbol = market['symbol'];
        } else {
            symbol = marketId;
        }
        if (market !== undefined) {
            if (symbol === undefined) {
                symbol = market['symbol'];
            }
        }
        let amount = this.safeNumber (order, 'size');
        const filled = this.safeNumber2 (order, 'filled_size', 'filled_qty');
        let remaining = undefined;
        if (amount !== undefined) {
            if (filled !== undefined) {
                amount = Math.max (amount, filled);
                remaining = Math.max (0, amount - filled);
            }
        }
        if (type === 'market') {
            remaining = 0;
        }
        let cost = this.safeNumber2 (order, 'filled_notional', 'funds');
        const price = this.safeNumber (order, 'price');
        let average = this.safeNumber (order, 'price_avg');
        if (cost === undefined) {
            if (filled !== undefined && average !== undefined) {
                cost = average * filled;
            }
        } else {
            if ((average === undefined) && (filled !== undefined) && (filled > 0)) {
                average = cost / filled;
            }
        }
        const status = this.parseOrderStatus (this.safeString (order, 'state'));
        const feeCost = this.safeNumber (order, 'fee');
        let fee = undefined;
        if (feeCost !== undefined) {
            const feeCurrency = undefined;
            fee = {
                'cost': feeCost,
                'currency': feeCurrency,
            };
        }
        let clientOrderId = this.safeString (order, 'client_oid');
        if ((clientOrderId !== undefined) && (clientOrderId.length < 1)) {
            clientOrderId = undefined; // fix empty clientOrderId string
        }
        const stopPrice = this.safeNumber (order, 'trigger_price');
        return {
            'info': order,
            'id': id,
            'clientOrderId': clientOrderId,
            'timestamp': timestamp,
            'datetime': this.iso8601 (timestamp),
            'lastTradeTimestamp': undefined,
            'symbol': symbol,
            'type': type,
            'timeInForce': undefined,
            'postOnly': undefined,
            'side': side,
            'price': price,
            'stopPrice': stopPrice,
            'average': average,
            'cost': cost,
            'amount': amount,
            'filled': filled,
            'remaining': remaining,
            'status': status,
            'fee': fee,
            'trades': undefined,
        };
    }

    async fetchOrder (id, symbol = undefined, params = {}) {
        if (symbol === undefined) {
            throw new ArgumentsRequired (this.id + ' fetchOrder() requires a symbol argument');
        }
        await this.loadMarkets ();
        const market = this.market (symbol);
        const defaultType = this.safeString2 (this.options, 'fetchOrder', 'defaultType', market['type']);
        const type = this.safeString (params, 'type', defaultType);
        if (type === undefined) {
            throw new ArgumentsRequired (this.id + " fetchOrder() requires a type parameter (one of 'spot', 'margin', 'futures', 'swap').");
        }
        const instrumentId = (market['futures'] || market['swap']) ? 'InstrumentId' : '';
        let method = type + 'GetOrders' + instrumentId;
        const request = {
            'instrument_id': market['id'],
            // 'client_oid': 'abcdef12345', // optional, [a-z0-9]{1,32}
            // 'order_id': id,
        };
        const clientOid = this.safeString (params, 'client_oid');
        if (clientOid !== undefined) {
            method += 'ClientOid';
            request['client_oid'] = clientOid;
        } else {
            method += 'OrderId';
            request['order_id'] = id;
        }
        const query = this.omit (params, 'type');
        const response = await this[method] (this.extend (request, query));
        //
        // spot, margin
        //
        //     {
        //         "client_oid":"oktspot70",
        //         "created_at":"2019-03-15T02:52:56.000Z",
        //         "filled_notional":"3.8886",
        //         "filled_size":"0.001",
        //         "funds":"",
        //         "instrument_id":"BTC-USDT",
        //         "notional":"",
        //         "order_id":"2482659399697408",
        //         "order_type":"0",
        //         "price":"3927.3",
        //         "product_id":"BTC-USDT",
        //         "side":"buy",
        //         "size":"0.001",
        //         "status":"filled",
        //         "state": "2",
        //         "timestamp":"2019-03-15T02:52:56.000Z",
        //         "type":"limit"
        //     }
        //
        // futures, swap
        //
        //     {
        //         "instrument_id":"EOS-USD-190628",
        //         "size":"10",
        //         "timestamp":"2019-03-20T02:46:38.000Z",
        //         "filled_qty":"10",
        //         "fee":"-0.0080819",
        //         "order_id":"2510946213248000",
        //         "price":"3.712",
        //         "price_avg":"3.712",
        //         "status":"2",
        //         "state": "2",
        //         "type":"2",
        //         "contract_val":"10",
        //         "leverage":"10",
        //         "client_oid":"", // missing in swap orders
        //         "pnl":"0", // missing in swap orders
        //         "order_type":"0"
        //     }
        //
        return this.parseOrder (response);
    }

    async fetchOrdersByState (state, symbol = undefined, since = undefined, limit = undefined, params = {}) {
        if (symbol === undefined) {
            throw new ArgumentsRequired (this.id + ' fetchOrdersByState() requires a symbol argument');
        }
        await this.loadMarkets ();
        const market = this.market (symbol);
        let type = undefined;
        if (market['futures'] || market['swap']) {
            type = market['type'];
        } else {
            const defaultType = this.safeString2 (this.options, 'fetchOrder', 'defaultType', market['type']);
            type = this.safeString (params, 'type', defaultType);
        }
        if (type === undefined) {
            throw new ArgumentsRequired (this.id + " fetchOrdersByState() requires a type parameter (one of 'spot', 'margin', 'futures', 'swap').");
        }
        const request = {
            'instrument_id': market['id'],
            // '-2': failed,
            // '-1': cancelled,
            //  '0': open ,
            //  '1': partially filled,
            //  '2': fully filled,
            //  '3': submitting,
            //  '4': cancelling,
            //  '6': incomplete（open+partially filled),
            //  '7': complete（cancelled+fully filled),
            'state': state,
        };
        let method = type + 'GetOrders';
        if (market['futures'] || market['swap']) {
            method += 'InstrumentId';
        }
        const query = this.omit (params, 'type');
        const response = await this[method] (this.extend (request, query));
        //
        // spot, margin
        //
        //     [
        //         // in fact, this documented API response does not correspond
        //         // to their actual API response for spot markets
        //         // OKEX v3 API returns a plain array of orders (see below)
        //         [
        //             {
        //                 "client_oid":"oktspot76",
        //                 "created_at":"2019-03-18T07:26:49.000Z",
        //                 "filled_notional":"3.9734",
        //                 "filled_size":"0.001",
        //                 "funds":"",
        //                 "instrument_id":"BTC-USDT",
        //                 "notional":"",
        //                 "order_id":"2500723297813504",
        //                 "order_type":"0",
        //                 "price":"4013",
        //                 "product_id":"BTC-USDT",
        //                 "side":"buy",
        //                 "size":"0.001",
        //                 "status":"filled",
        //                 "state": "2",
        //                 "timestamp":"2019-03-18T07:26:49.000Z",
        //                 "type":"limit"
        //             },
        //         ],
        //         {
        //             "before":"2500723297813504",
        //             "after":"2500650881647616"
        //         }
        //     ]
        //
        // futures, swap
        //
        //     {
        //         "result":true,  // missing in swap orders
        //         "order_info": [
        //             {
        //                 "instrument_id":"EOS-USD-190628",
        //                 "size":"10",
        //                 "timestamp":"2019-03-20T10:04:55.000Z",
        //                 "filled_qty":"10",
        //                 "fee":"-0.00841043",
        //                 "order_id":"2512669605501952",
        //                 "price":"3.668",
        //                 "price_avg":"3.567",
        //                 "status":"2",
        //                 "state": "2",
        //                 "type":"4",
        //                 "contract_val":"10",
        //                 "leverage":"10", // missing in swap orders
        //                 "client_oid":"",
        //                 "pnl":"1.09510794", // missing in swap orders
        //                 "order_type":"0"
        //             },
        //         ]
        //     }
        //
        let orders = undefined;
        if (market['swap'] || market['futures']) {
            orders = this.safeValue (response, 'order_info', []);
        } else {
            orders = response;
            const responseLength = response.length;
            if (responseLength < 1) {
                return [];
            }
            // in fact, this documented API response does not correspond
            // to their actual API response for spot markets
            // OKEX v3 API returns a plain array of orders
            if (responseLength > 1) {
                const before = this.safeValue (response[1], 'before');
                if (before !== undefined) {
                    orders = response[0];
                }
            }
        }
        return this.parseOrders (orders, market, since, limit);
    }

    async fetchOpenOrders (symbol = undefined, since = undefined, limit = undefined, params = {}) {
        // '-2': failed,
        // '-1': cancelled,
        //  '0': open ,
        //  '1': partially filled,
        //  '2': fully filled,
        //  '3': submitting,
        //  '4': cancelling,
        //  '6': incomplete（open+partially filled),
        //  '7': complete（cancelled+fully filled),
        return await this.fetchOrdersByState ('6', symbol, since, limit, params);
    }

    async fetchClosedOrders (symbol = undefined, since = undefined, limit = undefined, params = {}) {
        // '-2': failed,
        // '-1': cancelled,
        //  '0': open ,
        //  '1': partially filled,
        //  '2': fully filled,
        //  '3': submitting,
        //  '4': cancelling,
        //  '6': incomplete（open+partially filled),
        //  '7': complete（cancelled+fully filled),
        return await this.fetchOrdersByState ('7', symbol, since, limit, params);
    }

    parseDepositAddress (depositAddress, currency = undefined) {
        //
        //     {
        //         address: '0x696abb81974a8793352cbd33aadcf78eda3cfdfa',
        //         currency: 'eth'
        //         tag: 'abcde12345', // will be missing if the token does not require a deposit tag
        //         payment_id: 'abcde12345', // will not be returned if the token does not require a payment_id
        //         // can_deposit: 1, // 0 or 1, documented but missing
        //         // can_withdraw: 1, // 0 or 1, documented but missing
        //     }
        //
        const address = this.safeString (depositAddress, 'address');
        let tag = this.safeString2 (depositAddress, 'tag', 'payment_id');
        tag = this.safeString2 (depositAddress, 'memo', 'Memo', tag);
        const currencyId = this.safeString (depositAddress, 'currency');
        const code = this.safeCurrencyCode (currencyId);
        this.checkAddress (address);
        return {
            'currency': code,
            'address': address,
            'tag': tag,
            'info': depositAddress,
        };
    }

    async fetchDepositAddress (code, params = {}) {
        await this.loadMarkets ();
        const parts = code.split ('-');
        const currency = this.currency (parts[0]);
        const request = {
            'currency': currency['id'],
        };
        const response = await this.accountGetDepositAddress (this.extend (request, params));
        //
        //     [
        //         {
        //             address: '0x696abb81974a8793352cbd33aadcf78eda3cfdfa',
        //             currency: 'eth'
        //         }
        //     ]
        //
        const addressesByCode = this.parseDepositAddresses (response);
        const address = this.safeValue (addressesByCode, code);
        if (address === undefined) {
            throw new InvalidAddress (this.id + ' fetchDepositAddress cannot return nonexistent addresses, you should create withdrawal addresses with the exchange website first');
        }
        return address;
    }

    async withdraw (code, amount, address, tag = undefined, params = {}) {
        [ tag, params ] = this.handleWithdrawTagAndParams (tag, params);
        this.checkAddress (address);
        await this.loadMarkets ();
        const currency = this.currency (code);
        if (tag) {
            address = address + ':' + tag;
        }
        const fee = this.safeString (params, 'fee');
        if (fee === undefined) {
            throw new ArgumentsRequired (this.id + " withdraw() requires a `fee` string parameter, network transaction fee must be ≥ 0. Withdrawals to OKCoin or OKEx are fee-free, please set '0'. Withdrawing to external digital asset address requires network transaction fee.");
        }
        const request = {
            'currency': currency['id'],
            'to_address': address,
            'destination': '4', // 2 = OKCoin International, 3 = OKEx 4 = others
            'amount': this.numberToString (amount),
            'fee': fee, // String. Network transaction fee ≥ 0. Withdrawals to OKCoin or OKEx are fee-free, please set as 0. Withdrawal to external digital asset address requires network transaction fee.
        };
        if ('password' in params) {
            request['trade_pwd'] = params['password'];
        } else if ('trade_pwd' in params) {
            request['trade_pwd'] = params['trade_pwd'];
        } else if (this.password) {
            request['trade_pwd'] = this.password;
        }
        const query = this.omit (params, [ 'fee', 'password', 'trade_pwd' ]);
        if (!('trade_pwd' in request)) {
            throw new ExchangeError (this.id + ' withdraw() requires this.password set on the exchange instance or a password / trade_pwd parameter');
        }
        const response = await this.accountPostWithdrawal (this.extend (request, query));
        //
        //     {
        //         "amount":"0.1",
        //         "withdrawal_id":"67485",
        //         "currency":"btc",
        //         "result":true
        //     }
        //
        return {
            'info': response,
            'id': this.safeString (response, 'withdrawal_id'),
        };
    }

    async fetchDeposits (code = undefined, since = undefined, limit = undefined, params = {}) {
        await this.loadMarkets ();
        const request = {};
        let method = 'accountGetDepositHistory';
        let currency = undefined;
        if (code !== undefined) {
            currency = this.currency (code);
            request['currency'] = currency['id'];
            method += 'Currency';
        }
        const response = await this[method] (this.extend (request, params));
        return this.parseTransactions (response, currency, since, limit, params);
    }

    async fetchWithdrawals (code = undefined, since = undefined, limit = undefined, params = {}) {
        await this.loadMarkets ();
        const request = {};
        let method = 'accountGetWithdrawalHistory';
        let currency = undefined;
        if (code !== undefined) {
            currency = this.currency (code);
            request['currency'] = currency['id'];
            method += 'Currency';
        }
        const response = await this[method] (this.extend (request, params));
        return this.parseTransactions (response, currency, since, limit, params);
    }

    parseTransactionStatus (status) {
        //
        // deposit statuses
        //
        //     {
        //         '0': 'waiting for confirmation',
        //         '1': 'confirmation account',
        //         '2': 'recharge success'
        //     }
        //
        // withdrawal statues
        //
        //     {
        //        '-3': 'pending cancel',
        //        '-2': 'cancelled',
        //        '-1': 'failed',
        //         '0': 'pending',
        //         '1': 'sending',
        //         '2': 'sent',
        //         '3': 'email confirmation',
        //         '4': 'manual confirmation',
        //         '5': 'awaiting identity confirmation'
        //     }
        //
        const statuses = {
            '-3': 'pending',
            '-2': 'canceled',
            '-1': 'failed',
            '0': 'pending',
            '1': 'pending',
            '2': 'ok',
            '3': 'pending',
            '4': 'pending',
            '5': 'pending',
        };
        return this.safeString (statuses, status, status);
    }

    parseTransaction (transaction, currency = undefined) {
        //
        // withdraw
        //
        //     {
        //         "amount":"0.1",
        //         "withdrawal_id":"67485",
        //         "currency":"btc",
        //         "result":true
        //     }
        //
        // fetchWithdrawals
        //
        //     {
        //         amount: "4.72100000",
        //         withdrawal_id: "1729116",
        //         fee: "0.01000000eth",
        //         txid: "0xf653125bbf090bcfe4b5e8e7b8f586a9d87aa7de94598702758c0802b…",
        //         currency: "ETH",
        //         from: "7147338839",
        //         to: "0x26a3CB49578F07000575405a57888681249c35Fd",
        //         timestamp: "2018-08-17T07:03:42.000Z",
        //         status: "2"
        //     }
        //
        // fetchDeposits
        //
        //     {
        //         "amount": "4.19511659",
        //         "txid": "14c9a8c925647cdb7e5b2937ea9aefe2b29b2c273150ad3f44b3b8a4635ed437",
        //         "currency": "XMR",
        //         "from": "",
        //         "to": "48PjH3ksv1fiXniKvKvyH5UtFs5WhfS2Vf7U3TwzdRJtCc7HJWvCQe56dRahyhQyTAViXZ8Nzk4gQg6o4BJBMUoxNy8y8g7",
        //         "tag": "1234567",
        //         "deposit_id": 11571659, <-- we can use this
        //         "timestamp": "2019-10-01T14:54:19.000Z",
        //         "status": "2"
        //     }
        //
        let type = undefined;
        let id = undefined;
        let address = undefined;
        const withdrawalId = this.safeString (transaction, 'withdrawal_id');
        const addressFrom = this.safeString (transaction, 'from');
        const addressTo = this.safeString (transaction, 'to');
        const tagTo = this.safeString (transaction, 'tag');
        if (withdrawalId !== undefined) {
            type = 'withdrawal';
            id = withdrawalId;
            address = addressTo;
        } else {
            // the payment_id will appear on new deposits but appears to be removed from the response after 2 months
            id = this.safeString2 (transaction, 'payment_id', 'deposit_id');
            type = 'deposit';
            address = addressTo;
        }
        const currencyId = this.safeString (transaction, 'currency');
        const code = this.safeCurrencyCode (currencyId);
        const amount = this.safeNumber (transaction, 'amount');
        const status = this.parseTransactionStatus (this.safeString (transaction, 'status'));
        const txid = this.safeString (transaction, 'txid');
        const timestamp = this.parse8601 (this.safeString (transaction, 'timestamp'));
        let feeCost = undefined;
        if (type === 'deposit') {
            feeCost = 0;
        } else {
            if (currencyId !== undefined) {
                const feeWithCurrencyId = this.safeString (transaction, 'fee');
                if (feeWithCurrencyId !== undefined) {
                    // https://github.com/ccxt/ccxt/pull/5748
                    const lowercaseCurrencyId = currencyId.toLowerCase ();
                    const feeWithoutCurrencyId = feeWithCurrencyId.replace (lowercaseCurrencyId, '');
                    feeCost = parseFloat (feeWithoutCurrencyId);
                }
            }
        }
        // todo parse tags
        return {
            'info': transaction,
            'id': id,
            'currency': code,
            'amount': amount,
            'addressFrom': addressFrom,
            'addressTo': addressTo,
            'address': address,
            'tagFrom': undefined,
            'tagTo': tagTo,
            'tag': tagTo,
            'status': status,
            'type': type,
            'updated': undefined,
            'txid': txid,
            'timestamp': timestamp,
            'datetime': this.iso8601 (timestamp),
            'fee': {
                'currency': code,
                'cost': feeCost,
            },
        };
    }

    parseMyTrade (pair, market = undefined) {
        // check that trading symbols match in both entries
        const userTrade = this.safeValue (pair, 1);
        const otherTrade = this.safeValue (pair, 0);
        const firstMarketId = this.safeString (otherTrade, 'instrument_id');
        const secondMarketId = this.safeString (userTrade, 'instrument_id');
        if (firstMarketId !== secondMarketId) {
            throw new NotSupported (this.id + ' parseMyTrade() received unrecognized response format, differing instrument_ids in one fill, the exchange API might have changed, paste your verbose output: https://github.com/ccxt/ccxt/wiki/FAQ#what-is-required-to-get-help');
        }
        const marketId = firstMarketId;
        market = this.safeMarket (marketId, market);
        const symbol = market['symbol'];
        const quoteId = market['quoteId'];
        let side = undefined;
        let amount = undefined;
        let cost = undefined;
        const receivedCurrencyId = this.safeString (userTrade, 'currency');
        let feeCurrencyId = undefined;
        if (receivedCurrencyId === quoteId) {
            side = this.safeString (otherTrade, 'side');
            amount = this.safeNumber (otherTrade, 'size');
            cost = this.safeNumber (userTrade, 'size');
            feeCurrencyId = this.safeString (otherTrade, 'currency');
        } else {
            side = this.safeString (userTrade, 'side');
            amount = this.safeNumber (userTrade, 'size');
            cost = this.safeNumber (otherTrade, 'size');
            feeCurrencyId = this.safeString (userTrade, 'currency');
        }
        const id = this.safeString (userTrade, 'trade_id');
        const price = this.safeNumber (userTrade, 'price');
        const feeCostFirst = this.safeNumber (otherTrade, 'fee');
        const feeCostSecond = this.safeNumber (userTrade, 'fee');
        const feeCurrencyCodeFirst = this.safeCurrencyCode (this.safeString (otherTrade, 'currency'));
        const feeCurrencyCodeSecond = this.safeCurrencyCode (this.safeString (userTrade, 'currency'));
        let fee = undefined;
        let fees = undefined;
        // fee is either a positive number (invitation rebate)
        // or a negative number (transaction fee deduction)
        // therefore we need to invert the fee
        // more about it https://github.com/ccxt/ccxt/issues/5909
        if ((feeCostFirst !== undefined) && (feeCostFirst !== 0)) {
            if ((feeCostSecond !== undefined) && (feeCostSecond !== 0)) {
                fees = [
                    {
                        'cost': -feeCostFirst,
                        'currency': feeCurrencyCodeFirst,
                    },
                    {
                        'cost': -feeCostSecond,
                        'currency': feeCurrencyCodeSecond,
                    },
                ];
            } else {
                fee = {
                    'cost': -feeCostFirst,
                    'currency': feeCurrencyCodeFirst,
                };
            }
        } else if ((feeCostSecond !== undefined) && (feeCostSecond !== 0)) {
            fee = {
                'cost': -feeCostSecond,
                'currency': feeCurrencyCodeSecond,
            };
        } else {
            fee = {
                'cost': 0,
                'currency': this.safeCurrencyCode (feeCurrencyId),
            };
        }
        //
        // simplified structures to show the underlying semantics
        //
        //     // market/limit sell
        //
        //     {
        //         "currency":"USDT",
        //         "fee":"-0.04647925", // ←--- fee in received quote currency
        //         "price":"129.13", // ←------ price
        //         "size":"30.98616393", // ←-- cost
        //     },
        //     {
        //         "currency":"ETH",
        //         "fee":"0",
        //         "price":"129.13",
        //         "size":"0.23996099", // ←--- amount
        //     },
        //
        //     // market/limit buy
        //
        //     {
        //         "currency":"ETH",
        //         "fee":"-0.00036049", // ←--- fee in received base currency
        //         "price":"129.16", // ←------ price
        //         "size":"0.240322", // ←----- amount
        //     },
        //     {
        //         "currency":"USDT",
        //         "fee":"0",
        //         "price":"129.16",
        //         "size":"31.03998952", // ←-- cost
        //     }
        //
        const timestamp = this.parse8601 (this.safeString2 (userTrade, 'timestamp', 'created_at'));
        let takerOrMaker = this.safeString2 (userTrade, 'exec_type', 'liquidity');
        if (takerOrMaker === 'M') {
            takerOrMaker = 'maker';
        } else if (takerOrMaker === 'T') {
            takerOrMaker = 'taker';
        }
        const orderId = this.safeString (userTrade, 'order_id');
        const result = {
            'info': pair,
            'timestamp': timestamp,
            'datetime': this.iso8601 (timestamp),
            'symbol': symbol,
            'id': id,
            'order': orderId,
            'type': undefined,
            'takerOrMaker': takerOrMaker,
            'side': side,
            'price': price,
            'amount': amount,
            'cost': cost,
            'fee': fee,
        };
        if (fees !== undefined) {
            result['fees'] = fees;
        }
        return result;
    }

    parseMyTrades (trades, market = undefined, since = undefined, limit = undefined, params = {}) {
        const grouped = this.groupBy (trades, 'trade_id');
        const tradeIds = Object.keys (grouped);
        const result = [];
        for (let i = 0; i < tradeIds.length; i++) {
            const tradeId = tradeIds[i];
            const pair = grouped[tradeId];
            // make sure it has exactly 2 trades, no more, no less
            const numTradesInPair = pair.length;
            if (numTradesInPair === 2) {
                const trade = this.parseMyTrade (pair);
                result.push (trade);
            }
        }
        let symbol = undefined;
        if (market !== undefined) {
            symbol = market['symbol'];
        }
        return this.filterBySymbolSinceLimit (result, symbol, since, limit);
    }

    async fetchMyTrades (symbol = undefined, since = undefined, limit = undefined, params = {}) {
        // okex actually returns ledger entries instead of fills here, so each fill in the order
        // is represented by two trades with opposite buy/sell sides, not one :\
        // this aspect renders the 'fills' endpoint unusable for fetchOrderTrades
        // until either OKEX fixes the API or we workaround this on our side somehow
        if (symbol === undefined) {
            throw new ArgumentsRequired (this.id + ' fetchMyTrades() requires a symbol argument');
        }
        await this.loadMarkets ();
        const market = this.market (symbol);
        if ((limit !== undefined) && (limit > 100)) {
            limit = 100;
        }
        const request = {
            'instrument_id': market['id'],
            // 'order_id': id, // string
            // 'after': '1', // pagination of data to return records earlier than the requested ledger_id
            // 'before': '1', // P=pagination of data to return records newer than the requested ledger_id
            // 'limit': limit, // optional, number of results per request, default = maximum = 100
        };
        const defaultType = this.safeString2 (this.options, 'fetchMyTrades', 'defaultType');
        const type = this.safeString (params, 'type', defaultType);
        const query = this.omit (params, 'type');
        const method = type + 'GetFills';
        const response = await this[method] (this.extend (request, query));
        //
        //     [
        //         // sell
        //         {
        //             "created_at":"2020-03-29T11:55:25.000Z",
        //             "currency":"USDT",
        //             "exec_type":"T",
        //             "fee":"-0.04647925",
        //             "instrument_id":"ETH-USDT",
        //             "ledger_id":"10562924353",
        //             "liquidity":"T",
        //             "order_id":"4636470489136128",
        //             "price":"129.13",
        //             "product_id":"ETH-USDT",
        //             "side":"buy",
        //             "size":"30.98616393",
        //             "timestamp":"2020-03-29T11:55:25.000Z",
        //             "trade_id":"18551601"
        //         },
        //         {
        //             "created_at":"2020-03-29T11:55:25.000Z",
        //             "currency":"ETH",
        //             "exec_type":"T",
        //             "fee":"0",
        //             "instrument_id":"ETH-USDT",
        //             "ledger_id":"10562924352",
        //             "liquidity":"T",
        //             "order_id":"4636470489136128",
        //             "price":"129.13",
        //             "product_id":"ETH-USDT",
        //             "side":"sell",
        //             "size":"0.23996099",
        //             "timestamp":"2020-03-29T11:55:25.000Z",
        //             "trade_id":"18551601"
        //         },
        //         // buy
        //         {
        //             "created_at":"2020-03-29T11:55:16.000Z",
        //             "currency":"ETH",
        //             "exec_type":"T",
        //             "fee":"-0.00036049",
        //             "instrument_id":"ETH-USDT",
        //             "ledger_id":"10562922669",
        //             "liquidity":"T",
        //             "order_id": "4636469894136832",
        //             "price":"129.16",
        //             "product_id":"ETH-USDT",
        //             "side":"buy",
        //             "size":"0.240322",
        //             "timestamp":"2020-03-29T11:55:16.000Z",
        //             "trade_id":"18551600"
        //         },
        //         {
        //             "created_at":"2020-03-29T11:55:16.000Z",
        //             "currency":"USDT",
        //             "exec_type":"T",
        //             "fee":"0",
        //             "instrument_id":"ETH-USDT",
        //             "ledger_id":"10562922668",
        //             "liquidity":"T",
        //             "order_id":"4636469894136832",
        //             "price":"129.16",
        //             "product_id":"ETH-USDT",
        //             "side":"sell",
        //             "size":"31.03998952",
        //             "timestamp":"2020-03-29T11:55:16.000Z",
        //             "trade_id":"18551600"
        //         }
        //     ]
        //
        return this.parseMyTrades (response, market, since, limit, params);
    }

    async fetchOrderTrades (id, symbol = undefined, since = undefined, limit = undefined, params = {}) {
        const request = {
            // 'instrument_id': market['id'],
            'order_id': id,
            // 'after': '1', // return the page after the specified page number
            // 'before': '1', // return the page before the specified page number
            // 'limit': limit, // optional, number of results per request, default = maximum = 100
        };
        return await this.fetchMyTrades (symbol, since, limit, this.extend (request, params));
    }

    async fetchPosition (symbol, params = {}) {
        await this.loadMarkets ();
        const market = this.market (symbol);
        let method = undefined;
        const request = {
            'instrument_id': market['id'],
            // 'order_id': id, // string
            // 'after': '1', // pagination of data to return records earlier than the requested ledger_id
            // 'before': '1', // P=pagination of data to return records newer than the requested ledger_id
            // 'limit': limit, // optional, number of results per request, default = maximum = 100
        };
        const type = market['type'];
        if ((type === 'futures') || (type === 'swap')) {
            method = type + 'GetInstrumentIdPosition';
        } else if (type === 'option') {
            const underlying = this.safeString (params, 'underlying');
            if (underlying === undefined) {
                throw new ArgumentsRequired (this.id + ' fetchPosition() requires an underlying parameter for ' + type + ' market ' + symbol);
            }
            method = type + 'GetUnderlyingPosition';
        } else {
            throw new NotSupported (this.id + ' fetchPosition() does not support ' + type + ' market ' + symbol + ', supported market types are futures, swap or option');
        }
        const response = await this[method] (this.extend (request, params));
        //
        // futures
        //
        //     crossed margin mode
        //
        //     {
        //         "result": true,
        //         "holding": [
        //             {
        //                 "long_qty": "2",
        //                 "long_avail_qty": "2",
        //                 "long_avg_cost": "8260",
        //                 "long_settlement_price": "8260",
        //                 "realised_pnl": "0.00020928",
        //                 "short_qty": "2",
        //                 "short_avail_qty": "2",
        //                 "short_avg_cost": "8259.99",
        //                 "short_settlement_price": "8259.99",
        //                 "liquidation_price": "113.81",
        //                 "instrument_id": "BTC-USD-191227",
        //                 "leverage": "10",
        //                 "created_at": "2019-09-25T07:58:42.129Z",
        //                 "updated_at": "2019-10-08T14:02:51.029Z",
        //                 "margin_mode": "crossed",
        //                 "short_margin": "0.00242197",
        //                 "short_pnl": "6.63E-6",
        //                 "short_pnl_ratio": "0.002477997",
        //                 "short_unrealised_pnl": "6.63E-6",
        //                 "long_margin": "0.00242197",
        //                 "long_pnl": "-6.65E-6",
        //                 "long_pnl_ratio": "-0.002478",
        //                 "long_unrealised_pnl": "-6.65E-6",
        //                 "long_settled_pnl": "0",
        //                 "short_settled_pnl": "0",
        //                 "last": "8257.57"
        //             }
        //         ],
        //         "margin_mode": "crossed"
        //     }
        //
        //     fixed margin mode
        //
        //     {
        //         "result": true,
        //         "holding": [
        //             {
        //                 "long_qty": "4",
        //                 "long_avail_qty": "4",
        //                 "long_margin": "0.00323844",
        //                 "long_liqui_price": "7762.09",
        //                 "long_pnl_ratio": "0.06052306",
        //                 "long_avg_cost": "8234.43",
        //                 "long_settlement_price": "8234.43",
        //                 "realised_pnl": "-0.00000296",
        //                 "short_qty": "2",
        //                 "short_avail_qty": "2",
        //                 "short_margin": "0.00241105",
        //                 "short_liqui_price": "9166.74",
        //                 "short_pnl_ratio": "0.03318052",
        //                 "short_avg_cost": "8295.13",
        //                 "short_settlement_price": "8295.13",
        //                 "instrument_id": "BTC-USD-191227",
        //                 "long_leverage": "15",
        //                 "short_leverage": "10",
        //                 "created_at": "2019-09-25T07:58:42.129Z",
        //                 "updated_at": "2019-10-08T13:12:09.438Z",
        //                 "margin_mode": "fixed",
        //                 "short_margin_ratio": "0.10292507",
        //                 "short_maint_margin_ratio": "0.005",
        //                 "short_pnl": "7.853E-5",
        //                 "short_unrealised_pnl": "7.853E-5",
        //                 "long_margin_ratio": "0.07103743",
        //                 "long_maint_margin_ratio": "0.005",
        //                 "long_pnl": "1.9841E-4",
        //                 "long_unrealised_pnl": "1.9841E-4",
        //                 "long_settled_pnl": "0",
        //                 "short_settled_pnl": "0",
        //                 "last": "8266.99"
        //             }
        //         ],
        //         "margin_mode": "fixed"
        //     }
        //
        // swap
        //
        //     crossed margin mode
        //
        //     {
        //         "margin_mode": "crossed",
        //         "timestamp": "2019-09-27T03:49:02.018Z",
        //         "holding": [
        //             {
        //                 "avail_position": "3",
        //                 "avg_cost": "59.49",
        //                 "instrument_id": "LTC-USD-SWAP",
        //                 "last": "55.98",
        //                 "leverage": "10.00",
        //                 "liquidation_price": "4.37",
        //                 "maint_margin_ratio": "0.0100",
        //                 "margin": "0.0536",
        //                 "position": "3",
        //                 "realized_pnl": "0.0000",
        //                 "unrealized_pnl": "0",
        //                 "settled_pnl": "-0.0330",
        //                 "settlement_price": "55.84",
        //                 "side": "long",
        //                 "timestamp": "2019-09-27T03:49:02.018Z"
        //             },
        //         ]
        //     }
        //
        //     fixed margin mode
        //
        //     {
        //         "margin_mode": "fixed",
        //         "timestamp": "2019-09-27T03:47:37.230Z",
        //         "holding": [
        //             {
        //                 "avail_position": "20",
        //                 "avg_cost": "8025.0",
        //                 "instrument_id": "BTC-USD-SWAP",
        //                 "last": "8113.1",
        //                 "leverage": "15.00",
        //                 "liquidation_price": "7002.6",
        //                 "maint_margin_ratio": "0.0050",
        //                 "margin": "0.0454",
        //                 "position": "20",
        //                 "realized_pnl": "-0.0001",
        //                 "unrealized_pnl": "0",
        //                 "settled_pnl": "0.0076",
        //                 "settlement_price": "8279.2",
        //                 "side": "long",
        //                 "timestamp": "2019-09-27T03:47:37.230Z"
        //             }
        //         ]
        //     }
        //
        // option
        //
        //     {
        //         "holding":[
        //             {
        //                 "instrument_id":"BTC-USD-190927-12500-C",
        //                 "position":"20",
        //                 "avg_cost":"3.26",
        //                 "avail_position":"20",
        //                 "settlement_price":"0.017",
        //                 "total_pnl":"50",
        //                 "pnl_ratio":"0.3",
        //                 "realized_pnl":"40",
        //                 "unrealized_pnl":"10",
        //                 "pos_margin":"100",
        //                 "option_value":"70",
        //                 "created_at":"2019-08-30T03:09:20.315Z",
        //                 "updated_at":"2019-08-30T03:40:18.318Z"
        //             },
        //             {
        //                 "instrument_id":"BTC-USD-190927-12500-P",
        //                 "position":"20",
        //                 "avg_cost":"3.26",
        //                 "avail_position":"20",
        //                 "settlement_price":"0.019",
        //                 "total_pnl":"50",
        //                 "pnl_ratio":"0.3",
        //                 "realized_pnl":"40",
        //                 "unrealized_pnl":"10",
        //                 "pos_margin":"100",
        //                 "option_value":"70",
        //                 "created_at":"2019-08-30T03:09:20.315Z",
        //                 "updated_at":"2019-08-30T03:40:18.318Z"
        //             }
        //         ]
        //     }
        //
        // todo unify parsePosition/parsePositions
        return response;
    }

    async fetchPositions (symbols = undefined, params = {}) {
        await this.loadMarkets ();
        let method = undefined;
        const defaultType = this.safeString2 (this.options, 'fetchPositions', 'defaultType');
        const type = this.safeString (params, 'type', defaultType);
        if ((type === 'futures') || (type === 'swap')) {
            method = type + 'GetPosition';
        } else if (type === 'option') {
            const underlying = this.safeString (params, 'underlying');
            if (underlying === undefined) {
                throw new ArgumentsRequired (this.id + ' fetchPositions() requires an underlying parameter for ' + type + ' markets');
            }
            method = type + 'GetUnderlyingPosition';
        } else {
            throw new NotSupported (this.id + ' fetchPositions() does not support ' + type + ' markets, supported market types are futures, swap or option');
        }
        params = this.omit (params, 'type');
        const response = await this[method] (params);
        //
        // futures
        //
        //     ...
        //
        //
        // swap
        //
        //     ...
        //
        // option
        //
        //     {
        //         "holding":[
        //             {
        //                 "instrument_id":"BTC-USD-190927-12500-C",
        //                 "position":"20",
        //                 "avg_cost":"3.26",
        //                 "avail_position":"20",
        //                 "settlement_price":"0.017",
        //                 "total_pnl":"50",
        //                 "pnl_ratio":"0.3",
        //                 "realized_pnl":"40",
        //                 "unrealized_pnl":"10",
        //                 "pos_margin":"100",
        //                 "option_value":"70",
        //                 "created_at":"2019-08-30T03:09:20.315Z",
        //                 "updated_at":"2019-08-30T03:40:18.318Z"
        //             },
        //             {
        //                 "instrument_id":"BTC-USD-190927-12500-P",
        //                 "position":"20",
        //                 "avg_cost":"3.26",
        //                 "avail_position":"20",
        //                 "settlement_price":"0.019",
        //                 "total_pnl":"50",
        //                 "pnl_ratio":"0.3",
        //                 "realized_pnl":"40",
        //                 "unrealized_pnl":"10",
        //                 "pos_margin":"100",
        //                 "option_value":"70",
        //                 "created_at":"2019-08-30T03:09:20.315Z",
        //                 "updated_at":"2019-08-30T03:40:18.318Z"
        //             }
        //         ]
        //     }
        //
        // todo unify parsePosition/parsePositions
        return response;
    }

    async fetchLedger (code = undefined, since = undefined, limit = undefined, params = {}) {
        await this.loadMarkets ();
        const defaultType = this.safeString2 (this.options, 'fetchLedger', 'defaultType');
        const type = this.safeString (params, 'type', defaultType);
        const query = this.omit (params, 'type');
        const suffix = (type === 'account') ? '' : 'Accounts';
        let argument = '';
        const request = {
            // 'from': 'id',
            // 'to': 'id',
        };
        if (limit !== undefined) {
            request['limit'] = limit;
        }
        let currency = undefined;
        if (type === 'spot') {
            if (code === undefined) {
                throw new ArgumentsRequired (this.id + " fetchLedger() requires a currency code argument for '" + type + "' markets");
            }
            argument = 'Currency';
            currency = this.currency (code);
            request['currency'] = currency['id'];
        } else if (type === 'futures') {
            if (code === undefined) {
                throw new ArgumentsRequired (this.id + " fetchLedger() requires an underlying symbol for '" + type + "' markets");
            }
            argument = 'Underlying';
            const market = this.market (code); // we intentionally put a market inside here for the margin and swap ledgers
            const marketInfo = this.safeValue (market, 'info', {});
            const settlementCurrencyId = this.safeString (marketInfo, 'settlement_currency');
            const settlementCurrencyСode = this.safeCurrencyCode (settlementCurrencyId);
            currency = this.currency (settlementCurrencyСode);
            const underlyingId = this.safeString (marketInfo, 'underlying');
            request['underlying'] = underlyingId;
        } else if ((type === 'margin') || (type === 'swap')) {
            if (code === undefined) {
                throw new ArgumentsRequired (this.id + " fetchLedger() requires a code argument (a market symbol) for '" + type + "' markets");
            }
            argument = 'InstrumentId';
            const market = this.market (code); // we intentionally put a market inside here for the margin and swap ledgers
            currency = this.currency (market['base']);
            request['instrument_id'] = market['id'];
            //
            //     if (type === 'margin') {
            //         //
            //         //      3. Borrow
            //         //      4. Repayment
            //         //      5. Interest
            //         //      7. Buy
            //         //      8. Sell
            //         //      9. From capital account
            //         //     10. From C2C
            //         //     11. From Futures
            //         //     12. From Spot
            //         //     13. From ETT
            //         //     14. To capital account
            //         //     15. To C2C
            //         //     16. To Spot
            //         //     17. To Futures
            //         //     18. To ETT
            //         //     19. Mandatory Repayment
            //         //     20. From Piggybank
            //         //     21. To Piggybank
            //         //     22. From Perpetual
            //         //     23. To Perpetual
            //         //     24. Liquidation Fee
            //         //     54. Clawback
            //         //     59. Airdrop Return.
            //         //
            //         request['type'] = 'number'; // All types will be returned if this filed is left blank
            //     }
            //
        } else if (type === 'account') {
            if (code !== undefined) {
                currency = this.currency (code);
                request['currency'] = currency['id'];
            }
            //
            //     //
            //     //      1. deposit
            //     //      2. withdrawal
            //     //     13. cancel withdrawal
            //     //     18. into futures account
            //     //     19. out of futures account
            //     //     20. into sub account
            //     //     21. out of sub account
            //     //     28. claim
            //     //     29. into ETT account
            //     //     30. out of ETT account
            //     //     31. into C2C account
            //     //     32. out of C2C account
            //     //     33. into margin account
            //     //     34. out of margin account
            //     //     37. into spot account
            //     //     38. out of spot account
            //     //
            //     request['type'] = 'number';
            //
        } else {
            throw new NotSupported (this.id + " fetchLedger does not support the '" + type + "' type (the type must be one of 'account', 'spot', 'margin', 'futures', 'swap')");
        }
        const method = type + 'Get' + suffix + argument + 'Ledger';
        const response = await this[method] (this.extend (request, query));
        //
        // transfer     funds transfer in/out
        // trade        funds moved as a result of a trade, spot and margin accounts only
        // rebate       fee rebate as per fee schedule, spot and margin accounts only
        // match        open long/open short/close long/close short (futures) or a change in the amount because of trades (swap)
        // fee          fee, futures only
        // settlement   settlement/clawback/settle long/settle short
        // liquidation  force close long/force close short/deliver close long/deliver close short
        // funding      funding fee, swap only
        // margin       a change in the amount after adjusting margin, swap only
        //
        // account
        //
        //     [
        //         {
        //             "amount":0.00051843,
        //             "balance":0.00100941,
        //             "currency":"BTC",
        //             "fee":0,
        //             "ledger_id":8987285,
        //             "timestamp":"2018-10-12T11:01:14.000Z",
        //             "typename":"Get from activity"
        //         }
        //     ]
        //
        // spot
        //
        //     [
        //         {
        //             "timestamp":"2019-03-18T07:08:25.000Z",
        //             "ledger_id":"3995334780",
        //             "created_at":"2019-03-18T07:08:25.000Z",
        //             "currency":"BTC",
        //             "amount":"0.0009985",
        //             "balance":"0.0029955",
        //             "type":"trade",
        //             "details":{
        //                 "instrument_id":"BTC-USDT",
        //                 "order_id":"2500650881647616",
        //                 "product_id":"BTC-USDT"
        //             }
        //         }
        //     ]
        //
        // margin
        //
        //     [
        //         [
        //             {
        //                 "created_at":"2019-03-20T03:45:05.000Z",
        //                 "ledger_id":"78918186",
        //                 "timestamp":"2019-03-20T03:45:05.000Z",
        //                 "currency":"EOS",
        //                 "amount":"0", // ?
        //                 "balance":"0.59957711",
        //                 "type":"transfer",
        //                 "details":{
        //                     "instrument_id":"EOS-USDT",
        //                     "order_id":"787057",
        //                     "product_id":"EOS-USDT"
        //                 }
        //             }
        //         ],
        //         {
        //             "before":"78965766",
        //             "after":"78918186"
        //         }
        //     ]
        //
        // futures
        //
        //     [
        //         {
        //             "ledger_id":"2508090544914461",
        //             "timestamp":"2019-03-19T14:40:24.000Z",
        //             "amount":"-0.00529521",
        //             "balance":"0",
        //             "currency":"EOS",
        //             "type":"fee",
        //             "details":{
        //                 "order_id":"2506982456445952",
        //                 "instrument_id":"EOS-USD-190628"
        //             }
        //         }
        //     ]
        //
        // swap
        //
        //     [
        //         {
        //             "amount":"0.004742",
        //             "fee":"-0.000551",
        //             "type":"match",
        //             "instrument_id":"EOS-USD-SWAP",
        //             "ledger_id":"197429674941902848",
        //             "timestamp":"2019-03-25T05:56:31.286Z"
        //         },
        //     ]
        //
        const responseLength = response.length;
        if (responseLength < 1) {
            return [];
        }
        const isArray = Array.isArray (response[0]);
        const isMargin = (type === 'margin');
        const entries = (isMargin && isArray) ? response[0] : response;
        if (type === 'swap') {
            const ledgerEntries = this.parseLedger (entries);
            return this.filterBySymbolSinceLimit (ledgerEntries, code, since, limit);
        }
        return this.parseLedger (entries, currency, since, limit);
    }

    parseLedgerEntryType (type) {
        const types = {
            'transfer': 'transfer', // // funds transfer in/out
            'trade': 'trade', // funds moved as a result of a trade, spot and margin accounts only
            'rebate': 'rebate', // fee rebate as per fee schedule, spot and margin accounts only
            'match': 'trade', // open long/open short/close long/close short (futures) or a change in the amount because of trades (swap)
            'fee': 'fee', // fee, futures only
            'settlement': 'trade', // settlement/clawback/settle long/settle short
            'liquidation': 'trade', // force close long/force close short/deliver close long/deliver close short
            'funding': 'fee', // funding fee, swap only
            'margin': 'margin', // a change in the amount after adjusting margin, swap only
        };
        return this.safeString (types, type, type);
    }

    parseLedgerEntry (item, currency = undefined) {
        //
        //
        // account
        //
        //     {
        //         "amount":0.00051843,
        //         "balance":0.00100941,
        //         "currency":"BTC",
        //         "fee":0,
        //         "ledger_id":8987285,
        //         "timestamp":"2018-10-12T11:01:14.000Z",
        //         "typename":"Get from activity"
        //     }
        //
        // spot
        //
        //     {
        //         "timestamp":"2019-03-18T07:08:25.000Z",
        //         "ledger_id":"3995334780",
        //         "created_at":"2019-03-18T07:08:25.000Z",
        //         "currency":"BTC",
        //         "amount":"0.0009985",
        //         "balance":"0.0029955",
        //         "type":"trade",
        //         "details":{
        //             "instrument_id":"BTC-USDT",
        //             "order_id":"2500650881647616",
        //             "product_id":"BTC-USDT"
        //         }
        //     }
        //
        // margin
        //
        //     {
        //         "created_at":"2019-03-20T03:45:05.000Z",
        //         "ledger_id":"78918186",
        //         "timestamp":"2019-03-20T03:45:05.000Z",
        //         "currency":"EOS",
        //         "amount":"0", // ?
        //         "balance":"0.59957711",
        //         "type":"transfer",
        //         "details":{
        //             "instrument_id":"EOS-USDT",
        //             "order_id":"787057",
        //             "product_id":"EOS-USDT"
        //         }
        //     }
        //
        // futures
        //
        //     {
        //         "ledger_id":"2508090544914461",
        //         "timestamp":"2019-03-19T14:40:24.000Z",
        //         "amount":"-0.00529521",
        //         "balance":"0",
        //         "currency":"EOS",
        //         "type":"fee",
        //         "details":{
        //             "order_id":"2506982456445952",
        //             "instrument_id":"EOS-USD-190628"
        //         }
        //     }
        //
        // swap
        //
        //     {
        //         "amount":"0.004742",
        //         "fee":"-0.000551",
        //         "type":"match",
        //         "instrument_id":"EOS-USD-SWAP",
        //         "ledger_id":"197429674941902848",
        //         "timestamp":"2019-03-25T05:56:31.286Z"
        //     },
        //
        const id = this.safeString (item, 'ledger_id');
        const account = undefined;
        const details = this.safeValue (item, 'details', {});
        const referenceId = this.safeString (details, 'order_id');
        const referenceAccount = undefined;
        const type = this.parseLedgerEntryType (this.safeString (item, 'type'));
        const code = this.safeCurrencyCode (this.safeString (item, 'currency'), currency);
        const amount = this.safeNumber (item, 'amount');
        const timestamp = this.parse8601 (this.safeString (item, 'timestamp'));
        const fee = {
            'cost': this.safeNumber (item, 'fee'),
            'currency': code,
        };
        const before = undefined;
        const after = this.safeNumber (item, 'balance');
        const status = 'ok';
        const marketId = this.safeString (item, 'instrument_id');
        let symbol = undefined;
        if (marketId in this.markets_by_id) {
            const market = this.markets_by_id[marketId];
            symbol = market['symbol'];
        }
        return {
            'info': item,
            'id': id,
            'account': account,
            'referenceId': referenceId,
            'referenceAccount': referenceAccount,
            'type': type,
            'currency': code,
            'symbol': symbol,
            'amount': amount,
            'before': before, // balance before
            'after': after, // balance after
            'status': status,
            'timestamp': timestamp,
            'datetime': this.iso8601 (timestamp),
            'fee': fee,
        };
    }

    sign (path, api = 'public', method = 'GET', params = {}, headers = undefined, body = undefined) {
        const isArray = Array.isArray (params);
        let request = '/api/' + api + '/' + this.version + '/';
        request += isArray ? path : this.implodeParams (path, params);
        const query = isArray ? params : this.omit (params, this.extractParams (path));
        let url = this.implodeHostname (this.urls['api']['rest']) + request;
        const type = this.getPathAuthenticationType (path);
        if ((type === 'public') || (type === 'information')) {
            if (Object.keys (query).length) {
                url += '?' + this.urlencode (query);
            }
        } else if (type === 'private') {
            this.checkRequiredCredentials ();
            const timestamp = this.iso8601 (this.milliseconds ());
            headers = {
                'OK-ACCESS-KEY': this.apiKey,
                'OK-ACCESS-PASSPHRASE': this.password,
                'OK-ACCESS-TIMESTAMP': timestamp,
                // 'OK-FROM': '',
                // 'OK-TO': '',
                // 'OK-LIMIT': '',
            };
            let auth = timestamp + method + request;
            if (method === 'GET') {
                if (Object.keys (query).length) {
                    const urlencodedQuery = '?' + this.urlencode (query);
                    url += urlencodedQuery;
                    auth += urlencodedQuery;
                }
            } else {
                if (isArray || Object.keys (query).length) {
                    body = this.json (query);
                    auth += body;
                }
                headers['Content-Type'] = 'application/json';
            }
            const signature = this.hmac (this.encode (auth), this.encode (this.secret), 'sha256', 'base64');
            headers['OK-ACCESS-SIGN'] = signature;
        }
        return { 'url': url, 'method': method, 'body': body, 'headers': headers };
    }

    getPathAuthenticationType (path) {
        // https://github.com/ccxt/ccxt/issues/6651
        // a special case to handle the optionGetUnderlying interefering with
        // other endpoints containing this keyword
        if (path === 'underlying') {
            return 'public';
        }
        const auth = this.safeValue (this.options, 'auth', {});
        const key = this.findBroadlyMatchedKey (auth, path);
        return this.safeString (auth, key, 'private');
    }

    handleErrors (code, reason, url, method, headers, body, response, requestHeaders, requestBody) {
        if (!response) {
            return; // fallback to default error handler
        }
        const feedback = this.id + ' ' + body;
        if (code === 503) {
            // {"message":"name resolution failed"}
            throw new ExchangeNotAvailable (feedback);
        }
        //
        //     {"error_message":"Order does not exist","result":"true","error_code":"35029","order_id":"-1"}
        //
        const message = this.safeString (response, 'message');
        const errorCode = this.safeString2 (response, 'code', 'error_code');
        const nonEmptyMessage = ((message !== undefined) && (message !== ''));
        const nonZeroErrorCode = (errorCode !== undefined) && (errorCode !== '0');
        if (nonEmptyMessage) {
            this.throwExactlyMatchedException (this.exceptions['exact'], message, feedback);
            this.throwBroadlyMatchedException (this.exceptions['broad'], message, feedback);
        }
        if (nonZeroErrorCode) {
            this.throwExactlyMatchedException (this.exceptions['exact'], errorCode, feedback);
        }
        if (nonZeroErrorCode || nonEmptyMessage) {
            throw new ExchangeError (feedback); // unknown message
        }
    }
};<|MERGE_RESOLUTION|>--- conflicted
+++ resolved
@@ -34,12 +34,8 @@
                 'fetchOpenOrders': true,
                 'fetchOrder': true,
                 'fetchOrderBook': true,
-<<<<<<< HEAD
+                'fetchOrderTrades': true,
                 'fetchOrders': undefined,
-=======
->>>>>>> d12b4bb8
-                'fetchOrderTrades': true,
-                'fetchOrders': false,
                 'fetchTicker': true,
                 'fetchTickers': true,
                 'fetchTime': true,
