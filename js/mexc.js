--- conflicted
+++ resolved
@@ -3521,9 +3521,6 @@
         }
         return tiers;
     }
-<<<<<<< HEAD
-}
-=======
 
     async setPositionMode (hedged, symbol = undefined, params = {}) {
         const request = {
@@ -3554,5 +3551,4 @@
             'hedged': (positionMode === 1),
         };
     }
-};
->>>>>>> 9fcbf1df
+};