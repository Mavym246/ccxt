'use strict';

//  ---------------------------------------------------------------------------

const Exchange = require ('./base/Exchange');
const { ExchangeError, ArgumentsRequired, BadSymbol, InsufficientFunds, OrderNotFound, InvalidOrder, AuthenticationError, PermissionDenied, ExchangeNotAvailable, RequestTimeout } = require ('./base/errors');
const Precise = require ('./base/Precise');

//  ---------------------------------------------------------------------------

module.exports = class coinex extends Exchange {
    describe () {
        return this.deepExtend (super.describe (), {
            'id': 'coinex',
            'name': 'CoinEx',
            'version': 'v1',
            'countries': [ 'CN' ],
            'rateLimit': 50, // Normal limit frequency is single IP：200 times / 10 seconds
            'has': {
                'CORS': undefined,
                'spot': true,
                'margin': undefined, // has but unimplemented
                'swap': undefined, // has but unimplemented
                'future': false,
                'option': false,
                'cancelAllOrders': true,
                'cancelOrder': true,
                'createOrder': true,
                'fetchBalance': true,
                'fetchClosedOrders': true,
                'fetchDeposits': true,
                'fetchFundingHistory': true,
                'fetchFundingRate': true,
                'fetchFundingRateHistory': true,
                'fetchMarkets': true,
                'fetchMyTrades': true,
                'fetchOHLCV': true,
                'fetchOpenOrders': true,
                'fetchOrder': true,
                'fetchOrderBook': true,
                'fetchTicker': true,
                'fetchTickers': true,
                'fetchTrades': true,
                'fetchTradingFee': true,
                'fetchTradingFees': true,
                'fetchWithdrawals': true,
                'withdraw': true,
            },
            'timeframes': {
                '1m': '1min',
                '3m': '3min',
                '5m': '5min',
                '15m': '15min',
                '30m': '30min',
                '1h': '1hour',
                '2h': '2hour',
                '4h': '4hour',
                '6h': '6hour',
                '12h': '12hour',
                '1d': '1day',
                '3d': '3day',
                '1w': '1week',
            },
            'urls': {
                'logo': 'https://user-images.githubusercontent.com/51840849/87182089-1e05fa00-c2ec-11ea-8da9-cc73b45abbbc.jpg',
                'api': {
                    'public': 'https://api.coinex.com',
                    'private': 'https://api.coinex.com',
                    'perpetualPublic': 'https://api.coinex.com/perpetual',
                    'perpetualPrivate': 'https://api.coinex.com/perpetual',
                },
                'www': 'https://www.coinex.com',
                'doc': 'https://github.com/coinexcom/coinex_exchange_api/wiki',
                'fees': 'https://www.coinex.com/fees',
                'referral': 'https://www.coinex.com/register?refer_code=yw5fz',
            },
            'api': {
                'public': {
                    'get': {
                        'amm/market': 1,
                        'common/currency/rate': 1,
                        'common/asset/config': 1,
                        'common/maintain/info': 1,
                        'common/temp-maintain/info': 1,
                        'margin/market': 1,
                        'market/info': 1,
                        'market/list': 1,
                        'market/ticker': 1,
                        'market/ticker/all': 1,
                        'market/depth': 1,
                        'market/deals': 1,
                        'market/kline': 1,
                        'market/detail': 1,
                    },
                },
                'private': {
                    'get': {
                        'account/amm/balance': 1,
                        'account/investment/balance': 1,
                        'account/balance/history': 1,
                        'account/market/fee': 1,
                        'balance/coin/deposit': 1,
                        'balance/coin/withdraw': 1,
                        'balance/info': 1,
                        'balance/deposit/address/{coin_type}': 1,
                        'contract/transfer/history': 1,
                        'credit/info': 1,
                        'credit/balance': 1,
                        'investment/transfer/history': 1,
                        'margin/account': 1,
                        'margin/config': 1,
                        'margin/loan/history': 1,
                        'margin/transfer/history': 1,
                        'order': 1,
                        'order/deals': 1,
                        'order/finished': 1,
                        'order/pending': 1,
                        'order/status': 1,
                        'order/status/batch': 1,
                        'order/user/deals': 1,
                        'order/stop/finished': 1,
                        'order/stop/pending': 1,
                        'order/user/trade/fee': 1,
                        'order/market/trade/info': 1,
                        'sub_account/balance': 1,
                        'sub_account/transfer/history': 1,
                        'sub_account/auth/api/{user_auth_id}': 1,
                    },
                    'post': {
                        'balance/coin/withdraw': 1,
                        'contract/balance/transfer': 1,
                        'margin/flat': 1,
                        'margin/loan': 1,
                        'margin/transfer': 1,
                        'order/limit/batch': 1,
                        'order/ioc': 1,
                        'order/limit': 1,
                        'order/market': 1,
                        'order/stop/limit': 1,
                        'order/stop/market': 1,
                        'sub_account/transfer': 1,
                        'sub_account/register': 1,
                        'sub_account/unfrozen': 1,
                        'sub_account/frozen': 1,
                        'sub_account/auth/api': 1,
                    },
                    'put': {
                        'balance/deposit/address/{coin_type}': 1,
                        'sub_account/auth/api/{user_auth_id}': 1,
                        'v1/account/settings': 1,
                    },
                    'delete': {
                        'balance/coin/withdraw': 1,
                        'order/pending/batch': 1,
                        'order/pending': 1,
                        'order/stop/pending': 1,
                        'order/stop/pending/{id}': 1,
                        'sub_account/auth/api/{user_auth_id}': 1,
                    },
                },
                'perpetualPublic': {
                    'get': {
                        'ping': 1,
                        'time': 1,
                        'market/list': 1,
                        'market/limit_config': 1,
                        'market/ticker': 1,
                        'market/ticker/all': 1,
                        'market/depth': 1,
                        'market/deals': 1,
                        'market/funding_history': 1,
                        'market/user_deals': 1,
                        'market/kline': 1,
                    },
                },
                'perpetualPrivate': {
                    'get': {
                        'asset/query': 1,
                        'order/pending': 1,
                        'order/finished': 1,
                        'order/stop_pending': 1,
                        'order/status': 1,
                        'position/pending': 1,
                        'position/funding': 1,
                    },
                    'post': {
                        'market/adjust_leverage': 1,
                        'market/position_expect': 1,
                        'order/put_limit': 1,
                        'order/put_market': 1,
                        'order/put_stop_limit': 1,
                        'order/put_stop_market': 1,
                        'order/cancel': 1,
                        'order/cancel_all': 1,
                        'order/cancel_stop': 1,
                        'order/cancel_stop_all': 1,
                        'order/close_limit': 1,
                        'order/close_market': 1,
                        'position/adjust_margin': 1,
                    },
                },
            },
            'fees': {
                'trading': {
                    'maker': 0.001,
                    'taker': 0.001,
                },
                'funding': {
                    'withdraw': {
                        'BCH': 0.0,
                        'BTC': 0.001,
                        'LTC': 0.001,
                        'ETH': 0.001,
                        'ZEC': 0.0001,
                        'DASH': 0.0001,
                    },
                },
            },
            'limits': {
                'amount': {
                    'min': 0.001,
                    'max': undefined,
                },
            },
            'precision': {
                'amount': 8,
                'price': 8,
            },
            'options': {
                'createMarketBuyOrderRequiresPrice': true,
                'defaultType': 'spot', // spot, swap, margin
                'defaultSubType': 'linear', // linear, inverse
            },
            'commonCurrencies': {
                'ACM': 'Actinium',
            },
        });
    }

    async fetchMarkets (params = {}) {
        let result = [];
        const [ type, query ] = this.handleMarketTypeAndParams ('fetchMarkets', undefined, params);
        if (type === 'spot' || type === 'margin') {
            result = await this.fetchSpotMarkets (query);
        } else if (type === 'swap') {
            result = await this.fetchContractMarkets (query);
        } else {
            throw new ExchangeError (this.id + " does not support the '" + type + "' market type, set exchange.options['defaultType'] to 'spot', 'margin' or 'swap'");
        }
        return result;
    }

    async fetchSpotMarkets (params) {
        const response = await this.publicGetMarketInfo (params);
        //
        //     {
        //         "code": 0,
        //         "data": {
        //             "WAVESBTC": {
        //                 "name": "WAVESBTC",
        //                 "min_amount": "1",
        //                 "maker_fee_rate": "0.001",
        //                 "taker_fee_rate": "0.001",
        //                 "pricing_name": "BTC",
        //                 "pricing_decimal": 8,
        //                 "trading_name": "WAVES",
        //                 "trading_decimal": 8
        //             }
        //         }
        //     }
        //
        const markets = this.safeValue (response, 'data', {});
        const result = [];
        const keys = Object.keys (markets);
        for (let i = 0; i < keys.length; i++) {
            const key = keys[i];
            const market = markets[key];
            const id = this.safeString (market, 'name');
            const tradingName = this.safeString (market, 'trading_name');
            const baseId = tradingName;
            const quoteId = this.safeString (market, 'pricing_name');
            const base = this.safeCurrencyCode (baseId);
            const quote = this.safeCurrencyCode (quoteId);
            let symbol = base + '/' + quote;
            if (tradingName === id) {
                symbol = id;
            }
            result.push ({
                'id': id,
                'symbol': symbol,
                'base': base,
                'quote': quote,
                'settle': undefined,
                'baseId': baseId,
                'quoteId': quoteId,
                'settleId': undefined,
                'type': 'spot',
                'spot': true,
                'margin': undefined,
                'swap': false,
                'future': false,
                'option': false,
                'active': undefined,
                'contract': false,
                'linear': undefined,
                'inverse': undefined,
                'taker': this.safeNumber (market, 'taker_fee_rate'),
                'maker': this.safeNumber (market, 'maker_fee_rate'),
                'contractSize': undefined,
                'expiry': undefined,
                'expiryDatetime': undefined,
                'strike': undefined,
                'optionType': undefined,
                'precision': {
                    'amount': this.safeInteger (market, 'trading_decimal'),
                    'price': this.safeInteger (market, 'pricing_decimal'),
                },
                'limits': {
                    'leverage': {
                        'min': undefined,
                        'max': undefined,
                    },
                    'amount': {
                        'min': this.safeNumber (market, 'min_amount'),
                        'max': undefined,
                    },
                    'price': {
                        'min': undefined,
                        'max': undefined,
                    },
                    'cost': {
                        'min': undefined,
                        'max': undefined,
                    },
                },
                'info': market,
            });
        }
        return result;
    }

    async fetchContractMarkets (params) {
        const response = await this.perpetualPublicGetMarketList (params);
        //
        //     {
        //         "code": 0,
        //         "data": [
        //             {
        //                 "name": "BTCUSD",
        //                 "type": 2, // 1: USDT-M Contracts, 2: Coin-M Contracts
        //                 "leverages": ["3", "5", "8", "10", "15", "20", "30", "50", "100"],
        //                 "stock": "BTC",
        //                 "money": "USD",
        //                 "fee_prec": 5,
        //                 "stock_prec": 8,
        //                 "money_prec": 1,
        //                 "amount_prec": 0,
        //                 "amount_min": "10",
        //                 "multiplier": "1",
        //                 "tick_size": "0.1", // Min. Price Increment
        //                 "available": true
        //             },
        //         ],
        //         "message": "OK"
        //     }
        //
        const markets = this.safeValue (response, 'data', []);
        const result = [];
        for (let i = 0; i < markets.length; i++) {
            const entry = markets[i];
            const fees = this.fees;
            const leverages = this.safeValue (entry, 'leverages', []);
            const subType = this.safeInteger (entry, 'type');
            const linear = (subType === 1) ? true : false;
            const inverse = (subType === 2) ? true : false;
            const id = this.safeString (entry, 'name');
            const baseId = this.safeString (entry, 'stock');
            const quoteId = this.safeString (entry, 'money');
            const base = this.safeCurrencyCode (baseId);
            const quote = this.safeCurrencyCode (quoteId);
            const settleId = (subType === 1) ? 'USDT' : baseId;
            const settle = this.safeCurrencyCode (settleId);
            const symbol = base + '/' + quote + ':' + settle;
            result.push ({
                'id': id,
                'symbol': symbol,
                'base': base,
                'quote': quote,
                'settle': settle,
                'baseId': baseId,
                'quoteId': quoteId,
                'settleId': settleId,
                'type': 'swap',
                'spot': false,
                'margin': false,
                'swap': true,
                'future': false,
                'option': false,
                'active': this.safeString (entry, 'available'),
                'contract': true,
                'linear': linear,
                'inverse': inverse,
                'taker': fees['trading']['taker'],
                'maker': fees['trading']['maker'],
                'contractSize': undefined,
                'expiry': undefined,
                'expiryDatetime': undefined,
                'strike': undefined,
                'optionType': undefined,
                'precision': {
                    'amount': this.safeInteger (entry, 'stock_prec'),
                    'price': this.safeInteger (entry, 'money_prec'),
                },
                'limits': {
                    'leverage': {
                        'min': this.safeString (leverages, 0),
                        'max': this.safeString (leverages, leverages.length - 1),
                    },
                    'amount': {
                        'min': this.safeString (entry, 'amount_min'),
                        'max': undefined,
                    },
                    'price': {
                        'min': undefined,
                        'max': undefined,
                    },
                    'cost': {
                        'min': undefined,
                        'max': undefined,
                    },
                },
                'info': entry,
            });
        }
        return result;
    }

    parseTicker (ticker, market = undefined) {
        const timestamp = this.safeInteger (ticker, 'date');
        const symbol = this.safeSymbol (undefined, market);
        ticker = this.safeValue (ticker, 'ticker', {});
        const last = this.safeString (ticker, 'last');
        return this.safeTicker ({
            'symbol': symbol,
            'timestamp': timestamp,
            'datetime': this.iso8601 (timestamp),
            'high': this.safeString (ticker, 'high'),
            'low': this.safeString (ticker, 'low'),
            'bid': this.safeString (ticker, 'buy'),
            'bidVolume': undefined,
            'ask': this.safeString (ticker, 'sell'),
            'askVolume': undefined,
            'vwap': undefined,
            'open': undefined,
            'close': last,
            'last': last,
            'previousClose': undefined,
            'change': undefined,
            'percentage': undefined,
            'average': undefined,
            'baseVolume': this.safeString2 (ticker, 'vol', 'volume'),
            'quoteVolume': undefined,
            'info': ticker,
        }, market, false);
    }

    async fetchTicker (symbol, params = {}) {
        await this.loadMarkets ();
        const market = this.market (symbol);
        const request = {
            'market': market['id'],
        };
        const response = await this.publicGetMarketTicker (this.extend (request, params));
        return this.parseTicker (response['data'], market);
    }

    async fetchTickers (symbols = undefined, params = {}) {
        await this.loadMarkets ();
        const response = await this.publicGetMarketTickerAll (params);
        const data = this.safeValue (response, 'data');
        const timestamp = this.safeInteger (data, 'date');
        const tickers = this.safeValue (data, 'ticker');
        const marketIds = Object.keys (tickers);
        const result = {};
        for (let i = 0; i < marketIds.length; i++) {
            const marketId = marketIds[i];
            const market = this.safeMarket (marketId);
            const symbol = market['symbol'];
            const ticker = this.parseTicker ({
                'date': timestamp,
                'ticker': tickers[marketId],
            }, market);
            ticker['symbol'] = symbol;
            result[symbol] = ticker;
        }
        return this.filterByArray (result, 'symbol', symbols);
    }

    async fetchOrderBook (symbol, limit = 20, params = {}) {
        if (symbol === undefined) {
            throw new ArgumentsRequired (this.id + ' fetchOrderBook() requires a symbol argument');
        }
        await this.loadMarkets ();
        const market = this.market (symbol);
        if (limit === undefined) {
            limit = 20; // default
        }
        const request = {
            'market': this.marketId (symbol),
            'merge': '0.0000000001',
            'limit': limit.toString (),
        };
        const method = market['swap'] ? 'perpetualPublicGetMarketDepth' : 'publicGetMarketDepth';
        const response = await this[method] (this.extend (request, params));
        //
        // Spot
        //
        //     {
        //         "code": 0,
        //         "data": {
        //             "asks": [
        //                 ["41056.33", "0.31727613"],
        //                 ["41056.34", "1.05657294"],
        //                 ["41056.35", "0.02346648"]
        //             ],
        //             "bids": [
        //                 ["41050.61", "0.40618608"],
        //                 ["41046.98", "0.13800000"],
        //                 ["41046.56", "0.22579234"]
        //             ],
        //             "last": "41050.61",
        //             "time": 1650573220346
        //         },
        //         "message": "OK"
        //     }
        //
        // Swap
        //
        //     {
        //         "code": 0,
        //         "data": {
        //             "asks": [
        //                 ["40620.90", "0.0384"],
        //                 ["40625.50", "0.0219"],
        //                 ["40625.90", "0.3506"]
        //             ],
        //             "bids": [
        //                 ["40620.89", "19.6861"],
        //                 ["40620.80", "0.0012"],
        //                 ["40619.87", "0.0365"]
        //             ],
        //             "last": "40620.89",
        //             "time": 1650587672406,
        //             "sign_price": "40619.32",
        //             "index_price": "40609.93"
        //         },
        //         "message": "OK"
        //     }
        //
        const result = this.safeValue (response, 'data', {});
        const timestamp = this.safeInteger (result, 'time');
        return this.parseOrderBook (result, symbol, timestamp);
    }

    parseTrade (trade, market = undefined) {
        //
        // Spot and Swap fetchTrades (public)
        //
        //      {
        //          "id":  2611511379,
        //          "type": "buy",
        //          "price": "192.63",
        //          "amount": "0.02266931",
        //          "date":  1638990110,
        //          "date_ms":  1638990110518
        //      },
        //
        // Spot fetchMyTrades (private)
        //
        //      {
        //          "id": 2611520950,
        //          "order_id": 63286573298,
        //          "account_id": 0,
        //          "create_time": 1638990636,
        //          "type": "sell",
        //          "role": "taker",
        //          "price": "192.29",
        //          "amount": "0.098",
        //          "fee": "0.03768884",
        //          "fee_asset": "USDT",
        //          "market": "AAVEUSDT",
        //          "deal_money": "18.84442"
        //      }
        //
        // Swap fetchMyTrades (private)
        //
        //     {
        //         "amount": "0.0012",
        //         "deal_fee": "0.0237528",
        //         "deal_insurance": "0",
        //         "deal_margin": "15.8352",
        //         "deal_order_id": 17797031903,
        //         "deal_profit": "0",
        //         "deal_stock": "47.5056",
        //         "deal_type": 1,
        //         "deal_user_id": 2969195,
        //         "fee_asset": "",
        //         "fee_discount": "0",
        //         "fee_price": "0",
        //         "fee_rate": "0.0005",
        //         "fee_real_rate": "0.0005",
        //         "id": 379044296,
        //         "leverage": "3",
        //         "margin_amount": "15.8352",
        //         "market": "BTCUSDT",
        //         "open_price": "39588",
        //         "order_id": 17797092987,
        //         "position_amount": "0.0012",
        //         "position_id": 62052321,
        //         "position_type": 1,
        //         "price": "39588",
        //         "role": 2,
        //         "side": 2,
        //         "time": 1650675936.016103,
        //         "user_id": 3620173
        //     }
        //
        let timestamp = this.safeTimestamp2 (trade, 'create_time', 'time');
        if (timestamp === undefined) {
            timestamp = this.safeInteger (trade, 'date_ms');
        }
        const tradeId = this.safeString (trade, 'id');
        const orderId = this.safeString (trade, 'order_id');
        const priceString = this.safeString (trade, 'price');
        const amountString = this.safeString (trade, 'amount');
        const marketId = this.safeString (trade, 'market');
        const symbol = this.safeSymbol (marketId, market);
        const costString = this.safeString (trade, 'deal_money');
        let fee = undefined;
        const feeCostString = this.safeString2 (trade, 'fee', 'deal_fee');
        if (feeCostString !== undefined) {
            const feeCurrencyId = this.safeString (trade, 'fee_asset');
            const feeCurrencyCode = this.safeCurrencyCode (feeCurrencyId);
            fee = {
                'cost': feeCostString,
                'currency': feeCurrencyCode,
            };
        }
        let takerOrMaker = this.safeString (trade, 'role');
        if (takerOrMaker === '1') {
            takerOrMaker = 'maker';
        } else if (takerOrMaker === '2') {
            takerOrMaker = 'taker';
        }
        let side = undefined;
        if (market['type'] === 'swap') {
            side = this.safeInteger (trade, 'side');
            if (side === 1) {
                side = 'sell';
            } else if (side === 2) {
                side = 'buy';
            }
            if (side === undefined) {
                side = this.safeString (trade, 'type');
            }
        } else {
            side = this.safeString (trade, 'type');
        }
        return this.safeTrade ({
            'info': trade,
            'timestamp': timestamp,
            'datetime': this.iso8601 (timestamp),
            'symbol': symbol,
            'id': tradeId,
            'order': orderId,
            'type': undefined,
            'side': side,
            'takerOrMaker': takerOrMaker,
            'price': priceString,
            'amount': amountString,
            'cost': costString,
            'fee': fee,
        }, market);
    }

    async fetchTrades (symbol, since = undefined, limit = undefined, params = {}) {
        await this.loadMarkets ();
        const market = this.market (symbol);
        const request = {
            'market': market['id'],
            // 'last_id': 0,
        };
        if (limit !== undefined) {
            request['limit'] = limit;
        }
        const method = market['swap'] ? 'perpetualPublicGetMarketDeals' : 'publicGetMarketDeals';
        const response = await this[method] (this.extend (request, params));
        //
        // Spot and Swap
        //
        //      {
        //          "code":    0,
        //          "data": [
        //              {
        //                  "id":  2611511379,
        //                  "type": "buy",
        //                  "price": "192.63",
        //                  "amount": "0.02266931",
        //                  "date":  1638990110,
        //                  "date_ms":  1638990110518
        //                  },
        //              ],
        //          "message": "OK"
        //      }
        //
        return this.parseTrades (response['data'], market, since, limit);
    }

    async fetchTradingFee (symbol, params = {}) {
        await this.loadMarkets ();
        const market = this.market (symbol);
        const request = {
            'market': market['id'],
        };
        const response = await this.publicGetMarketDetail (this.extend (request, params));
        //
        //     {
        //         "code": 0,
        //         "data": {
        //           "name": "BTCUSDC",
        //           "min_amount": "0.0005",
        //           "maker_fee_rate": "0.002",
        //           "taker_fee_rate": "0.002",
        //           "pricing_name": "USDC",
        //           "pricing_decimal": 2,
        //           "trading_name": "BTC",
        //           "trading_decimal": 8
        //         },
        //         "message": "OK"
        //      }
        //
        const data = this.safeValue (response, 'data', {});
        return this.parseTradingFee (data);
    }

    async fetchTradingFees (params = {}) {
        await this.loadMarkets ();
        const response = await this.publicGetMarketInfo (params);
        //
        //     {
        //         "code": 0,
        //         "data": {
        //             "WAVESBTC": {
        //                 "name": "WAVESBTC",
        //                 "min_amount": "1",
        //                 "maker_fee_rate": "0.001",
        //                 "taker_fee_rate": "0.001",
        //                 "pricing_name": "BTC",
        //                 "pricing_decimal": 8,
        //                 "trading_name": "WAVES",
        //                 "trading_decimal": 8
        //             }
        //             ...
        //         }
        //     }
        //
        const data = this.safeValue (response, 'data', {});
        const result = {};
        for (let i = 0; i < this.symbols.length; i++) {
            const symbol = this.symbols[i];
            const market = this.market (symbol);
            const fee = this.safeValue (data, market['id'], {});
            result[symbol] = this.parseTradingFee (fee, market);
        }
        return result;
    }

    parseTradingFee (fee, market = undefined) {
        const marketId = this.safeValue (fee, 'name');
        const symbol = this.safeSymbol (marketId, market);
        return {
            'info': fee,
            'symbol': symbol,
            'maker': this.safeNumber (fee, 'maker_fee_rate'),
            'taker': this.safeNumber (fee, 'taker_fee_rate'),
            'percentage': true,
            'tierBased': true,
        };
    }

    parseOHLCV (ohlcv, market = undefined) {
        //
        //     [
        //         1591484400,
        //         "0.02505349",
        //         "0.02506988",
        //         "0.02507000",
        //         "0.02505304",
        //         "343.19716223",
        //         "8.6021323866383196",
        //         "ETHBTC"
        //     ]
        //
        return [
            this.safeTimestamp (ohlcv, 0),
            this.safeNumber (ohlcv, 1),
            this.safeNumber (ohlcv, 3),
            this.safeNumber (ohlcv, 4),
            this.safeNumber (ohlcv, 2),
            this.safeNumber (ohlcv, 5),
        ];
    }

    async fetchOHLCV (symbol, timeframe = '5m', since = undefined, limit = undefined, params = {}) {
        await this.loadMarkets ();
        const market = this.market (symbol);
        const request = {
            'market': market['id'],
            'type': this.timeframes[timeframe],
        };
        if (limit !== undefined) {
            request['limit'] = limit;
        }
        const method = market['swap'] ? 'perpetualPublicGetMarketKline' : 'publicGetMarketKline';
        const response = await this[method] (this.extend (request, params));
        //
        // Spot
        //
        //     {
        //         "code": 0,
        //         "data": [
        //             [1591484400, "0.02505349", "0.02506988", "0.02507000", "0.02505304", "343.19716223", "8.6021323866383196", "ETHBTC"],
        //             [1591484700, "0.02506990", "0.02508109", "0.02508109", "0.02506979", "91.59841581", "2.2972047780447000", "ETHBTC"],
        //             [1591485000, "0.02508106", "0.02507996", "0.02508106", "0.02507500", "65.15307697", "1.6340597822306000", "ETHBTC"],
        //         ],
        //         "message": "OK"
        //     }
        //
        // Swap
        //
        //     {
        //         "code": 0,
        //         "data": [
        //             [1650569400, "41524.64", "41489.31", "41564.61", "41480.58", "29.7060", "1233907.099562"],
        //             [1650569700, "41489.31", "41438.29", "41489.31", "41391.87", "42.4115", "1756154.189061"],
        //             [1650570000, "41438.29", "41482.21", "41485.05", "41427.31", "22.2892", "924000.317861"]
        //         ],
        //         "message": "OK"
        //     }
        //
        const data = this.safeValue (response, 'data', []);
        return this.parseOHLCVs (data, market, timeframe, since, limit);
    }

    async fetchMarginBalance (params = {}) {
        await this.loadMarkets ();
        const symbol = this.safeString (params, 'symbol');
        let marketId = this.safeString (params, 'market');
        let market = undefined;
        if (symbol !== undefined) {
            market = this.market (symbol);
            marketId = market['id'];
        } else if (marketId === undefined) {
            throw new ArgumentsRequired (this.id + ' fetching a margin account requires a market parameter or a symbol parameter');
        }
        params = this.omit (params, [ 'symbol', 'market' ]);
        const request = {
            'market': marketId,
        };
        const response = await this.privateGetMarginAccount (this.extend (request, params));
        //
        //      {
        //          "code":    0,
        //           "data": {
        //              "account_id":    126,
        //              "leverage":    3,
        //              "market_type":   "AAVEUSDT",
        //              "sell_asset_type":   "AAVE",
        //              "buy_asset_type":   "USDT",
        //              "balance": {
        //                  "sell_type": "0.3",     // borrowed
        //                  "buy_type": "30"
        //                  },
        //              "frozen": {
        //                  "sell_type": "0",
        //                  "buy_type": "0"
        //                  },
        //              "loan": {
        //                  "sell_type": "0.3", // loan
        //                  "buy_type": "0"
        //                  },
        //              "interest": {
        //                  "sell_type": "0.0000125",
        //                  "buy_type": "0"
        //                  },
        //              "can_transfer": {
        //                  "sell_type": "0.02500646",
        //                  "buy_type": "4.28635738"
        //                  },
        //              "warn_rate":   "",
        //              "liquidation_price":   ""
        //              },
        //          "message": "Success"
        //      }
        //
        const result = { 'info': response };
        const data = this.safeValue (response, 'data', {});
        const free = this.safeValue (data, 'can_transfer', {});
        const total = this.safeValue (data, 'balance', {});
        //
        const sellAccount = this.account ();
        const sellCurrencyId = this.safeString (data, 'sell_asset_type');
        const sellCurrencyCode = this.safeCurrencyCode (sellCurrencyId);
        sellAccount['free'] = this.safeString (free, 'sell_type');
        sellAccount['total'] = this.safeString (total, 'sell_type');
        result[sellCurrencyCode] = sellAccount;
        //
        const buyAccount = this.account ();
        const buyCurrencyId = this.safeString (data, 'buy_asset_type');
        const buyCurrencyCode = this.safeCurrencyCode (buyCurrencyId);
        buyAccount['free'] = this.safeString (free, 'buy_type');
        buyAccount['total'] = this.safeString (total, 'buy_type');
        result[buyCurrencyCode] = buyAccount;
        //
        return this.safeBalance (result);
    }

    async fetchSpotBalance (params = {}) {
        await this.loadMarkets ();
        const response = await this.privateGetBalanceInfo (params);
        //
        //     {
        //       "code": 0,
        //       "data": {
        //         "BCH": {                     # BCH account
        //           "available": "13.60109",   # Available BCH
        //           "frozen": "0.00000"        # Frozen BCH
        //         },
        //         "BTC": {                     # BTC account
        //           "available": "32590.16",   # Available BTC
        //           "frozen": "7000.00"        # Frozen BTC
        //         },
        //         "ETH": {                     # ETH account
        //           "available": "5.06000",    # Available ETH
        //           "frozen": "0.00000"        # Frozen ETH
        //         }
        //       },
        //       "message": "Ok"
        //     }
        //
        const result = { 'info': response };
        const balances = this.safeValue (response, 'data', {});
        const currencyIds = Object.keys (balances);
        for (let i = 0; i < currencyIds.length; i++) {
            const currencyId = currencyIds[i];
            const code = this.safeCurrencyCode (currencyId);
            const balance = this.safeValue (balances, currencyId, {});
            const account = this.account ();
            account['free'] = this.safeString (balance, 'available');
            account['used'] = this.safeString (balance, 'frozen');
            result[code] = account;
        }
        return this.safeBalance (result);
    }

    async fetchBalance (params = {}) {
        const accountType = this.safeString (params, 'type', 'main');
        params = this.omit (params, 'type');
        if (accountType === 'margin') {
            return await this.fetchMarginBalance (params);
        } else {
            return await this.fetchSpotBalance (params);
        }
    }

    parseOrderStatus (status) {
        const statuses = {
            'not_deal': 'open',
            'part_deal': 'open',
            'done': 'closed',
            'cancel': 'canceled',
        };
        return this.safeString (statuses, status, status);
    }

    parseOrder (order, market = undefined) {
        //
        // fetchOrder
        //
        //     {
        //         "amount": "0.1",
        //         "asset_fee": "0.22736197736197736197",
        //         "avg_price": "196.85000000000000000000",
        //         "create_time": 1537270135,
        //         "deal_amount": "0.1",
        //         "deal_fee": "0",
        //         "deal_money": "19.685",
        //         "fee_asset": "CET",
        //         "fee_discount": "0.5",
        //         "id": 1788259447,
        //         "left": "0",
        //         "maker_fee_rate": "0",
        //         "market": "ETHUSDT",
        //         "order_type": "limit",
        //         "price": "170.00000000",
        //         "status": "done",
        //         "taker_fee_rate": "0.0005",
        //         "type": "sell",
        //     }
        //
<<<<<<< HEAD
        // Spot createOrder, cancelOrder
=======
        // Spot createOrder
>>>>>>> 21fa94a8
        //
        //      {
        //          "amount":"1.5",
        //          "asset_fee":"0",
        //          "avg_price":"0.14208538",
        //          "client_id":"",
        //          "create_time":1650993819,
        //          "deal_amount":"10.55703267",
        //          "deal_fee":"0.0029999999971787292",
        //          "deal_money":"1.4999999985893646",
        //          "fee_asset":null,
        //          "fee_discount":"1",
        //          "finished_time":null,
        //          "id":74556296907,
        //          "left":"0.0000000014106354",
        //          "maker_fee_rate":"0",
        //          "market":"DOGEUSDT",
        //          "money_fee":"0.0029999999971787292",
        //          "order_type":"market",
        //          "price":"0",
        //          "status":"done",
        //          "stock_fee":"0",
        //          "taker_fee_rate":"0.002",
        //          "type":"buy"
        //      }
        //
<<<<<<< HEAD
        // Swap createOrder, cancelOrder
=======
        // Swap createOrder
>>>>>>> 21fa94a8
        //
        //     {
        //         "amount": "0.0005",
        //         "client_id": "",
        //         "create_time": 1651004578.618224,
        //         "deal_asset_fee": "0.00000000000000000000",
        //         "deal_fee": "0.00000000000000000000",
        //         "deal_profit": "0.00000000000000000000",
        //         "deal_stock": "0.00000000000000000000",
        //         "effect_type": 1,
        //         "fee_asset": "",
        //         "fee_discount": "0.00000000000000000000",
        //         "last_deal_amount": "0.00000000000000000000",
        //         "last_deal_id": 0,
        //         "last_deal_price": "0.00000000000000000000",
        //         "last_deal_role": 0,
        //         "last_deal_time": 0,
        //         "last_deal_type": 0,
        //         "left": "0.0005",
        //         "leverage": "3",
        //         "maker_fee": "0.00030",
        //         "market": "BTCUSDT",
        //         "order_id": 18221659097,
        //         "position_id": 0,
        //         "position_type": 1,
        //         "price": "30000.00",
        //         "side": 2,
        //         "source": "api.v1",
        //         "stop_id": 0,
        //         "taker_fee": "0.00050",
        //         "target": 0,
        //         "type": 1,
        //         "update_time": 1651004578.618224,
        //         "user_id": 3620173
        //     }
        //
        // Stop order createOrder
        //
        //     {"status":"success"}
        //
<<<<<<< HEAD
        // Swap Stop cancelOrder
        //
        //     {
        //         "amount": "0.0005",
        //         "client_id": "",
        //         "create_time": 1651034023.008771,
        //         "effect_type": 1,
        //         "fee_asset": "",
        //         "fee_discount": "0.00000000000000000000",
        //         "maker_fee": "0.00030",
        //         "market": "BTCUSDT",
        //         "order_id": 18256915101,
        //         "price": "31000.00",
        //         "side": 2,
        //         "source": "api.v1",
        //         "state": 1,
        //         "stop_price": "31500.00",
        //         "stop_type": 1,
        //         "taker_fee": "0.00050",
        //         "target": 0,
        //         "type": 1,
        //         "update_time": 1651034397.193624,
        //         "user_id": 3620173
        //     }
        //
=======
>>>>>>> 21fa94a8
        const swap = market['swap'];
        const timestamp = this.safeTimestamp (order, 'create_time');
        const priceString = this.safeString (order, 'price');
        const costString = this.safeString (order, 'deal_money');
        const amountString = this.safeString (order, 'amount');
        const filledString = this.safeString (order, 'deal_amount');
        const averageString = this.safeString (order, 'avg_price');
        const remainingString = this.safeString (order, 'left');
        const marketId = this.safeString (order, 'market');
        market = this.safeMarket (marketId, market);
        const feeCurrencyId = this.safeString (order, 'fee_asset');
        let feeCurrency = this.safeCurrencyCode (feeCurrencyId);
        if (feeCurrency === undefined) {
            feeCurrency = market['quote'];
        }
        const status = this.parseOrderStatus (this.safeString (order, 'status'));
        let type = undefined;
        let side = undefined;
        if (swap) {
            type = this.safeInteger (order, 'type');
            type = (type === 1) ? 'limit' : 'market';
            side = this.safeInteger (order, 'side');
            side = (side === 1) ? 'sell' : 'buy';
        } else {
            side = this.safeString (order, 'type');
            type = this.safeString (order, 'order_type');
        }
        return this.safeOrder ({
            'id': this.safeString2 (order, 'id', 'order_id'),
            'clientOrderId': undefined,
            'datetime': this.iso8601 (timestamp),
            'timestamp': timestamp,
            'lastTradeTimestamp': this.safeTimestamp (order, 'update_time'),
            'status': status,
            'symbol': market['symbol'],
            'type': type,
            'timeInForce': undefined,
            'postOnly': undefined,
            'side': side,
            'price': priceString,
            'stopPrice': this.safeString (order, 'stop_price'),
            'cost': costString,
            'average': averageString,
            'amount': amountString,
            'filled': filledString,
            'remaining': remainingString,
            'trades': undefined,
            'fee': {
                'currency': feeCurrency,
                'cost': this.safeString (order, 'deal_fee'),
            },
            'info': order,
        }, market);
    }

    async createOrder (symbol, type, side, amount, price = undefined, params = {}) {
        await this.loadMarkets ();
        const market = this.market (symbol);
        const swap = market['swap'];
        const stopPrice = this.safeString2 (params, 'stopPrice', 'stop_price');
        const postOnly = this.safeValue (params, 'postOnly', false);
        let timeInForce = this.safeString (params, 'timeInForce'); // Spot: IOC, FOK, PO, GTC, ... NORMAL (default), MAKER_ONLY
        let method = undefined;
        const request = {
            'market': market['id'],
        };
        if (swap) {
            method = 'perpetualPrivatePostOrderPut' + this.capitalize (type);
            if (stopPrice !== undefined) {
                const stopType = this.safeInteger (params, 'stop_type'); // 1: triggered by the latest transaction, 2: mark price, 3: index price
                if (stopType === undefined) {
                    throw new ArgumentsRequired (this.id + ' createOrder() swap stop orders require a stop_type parameter');
                }
                request['stop_price'] = this.priceToPrecision (symbol, stopPrice);
                request['stop_type'] = this.priceToPrecision (symbol, stopType);
                if (type === 'limit') {
                    method = 'perpetualPrivatePostOrderPutStopLimit';
                } else if (type === 'market') {
                    method = 'perpetualPrivatePostOrderPutStopMarket';
                }
            }
            if ((type !== 'market') || (stopPrice !== undefined)) {
                if ((timeInForce !== undefined) || (postOnly !== undefined)) {
                    let isMakerOrder = false;
                    if ((timeInForce === 'PO') || (postOnly)) {
                        isMakerOrder = true;
                    }
                    if (isMakerOrder) {
                        request['option'] = 1;
                    } else {
                        if (timeInForce === 'IOC') {
                            timeInForce = 2;
                        } else if (timeInForce === 'FOK') {
                            timeInForce = 3;
                        } else {
                            timeInForce = 1;
                        }
                        if (timeInForce !== undefined) {
                            request['effect_type'] = timeInForce; // exchange takes 'IOC' and 'FOK'
                        }
                    }
                }
            }
            side = (side === 'buy') ? 2 : 1;
            request['side'] = side;
            request['amount'] = this.amountToPrecision (symbol, amount);
            if (type === 'limit') {
                request['price'] = this.priceToPrecision (symbol, price);
            }
        } else {
            method = 'privatePostOrder' + this.capitalize (type);
            request['type'] = side;
            if ((type === 'market') && (side === 'buy')) {
                if (this.options['createMarketBuyOrderRequiresPrice']) {
                    if (price === undefined) {
                        throw new InvalidOrder (this.id + " createOrder() requires the price argument with market buy orders to calculate total order cost (amount to spend), where cost = amount * price. Supply a price argument to createOrder() call if you want the cost to be calculated for you from price and amount, or, alternatively, add .options['createMarketBuyOrderRequiresPrice'] = false to supply the cost in the amount argument (the exchange-specific behaviour)");
                    } else {
                        const amountString = this.amountToPrecision (symbol, amount);
                        const priceString = this.priceToPrecision (symbol, price);
                        const costString = Precise.stringMul (amountString, priceString);
                        const costNumber = this.parseNumber (costString);
                        request['amount'] = this.costToPrecision (symbol, costNumber);
                    }
                } else {
                    request['amount'] = this.costToPrecision (symbol, amount);
                }
            } else {
                request['amount'] = this.amountToPrecision (symbol, amount);
            }
            if ((type === 'limit') || (type === 'ioc')) {
                request['price'] = this.priceToPrecision (symbol, price);
            }
            if (stopPrice !== undefined) {
                request['stop_price'] = this.priceToPrecision (symbol, stopPrice);
                if (type === 'limit') {
                    method = 'privatePostOrderStopLimit';
                } else if (type === 'market') {
                    method = 'privatePostOrderStopMarket';
                }
            }
            if ((type !== 'market') || (stopPrice !== undefined)) {
                // following options cannot be applied to vanilla market orders (but can be applied to stop-market orders)
                if ((timeInForce !== undefined) || (postOnly !== undefined)) {
                    let isMakerOrder = false;
                    if ((timeInForce === 'PO') || (postOnly)) {
                        isMakerOrder = true;
                    }
                    if ((isMakerOrder || (timeInForce !== 'IOC')) && ((type === 'limit') && (stopPrice !== undefined))) {
                        throw new InvalidOrder (this.id + ' createOrder() only supports the IOC option for stop-limit orders');
                    }
                    if (isMakerOrder) {
                        request['option'] = 'MAKER_ONLY';
                    } else {
                        if (timeInForce !== undefined) {
                            request['option'] = timeInForce; // exchange takes 'IOC' and 'FOK'
                        }
                    }
                }
            }
        }
        params = this.omit (params, [ 'timeInForce', 'postOnly', 'stopPrice', 'stop_price', 'stop_type' ]);
        const response = await this[method] (this.extend (request, params));
        //
        // Spot
        //
        //     {
        //         "code": 0,
        //         "data": {
        //             "amount": "0.0005",
        //             "asset_fee": "0",
        //             "avg_price": "0.00",
        //             "client_id": "",
        //             "create_time": 1650951627,
        //             "deal_amount": "0",
        //             "deal_fee": "0",
        //             "deal_money": "0",
        //             "fee_asset": null,
        //             "fee_discount": "1",
        //             "finished_time": null,
        //             "id": 74510932594,
        //             "left": "0.0005",
        //             "maker_fee_rate": "0.002",
        //             "market": "BTCUSDT",
        //             "money_fee": "0",
        //             "order_type": "limit",
        //             "price": "30000",
        //             "status": "not_deal",
        //             "stock_fee": "0",
        //             "taker_fee_rate": "0.002",
        //             "type": "buy"
        //         },
        //         "message": "Success"
        //     }
        //
        // Swap
        //
        //     {
        //         "code": 0,
        //         "data": {
        //             "amount": "0.0005",
        //             "client_id": "",
        //             "create_time": 1651004578.618224,
        //             "deal_asset_fee": "0.00000000000000000000",
        //             "deal_fee": "0.00000000000000000000",
        //             "deal_profit": "0.00000000000000000000",
        //             "deal_stock": "0.00000000000000000000",
        //             "effect_type": 1,
        //             "fee_asset": "",
        //             "fee_discount": "0.00000000000000000000",
        //             "last_deal_amount": "0.00000000000000000000",
        //             "last_deal_id": 0,
        //             "last_deal_price": "0.00000000000000000000",
        //             "last_deal_role": 0,
        //             "last_deal_time": 0,
        //             "last_deal_type": 0,
        //             "left": "0.0005",
        //             "leverage": "3",
        //             "maker_fee": "0.00030",
        //             "market": "BTCUSDT",
        //             "order_id": 18221659097,
        //             "position_id": 0,
        //             "position_type": 1,
        //             "price": "30000.00",
        //             "side": 2,
        //             "source": "api.v1",
        //             "stop_id": 0,
        //             "taker_fee": "0.00050",
        //             "target": 0,
        //             "type": 1,
        //             "update_time": 1651004578.618224,
        //             "user_id": 3620173
        //         },
        //         "message": "OK"
        //     }
        //
        // Stop Order
        //
        //     {"code":0,"data":{"status":"success"},"message":"OK"}
        //
        const data = this.safeValue (response, 'data');
        return this.parseOrder (data, market);
    }

    async cancelOrder (id, symbol = undefined, params = {}) {
        await this.loadMarkets ();
        const market = this.market (symbol);
        const stop = this.safeValue (params, 'stop');
        const swap = market['swap'];
        const request = {
            'market': market['id'],
        };
        const idRequest = swap ? 'order_id' : 'id';
        request[idRequest] = id;
        let method = swap ? 'perpetualPrivatePostOrderCancel' : 'privateDeleteOrderPending';
        if (stop) {
            if (swap) {
                method = 'perpetualPrivatePostOrderCancelStop';
            } else {
                method = 'privateDeleteOrderStopPendingId';
            }
        }
        const query = this.omit (params, 'stop');
        const response = await this[method] (this.extend (request, query));
        //
        // Spot
        //
        //     {
        //         "code": 0,
        //         "data": {
        //             "amount": "0.0005",
        //             "asset_fee": "0",
        //             "avg_price": "0.00",
        //             "client_id": "",
        //             "create_time": 1650951627,
        //             "deal_amount": "0",
        //             "deal_fee": "0",
        //             "deal_money": "0",
        //             "fee_asset": null,
        //             "fee_discount": "1",
        //             "finished_time": null,
        //             "id": 74510932594,
        //             "left": "0.0005",
        //             "maker_fee_rate": "0.002",
        //             "market": "BTCUSDT",
        //             "money_fee": "0",
        //             "order_type": "limit",
        //             "price": "30000",
        //             "status": "not_deal",
        //             "stock_fee": "0",
        //             "taker_fee_rate": "0.002",
        //             "type": "buy"
        //         },
        //         "message": "Success"
        //     }
        //
        // Swap
        //
        //     {
        //         "code": 0,
        //         "data": {
        //             "amount": "0.0005",
        //             "client_id": "",
        //             "create_time": 1651004578.618224,
        //             "deal_asset_fee": "0.00000000000000000000",
        //             "deal_fee": "0.00000000000000000000",
        //             "deal_profit": "0.00000000000000000000",
        //             "deal_stock": "0.00000000000000000000",
        //             "effect_type": 1,
        //             "fee_asset": "",
        //             "fee_discount": "0.00000000000000000000",
        //             "last_deal_amount": "0.00000000000000000000",
        //             "last_deal_id": 0,
        //             "last_deal_price": "0.00000000000000000000",
        //             "last_deal_role": 0,
        //             "last_deal_time": 0,
        //             "last_deal_type": 0,
        //             "left": "0.0005",
        //             "leverage": "3",
        //             "maker_fee": "0.00030",
        //             "market": "BTCUSDT",
        //             "order_id": 18221659097,
        //             "position_id": 0,
        //             "position_type": 1,
        //             "price": "30000.00",
        //             "side": 2,
        //             "source": "api.v1",
        //             "stop_id": 0,
        //             "taker_fee": "0.00050",
        //             "target": 0,
        //             "type": 1,
        //             "update_time": 1651004578.618224,
        //             "user_id": 3620173
        //         },
        //         "message": "OK"
        //     }
        //
        // Swap Stop
        //
        //     {
        //         "code": 0,
        //         "data": {
        //             "amount": "0.0005",
        //             "client_id": "",
        //             "create_time": 1651034023.008771,
        //             "effect_type": 1,
        //             "fee_asset": "",
        //             "fee_discount": "0.00000000000000000000",
        //             "maker_fee": "0.00030",
        //             "market": "BTCUSDT",
        //             "order_id": 18256915101,
        //             "price": "31000.00",
        //             "side": 2,
        //             "source": "api.v1",
        //             "state": 1,
        //             "stop_price": "31500.00",
        //             "stop_type": 1,
        //             "taker_fee": "0.00050",
        //             "target": 0,
        //             "type": 1,
        //             "update_time": 1651034397.193624,
        //             "user_id": 3620173
        //         },
        //         "message":"OK"
        //     }
        //
        // Spot Stop
        //
        //     {"code":0,"data":{},"message":"Success"}
        //
        const data = this.safeValue (response, 'data');
        return this.parseOrder (data, market);
    }

    async cancelAllOrders (symbol = undefined, params = {}) {
        if (symbol === undefined) {
            throw new ArgumentsRequired (this.id + ' cancellAllOrders() requires a symbol argument');
        }
        await this.loadMarkets ();
        const market = this.market (symbol);
        const marketId = market['id'];
        const accountId = this.safeString (params, 'id', '0');
        const request = {
            'account_id': accountId, // main account ID: 0, margin account ID: See < Inquire Margin Account Market Info >, future account ID: See < Inquire Future Account Market Info >
            'market': marketId,
        };
        const response = await this.privateDeleteOrderPending (this.extend (request, params));
        //
        // {"code": 0, "data": null, "message": "Success"}
        //
        return response;
    }

    async fetchOrder (id, symbol = undefined, params = {}) {
        if (symbol === undefined) {
            throw new ArgumentsRequired (this.id + ' fetchOrder() requires a symbol argument');
        }
        await this.loadMarkets ();
        const market = this.market (symbol);
        const request = {
            'id': id,
            'market': market['id'],
        };
        const response = await this.privateGetOrder (this.extend (request, params));
        //
        //     {
        //         "code": 0,
        //         "data": {
        //             "amount": "0.1",
        //             "asset_fee": "0.22736197736197736197",
        //             "avg_price": "196.85000000000000000000",
        //             "create_time": 1537270135,
        //             "deal_amount": "0.1",
        //             "deal_fee": "0",
        //             "deal_money": "19.685",
        //             "fee_asset": "CET",
        //             "fee_discount": "0.5",
        //             "id": 1788259447,
        //             "left": "0",
        //             "maker_fee_rate": "0",
        //             "market": "ETHUSDT",
        //             "order_type": "limit",
        //             "price": "170.00000000",
        //             "status": "done",
        //             "taker_fee_rate": "0.0005",
        //             "type": "sell",
        //         },
        //         "message": "Ok"
        //     }
        //
        const data = this.safeValue (response, 'data');
        return this.parseOrder (data, market);
    }

    async fetchOrdersByStatus (status, symbol = undefined, since = undefined, limit = undefined, params = {}) {
        await this.loadMarkets ();
        if (limit === undefined) {
            limit = 100;
        }
        const request = {
            'page': 1,
            'limit': limit,
        };
        let market = undefined;
        if (symbol !== undefined) {
            market = this.market (symbol);
            request['market'] = market['id'];
        }
        const method = 'privateGetOrder' + this.capitalize (status);
        const response = await this[method] (this.extend (request, params));
        const data = this.safeValue (response, 'data');
        const orders = this.safeValue (data, 'data', []);
        return this.parseOrders (orders, market, since, limit);
    }

    async fetchOpenOrders (symbol = undefined, since = undefined, limit = undefined, params = {}) {
        return await this.fetchOrdersByStatus ('pending', symbol, since, limit, params);
    }

    async fetchClosedOrders (symbol = undefined, since = undefined, limit = undefined, params = {}) {
        return await this.fetchOrdersByStatus ('finished', symbol, since, limit, params);
    }

    async fetchMyTrades (symbol = undefined, since = undefined, limit = undefined, params = {}) {
        if (symbol === undefined) {
            throw new ArgumentsRequired (this.id + ' fetchMyTrades() requires a symbol argument');
        }
        await this.loadMarkets ();
        const market = this.market (symbol);
        const swap = market['swap'];
        if (limit === undefined) {
            limit = 100;
        }
        const request = {
            'market': market['id'], // SPOT and SWAP
            'limit': limit, // SPOT and SWAP
            'offset': 0, // SWAP, means query from a certain record
            // 'page': 1, // SPOT
            // 'side': 2, // SWAP, 0 for no limit, 1 for sell, 2 for buy
            // 'start_time': since, // SWAP
            // 'end_time': 1524228297, // SWAP
        };
        let method = undefined;
        if (swap) {
            method = 'perpetualPublicGetMarketUserDeals';
            const side = this.safeInteger (params, 'side');
            if (side === undefined) {
                throw new ArgumentsRequired (this.id + ' fetchMyTrades() requires a side parameter for swap markets');
            }
            if (since !== undefined) {
                request['start_time'] = since;
            }
            request['side'] = side;
            params = this.omit (params, 'side');
        } else {
            method = 'privateGetOrderUserDeals';
            request['page'] = 1;
        }
        const response = await this[method] (this.extend (request, params));
        //
        // Spot
        //
        //      {
        //          "code": 0,
        //          "data": {
        //              "data": [
        //                  {
        //                      "id": 2611520950,
        //                      "order_id": 63286573298,
        //                      "account_id": 0,
        //                      "create_time": 1638990636,
        //                      "type": "sell",
        //                      "role": "taker",
        //                      "price": "192.29",
        //                      "amount": "0.098",
        //                      "fee": "0.03768884",
        //                      "fee_asset": "USDT",
        //                      "market": "AAVEUSDT",
        //                      "deal_money": "18.84442"
        //                          },
        //                      ],
        //              "curr_page": 1,
        //              "has_next": false,
        //              "count": 3
        //              },
        //          "message": "Success"
        //      }
        //
        // Swap
        //
        //     {
        //         "code": 0,
        //         "data": {
        //             "limit": 100,
        //             "offset": 0,
        //             "records": [
        //                 {
        //                     "amount": "0.0012",
        //                     "deal_fee": "0.0237528",
        //                     "deal_insurance": "0",
        //                     "deal_margin": "15.8352",
        //                     "deal_order_id": 17797031903,
        //                     "deal_profit": "0",
        //                     "deal_stock": "47.5056",
        //                     "deal_type": 1,
        //                     "deal_user_id": 2969195,
        //                     "fee_asset": "",
        //                     "fee_discount": "0",
        //                     "fee_price": "0",
        //                     "fee_rate": "0.0005",
        //                     "fee_real_rate": "0.0005",
        //                     "id": 379044296,
        //                     "leverage": "3",
        //                     "margin_amount": "15.8352",
        //                     "market": "BTCUSDT",
        //                     "open_price": "39588",
        //                     "order_id": 17797092987,
        //                     "position_amount": "0.0012",
        //                     "position_id": 62052321,
        //                     "position_type": 1,
        //                     "price": "39588",
        //                     "role": 2,
        //                     "side": 2,
        //                     "time": 1650675936.016103,
        //                     "user_id": 3620173
        //                 }
        //             ]
        //         },
        //         "message": "OK"
        //     }
        //
        const tradeRequest = swap ? 'records' : 'data';
        const data = this.safeValue (response, 'data');
        const trades = this.safeValue (data, tradeRequest, []);
        return this.parseTrades (trades, market, since, limit);
    }

    async fetchFundingHistory (symbol = undefined, since = undefined, limit = undefined, params = {}) {
        if (symbol === undefined) {
            throw new ArgumentsRequired (this.id + ' fetchFundingHistory() requires a symbol argument');
        }
        limit = (limit === undefined) ? 100 : limit;
        await this.loadMarkets ();
        const market = this.market (symbol);
        const request = {
            'market': market['id'],
            'limit': limit,
            // 'offset': 0,
            // 'end_time': 1638990636000,
            // 'windowtime': 1638990636000,
        };
        if (since !== undefined) {
            request['start_time'] = since;
        }
        const response = await this.perpetualPrivateGetPositionFunding (this.extend (request, params));
        //
        //     {
        //         "code": 0,
        //         "data": {
        //             "limit": 100,
        //             "offset": 0,
        //             "records": [
        //                 {
        //                     "amount": "0.0012",
        //                     "asset": "USDT",
        //                     "funding": "-0.0095688273996",
        //                     "funding_rate": "0.00020034",
        //                     "market": "BTCUSDT",
        //                     "position_id": 62052321,
        //                     "price": "39802.45",
        //                     "real_funding_rate": "0.00020034",
        //                     "side": 2,
        //                     "time": 1650729623.933885,
        //                     "type": 1,
        //                     "user_id": 3620173,
        //                     "value": "47.76294"
        //                 },
        //             ]
        //         },
        //         "message": "OK"
        //     }
        //
        const data = this.safeValue (response, 'data', {});
        const resultList = this.safeValue (data, 'records', []);
        const result = [];
        for (let i = 0; i < resultList.length; i++) {
            const entry = resultList[i];
            const timestamp = this.safeTimestamp (entry, 'time');
            const currencyId = this.safeString (entry, 'asset');
            const code = this.safeCurrencyCode (currencyId);
            result.push ({
                'info': entry,
                'symbol': symbol,
                'code': code,
                'timestamp': timestamp,
                'datetime': this.iso8601 (timestamp),
                'id': this.safeNumber (entry, 'position_id'),
                'amount': this.safeNumber (entry, 'funding'),
            });
        }
        return result;
    }

    async fetchFundingRate (symbol, params = {}) {
        await this.loadMarkets ();
        const market = this.market (symbol);
        if (!market['swap']) {
            throw new BadSymbol (this.id + ' fetchFundingRate() supports swap contracts only');
        }
        const request = {
            'market': market['id'],
        };
        const response = await this.perpetualPublicGetMarketTicker (this.extend (request, params));
        //
        //     {
        //          "code": 0,
        //         "data":
        //         {
        //             "date": 1650678472474,
        //             "ticker": {
        //                 "vol": "6090.9430",
        //                 "low": "39180.30",
        //                 "open": "40474.97",
        //                 "high": "40798.01",
        //                 "last": "39659.30",
        //                 "buy": "39663.79",
        //                 "period": 86400,
        //                 "funding_time": 372,
        //                 "position_amount": "270.1956",
        //                 "funding_rate_last": "0.00022913",
        //                 "funding_rate_next": "0.00013158",
        //                 "funding_rate_predict": "0.00016552",
        //                 "insurance": "16045554.83969682659674035672",
        //                 "sign_price": "39652.48",
        //                 "index_price": "39648.44250000",
        //                 "sell_total": "22.3913",
        //                 "buy_total": "19.4498",
        //                 "buy_amount": "12.8942",
        //                 "sell": "39663.80",
        //                 "sell_amount": "0.9388"
        //             }
        //         },
        //         "message": "OK"
        //     }
        //
        const data = this.safeValue (response, 'data', {});
        const ticker = this.safeValue (data, 'ticker', {});
        return this.parseFundingRate (ticker, market);
    }

    parseFundingRate (contract, market = undefined) {
        //
        // fetchFundingRate
        //
        //     {
        //         "vol": "6090.9430",
        //         "low": "39180.30",
        //         "open": "40474.97",
        //         "high": "40798.01",
        //         "last": "39659.30",
        //         "buy": "39663.79",
        //         "period": 86400,
        //         "funding_time": 372,
        //         "position_amount": "270.1956",
        //         "funding_rate_last": "0.00022913",
        //         "funding_rate_next": "0.00013158",
        //         "funding_rate_predict": "0.00016552",
        //         "insurance": "16045554.83969682659674035672",
        //         "sign_price": "39652.48",
        //         "index_price": "39648.44250000",
        //         "sell_total": "22.3913",
        //         "buy_total": "19.4498",
        //         "buy_amount": "12.8942",
        //         "sell": "39663.80",
        //         "sell_amount": "0.9388"
        //     }
        //
        return {
            'info': contract,
            'symbol': this.safeSymbol (undefined, market),
            'markPrice': this.safeString (contract, 'sign_price'),
            'indexPrice': this.safeString (contract, 'index_price'),
            'interestRate': undefined,
            'estimatedSettlePrice': undefined,
            'timestamp': undefined,
            'datetime': undefined,
            'fundingRate': this.safeString (contract, 'funding_rate_next'),
            'fundingTimestamp': undefined,
            'fundingDatetime': undefined,
            'nextFundingRate': this.safeString (contract, 'funding_rate_predict'),
            'nextFundingTimestamp': undefined,
            'nextFundingDatetime': undefined,
            'previousFundingRate': this.safeString (contract, 'funding_rate_last'),
            'previousFundingTimestamp': undefined,
            'previousFundingDatetime': undefined,
        };
    }

    async withdraw (code, amount, address, tag = undefined, params = {}) {
        [ tag, params ] = this.handleWithdrawTagAndParams (tag, params);
        this.checkAddress (address);
        await this.loadMarkets ();
        const currency = this.currency (code);
        if (tag) {
            address = address + ':' + tag;
        }
        const request = {
            'coin_type': currency['id'],
            'coin_address': address, // must be authorized, inter-user transfer by a registered mobile phone number or an email address is supported
            'actual_amount': parseFloat (amount), // the actual amount without fees, https://www.coinex.com/fees
            'transfer_method': 'onchain', // onchain, local
        };
        const response = await this.privatePostBalanceCoinWithdraw (this.extend (request, params));
        //
        //     {
        //         "code": 0,
        //         "data": {
        //             "actual_amount": "1.00000000",
        //             "amount": "1.00000000",
        //             "coin_address": "1KAv3pazbTk2JnQ5xTo6fpKK7p1it2RzD4",
        //             "coin_type": "BCH",
        //             "coin_withdraw_id": 206,
        //             "confirmations": 0,
        //             "create_time": 1524228297,
        //             "status": "audit",
        //             "tx_fee": "0",
        //             "tx_id": ""
        //         },
        //         "message": "Ok"
        //     }
        //
        const transaction = this.safeValue (response, 'data', {});
        return this.parseTransaction (transaction, currency);
    }

    parseTransactionStatus (status) {
        const statuses = {
            'audit': 'pending',
            'pass': 'pending',
            'processing': 'pending',
            'confirming': 'pending',
            'not_pass': 'failed',
            'cancel': 'canceled',
            'finish': 'ok',
            'fail': 'failed',
        };
        return this.safeString (statuses, status, status);
    }

    async fetchFundingRateHistory (symbol = undefined, since = undefined, limit = 100, params = {}) {
        if (symbol === undefined) {
            throw new ArgumentsRequired (this.id + ' fetchFundingRateHistory() requires a symbol argument');
        }
        await this.loadMarkets ();
        const market = this.market (symbol);
        const request = {
            'market': market['id'],
            'limit': limit,
            'offset': 0,
            // 'end_time': 1638990636,
        };
        if (since !== undefined) {
            request['start_time'] = since;
        }
        const response = await this.perpetualPublicGetMarketFundingHistory (this.extend (request, params));
        //
        //     {
        //         "code": 0,
        //         "data": {
        //             "offset": 0,
        //             "limit": 3,
        //             "records": [
        //                 {
        //                     "time": 1650672021.6230309,
        //                     "market": "BTCUSDT",
        //                     "asset": "USDT",
        //                     "funding_rate": "0.00022913",
        //                     "funding_rate_real": "0.00022913"
        //                 },
        //             ]
        //         },
        //         "message": "OK"
        //     }
        //
        const data = this.safeValue (response, 'data');
        const result = this.safeValue (data, 'records');
        const rates = [];
        for (let i = 0; i < result.length; i++) {
            const entry = result[i];
            const marketId = this.safeString (entry, 'market');
            const symbol = this.safeSymbol (marketId);
            const timestamp = this.safeTimestamp (entry, 'time');
            rates.push ({
                'info': entry,
                'symbol': symbol,
                'fundingRate': this.safeString (entry, 'funding_rate'),
                'timestamp': timestamp,
                'datetime': this.iso8601 (timestamp),
            });
        }
        const sorted = this.sortBy (rates, 'timestamp');
        return this.filterBySymbolSinceLimit (sorted, market['symbol'], since, limit);
    }

    parseTransaction (transaction, currency = undefined) {
        //
        // fetchDeposits
        //
        //     {
        //         "actual_amount": "120.00000000",
        //         "actual_amount_display": "120",
        //         "add_explorer": "XXX",
        //         "amount": "120.00000000",
        //         "amount_display": "120",
        //         "coin_address": "XXXXXXXX",
        //         "coin_address_display": "XXXXXXXX",
        //         "coin_deposit_id": 1866,
        //         "coin_type": "USDT",
        //         "confirmations": 0,
        //         "create_time": 1539595701,
        //         "explorer": "",
        //         "remark": "",
        //         "status": "finish",
        //         "status_display": "finish",
        //         "transfer_method": "local",
        //         "tx_id": "",
        //         "tx_id_display": "XXXXXXXXXX"
        //     }
        //
        // fetchWithdrawals
        //
        //     {
        //         "actual_amount": "0.10000000",
        //         "amount": "0.10000000",
        //         "coin_address": "15sr1VdyXQ6sVLqeJUJ1uPzLpmQtgUeBSB",
        //         "coin_type": "BCH",
        //         "coin_withdraw_id": 203,
        //         "confirmations": 11,
        //         "create_time": 1515806440,
        //         "status": "finish",
        //         "tx_fee": "0",
        //         "tx_id": "896371d0e23d64d1cac65a0b7c9e9093d835affb572fec89dd4547277fbdd2f6"
        //     }
        //
        const id = this.safeString2 (transaction, 'coin_withdraw_id', 'coin_deposit_id');
        const address = this.safeString (transaction, 'coin_address');
        let tag = this.safeString (transaction, 'remark'); // set but unused
        if (tag !== undefined) {
            if (tag.length < 1) {
                tag = undefined;
            }
        }
        let txid = this.safeValue (transaction, 'tx_id');
        if (txid !== undefined) {
            if (txid.length < 1) {
                txid = undefined;
            }
        }
        const currencyId = this.safeString (transaction, 'coin_type');
        const code = this.safeCurrencyCode (currencyId, currency);
        const timestamp = this.safeTimestamp (transaction, 'create_time');
        const type = ('coin_withdraw_id' in transaction) ? 'withdraw' : 'deposit';
        const status = this.parseTransactionStatus (this.safeString (transaction, 'status'));
        let amount = this.safeNumber (transaction, 'amount');
        let feeCost = this.safeNumber (transaction, 'tx_fee');
        if (type === 'deposit') {
            feeCost = 0;
        }
        const fee = {
            'cost': feeCost,
            'currency': code,
        };
        // https://github.com/ccxt/ccxt/issues/8321
        if (amount !== undefined) {
            amount = amount - feeCost;
        }
        return {
            'info': transaction,
            'id': id,
            'txid': txid,
            'timestamp': timestamp,
            'datetime': this.iso8601 (timestamp),
            'network': undefined,
            'address': address,
            'addressTo': undefined,
            'addressFrom': undefined,
            'tag': tag,
            'tagTo': undefined,
            'tagFrom': undefined,
            'type': type,
            'amount': amount,
            'currency': code,
            'status': status,
            'updated': undefined,
            'fee': fee,
        };
    }

    async fetchWithdrawals (code = undefined, since = undefined, limit = undefined, params = {}) {
        if (code === undefined) {
            throw new ArgumentsRequired (this.id + ' fetchWithdrawals() requires a currency code argument');
        }
        await this.loadMarkets ();
        const currency = this.currency (code);
        const request = {
            'coin_type': currency['id'],
        };
        if (limit !== undefined) {
            request['Limit'] = limit;
        }
        const response = await this.privateGetBalanceCoinWithdraw (this.extend (request, params));
        //
        //     {
        //         "code": 0,
        //         "data": {
        //             "has_next": true,
        //             "curr_page": 1,
        //             "count": 10,
        //             "data": [
        //                 {
        //                     "coin_withdraw_id": 203,
        //                     "create_time": 1513933541,
        //                     "actual_amount": "0.00100000",
        //                     "actual_amount_display": "***",
        //                     "amount": "0.00100000",
        //                     "amount_display": "******",
        //                     "coin_address": "1GVVx5UBddLKrckTprNi4VhHSymeQ8tsLF",
        //                     "app_coin_address_display": "**********",
        //                     "coin_address_display": "****************",
        //                     "add_explorer": "https://explorer.viawallet.com/btc/address/1GVVx5UBddLKrckTprNi4VhHSymeQ8tsLF",
        //                     "coin_type": "BTC",
        //                     "confirmations": 6,
        //                     "explorer": "https://explorer.viawallet.com/btc/tx/1GVVx5UBddLKrckTprNi4VhHSymeQ8tsLF",
        //                     "fee": "0",
        //                     "remark": "",
        //                     "smart_contract_name": "BTC",
        //                     "status": "finish",
        //                     "status_display": "finish",
        //                     "transfer_method": "onchain",
        //                     "tx_fee": "0",
        //                     "tx_id": "896371d0e23d64d1cac65a0b7c9e9093d835affb572fec89dd4547277fbdd2f6"
        //                 }, /* many more data points */
        //             ],
        //             "total": ***,
        //             "total_page":***
        //         },
        //         "message": "Success"
        //     }
        //
        let data = this.safeValue (response, 'data');
        if (!Array.isArray (data)) {
            data = this.safeValue (data, 'data', []);
        }
        return this.parseTransactions (data, currency, since, limit);
    }

    async fetchDeposits (code = undefined, since = undefined, limit = undefined, params = {}) {
        if (code === undefined) {
            throw new ArgumentsRequired (this.id + ' fetchDeposits() requires a currency code argument');
        }
        await this.loadMarkets ();
        const currency = this.currency (code);
        const request = {
            'coin_type': currency['id'],
        };
        if (limit !== undefined) {
            request['Limit'] = limit;
        }
        const response = await this.privateGetBalanceCoinDeposit (this.extend (request, params));
        //     {
        //         "code": 0,
        //         "data": [
        //             {
        //                 "actual_amount": "4.65397682",
        //                 "actual_amount_display": "4.65397682",
        //                 "add_explorer": "https://etherscan.io/address/0x361XXXXXX",
        //                 "amount": "4.65397682",
        //                 "amount_display": "4.65397682",
        //                 "coin_address": "0x36dabcdXXXXXX",
        //                 "coin_address_display": "0x361X*****XXXXX",
        //                 "coin_deposit_id": 966191,
        //                 "coin_type": "ETH",
        //                 "confirmations": 30,
        //                 "create_time": 1531661445,
        //                 "explorer": "https://etherscan.io/tx/0x361XXXXXX",
        //                 "remark": "",
        //                 "status": "finish",
        //                 "status_display": "finish",
        //                 "transfer_method": "onchain",
        //                 "tx_id": "0x361XXXXXX",
        //                 "tx_id_display": "0x361XXXXXX"
        //             }
        //         ],
        //         "message": "Ok"
        //     }
        //
        let data = this.safeValue (response, 'data');
        if (!Array.isArray (data)) {
            data = this.safeValue (data, 'data', []);
        }
        return this.parseTransactions (data, currency, since, limit);
    }

    nonce () {
        return this.milliseconds ();
    }

    sign (path, api = 'public', method = 'GET', params = {}, headers = undefined, body = undefined) {
        path = this.implodeParams (path, params);
        let url = this.urls['api'][api] + '/' + this.version + '/' + path;
        let query = this.omit (params, this.extractParams (path));
        this.checkRequiredCredentials ();
        const nonce = this.nonce ().toString ();
        if (api === 'perpetualPrivate' || url === 'https://api.coinex.com/perpetual/v1/market/user_deals') {
            query = this.extend ({
                'access_id': this.apiKey,
                'timestamp': nonce,
            }, query);
            query = this.keysort (query);
            const urlencoded = this.rawencode (query);
            const signature = this.hash (this.encode (urlencoded + '&secret_key=' + this.secret), 'sha256');
            headers = {
                'Authorization': signature.toLowerCase (),
                'AccessId': this.apiKey,
            };
            if ((method === 'GET')) {
                url += '?' + urlencoded;
            } else {
                headers['Content-Type'] = 'application/x-www-form-urlencoded';
                body = urlencoded;
            }
        } else if (api === 'public' || api === 'perpetualPublic') {
            if (Object.keys (query).length) {
                url += '?' + this.urlencode (query);
            }
        } else {
            query = this.extend ({
                'access_id': this.apiKey,
                'tonce': nonce,
            }, query);
            query = this.keysort (query);
            const urlencoded = this.rawencode (query);
            const signature = this.hash (this.encode (urlencoded + '&secret_key=' + this.secret));
            headers = {
                'Authorization': signature.toUpperCase (),
                'Content-Type': 'application/json',
            };
            if ((method === 'GET') || (method === 'DELETE')) {
                url += '?' + urlencoded;
            } else {
                body = this.json (query);
            }
        }
        return { 'url': url, 'method': method, 'body': body, 'headers': headers };
    }

    handleErrors (httpCode, reason, url, method, headers, body, response, requestHeaders, requestBody) {
        if (response === undefined) {
            return;
        }
        const code = this.safeString (response, 'code');
        const data = this.safeValue (response, 'data');
        const message = this.safeString (response, 'message');
        if ((code !== '0') || ((message !== 'Success') && (message !== 'Succeeded') && (message !== 'Ok') && !data)) {
            const responseCodes = {
                // https://github.com/coinexcom/coinex_exchange_api/wiki/013error_code
                '23': PermissionDenied, // IP Prohibited
                '24': AuthenticationError,
                '25': AuthenticationError,
                '34': AuthenticationError, // Access id is expires
                '35': ExchangeNotAvailable, // Service unavailable
                '36': RequestTimeout, // Service timeout
                '107': InsufficientFunds,
                '600': OrderNotFound,
                '601': InvalidOrder,
                '602': InvalidOrder,
                '606': InvalidOrder,
            };
            const ErrorClass = this.safeValue (responseCodes, code, ExchangeError);
            throw new ErrorClass (response['message']);
        }
    }
};<|MERGE_RESOLUTION|>--- conflicted
+++ resolved
@@ -1008,11 +1008,7 @@
         //         "type": "sell",
         //     }
         //
-<<<<<<< HEAD
         // Spot createOrder, cancelOrder
-=======
-        // Spot createOrder
->>>>>>> 21fa94a8
         //
         //      {
         //          "amount":"1.5",
@@ -1039,11 +1035,7 @@
         //          "type":"buy"
         //      }
         //
-<<<<<<< HEAD
         // Swap createOrder, cancelOrder
-=======
-        // Swap createOrder
->>>>>>> 21fa94a8
         //
         //     {
         //         "amount": "0.0005",
@@ -1084,7 +1076,6 @@
         //
         //     {"status":"success"}
         //
-<<<<<<< HEAD
         // Swap Stop cancelOrder
         //
         //     {
@@ -1110,8 +1101,6 @@
         //         "user_id": 3620173
         //     }
         //
-=======
->>>>>>> 21fa94a8
         const swap = market['swap'];
         const timestamp = this.safeTimestamp (order, 'create_time');
         const priceString = this.safeString (order, 'price');
