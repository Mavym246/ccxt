--- conflicted
+++ resolved
@@ -2937,7 +2937,6 @@
         };
     }
 
-<<<<<<< HEAD
     async modifyMarginHelper (symbol, amount, addOrReduce, params = {}) {
         await this.loadMarkets ();
         const market = this.market (symbol);
@@ -2989,7 +2988,8 @@
             throw new BadRequest (this.id + ' reduceMargin() amount parameter must be a negative value');
         }
         return await this.modifyMarginHelper (symbol, amount, 'reduce', params);
-=======
+    }
+
     async setMarginMode (marginMode, symbol = undefined, params = {}) {
         if (symbol === undefined) {
             throw new ArgumentsRequired (this.id + ' setMarginMode() requires a symbol argument');
@@ -3015,7 +3015,6 @@
             'leverage': leverage,
         };
         return await this.privatePutPositionsLeverage (this.extend (request, params));
->>>>>>> 60399366
     }
 
     sign (path, api = 'public', method = 'GET', params = {}, headers = undefined, body = undefined) {
