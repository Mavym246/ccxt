<<<<<<< HEAD
/*  ------------------------------------------------------------------------ */

import { deepExtend, groupBy, filterBy, omit, sum, sortBy } from '../../../../ccxt.js'
import { strictEqual, equal, deepEqual } from 'assert'
=======
'use strict'

const { deepExtend, groupBy, filterBy, omit, sum, sortBy } = require ('../../../base/functions/generic')
const { strictEqual: equal, deepEqual } = require ('assert')
>>>>>>> 245c0d97

function testDeepExtend() {

    let count = 0

    const values = [{
        a: 1,
        b: 2,
        d: {
            a: 1,
            b: [],
            c: { test1: 123, test2: 321 }},
        f: 5,
        g: 123,
        i: 321,
        j: [1, 2],
    },
    {
        b: 3,
        c: 5,
        d: {
            b: { first: 'one', second: 'two' },
            c: { test2: 222 }},
        e: { one: 1, two: 2 },
        f: [{ 'foo': 'bar' }],
        g: (void 0),
        h: /abc/g,
        i: null,
        j: [3, 4]
    }]

    const extended = deepExtend (...values)
    deepEqual (extended, {
        a: 1,
        b: 3,
        d: {
            a: 1,
            b: { first: 'one', second: 'two' },
            c: { test1: 123, test2: 222 }
        },
        f: [{ 'foo': 'bar' }],
        g: undefined,
        c: 5,
        e: { one: 1, two: 2 },
        h: /abc/g,
        i: null,
        j: [3, 4]
    })

    deepEqual (deepExtend (undefined, undefined, {'foo': 'bar' }), { 'foo': 'bar' })
}

function testGroupBy() {

    const array = [
        { 'foo': 'a' },
        { 'foo': 'b' },
        { 'foo': 'c' },
        { 'foo': 'b' },
        { 'foo': 'c' },
        { 'foo': 'c' },
    ]

    deepEqual (groupBy (array, 'foo'), {
        'a': [ { 'foo': 'a' } ],
        'b': [ { 'foo': 'b' }, { 'foo': 'b' } ],
        'c': [ { 'foo': 'c' }, { 'foo': 'c' }, { 'foo': 'c' } ],
    })
}

function testFilterBy() {

    const array = [
        { 'foo': 'a' },
        { 'foo': undefined },
        { 'foo': 'b' },
        { },
        { 'foo': 'a', 'bar': 'b' },
        { 'foo': 'c' },
        { 'foo': 'd' },
        { 'foo': 'b' },
        { 'foo': 'c' },
        { 'foo': 'c' },
    ]

    deepEqual (filterBy (array, 'foo', 'a'), [
        { 'foo': 'a' },
        { 'foo': 'a', 'bar': 'b' },
    ])
}

function testOmit() {

    deepEqual (omit ({ }, 'foo'), {})
    deepEqual (omit ({ foo: 2 }, 'foo'), { })
    deepEqual (omit ({ foo: 2, bar: 3 }, 'foo'), { bar: 3 })
    deepEqual (omit ({ foo: 2, bar: 3 }, ['foo']), { bar: 3 })
    deepEqual (omit ({ foo: 2, bar: 3 }), { foo: 2, bar: 3 })
    deepEqual (omit ({ foo: 2, bar: 3 }, 'foo', 'bar'), {})
    deepEqual (omit ({ foo: 2, bar: 3 }, ['foo'], 'bar'), {})
    deepEqual (omit ({ 5: 2, bar: 3 }, [ 5 ]), { bar: 3 })
    deepEqual (omit ({ 5: 2, bar: 3 }, 5), { bar: 3 })
}

function testSum() {

    equal (undefined, sum ())
    equal (2,   sum (2))
    equal (432, sum (2, 30, 400))
    equal (432, sum (2, undefined, [ 88 ], 30, '7', 400, null))
}

function testSortBy() {

    const arr = [{ 'x': 5 }, { 'x': 2 }, { 'x': 4 }, { 'x': 0 }, { 'x': 1 }, { 'x': 3 }]
    sortBy (arr, 'x')

    deepEqual (arr, [
        { 'x': 0 },
        { 'x': 1 },
        { 'x': 2 },
        { 'x': 3 },
        { 'x': 4 },
        { 'x': 5 },
    ])

    deepEqual (sortBy (arr, 'x', true), [
        { 'x': 5 },
        { 'x': 4 },
        { 'x': 3 },
        { 'x': 2 },
        { 'x': 1 },
        { 'x': 0 },
    ])

    deepEqual (sortBy ([], 'x'), [])
}

function testGeneric() {
	testDeepExtend()
	testGroupBy()
	testFilterBy()
	testOmit()
	testSum()
	testSortBy()
}

testGeneric()<|MERGE_RESOLUTION|>--- conflicted
+++ resolved
@@ -1,14 +1,7 @@
-<<<<<<< HEAD
 /*  ------------------------------------------------------------------------ */
 
-import { deepExtend, groupBy, filterBy, omit, sum, sortBy } from '../../../../ccxt.js'
+import { deepExtend, groupBy, filterBy, omit, sum, sortBy } from '../../../base/functions/generic.js'
 import { strictEqual, equal, deepEqual } from 'assert'
-=======
-'use strict'
-
-const { deepExtend, groupBy, filterBy, omit, sum, sortBy } = require ('../../../base/functions/generic')
-const { strictEqual: equal, deepEqual } = require ('assert')
->>>>>>> 245c0d97
 
 function testDeepExtend() {
 
