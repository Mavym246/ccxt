<<<<<<< HEAD
/*  ------------------------------------------------------------------------ */

import { safeFloat, safeInteger, safeValue } from '../../../../ccxt.js'
import { equal, deepEqual } from 'assert.js'

/*  ------------------------------------------------------------------------ */
=======
'use strict'

const { safeFloat, safeInteger, safeValue } = require ('../../../../ccxt')
const { strictEqual: equal } = require ('assert')
>>>>>>> 245c0d97

function testSafeFloatSafeInteger() {

    const $default = {}

    const fns = { safeFloat, safeInteger }

    for (const fn of ['safeFloat', 'safeInteger']) {

        equal (fns[fn] ({ 'x': false }, 'x', $default), $default)
        equal (fns[fn] ({ 'x': true }, 'x', $default), $default)
        equal (fns[fn] ({ 'x': [] }, 'x', $default), $default)
        equal (fns[fn] ({ 'x': [0] }, 'x', $default), $default)
        equal (fns[fn] ({ 'x': [1] }, 'x', $default), $default)
        equal (fns[fn] ({ 'x': {} }, 'x', $default), $default)
        equal (fns[fn] ({ 'x': Number.NaN }, 'x'), undefined)
        equal (fns[fn] ({ 'x': Number.POSITIVE_INFINITY }, 'x'), undefined)
        equal (fns[fn] ({ 'x': null }, 'x', undefined), undefined)
        equal (fns[fn] ({ 'x': null }, 'x', $default), $default)
        equal (fns[fn] ({ 'x': '1.0' }, 'x'), 1.0)
        equal (fns[fn] ({ 'x': '-1.0' }, 'x'), -1.0)
        equal (fns[fn] ({ 'x': 1.0 }, 'x'), 1.0)
        equal (fns[fn] ({ 'x': 0 }, 'x'), 0)
        equal (fns[fn] ({ 'x': undefined }, 'x', $default), $default)
        equal (fns[fn] ({ 'x': "" }, 'x'), undefined)
        equal (fns[fn] ({ 'x': "" }, 'x', 0), 0)
        equal (fns[fn] ({}, 'x'), undefined)
        equal (fns[fn] ({}, 'x', 0), 0)
    }

    equal (safeFloat   ({ 'x': 1.59999999 }, 'x'), 1.59999999)
    equal (safeInteger ({ 'x': 1.59999999 }, 'x'), 1)
}

function testSafeValue() {

    equal (safeValue ({}, 'foo'), undefined)
    equal (safeValue ({}, 'foo', 'bar'), 'bar')
    equal (safeValue ({ 'foo': 'bar' }, 'foo'), 'bar')
    equal (safeValue ({ 'foo': '' }, 'foo'), '')
    equal (safeValue ({ 'foo': 0 }, 'foo'), 0)
}

function testType () {
    testSafeFloatSafeInteger ()
    testSafeValue ()
}

testType ()<|MERGE_RESOLUTION|>--- conflicted
+++ resolved
@@ -1,16 +1,9 @@
-<<<<<<< HEAD
 /*  ------------------------------------------------------------------------ */
 
 import { safeFloat, safeInteger, safeValue } from '../../../../ccxt.js'
 import { equal, deepEqual } from 'assert.js'
 
 /*  ------------------------------------------------------------------------ */
-=======
-'use strict'
-
-const { safeFloat, safeInteger, safeValue } = require ('../../../../ccxt')
-const { strictEqual: equal } = require ('assert')
->>>>>>> 245c0d97
 
 function testSafeFloatSafeInteger() {
 
