'use strict'

// ----------------------------------------------------------------------------

const [processPath, , exchangeId = null, exchangeSymbol = null] = process.argv.filter ((x) => !x.startsWith ('--'));
const verbose = process.argv.includes ('--verbose') || false;
const debug = process.argv.includes ('--debug') || false;

// ----------------------------------------------------------------------------

const fs = require ('fs')
    , assert = require ('assert')
    , { Agent } = require ('https')
    , ccxt = require ('../../ccxt.js'); // eslint-disable-line import/order

// ----------------------------------------------------------------------------

process.on ('uncaughtException',  (e) => { console.log (e, e.stack); process.exit (1) });
process.on ('unhandledRejection', (e) => { console.log (e, e.stack); process.exit (1) });

// ----------------------------------------------------------------------------

console.log ('\nTESTING', { 'exchange': exchangeId, 'symbol': exchangeSymbol || 'all' }, '\n');

// ----------------------------------------------------------------------------

const proxies = [
    '',
    'https://cors-anywhere.herokuapp.com/'
];

//-----------------------------------------------------------------------------

const enableRateLimit = true;

const httpsAgent = new Agent ({
    'ecdhCurve': 'auto',
});

const timeout = 20000;

const exchange = new (ccxt)[exchangeId] ({
    httpsAgent,
    verbose,
    enableRateLimit,
    debug,
    timeout,
});

//-----------------------------------------------------------------------------

const tests = {};
const properties = Object.keys (exchange.has);
properties
    // eslint-disable-next-line no-path-concat
    .filter ((property) => fs.existsSync (__dirname + '/Exchange/test.' + property + '.js'))
    .forEach ((property) => {
        // eslint-disable-next-line global-require, import/no-dynamic-require, no-path-concat
        tests[property] = require (__dirname + '/Exchange/test.' + property + '.js');
    });

const errors = require ('../base/errors.js');

Object.keys (errors)
    // eslint-disable-next-line no-path-concat
    .filter ((error) => fs.existsSync (__dirname + '/errors/test.' + error + '.js'))
    .forEach ((error) => {
        // eslint-disable-next-line global-require, import/no-dynamic-require, no-path-concat
        tests[error] = require (__dirname + '/errors/test.' + error + '.js');
    });

//-----------------------------------------------------------------------------

const keysGlobal = 'keys.json';
const keysLocal = 'keys.local.json';

const keysFile = fs.existsSync (keysLocal) ? keysLocal : keysGlobal;
// eslint-disable-next-line import/no-dynamic-require, no-path-concat
const settings = require (__dirname + '/../../' + keysFile)[exchangeId];

if (settings) {
    const keys = Object.keys (settings);
    for (let i = 0; i < keys.length; i++) {
        const key = keys[i];
        if (settings[key]) {
            settings[key] = ccxt.deepExtend (exchange[key] || {}, settings[key]);
        }
    }
}

Object.assign (exchange, settings);

// check auth keys in env var
const requiredCredentials = exchange.requiredCredentials;
for (const [credential, isRequired] of Object.entries (requiredCredentials)) {
    if (isRequired && exchange[credential] === undefined) {
        const credentialEnvName = (exchangeId + '_' + credential).toUpperCase (); // example: KRAKEN_APIKEY
        const credentialValue = process.env[credentialEnvName];
        if (credentialValue) {
            exchange[credential] = credentialValue;
        }
    }
}

if (settings && settings.skip) {
    console.log ('[Skipped]', { 'exchange': exchangeId, 'symbol': exchangeSymbol || 'all' });
    process.exit ();
}

//-----------------------------------------------------------------------------

async function test (methodName, exchange, ... args) {
    console.log ('Testing', exchange.id, methodName, '(', ... args, ')');
    if (exchange.has[methodName]) {
        return await (tests[methodName] (exchange, ... args));
    }
}

async function testSymbol (exchange, symbol) {

    await test ('loadMarkets', exchange);
    await test ('fetchCurrencies', exchange);
    await test ('fetchTicker', exchange, symbol);
    await test ('fetchTickers', exchange, symbol);
    await test ('fetchOHLCV', exchange, symbol);
    await test ('fetchTrades', exchange, symbol);

    if (exchange.id === 'coinbase') {

        // nothing for now

    } else {

        await test ('fetchOrderBook', exchange, symbol);
        await test ('fetchL2OrderBook', exchange, symbol);
        await test ('fetchOrderBooks', exchange);
    }
}

//-----------------------------------------------------------------------------

async function loadExchange (exchange) {

    const markets = await exchange.loadMarkets ();

    assert (typeof exchange.markets === 'object', '.markets is not an object');
    assert (Array.isArray (exchange.symbols), '.symbols is not an array');
    assert (exchange.symbols.length > 0, '.symbols.length <= 0 (less than or equal to zero)');
    assert (Object.keys (exchange.markets).length > 0, 'Object.keys (.markets).length <= 0 (less than or equal to zero)');
    assert (exchange.symbols.length === Object.keys (exchange.markets).length, 'number of .symbols is not equal to the number of .markets');

    const symbols = [
        'BTC/CNY',
        'BTC/USD',
        'BTC/USDT',
        'BTC/EUR',
        'BTC/ETH',
        'ETH/BTC',
        'BTC/JPY',
        'ETH/EUR',
        'ETH/JPY',
        'ETH/CNY',
        'ETH/USD',
        'LTC/CNY',
        'DASH/BTC',
        'DOGE/BTC',
        'BTC/AUD',
        'BTC/PLN',
        'USD/SLL',
        'BTC/RUB',
        'BTC/UAH',
        'LTC/BTC',
        'EUR/USD',
    ];

    let result = exchange.symbols.filter ((symbol) => symbols.indexOf (symbol) >= 0);

    if (result.length > 0) {
        if (exchange.symbols.length > result.length) {
            result = result.join (', ') + ' + more...';
        } else {
            result = result.join (', ');
        }
    }

    console.log (exchange.symbols.length, 'symbols', result);
}

//-----------------------------------------------------------------------------

function getTestSymbol (exchange, symbols) {
    let symbol = undefined;
    for (let i = 0; i < symbols.length; i++) {
        const s = symbols[i];
        const market = exchange.safeValue (exchange.markets, s);
        if (market !== undefined) {
            const active = exchange.safeValue (market, 'active');
            if (active || (active === undefined)) {
                symbol = s;
                break;
            }
        }
    }
    return symbol;
}

async function testExchange (exchange) {

    await loadExchange (exchange);

    const codes = [
        'BTC',
        'ETH',
        'XRP',
        'LTC',
        'BCH',
        'EOS',
        'BNB',
        'BSV',
        'USDT',
        'ATOM',
        'BAT',
        'BTG',
        'DASH',
        'DOGE',
        'ETC',
        'IOTA',
        'LSK',
        'MKR',
        'NEO',
        'PAX',
        'QTUM',
        'TRX',
        'TUSD',
        'USD',
        'USDC',
        'WAVES',
        'XEM',
        'XMR',
        'ZEC',
        'ZRX',
    ];

    let code = undefined;
    for (let i = 0; i < codes.length; i++) {
        if (codes[i] in exchange.currencies) {
            code = codes[i];
        }
    }

    let symbol = getTestSymbol (exchange, [
        'BTC/USD',
        'BTC/USDT',
        'BTC/CNY',
        'BTC/EUR',
        'BTC/ETH',
        'ETH/BTC',
        'ETH/USD',
        'ETH/USDT',
        'BTC/JPY',
        'LTC/BTC',
        'ZRX/WETH',
        'EUR/USD',
    ]);

    if (symbol === undefined) {
        for (let i = 0; i < codes.length; i++) {
            const markets = Object.values (exchange.markets);
            const activeMarkets = markets.filter ((market) => (market['base'] === codes[i]));
            if (activeMarkets.length) {
                const activeSymbols = activeMarkets.map (market => market['symbol']);
                symbol = getTestSymbol (exchange, activeSymbols);
                break;
            }
        }
    }

    if (symbol === undefined) {
        const markets = Object.values (exchange.markets);
        const activeMarkets = markets.filter ((market) => !exchange.safeValue (market, 'active', false));
        const activeSymbols = activeMarkets.map (market => market['symbol']);
        symbol = getTestSymbol (exchange, activeSymbols);
    }

    if (symbol === undefined) {
        symbol = getTestSymbol (exchange, exchange.symbols);
    }

    if (symbol === undefined) {
        symbol = exchange.symbols[0];
    }

    console.log ('SYMBOL:', symbol);
    if ((symbol.indexOf ('.d') < 0)) {
        await testSymbol (exchange, symbol);
    }

    if (!exchange.privateKey && (!exchange.apiKey || (exchange.apiKey.length < 1))) {
        return true;
    }

    exchange.checkRequiredCredentials ();

<<<<<<< HEAD
    await test ('signIn', exchange);
=======
    if (exchange['has']['signIn']) {
        await exchange.signIn ();
    }
>>>>>>> be624cd6

    // move to testnet/sandbox if possible before accessing the balance
    // if (exchange.urls['test'])
    //    exchange.urls['api'] = exchange.urls['test']

    const balance = await test ('fetchBalance', exchange);

    await test ('fetchAccounts', exchange);
    await test ('fetchTransactionFees', exchange);
    await test ('fetchTradingFees', exchange);
    await test ('fetchStatus', exchange);

    await test ('fetchOrders', exchange, symbol);
    await test ('fetchOpenOrders', exchange, symbol);
    await test ('fetchClosedOrders', exchange, symbol);
    await test ('fetchMyTrades', exchange, symbol);
    await test ('fetchLeverageTiers', exchange, symbol);
    await test ('fetchOpenInterestHistory', exchange, symbol);

    await test ('fetchPositions', exchange, symbol);

    if ('fetchLedger' in tests) {
        await test ('fetchLedger', exchange, code);
    }

    await test ('fetchTransactions', exchange, code);
    await test ('fetchDeposits', exchange, code);
    await test ('fetchWithdrawals', exchange, code);
    await test ('fetchBorrowRate', exchange, code);
    await test ('fetchBorrowRates', exchange);
    await test ('fetchBorrowInterest', exchange, code);
    await test ('fetchBorrowInterest', exchange, code, symbol);

    if (exchange.extendedTest) {

        await test ('InvalidNonce', exchange, symbol);
        await test ('OrderNotFound', exchange, symbol);
        await test ('InvalidOrder', exchange, symbol);
        await test ('InsufficientFunds', exchange, symbol, balance); // danger zone - won't execute with non-empty balance
    }
}

//-----------------------------------------------------------------------------

async function tryAllProxies (exchange, proxies) {

    const index = proxies.indexOf (exchange.proxy);
    let currentProxy = (index >= 0) ? index : 0;
    const maxRetries = proxies.length;

    if (settings && ('proxy' in settings)) {
        currentProxy = proxies.indexOf (settings.proxy);
    }

    for (let numRetries = 0; numRetries < maxRetries; numRetries++) {

        try {

            exchange.proxy = proxies[currentProxy];

            // add random origin for proxies
            if (exchange.proxy.length > 0) {
                exchange.origin = exchange.uuid ();
            }

            await testExchange (exchange);

            break;

        } catch (e) {

            currentProxy = ++currentProxy % proxies.length;
            console.log ('[' + e.constructor.name + '] ' + e.message.slice (0, 200));
            if (e instanceof ccxt.DDoSProtection) {
                continue;
            } else if (e instanceof ccxt.RequestTimeout) {
                continue;
            } else if (e instanceof ccxt.ExchangeNotAvailable) {
                continue;
            } else if (e instanceof ccxt.AuthenticationError) {
                return;
            } else if (e instanceof ccxt.InvalidNonce) {
                return;
            } else {
                throw e;
            }
        }
    }
}

//-----------------------------------------------------------------------------

async function main () {

    if (exchangeSymbol) {

        await loadExchange (exchange);
        await testSymbol (exchange, exchangeSymbol);

    } else {

        await tryAllProxies (exchange, proxies);
    }

}

main ();<|MERGE_RESOLUTION|>--- conflicted
+++ resolved
@@ -301,13 +301,7 @@
 
     exchange.checkRequiredCredentials ();
 
-<<<<<<< HEAD
     await test ('signIn', exchange);
-=======
-    if (exchange['has']['signIn']) {
-        await exchange.signIn ();
-    }
->>>>>>> be624cd6
 
     // move to testnet/sandbox if possible before accessing the balance
     // if (exchange.urls['test'])
