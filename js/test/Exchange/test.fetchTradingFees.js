
<<<<<<< HEAD

export default async (exchange) => {
=======
const testTradingFee = require ("./test.tradingFee")

module.exports = async (exchange) => {
>>>>>>> aa0c9f75
    const skippedExchanges = []
    if (skippedExchanges.includes (exchange.id)) {
        console.log (exchange.id, 'found in ignored exchanges, skipping fetchTradingFees...')
        return
    }
    if (exchange.has.fetchTradingFees) {
        const fees = await exchange.fetchTradingFees ()
        const symbols = Object.keys (fees)
        for (let i = 0; i < symbols.length; i++) {
            const symbol = symbols[i]
            testTradingFee (exchange, symbol, fees[symbol])
        }
        return fees
    } else {
        console.log ('fetching trading fees not supported')
    }
}<|MERGE_RESOLUTION|>--- conflicted
+++ resolved
@@ -1,12 +1,7 @@
 
-<<<<<<< HEAD
-
-export default async (exchange) => {
-=======
 const testTradingFee = require ("./test.tradingFee")
 
 module.exports = async (exchange) => {
->>>>>>> aa0c9f75
     const skippedExchanges = []
     if (skippedExchanges.includes (exchange.id)) {
         console.log (exchange.id, 'found in ignored exchanges, skipping fetchTradingFees...')
