

<<<<<<< HEAD
// ----------------------------------------------------------------------------

import assert from 'assert'

// ----------------------------------------------------------------------------

export default async (exchange) => {

    if (exchange.has.fetchStatus) {

        const method = 'fetchStatus'
        const status = await exchange[method] ()

=======
const assert = require ('assert')

module.exports = async (exchange) => {
    const method = 'fetchStatus';
    if (exchange.has[method]) {
        const status = await exchange[method] ();
>>>>>>> 65b66468
        const sampleStatus = {
            'status': 'ok', // 'ok', 'shutdown', 'error', 'maintenance'
            'updated': undefined, // integer, last updated timestamp in milliseconds if updated via the API
            'eta': undefined, // when the maintenance or outage is expected to end
            'url': undefined, // a link to a GitHub issue or to an exchange post on the subject
        };
        const keys = Object.keys (sampleStatus);
        for (let i = 0; i < keys.length; i++) {
            const key = keys[i];
            assert (key in status);
        }
        return status;
    } else {
        console.log (method + '() is not supported');
    }
}<|MERGE_RESOLUTION|>--- conflicted
+++ resolved
@@ -1,6 +1,5 @@
 
 
-<<<<<<< HEAD
 // ----------------------------------------------------------------------------
 
 import assert from 'assert'
@@ -8,20 +7,9 @@
 // ----------------------------------------------------------------------------
 
 export default async (exchange) => {
-
-    if (exchange.has.fetchStatus) {
-
-        const method = 'fetchStatus'
-        const status = await exchange[method] ()
-
-=======
-const assert = require ('assert')
-
-module.exports = async (exchange) => {
     const method = 'fetchStatus';
     if (exchange.has[method]) {
         const status = await exchange[method] ();
->>>>>>> 65b66468
         const sampleStatus = {
             'status': 'ok', // 'ok', 'shutdown', 'error', 'maintenance'
             'updated': undefined, // integer, last updated timestamp in milliseconds if updated via the API
