--- conflicted
+++ resolved
@@ -31,32 +31,6 @@
               "output": "{\"symbol\":\"XBTUSDT\",\"side\":\"Buy\",\"orderQty\":1000,\"ordType\":\"Limit\",\"text\":\"CCXT\",\"price\":35000}"
             },
             {
-              "description": "spot market buy",
-              "method": "createOrder",
-              "url": "https://www.bitmex.com/api/v1/order",
-              "input": [
-                "BTC/USDT",
-                "market",
-                "buy",
-                0.0001,
-                null
-              ],
-              "output": "{\"symbol\":\"XBT_USDT\",\"side\":\"Buy\",\"orderQty\":10000,\"ordType\":\"Market\",\"text\":\"CCXT\"}"
-            },
-            {
-                "description": "Swap market buy",
-                "method": "createOrder",
-                "url": "https://testnet.bitmex.com/api/v1/order",
-                "input": [
-                    "BTC/USDT:USDT",
-                    "market",
-                    "buy",
-                    1000
-                ],
-                "output": "{\"symbol\":\"XBTUSDT\",\"side\":\"Buy\",\"orderQty\":1000,\"ordType\":\"Market\",\"text\":\"CCXT\"}"
-            },
-            {
-<<<<<<< HEAD
                 "description": "spot limit sell",
                 "method": "createOrder",
                 "url": "https://www.bitmex.com/api/v1/order",
@@ -70,7 +44,7 @@
                 "output": "{\"symbol\":\"XBT_USDT\",\"side\":\"Sell\",\"orderQty\":10000,\"ordType\":\"Limit\",\"text\":\"CCXT\",\"price\":36000}"    
             },
             {
-                "description": "spot market buy with undefined price",
+                "description": "spot market buy",
                 "method": "createOrder",
                 "url": "https://www.bitmex.com/api/v1/order",
                 "input": [
@@ -83,17 +57,16 @@
                 "output": "{\"symbol\":\"XBT_USDT\",\"side\":\"Buy\",\"orderQty\":10000,\"ordType\":\"Market\",\"text\":\"CCXT\"}"
             },
             {
-                "description": "spot market sell with undefined price",
+                "description": "swap market buy",
                 "method": "createOrder",
-                "url": "https://www.bitmex.com/api/v1/order",
+                "url": "https://testnet.bitmex.com/api/v1/order",
                 "input": [
-                  "BTC/USDT",
-                  "market",
-                  "sell",
-                  0.0001,
-                  null
+                    "BTC/USDT:USDT",
+                    "market",
+                    "buy",
+                    1000
                 ],
-                "output": "{\"symbol\":\"XBT_USDT\",\"side\":\"Sell\",\"orderQty\":10000,\"ordType\":\"Market\",\"text\":\"CCXT\"}"
+                "output": "{\"symbol\":\"XBTUSDT\",\"side\":\"Buy\",\"orderQty\":1000,\"ordType\":\"Market\",\"text\":\"CCXT\"}"
             },
             {
                 "description": "spot market buy with defined price",
@@ -107,6 +80,19 @@
                   37000
                 ],
                 "output": "{\"symbol\":\"XBT_USDT\",\"side\":\"Buy\",\"orderQty\":10000,\"ordType\":\"Market\",\"text\":\"CCXT\"}"
+            },
+            {
+                "description": "spot market sell",
+                "method": "createOrder",
+                "url": "https://www.bitmex.com/api/v1/order",
+                "input": [
+                  "BTC/USDT",
+                  "market",
+                  "sell",
+                  0.0001,
+                  null
+                ],
+                "output": "{\"symbol\":\"XBT_USDT\",\"side\":\"Sell\",\"orderQty\":10000,\"ordType\":\"Market\",\"text\":\"CCXT\"}"
             },
             {
                 "description": "spot market sell with defined price",
@@ -138,104 +124,6 @@
                 ],
                 "output": "{\"symbol\":\"XBT_USDT\",\"side\":\"Buy\",\"orderQty\":10000,\"ordType\":\"Limit\",\"text\":\"CCXT\",\"price\":36000,\"postOnly\":true,\"timeInForce\":\"GTC\"}"
             }
-=======
-              "description": "spot limit buy",
-              "method": "createOrder",
-              "url": "https://www.bitmex.com/api/v1/order",
-              "input": [
-                "BTC/USDT",
-                "limit",
-                "buy",
-                0.0001,
-                37000
-              ],
-              "output": "{\"symbol\":\"XBT_USDT\",\"side\":\"Buy\",\"orderQty\":10000,\"ordType\":\"Limit\",\"text\":\"CCXT\",\"price\":37000}"     
-          },
-          {
-              "description": "spot limit sell",
-              "method": "createOrder",
-              "url": "https://www.bitmex.com/api/v1/order",
-              "input": [
-                "BTC/USDT",
-                "limit",
-                "sell",
-                0.0001,
-                36000
-              ],
-              "output": "{\"symbol\":\"XBT_USDT\",\"side\":\"Sell\",\"orderQty\":10000,\"ordType\":\"Limit\",\"text\":\"CCXT\",\"price\":36000}"    
-          },
-          {
-              "description": "spot market buy with undefined price",
-              "method": "createOrder",
-              "url": "https://www.bitmex.com/api/v1/order",
-              "input": [
-                "BTC/USDT",
-                "market",
-                "buy",
-                0.0001,
-                null
-              ],
-              "output": "{\"symbol\":\"XBT_USDT\",\"side\":\"Buy\",\"orderQty\":10000,\"ordType\":\"Market\",\"text\":\"CCXT\"}"
-          },
-          {
-              "description": "spot market sell with undefined price",
-              "method": "createOrder",
-              "url": "https://www.bitmex.com/api/v1/order",
-              "input": [
-                "BTC/USDT",
-                "market",
-                "sell",
-                0.0001,
-                null
-              ],
-              "output": "{\"symbol\":\"XBT_USDT\",\"side\":\"Sell\",\"orderQty\":10000,\"ordType\":\"Market\",\"text\":\"CCXT\"}"
-          },
-          {
-              "description": "spot market buy with defined price",
-              "method": "createOrder",
-              "url": "https://www.bitmex.com/api/v1/order",
-              "input": [
-                "BTC/USDT",
-                "market",
-                "buy",
-                0.0001,
-                37000
-              ],
-              "output": "{\"symbol\":\"XBT_USDT\",\"side\":\"Buy\",\"orderQty\":10000,\"ordType\":\"Market\",\"text\":\"CCXT\"}"
-          },
-          {
-              "description": "spot market sell with defined price",
-              "method": "createOrder",
-              "url": "https://www.bitmex.com/api/v1/order",
-              "input": [
-                "BTC/USDT",
-                "market",
-                "sell",
-                0.0001,
-                36000
-              ],
-              "output": "{\"symbol\":\"XBT_USDT\",\"side\":\"Sell\",\"orderQty\":10000,\"ordType\":\"Market\",\"text\":\"CCXT\"}"
-          },
-          {
-              "description": "spot limit buy with PO and GTC",
-              "method": "createOrder",
-              "url": "https://www.bitmex.com/api/v1/order",
-              "input": [
-                "BTC/USDT",
-                "limit",
-                "buy",
-                0.0001,
-                36000,
-                {
-                  "postOnly": true,
-                  "timeInForce": "GTC"
-                }
-              ],
-              "output": "{\"symbol\":\"XBT_USDT\",\"side\":\"Buy\",\"orderQty\":10000,\"ordType\":\"Limit\",\"text\":\"CCXT\",\"price\":36000,\"postOnly\":true,\"timeInForce\":\"GTC\"}"
-          }
->>>>>>> 8b85d215
         ]
-    },
-    "disabledTests": [
-    ]
+    }
 }