{
    "exchange": "binance",
    "skipKeys": [
        "signature",
        "timestamp",
        "recvWindow",
        "newClientOrderId"
    ],
    "outputType": "urlencoded",
    "methods": {
        "createOrder": [
            {
                "description": "Spot market buy order",
                "method": "createOrder",
                "url": "https://testnet.binance.vision/api/v3/order",
                "input": [
                    "LTC/USDT",
                    "market",
                    "buy",
                    0.2,
                    50
                ],
                "output": "timestamp=1698772556546&symbol=LTCUSDT&side=BUY&newClientOrderId=x-R4BD3S8265d26698ad954db1b3fee5&newOrderRespType=FULL&type=MARKET&quoteOrderQty=10&recvWindow=10000&signature=bb8a423f6cfa0c0aa85c1234f514ff0fdad73b41921f31d0f4b9d5a24045ea8b"
            },
            {
                "description": "Spot limit buy order",
                "method": "createOrder",
                "url": "https://testnet.binance.vision/api/v3/order",
                "input": [
                    "LTC/USDT",
                    "limit",
                    "buy",
                    0.2,
                    50
                ],
                "output": "timestamp=1698772601904&symbol=LTCUSDT&side=BUY&newClientOrderId=x-R4BD3S826527eb0fd34e445cba9d94&newOrderRespType=FULL&type=LIMIT&quantity=0.2&price=50&timeInForce=GTC&recvWindow=10000&signature=b1caba89e3a305463b03d9bd73e0b34a2117f3b3949cdf065d29837fa845b4b0"
            },
            {
                "description": "Spot limit buy with postOnly",
                "method": "createOrder",
                "url": "https://api.binance.com/api/v3/order",
                "input": [
                    "LTC/USDT",
                    "limit",
                    "buy",
                    0.2,
                    50,
                    {
                        "postOnly": true
                    }
                ],
                "output": "timestamp=1699380855361&symbol=LTCUSDT&side=BUY&newClientOrderId=x-R4BD3S82102a551f8c1642bba06728&newOrderRespType=RESULT&type=LIMIT_MAKER&quantity=0.2&price=50&recvWindow=10000&signature=6ae855678678e86725443f243b2f40613ed3e48e39a478ea0433c7dcbc36fce8"
            },
            {
                "description": "Swap market buy order",
                "method": "createOrder",
                "url": "https://testnet.binancefuture.com/fapi/v1/order",
                "input": [
                    "LTC/USDT:USDT",
                    "market",
                    "buy",
                    0.1
                ],
                "output": "timestamp=1698772686486&symbol=LTCUSDT&side=BUY&newClientOrderId=x-xcKtGhcud0e56169437e41d2a50414&newOrderRespType=RESULT&type=MARKET&quantity=0.1&recvWindow=10000&signature=a703d0332fd54447dc9439dc60ddcc515d170c2357b12041504f5eb228002c09"
            },
            {
                "description": "Swap limit buy order",
                "method": "createOrder",
                "url": "https://testnet.binancefuture.com/fapi/v1/order",
                "input": [
                    "LTC/USDT:USDT",
                    "limit",
                    "buy",
                    0.1,
                    55
                ],
                "output": "timestamp=1698772722784&symbol=LTCUSDT&side=BUY&newClientOrderId=x-xcKtGhcu857a045c78a148bda82a3b&newOrderRespType=RESULT&type=LIMIT&quantity=0.1&price=55&timeInForce=GTC&recvWindow=10000&signature=ea0c2c8986c05546309cfb5248febc8a551c1a7ccf7252305e26bb60e41a8d60"
            },
            {
                "description": "Spot limit buy with triggerPrice",
                "method": "createOrder",
                "url": "https://api.binance.com/api/v3/order",
                "input": [
                    "LTC/USDT",
                    "limit",
                    "buy",
                    0.2,
                    50,
                    {
                        "triggerPrice": 100
                    }
                ],
                "output": "timestamp=1699113377107&symbol=LTCUSDT&side=BUY&newClientOrderId=x-R4BD3S828025d8ae9f754437aa1bde&newOrderRespType=FULL&type=STOP_LOSS_LIMIT&quantity=0.2&price=50&timeInForce=GTC&stopPrice=100&recvWindow=10000&signature=FFsWE8MefjyN%2BBkm0w4KE4dRJh%2FOeJDbH4nOjhFS7rbmaGb64q9cK2RmRbgLKqMbDcPmgy752h7YnjqhF7wWixXEZmJR0Ks3ap%2BhvhAEr4Cd1bPJ2buEe316rXIHgPiDQBpDbsbipEoX2dQnUdjxGItAgyTVSThxqk0t8BDrqkHlnwv8JF9Yp1ekwFccXYBM5jMz09feygyLPzyiK3bqjPndwohxCLoL%2B6wp0x%2FTM0Vm39XTvOAPUj88FF67C76sFlVReIjzwo94xOj%2BHzynGZs7apVLV227P434MARwyKQM9XsSQ%2FMsSakoxZjOrErH2iwWlsJL60C7HcPl%2B%2BZD%2BQ%3D%3D"
            },
            {
                "description": "Swap limit buy with triggerPrice",
                "method": "createOrder",
                "url": "https://testnet.binancefuture.com/fapi/v1/order",
                "input": [
                    "LTC/USDT:USDT",
                    "limit",
                    "buy",
                    0.2,
                    50,
                    {
                        "triggerPrice": 100
                    }
                ],
                "output": "timestamp=1699113425660&symbol=LTCUSDT&side=BUY&newClientOrderId=x-xcKtGhcu0a6b33edf43043799149a0&newOrderRespType=RESULT&type=STOP&quantity=0.2&price=50&stopPrice=100&recvWindow=10000&signature=dcbd99666b985518f0bc818d2fdc9c7215f4607b044ad921a025fec70f41ae61"
            },
            {
                "description": "Spot limit buy with test endpoint",
                "method": "createOrder",
                "url": "https://api.binance.com/api/v3/order/test",
                "input": [
                    "LTC/USDT",
                    "limit",
                    "buy",
                    0.2,
                    50,
                    {
                        "test": true
                    }
                ],
                "output": "timestamp=1699113722660&symbol=LTCUSDT&side=BUY&newClientOrderId=x-R4BD3S82dbdbef155f0b479ca03ac1&newOrderRespType=FULL&type=LIMIT&quantity=0.2&price=50&timeInForce=GTC&recvWindow=10000&signature=RAxM3BDlCxN9yJtKYKhyrJ0dOb7ng6o5Iy1Pz6I9snLDHRQVNuv9%2FgnWWfsUayfILjZQO7ns3VeyqGfiXBlGXa5eap37%2BHXjcYBA9Jc6OCXAKDtNmcdkFB9QvV0bG7lO%2BIMx6nQAgUILod%2FlVWd1MJSOVYlAoDH7N5aiHtrcImoUT4NRJkT31E99yT7W7VIqvTD3AcFUodgaajB7G0oBTqp69w9uyUJEvDFG6RisU77Zeuzcy7sYdXpVueTycreAjQg225F1WQNSDClOJKMDhJ27d5akwOj%2Flxo6pRjT21Jr7G3GGzceAiHXKgSSB%2Fgu2jCe48hnr8C92YVqfp2LyQ%3D%3D"
            },
            {
                "description": "Spot margin (cross) limit buy",
                "method": "createOrder",
                "url": "https://api.binance.com/sapi/v1/margin/order",
                "input": [
                    "LTC/USDT",
                    "limit",
                    "buy",
                    0.2,
                    50,
                    {
                        "marginMode": "cross"
                    }
                ],
                "output": "timestamp=1699113838137&symbol=LTCUSDT&side=BUY&newClientOrderId=x-R4BD3S8277d937b569914d1bb5f784&newOrderRespType=FULL&type=LIMIT&quantity=0.2&price=50&timeInForce=GTC&marginMode=cross&recvWindow=10000&signature=0e12b57b83c758aceb6d88c4950c1259f41cc0b86d7e6259fcdb3202cd3d3c32"
            },
            {
                "description": "Swap limit sell",
                "method": "createOrder",
                "url": "https://testnet.binancefuture.com/fapi/v1/order",
                "input": [
                    "LTC/USDT:USDT",
                    "limit",
                    "sell",
                    0.2,
                    100
                ],
                "output": "timestamp=1699114065223&symbol=LTCUSDT&side=SELL&newClientOrderId=x-xcKtGhcu6e4e96867ac345ee9151b9&newOrderRespType=RESULT&type=LIMIT&quantity=0.2&price=100&timeInForce=GTC&recvWindow=10000&signature=057d2e77971840b5e2726b88a7a1e2fc740c032437bc4ea38c89e6d1c2968b9a"
            },
            {
                "description": "Swap limit sell with takeProfitPrice (type 2)",
                "method": "createOrder",
                "url": "https://testnet.binancefuture.com/fapi/v1/order",
                "input": [
                    "LTC/USDT:USDT",
                    "limit",
                    "sell",
                    0.2,
                    100,
                    {
                        "takeProfitPrice": 105
                    }
                ],
                "output": "timestamp=1699285858348&symbol=LTCUSDT&side=SELL&newClientOrderId=x-xcKtGhcu2784a323f70a4bdf8b1725&newOrderRespType=RESULT&type=TAKE_PROFIT&quantity=0.2&price=100&stopPrice=105&recvWindow=10000&signature=6434d52fc670894917cac2b03407eac0646f81ce4bcff3b640c11d4c8c2d4ab1"
            },
            {
                "description": "Swap limit buy with stopLossPrice (type 2)",
                "method": "createOrder",
                "url": "https://testnet.binancefuture.com/fapi/v1/order",
                "input": [
                    "LTC/USDT:USDT",
                    "limit",
                    "sell",
                    0.2,
                    49,
                    {
                        "stopLossPrice": 50
                    }
                ],
                "output": "timestamp=1699285907701&symbol=LTCUSDT&side=SELL&newClientOrderId=x-xcKtGhcuc8a51b6fd0a344069c2703&newOrderRespType=RESULT&type=STOP&quantity=0.2&price=49&stopPrice=50&recvWindow=10000&signature=4a09fa15b8c91f1215f7175b163080853291f5e316bd25025ddefd5b5688508a"
            },
            {
                "description": "Swap limit buy with reduce only (closing short position)",
                "method": "createOrder",
                "url": "https://testnet.binancefuture.com/fapi/v1/order",
                "input": [
                    "LTC/USDT:USDT",
                    "limit",
                    "buy",
                    0.2,
                    60,
                    {
                        "reduceOnly": true
                    }
                ],
                "output": "timestamp=1699380630765&symbol=LTCUSDT&side=BUY&newClientOrderId=x-xcKtGhcuad6ae547a99e48b686c911&newOrderRespType=RESULT&type=LIMIT&quantity=0.2&price=60&timeInForce=GTC&reduceOnly=true&recvWindow=10000&signature=3d99de3afdd8a6ad846d201fe4f446b75dd956db59e986db345d453b79b7bea2"
            },
            {
                "description": "Swap limit buy with postOnly",
                "method": "createOrder",
                "url": "https://testnet.binancefuture.com/fapi/v1/order",
                "input": [
                    "LTC/USDT:USDT",
                    "limit",
                    "buy",
                    0.2,
                    50,
                    {
                        "postOnly": true
                    }
                ],
                "output": "timestamp=1699380695835&symbol=LTCUSDT&side=BUY&newClientOrderId=x-xcKtGhcu392bafca1fb740208ee8d3&newOrderRespType=RESULT&type=LIMIT&quantity=0.2&price=50&timeInForce=GTX&recvWindow=10000&signature=27dfce7c02d210d4d88f029e34550f153283e849b34bbf80aebbc7f860937b84"
            }
        ],
        "createOrders": [
            {
                "description": "Swap createOrders",
                "method": "createOrders",
                "url": "https://testnet.binancefuture.com/fapi/v1/batchOrders",
                "input": [
                    [
                        {
                            "symbol": "LTC/USDT:USDT",
                            "amount": 0.1,
                            "side": "buy",
                            "type": "limit",
                            "price": 60
                        },
                        {
                            "symbol": "LTC/USDT:USDT",
                            "amount": 0.11,
                            "side": "buy",
                            "type": "limit",
                            "price": 61
                        }
                    ]
                ],
                "output": "timestamp=1699382693405&batchOrders=[{\"symbol\":\"LTCUSDT\",\"side\":\"BUY\",\"newClientOrderId\":\"x-xcKtGhcub371e14dda9e4fda804421\",\"newOrderRespType\":\"RESULT\",\"type\":\"LIMIT\",\"quantity\":\"0.1\",\"price\":\"60\",\"timeInForce\":\"GTC\"},{\"symbol\":\"LTCUSDT\",\"side\":\"BUY\",\"newClientOrderId\":\"x-xcKtGhcu2b5cffec484a42138cdf8e\",\"newOrderRespType\":\"RESULT\",\"type\":\"LIMIT\",\"quantity\":\"0.11\",\"price\":\"61\",\"timeInForce\":\"GTC\"}]&recvWindow=10000&signature=ce06633e6e16101cf7b4c3fd0f6a1afa3901206050382fafae81deddc1867f92"
            }
        ],
        "createMarketOrderWithCost": [
            {
                "description": "Spot create market order with cost",
                "method": "createMarketOrderWithCost",
                "url": "https://testnet.binance.vision/api/v3/order",
                "input": [
                    "BTC/USDT",
                    "buy",
                    10
                ],
                "output": "timestamp=1702677177092&symbol=BTCUSDT&side=BUY&newClientOrderId=x-R4BD3S82bbdbdf90c28b4c2a9dd885&newOrderRespType=FULL&type=MARKET&quoteOrderQty=10&recvWindow=10000&signature=e36681dea6e4baa6049a95b440fb76eb82c7b7a1906a8595ef8a6844273e0ef2"
            }
        ],
        "createMarketBuyOrderWithCost": [
            {
                "description": "Spot create market buy order with cost",
                "method": "createMarketBuyOrderWithCost",
                "url": "https://testnet.binance.vision/api/v3/order",
                "input": [
                    "BTC/USDT",
                    15
                ],
                "output": "timestamp=1702677315563&symbol=BTCUSDT&side=BUY&newClientOrderId=x-R4BD3S82166697aa19d7484fb68378&newOrderRespType=FULL&type=MARKET&quoteOrderQty=15&recvWindow=10000&signature=64f817d988900608171a22a906a68da7ef58b401b8ec6514c0e141f2c262c8fa"
            }
        ],
        "createMarketSellOrderWithCost": [
            {
                "description": "Spot create market sell order with cost",
                "method": "createMarketSellOrderWithCost",
                "url": "https://testnet.binance.vision/api/v3/order",
                "input": [
                    "BTC/USDT",
                    15
                ],
                "output": "timestamp=1702677379657&symbol=BTCUSDT&side=SELL&newClientOrderId=x-R4BD3S82e9114f80b9124f96817cc1&newOrderRespType=FULL&type=MARKET&quoteOrderQty=15&recvWindow=10000&signature=c71dc764642f5e6b7a96d04b7d820058ec204557ec43ce64ff102d25df4423b8"
            }
        ],
        "cancelOrder": [
            {
                "description": "Swap cancelOrder",
                "method": "cancelOrder",
                "url": "https://testnet.binancefuture.com/fapi/v1/order?timestamp=1699382897679&symbol=LTCUSDT&orderId=652509009&recvWindow=10000&signature=02d0287d26b9b0603902e299840941f6738f9fbb3f497390b29d7077c42c318b",
                "input": [
                    652509009,
                    "LTC/USDT:USDT"
                ]
            },
            {
                "description": "Spot cancelOrder",
                "method": "cancelOrder",
                "url": "https://testnet.binance.vision/api/v3/order?timestamp=1699384031574&symbol=LTCUSDT&orderId=464950&recvWindow=10000&signature=548084e744d32adc2172c498ead0f621cd1920ac788ff7b4038fffa5dd139d42",
                "input": [
                    464950,
                    "LTC/USDT"
                ]
            },
            {
                "description": "Swap inverse cancelOrder",
                "method": "cancelOrder",
                "url": "https://dapi.binance.com/dapi/v1/order?timestamp=1699382897679&symbol=BTCUSD_PERP&orderId=652509009&recvWindow=10000&signature=02d0287d26b9b0603902e299840941f6738f9fbb3f497390b29d7077c42c318b",
                "input": [
                    652509009,
                    "BTC/USD:BTC"
                ]
            },
            {
                "description": "Option cancelOrder",
                "method": "cancelOrder",
                "url": "https://eapi.binance.com/eapi/v1/order?timestamp=1699382897679&symbol=ETH-231229-800-C&orderId=652509009&recvWindow=10000&signature=02d0287d26b9b0603902e299840941f6738f9fbb3f497390b29d7077c42c318b",
                "input": [
                    652509009,
                    "ETH/USDT:USDT-231229-800-C"
                ]
            },
            {
                "description": "cancel swap order with clientOrderId",
                "method": "cancelOrder",
                "url": "https://testnet.binancefuture.com/fapi/v1/order?timestamp=1703181445987&symbol=BTCUSDT&origClientOrderId=myswap&recvWindow=10000&signature=169048840e9612fc90a33b39894e882fc3f73950a02374b544ddecb344467929",
                "input": [
                  "",
                  "BTC/USDT:USDT",
                  {
                    "clientOrderId": "myswap"
                  }
                ]
            }
        ],
        "cancelOrders": [
            {
                "description": "Swap cancelOrders",
                "method": "cancelOrders",
                "url": "https://testnet.binancefuture.com/fapi/v1/batchOrders?timestamp=1699384523218&symbol=LTCUSDT&recvWindow=10000&orderidlist=[652511506]&signature=ced41362438af4b529b81484e1713dc0108b2715453e403d3e46fa93ba8a0a83",
                "input": [
                    [
                        "652511506"
                    ],
                    "LTC/USDT:USDT"
                ]
            }
        ],
        "cancelAllOrders": [
            {
                "description": "Spot cancelAllOrders",
                "method": "cancelAllOrders",
                "url": "https://testnet.binance.vision/api/v3/openOrders?timestamp=1699384119652&symbol=LTCUSDT&recvWindow=10000&signature=0dbf34752013b284d4fb297b83583be92da868fe532282f98f8f90095b1fdc89",
                "input": [
                    "LTC/USDT"
                ]
            },
            {
                "description": "Swap cancelAllOrders",
                "method": "cancelAllOrders",
                "url": "https://testnet.binancefuture.com/fapi/v1/allOpenOrders?timestamp=1699384154326&symbol=LTCUSDT&recvWindow=10000&signature=6be9641d53bd8e041581dbbe9f9a10576253d6d661a755ccbced131b8dc3e56d",
                "input": [
                    "LTC/USDT:USDT"
                ]
            },
            {
                "description": "Swap inverse cancelAllOrders",
                "method": "cancelAllOrders",
                "url": "https://dapi.binance.com/dapi/v1/allOpenOrders?timestamp=1699384154326&symbol=BTCUSD_PERP&recvWindow=10000&signature=6be9641d53bd8e041581dbbe9f9a10576253d6d661a755ccbced131b8dc3e56d",
                "input": [
                    "BTC/USD:BTC"
                ]
            },
            {
                "description": "Option cancelAllOrders",
                "method": "cancelAllOrders",
                "url": "https://eapi.binance.com/eapi/v1/allOpenOrders?timestamp=1699384154326&symbol=ETH-231229-800-C&recvWindow=10000&signature=6be9641d53bd8e041581dbbe9f9a10576253d6d661a755ccbced131b8dc3e56d",
                "input": [
                    "ETH/USDT:USDT-231229-800-C"
                ]
            }
        ],
        "fetchBalance": [
            {
                "description": "Spot fetch balance",
                "method": "fetchBalance",
                "url": "https://api.binance.com/api/v3/account?timestamp=1699384807806&recvWindow=10000&signature=63f0c698cb014312107449ed70b52c6e684ef8d18cba7b62fb378716f043534d",
                "input": []
            },
            {
                "description": "Swap fetchBalance",
                "method": "fetchBalance",
                "url": "https://testnet.binancefuture.com/fapi/v2/account?timestamp=1699385163596&recvWindow=10000&signature=f8a952f41e186866660fa44ef11e22e69fd54145638964c6e79034e2fa83eb58",
                "input": [
                    {
                        "type": "swap"
                    }
                ]
            },
            {
                "description": "Swap inverse fetchBalance",
                "method": "fetchBalance",
                "url": "https://testnet.binancefuture.com/dapi/v1/account?timestamp=1699385163596&recvWindow=10000&signature=f8a952f41e186866660fa44ef11e22e69fd54145638964c6e79034e2fa83eb58",
                "input": [
                    {
                        "type": "swap",
                        "subType": "inverse"
                    }
                ]
            },
            {
                "description": "Margin fetchBalance",
                "method": "fetchBalance",
                "url": "https://testnet.binancefuture.com/sapi/v1/margin/account?timestamp=1699385163596&recvWindow=10000&signature=f8a952f41e186866660fa44ef11e22e69fd54145638964c6e79034e2fa83eb58",
                "input": [
                    {
                        "type": "margin"
                    }
                ]
            },
            {
                "description": "Savings fetchBalance",
                "method": "fetchBalance",
                "url": "https://testnet.binancefuture.com/sapi/v1/lending/union/account?timestamp=1699385163596&recvWindow=10000&signature=f8a952f41e186866660fa44ef11e22e69fd54145638964c6e79034e2fa83eb58",
                "input": [
                    {
                        "type": "savings"
                    }
                ]
            },
            {
                "description": "Funding fetchBalance",
                "method": "fetchBalance",
                "url": "https://testnet.binancefuture.com/sapi/v1/asset/get-funding-asset",
                "input": [
                    {
                        "type": "funding"
                    }
                ],
                "output": "timestamp=1702624225422&recvWindow=10000&signature=9dbc6d2f649bd8522187b3ac2643e2eec3c50e48d5d44e925eb225e108c133ee"
            },
            {
                "description": "fetch isolated balance",
                "method": "fetchBalance",
                "url": "https://api.binance.com/sapi/v1/margin/isolated/account?timestamp=1703072784927&recvWindow=10000&signature=96c89d509bf6e5a630b1e7dd84dce9f011cb07caf25cf6eaa90a8a4400793826",
                "input": [
                  {
                    "marginMode": "isolated"
                  }
                ]
            }
        ],
        "fetchMyTrades": [
            {
                "description": "Spot fetchMyTrades",
                "method": "fetchMyTrades",
                "url": "https://api.binance.com/api/v3/myTrades?timestamp=1699380939904&symbol=LTCUSDT&recvWindow=10000&signature=e0364430919fe9187025c68199752304a723f4fe62de000440b8fa4db8f6dd66",
                "input": [
                    "LTC/USDT"
                ]
            },
            {
                "description": "Swap fetchMyTrades",
                "method": "fetchMyTrades",
                "url": "https://testnet.binancefuture.com/fapi/v1/userTrades?timestamp=1699380991270&symbol=LTCUSDT&recvWindow=10000&signature=df9868b4dbe11d15402e6cbea7910cc8cea2f5f5f87cddd91e40d8aa3b869d82",
                "input": [
                    "LTC/USDT:USDT"
                ]
            }
        ],
        "fetchOrders": [
            {
                "description": "Spot fetchOrders",
                "method": "fetchOrders",
                "url": "https://api.binance.com/api/v3/allOrders?timestamp=1699381044319&symbol=LTCUSDT&recvWindow=10000&signature=858226f6bc5879207bf14a06a71c380e6392601e703b3b0ac229fe1f1f3d092a",
                "input": [
                    "LTC/USDT"
                ]
            },
            {
                "description": "Swap fetchOrders",
                "method": "fetchOrders",
                "url": "https://testnet.binancefuture.com/fapi/v1/allOrders?timestamp=1699381079525&symbol=LTCUSDT&recvWindow=10000&signature=e75dee5138d27e195e8bd66ba3e754dba7c7fd2911252f7358f5506566b7517e",
                "input": [
                    "LTC/USDT:USDT"
                ]
            },
            {
                "description": "Inverse fetchOrders",
                "method": "fetchOrders",
                "url": "https://dapi.binance.com/dapi/v1/allOrders?timestamp=1699381120125&symbol=BTCUSD_PERP&recvWindow=10000&signature=4c191cf2693c1fed0a75a6231035bd3c57be27bc326d4e60c44735c4ddeac5dd",
                "input": [
                    "BTC/USD:BTC"
                ]
            },
            {
                "description": "Option fetchOrders",
                "method": "fetchOrders",
                "url": "https://eapi.binance.com/eapi/v1/historyOrders?timestamp=1699381120125&symbol=ETH-231229-800-C&recvWindow=10000&signature=4c191cf2693c1fed0a75a6231035bd3c57be27bc326d4e60c44735c4ddeac5dd",
                "input": [
                    "ETH/USDT:USDT-231229-800-C"
                ]
            },
            {
                "description": "Spot margin cross fetchOrders",
                "method": "fetchOrders",
                "url": "https://api.binance.com/sapi/v1/margin/allOrders?timestamp=1699381288329&symbol=LTCUSDT&startTime=1699381234000&limit=20&recvWindow=10000&signature=1cb6d6b9fcfc84a22d685d46827c33eb67fe8ff0980784712bce5002822c4515",
                "input": [
                    "LTC/USDT",
                    1699381234000,
                    20,
                    {
                        "marginMode": "cross"
                    }
                ]
            },
            {
                "description": "Spot margin isolated fetchOrders",
                "method": "fetchOrders",
                "url": "https://api.binance.com/sapi/v1/margin/allOrders?timestamp=1699381316098&symbol=LTCUSDT&isIsolated=true&startTime=1699381234000&limit=20&recvWindow=10000&signature=f589333c4be021c50cb3bf8b75d04d2027c545acf22fec45ae19c57be8ed5b3c",
                "input": [
                    "LTC/USDT",
                    1699381234000,
                    20,
                    {
                        "marginMode": "isolated"
                    }
                ]
            }
        ],
        "fetchOrder": [
            {
                "description": "Spot fetchOrder",
                "method": "fetchOrder",
                "url": "https://testnet.binance.vision/api/v3/order?timestamp=1699384269930&symbol=LTCUSDT&orderId=465138&recvWindow=10000&signature=3e56f68f7464d282deb93466f4a382886f216739cf0225e5ae32b13529bd7b84",
                "input": [
                    465138,
                    "LTC/USDT"
                ]
            },
            {
                "description": "Swap fetchOrder",
                "method": "fetchOrder",
                "url": "https://testnet.binancefuture.com/fapi/v1/order?timestamp=1699384317029&symbol=LTCUSDT&orderId=652124757&recvWindow=10000&signature=9f2120e58e884131b91f4193a94ea17a18ef4f3195b3e6f388d5f5e14e797414",
                "input": [
                    652124757,
                    "LTC/USDT:USDT"
                ]
            },
            {
                "description": "Swap inverse fetchOrder",
                "method": "fetchOrder",
                "url": "https://dapi.binance.com/dapi/v1/order?timestamp=1699384317029&symbol=BTCUSD_PERP&orderId=652124757&recvWindow=10000&signature=9f2120e58e884131b91f4193a94ea17a18ef4f3195b3e6f388d5f5e14e797414",
                "input": [
                    652124757,
                    "BTC/USD:BTC"
                ]
            },
            {
                "description": "Option fetchOrder",
                "method": "fetchOrder",
                "url": "https://eapi.binance.com/eapi/v1/order?timestamp=1699384317029&symbol=ETH-231229-800-C&orderId=652124757&recvWindow=10000&signature=9f2120e58e884131b91f4193a94ea17a18ef4f3195b3e6f388d5f5e14e797414",
                "input": [
                    652124757,
                    "ETH/USDT:USDT-231229-800-C"
                ]
            },
            {
                "description": "Spot cross order",
                "method": "fetchOrder",
                "url": "https://api.binance.com/sapi/v1/margin/order?timestamp=1703159386293&symbol=LTCUSDT&orderId=3103603561&recvWindow=10000&signature=dc62a3b4d2125eb456629bdbb70eee5cddfc1c2836b050e072dc5bec635bf5e8",
                "input": [
                  3103603561,
                  "LTC/USDT",
                  {
                    "marginMode": "cross"
                  }
                ]
            },
            {
                "description": "Fetch isolated order",
                "method": "fetchOrder",
                "url": "https://api.binance.com/sapi/v1/margin/order?timestamp=1703159655585&symbol=LTCUSDT&isIsolated=true&orderId=3807830610&recvWindow=10000&signature=67f6cbaff42d879c7af414d5669b542c8ff536689d52ade8ca17a3406f665175",
                "input": [
                  3807830610,
                  "LTC/USDT",
                  {
                    "marginMode": "isolated"
                  }
                ]
            }
        ],
        "fetchOpenOrders": [
            {
                "description": "Swap open orders",
                "method": "fetchOpenOrders",
                "url": "https://testnet.binancefuture.com/fapi/v1/openOrders?timestamp=1699381574417&symbol=LTCUSDT&recvWindow=10000&signature=6a256c608fa51704c38209d2dc0338832a2b4193b5c53360780ff3012b4777f6",
                "input": [
                    "LTC/USDT:USDT"
                ]
            },
            {
                "description": "Spot one orders",
                "method": "fetchOpenOrders",
                "url": "https://api.binance.com/api/v3/openOrders?timestamp=1699381643483&symbol=LTCUSDT&recvWindow=10000&signature=5e065a2e4308050c13f57fbf2280c0148108537d487377153d4a35ceae451285",
                "input": [
                    "LTC/USDT"
                ]
            },
            {
                "description": "Inverse open orders",
                "method": "fetchOpenOrders",
                "url": "https://dapi.binance.com/dapi/v1/openOrders?timestamp=1699381672955&symbol=BTCUSD_PERP&recvWindow=10000&signature=660a51120973fd1a69fb1b08fa0c0deb92be1a890e978688e659f8bc02acac44",
                "input": [
                    "BTC/USD:BTC"
                ]
            },
            {
                "description": "Spot-margin cross open orders",
                "method": "fetchOpenOrders",
                "url": "https://api.binance.com/sapi/v1/margin/openOrders?timestamp=1699381707792&symbol=BTCUSDT&recvWindow=10000&signature=3f1f41573b1b178a7b320281ce6152a6e616c55f5f0ea3092e4cf94de0ac59cb",
                "input": [
                    "BTC/USDT",
                    null,
                    null,
                    {
                        "marginMode": "cross"
                    }
                ]
            },
            {
                "description": "Spot margin isolated open orders",
                "method": "fetchOpenOrders",
                "url": "https://api.binance.com/sapi/v1/margin/openOrders?timestamp=1699381761363&symbol=LTCUSDT&isIsolated=true&recvWindow=10000&signature=6614edfda35dd14772f8dd9b7236b9db9e36323bfe8682a829987033db85be24",
                "input": [
                    "LTC/USDT",
                    null,
                    null,
                    {
                        "marginMode": "isolated"
                    }
                ]
            }
        ],
        "fetchCanceledOrders": [
            {
                "description": "Spot canceled orders",
                "method": "fetchCanceledOrders",
                "url": "https://testnet.binance.vision/api/v3/allOrders?timestamp=1699384225531&symbol=LTCUSDT&recvWindow=10000&signature=542ec2f6763831d5a92d891174d744b77b3deb931c5787463fc99744f2bb34df",
                "input": [
                    "LTC/USDT",
                    null,
                    1
                ]
            }
        ],
        "fetchPositions": [
            {
                "description": "fetch default positions",
                "method": "fetchPositions",
                "url": "https://testnet.binancefuture.com/fapi/v2/positionRisk?timestamp=1699381878017&recvWindow=10000&signature=f654a95fde9ee5ee6004b1ded1adb3671333ac84eeab7f3b11c27b12848a28c2",
                "input": []
            },
            {
                "description": "fetch default positions",
                "method": "fetchPositions",
                "url": "https://testnet.binancefuture.com/dapi/v1/positionRisk?timestamp=1699381961216&recvWindow=10000&signature=ebbde9cbf31b9e450afb6aa6f5236b4f1a89b7afb9686493be317fbad1a3a5b2",
                "input": [
                    null,
                    {
                        "subType": "inverse"
                    }
                ]
            }
        ],
        "transfer": [
            {
                "description": "Transfer from cross to spot",
                "method": "transfer",
                "url": "https://api.binance.com/sapi/v1/asset/transfer",
                "input": [
                    "USDT",
                    1,
                    "cross",
                    "spot"
                ],
                "output": "timestamp=1699384664075&asset=USDT&amount=1&type=MARGIN_MAIN&recvWindow=10000&signature=1d4479f2e7df920f0b14af126ef2c753738e6e6945a28c2fdbd69bc841009e64"
            },
            {
                "description": "Transfer from spot to linear",
                "method": "transfer",
                "url": "https://api.binance.com/sapi/v1/asset/transfer",
                "input": [
                    "USDT",
                    1,
                    "spot",
                    "linear"
                ],
                "output": "timestamp=1699384712566&asset=USDT&amount=1&type=MAIN_UMFUTURE&recvWindow=10000&signature=33c61a7570d7a2c9c99ddd57edb5b5c2574351b9e485512e9f6382d5b5f1804f"
            },
            {
                "description": "Transfer from spot to funding",
                "method": "transfer",
                "url": "https://api.binance.com/sapi/v1/asset/transfer",
                "input": [
                    "USDT",
                    1,
                    "spot",
                    "funding"
                ],
                "output": "timestamp=1699384737453&asset=USDT&amount=1&type=MAIN_FUNDING&recvWindow=10000&signature=5418d03fb525c32e4a1c4e1a874abcda635bad6ba7763fc82c0b164eeebd7523"
            },
            {
                "description": "Transfer from funding to spot",
                "method": "transfer",
                "url": "https://api.binance.com/sapi/v1/asset/transfer",
                "input": [
                    "USDT",
                    1,
                    "funding",
                    "spot"
                ],
                "output": "timestamp=1699384759972&asset=USDT&amount=1&type=FUNDING_MAIN&recvWindow=10000&signature=4e43d89ac545361e50c2b7df44b91f6c168c99dab114acc6bad382a4c51aa34b"
            }
        ],
        "fetchDeposits": [
            {
                "description": "Default fetch deposits",
                "method": "fetchDeposits",
                "url": "https://api.binance.com/sapi/v1/capital/deposit/hisrec?timestamp=1699440724626&recvWindow=10000&signature=d36b11a06e7af3f8bc85c28e97ab788a58e20f39b201b6fc31132688d71f4968",
                "input": []
            }
        ],
        "fetchLedger": [
            {
                "description": "Fetch swap ledger",
                "method": "fetchLedger",
                "url": "https://fapi.binance.com/fapi/v1/income?timestamp=1699440856890&recvWindow=10000&signature=e921974f0fc79c71a0bf5c210bded9841b627248e89ca2659dd26616d2870bd9",
                "input": [
                    "USDT",
                    null,
                    null,
                    {
                        "type": "swap"
                    }
                ]
            }
        ],
        "setLeverage": [
            {
                "description": "Swap linear setLeverage",
                "method": "setLeverage",
                "url": "https://testnet.binancefuture.com/fapi/v1/leverage",
                "input": [
                    5,
                    "LTC/USDT:USDT"
                ],
                "output": "timestamp=1699440965441&symbol=LTCUSDT&leverage=5&recvWindow=10000&signature=500407a2dd13c20e6cef1a884fd1982fe494f2436761cd8c73c6de1aeeaf2a70"
            },
            {
                "description": "Swap inverse setLeverage",
                "method": "setLeverage",
                "url": "https://dapi.binance.com/dapi/v1/leverage",
                "input": [
                    5,
                    "BTC/USD:BTC"
                ],
                "output": "timestamp=1699441011001&symbol=BTCUSD_PERP&leverage=5&recvWindow=10000&signature=f932a4e8dd21ce1dcea84d8ab2fd9451c31b77c710d1adb9c51f54adc520cd90"
            }
        ],
        "setMarginMode": [
            {
                "description": "Set margin mode to cross",
                "method": "setMarginMode",
                "url": "https://testnet.binancefuture.com/fapi/v1/marginType",
                "input": [
                    "CROSS",
                    "BTC/USDT:USDT"
                ],
                "output": "timestamp=1699441787982&symbol=BTCUSDT&marginType=CROSSED&recvWindow=10000&signature=16f612e91d2ff4494239137194470ea53d7a20eff2d1b02c0783327bd40da955"
            },
            {
                "description": "Set margin mode to isolated with inverse market",
                "method": "setMarginMode",
                "url": "https://dapi.binance.com/dapi/v1/marginType",
                "input": [
                    "isolated",
                    "BTC/USD:BTC"
                ],
                "output": "timestamp=1699441887107&symbol=BTCUSD_PERP&marginType=ISOLATED&recvWindow=10000&signature=23faa49ca6c2c26c2ed637bda09e850587c8cf9dd884d495b44bddf6744dff09"
            }
        ],
        "fetchCrossBorrowRate": [
            {
                "description": "Fetch cross borrow rate",
                "method": "fetchCrossBorrowRate",
                "url": "https://api.binance.com/sapi/v1/margin/interestRateHistory?timestamp=1700202941111&asset=USDT&recvWindow=10000&signature=ffc9f69400ec59a68f0785334a9a619258411f43f6cfc0c7aa9585202d0f8eb5",
                "input": [
                    "USDT"
                ]
            }
        ],
        "fetchTickers": [
            {
                "description": "spot fetch tickers with symbols",
                "method": "fetchTickers",
                "url": "https://testnet.binance.vision/api/v3/ticker/24hr?symbols=%5B%22BTCUSDT%22%2C%22LTCUSDT%22%5D",
                "input": [
                    [
                        "BTC/USDT",
                        "LTC/USDT"
                    ]
                ]
            },
            {
                "description": "Swap tickers",
                "method": "fetchTickers",
                "url": "https://testnet.binancefuture.com/fapi/v1/ticker/24hr",
                "input": [
                    [
                        "BTC/USDT:USDT"
                    ]
                ]
            },
            {
                "description": "Inverse tickers",
                "method": "fetchTickers",
                "url": "https://testnet.binancefuture.com/dapi/v1/ticker/24hr",
                "input": [
                    [
                        "BTC/USD:BTC"
                    ]
                ]
            }
        ],
<<<<<<< HEAD
        "fetchFundingRate": [
            {
                "description": "Fetch Funding Rate - linear",
                "method": "fetchFundingRate",
                "url": "https://api.binance.com/fapi/v1/premiumIndex?symbol=BTCUSDT",
                "input": [
                    "BTC/USDT:USDT"
                ]
            },
            {
                "description": "Fetch Funding Rate - inverse",
                "method": "fetchFundingRate",
                "url": "https://api.binance.com/dapi/v1/premiumIndex?symbol=BTCUSD_PERP",
                "input": [
                    "BTC/USD:BTC"
=======
        "fetchOHLCV": [
            {
                "description": "Fetch OHLCV - spot",
                "method": "fetchOHLCV",
                "url": "https://api.binance.com/api/v3/klines?interval=1m&limit=5&symbol=BTCUSDT&startTime=1699381234000",
                "input": [
                    "BTC/USDT",
                    "1m",
                    1699381234000,
                    5
                ]
            },
            {
                "description": "Fetch OHLCV - linear",
                "method": "fetchOHLCV",
                "url": "https://fapi.binance.com/fapi/v1/klines?interval=1m&limit=5&symbol=BTCUSDT&startTime=1699381234000",
                "input": [
                    "BTC/USDT:USDT",
                    "1m",
                    1699381234000,
                    5
                ]
            },
            {
                "description": "Fetch OHLCV - inverse",
                "method": "fetchOHLCV",
                "url": "https://dapi.binance.com/dapi/v1/klines?interval=1m&limit=5&symbol=BTCUSD_PERP&startTime=1699381234000&endTime=1699381533999",
                "input": [
                    "BTC/USD:BTC",
                    "1m",
                    1699381234000,
                    5
                ]
            },
            {
                "description": "Fetch OHLCV - option",
                "method": "fetchOHLCV",
                "url": "https://eapi.binance.com/eapi/v1/klines?interval=1m&limit=5&symbol=ETH-231229-800-C&startTime=1699381234000",
                "input": [
                    "ETH/USDT:USDT-231229-800-C",
                    "1m",
                    1699381234000,
                    5
                ]
            },
            {
                "description": "Fetch OHLCV - linear, price=mark",
                "method": "fetchOHLCV",
                "url": "https://fapi.binance.com/fapi/v1/markPriceKlines?interval=1m&limit=5&symbol=BTCUSDT&startTime=1699381234000",
                "input": [
                    "BTC/USDT:USDT",
                    "1m",
                    1699381234000,
                    5,
                    {
                        "price": "mark"
                    }
                ]
            },
            {
                "description": "Fetch OHLCV - inverse, price=mark",
                "method": "fetchOHLCV",
                "url": "https://dapi.binance.com/dapi/v1/markPriceKlines?interval=1m&limit=5&symbol=BTCUSD_PERP&startTime=1699381234000&endTime=1699381533999",
                "input": [
                    "BTC/USD:BTC",
                    "1m",
                    1699381234000,
                    5,
                    {
                        "price": "mark"
                    }
                ]
            },
            {
                "description": "Fetch OHLCV - linear, price=index",
                "method": "fetchOHLCV",
                "url": "https://fapi.binance.com/fapi/v1/indexPriceKlines?interval=1m&limit=5&pair=BTCUSDT&startTime=1699381234000",
                "input": [
                    "BTC/USDT:USDT",
                    "1m",
                    1699381234000,
                    5,
                    {
                        "price": "index"
                    }
                ]
            },
            {
                "description": "Fetch OHLCV - inverse, price=index",
                "method": "fetchOHLCV",
                "url": "https://dapi.binance.com/dapi/v1/indexPriceKlines?interval=1m&limit=5&pair=BTCUSD_PERP&startTime=1699381234000&endTime=1699381533999",
                "input": [
                    "BTC/USD:BTC",
                    "1m",
                    1699381234000,
                    5,
                    {
                        "price": "index"
                    }
                ]
            }
        ],
        "fetchTradingFees": [
            {
                "description": "Fetch Trading Fees - spot",
                "method": "fetchTradingFees",
                "url": "https://api.binance.com/sapi/v1/asset/tradeFee?timestamp=1702887258875&recvWindow=10000&signature=a9795caccb458e83f728210d51abeb6c51d5e6b67ced6562a9f4839910e189fd",
                "input": [
                    {
                        "type": "spot"
                    }
                ]
            },
            {
                "description": "Fetch Trading Fees - linear",
                "method": "fetchTradingFees",
                "url": "https://api.binance.com/fapi/v2/account?timestamp=1702887258875&recvWindow=10000&signature=a9795caccb458e83f728210d51abeb6c51d5e6b67ced6562a9f4839910e189fd",
                "input": [
                    {
                        "type": "swap",
                        "subType": "linear"
                    }
                ]
            },
            {
                "description": "Fetch Trading Fees - inverse",
                "method": "fetchTradingFees",
                "url": "https://api.binance.com/dapi/v1/account?timestamp=1702887258875&recvWindow=10000&signature=a9795caccb458e83f728210d51abeb6c51d5e6b67ced6562a9f4839910e189fd",
                "input": [
                    {
                        "type": "swap",
                        "subType": "inverse"
                    }
>>>>>>> 3a7a787d
                ]
            }
        ]
    }
}<|MERGE_RESOLUTION|>--- conflicted
+++ resolved
@@ -831,23 +831,6 @@
                 ]
             }
         ],
-<<<<<<< HEAD
-        "fetchFundingRate": [
-            {
-                "description": "Fetch Funding Rate - linear",
-                "method": "fetchFundingRate",
-                "url": "https://api.binance.com/fapi/v1/premiumIndex?symbol=BTCUSDT",
-                "input": [
-                    "BTC/USDT:USDT"
-                ]
-            },
-            {
-                "description": "Fetch Funding Rate - inverse",
-                "method": "fetchFundingRate",
-                "url": "https://api.binance.com/dapi/v1/premiumIndex?symbol=BTCUSD_PERP",
-                "input": [
-                    "BTC/USD:BTC"
-=======
         "fetchOHLCV": [
             {
                 "description": "Fetch OHLCV - spot",
@@ -981,7 +964,24 @@
                         "type": "swap",
                         "subType": "inverse"
                     }
->>>>>>> 3a7a787d
+                ]
+            }
+        ],
+        "fetchFundingRate": [
+            {
+                "description": "Fetch Funding Rate - linear",
+                "method": "fetchFundingRate",
+                "url": "https://api.binance.com/fapi/v1/premiumIndex?symbol=BTCUSDT",
+                "input": [
+                    "BTC/USDT:USDT"
+                ]
+            },
+            {
+                "description": "Fetch Funding Rate - inverse",
+                "method": "fetchFundingRate",
+                "url": "https://api.binance.com/dapi/v1/premiumIndex?symbol=BTCUSD_PERP",
+                "input": [
+                    "BTC/USD:BTC"
                 ]
             }
         ]
