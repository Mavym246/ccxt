--- conflicted
+++ resolved
@@ -4,7 +4,6 @@
     "outputType": "json",
     "methods": {
         "createOrder": [
-<<<<<<< HEAD
           {
             "description": "Spot market buy",
             "method": "createOrder",
@@ -79,45 +78,6 @@
             ],
             "output": "{\"type\":\"limit\",\"side\":\"buy\",\"quantity\":\"10\",\"symbol\":\"TRXUSDT_PERP\",\"margin_mode\":\"cross\",\"price\":\"0.05\"}"
           }
-=======
-            {
-                "description": "Spot market buy",
-                "method": "createOrder",
-                "url": "https://api.hitbtc.com/api/3/spot/order",
-                "input": [
-                    "TRX/USDT",
-                    "market",
-                    "buy",
-                    10
-                ],
-                "output": "{\"type\":\"market\",\"side\":\"buy\",\"quantity\":\"10\",\"symbol\":\"TRXUSDT\"}"
-            },
-            {
-                "description": "Spot market sell",
-                "method": "createOrder",
-                "url": "https://api.hitbtc.com/api/3/spot/order",
-                "input": [
-                    "TRX/USDT",
-                    "market",
-                    "sell",
-                    10
-                ],
-                "output": "{\"type\":\"market\",\"side\":\"sell\",\"quantity\":\"10\",\"symbol\":\"TRXUSDT\"}"
-            },
-            {
-                "description": "Spot limit buy",
-                "method": "createOrder",
-                "url": "https://api.hitbtc.com/api/3/spot/order",
-                "input": [
-                    "TRX/USDT",
-                    "limit",
-                    "buy",
-                    10,
-                    0.05
-                ],
-                "output": "{\"type\":\"limit\",\"side\":\"buy\",\"quantity\":\"10\",\"symbol\":\"TRXUSDT\",\"price\":\"0.05\"}"
-            }
->>>>>>> 08f550b1
         ],
         "cancelOrder": [
             {
