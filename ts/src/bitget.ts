
//  ---------------------------------------------------------------------------

import Exchange from './abstract/bitget.js';
import { ExchangeError, ExchangeNotAvailable, NotSupported, OnMaintenance, ArgumentsRequired, BadRequest, AccountSuspended, InvalidAddress, PermissionDenied, DDoSProtection, InsufficientFunds, InvalidNonce, CancelPending, InvalidOrder, OrderNotFound, AuthenticationError, RequestTimeout, BadSymbol, RateLimitExceeded } from './base/errors.js';
import { Precise } from './base/Precise.js';
import { TICK_SIZE } from './base/functions/number.js';
import { sha256 } from './static_dependencies/noble-hashes/sha256.js';
import { Int, OrderSide } from './base/types.js';

//  ---------------------------------------------------------------------------

export default class bitget extends Exchange {
    describe () {
        return this.deepExtend (super.describe (), {
            'id': 'bitget',
            'name': 'Bitget',
            'countries': [ 'SG' ],
            'version': 'v1',
            'rateLimit': 50, // up to 3000 requests per 5 minutes ≈ 600 requests per minute ≈ 10 requests per second ≈ 100 ms
            'certified': true,
            'pro': true,
            'has': {
                'CORS': undefined,
                'spot': true,
                'margin': false,
                'swap': true,
                'future': true,
                'option': false,
                'addMargin': true,
                'cancelAllOrders': true,
                'cancelOrder': true,
                'cancelOrders': true,
                'createOrder': true,
                'createReduceOnlyOrder': false,
                'editOrder': true,
                'fetchAccounts': false,
                'fetchBalance': true,
                'fetchBorrowRate': false,
                'fetchBorrowRateHistories': false,
                'fetchBorrowRateHistory': false,
                'fetchBorrowRates': false,
                'fetchBorrowRatesPerSymbol': false,
                'fetchCanceledOrders': true,
                'fetchClosedOrders': true,
                'fetchCurrencies': true,
                'fetchDepositAddress': true,
                'fetchDepositAddresses': false,
                'fetchDeposits': true,
                'fetchFundingHistory': true,
                'fetchFundingRate': true,
                'fetchFundingRateHistory': true,
                'fetchFundingRates': false,
                'fetchIndexOHLCV': false,
                'fetchLedger': true,
                'fetchLeverage': true,
                'fetchLeverageTiers': false,
                'fetchMarginMode': undefined,
                'fetchMarketLeverageTiers': true,
                'fetchMarkets': true,
                'fetchMarkOHLCV': false,
                'fetchMyTrades': true,
                'fetchOHLCV': true,
                'fetchOpenInterest': true,
                'fetchOpenInterestHistory': false,
                'fetchOpenOrders': true,
                'fetchOrder': true,
                'fetchOrderBook': true,
                'fetchOrders': false,
                'fetchOrderTrades': true,
                'fetchPosition': true,
                'fetchPositionMode': false,
                'fetchPositions': true,
                'fetchPositionsRisk': false,
                'fetchPremiumIndexOHLCV': false,
                'fetchTicker': true,
                'fetchTickers': true,
                'fetchTime': true,
                'fetchTrades': true,
                'fetchTradingFee': true,
                'fetchTradingFees': true,
                'fetchTransfer': false,
                'fetchTransfers': true,
                'fetchWithdrawal': false,
                'fetchWithdrawals': true,
                'reduceMargin': true,
                'setLeverage': true,
                'setMarginMode': true,
                'setPositionMode': true,
                'transfer': true,
                'withdraw': false,
            },
            'timeframes': {
                '1m': '1m',
                '3m': '3m',
                '5m': '5m',
                '15m': '15m',
                '30m': '30m',
                '1h': '1h',
                '2h': '2h',
                '4h': '4h',
                '6h': '6h',
                '12h': '12h',
                '1d': '1d',
                '3d': '3d',
                '1w': '1w',
                '1M': '1m',
            },
            'hostname': 'bitget.com',
            'urls': {
                'logo': 'https://user-images.githubusercontent.com/1294454/195989417-4253ddb0-afbe-4a1c-9dea-9dbcd121fa5d.jpg',
                'api': {
                    'spot': 'https://api.{hostname}',
                    'mix': 'https://api.{hostname}',
                    'user': 'https://api.{hostname}',
                    'p2p': 'https://api.{hostname}',
                    'broker': 'https://api.{hostname}',
                    'margin': 'https://api.{hostname}',
                },
                'www': 'https://www.bitget.com',
                'doc': [
                    'https://bitgetlimited.github.io/apidoc/en/mix',
                    'https://bitgetlimited.github.io/apidoc/en/spot',
                    'https://bitgetlimited.github.io/apidoc/en/broker',
                    'https://bitgetlimited.github.io/apidoc/en/margin',
                ],
                'fees': 'https://www.bitget.cc/zh-CN/rate?tab=1',
                'referral': 'https://www.bitget.com/expressly?languageType=0&channelCode=ccxt&vipCode=tg9j',
            },
            'api': {
                'public': {
                    'spot': {
                        'get': {
                            'public/time': 1,
                            'public/currencies': 6.6667, // 3 times/1s (IP) => 20/3 = 6.6667
                            'public/products': 1,
                            'public/product': 1,
                            'market/ticker': 1,
                            'market/tickers': 1,
                            'market/fills': 2, // 10 times/1s (IP) => 20/10 = 2
                            'market/fills-history': 2,
                            'market/candles': 1,
                            'market/depth': 1,
                            'market/spot-vip-level': 2,
                        },
                    },
                    'mix': {
                        'get': {
                            'market/contracts': 1,
                            'market/depth': 1,
                            'market/ticker': 1,
                            'market/tickers': 1,
                            'market/contract-vip-level': 2,
                            'market/fills': 1,
                            'market/fills-history': 2,
                            'market/candles': 1,
                            'market/index': 1,
                            'market/funding-time': 1,
                            'market/history-fundRate': 1,
                            'market/current-fundRate': 1,
                            'market/open-interest': 1,
                            'market/mark-price': 1,
                            'market/symbol-leverage': 1,
                            'market/queryPositionLever': 1,
                        },
                    },
                    'margin': {
                        'get': {
                            'cross/public/interestRateAndLimit': 2, // 10 times/1s (IP) => 20/10 = 2
                            'isolated/public/interestRateAndLimit': 2, // 10 times/1s (IP) => 20/10 = 2
                            'cross/public/tierData': 2, // 10 times/1s (IP) => 20/10 = 2
                            'isolated/public/tierData': 2, // 10 times/1s (IP) => 20/10 = 2
                            'public/currencies': 1, // 20 times/1s (IP) => 20/20 = 1
                            'cross/account/assets': 2, // 10 times/1s (IP) => 20/10 = 2
                            'isolated/account/assets': 2, // 10 times/1s (IP) => 20/10 = 2
                        },
                    },
                },
                'private': {
                    'spot': {
                        'get': {
                            'wallet/deposit-address': 4,
                            'wallet/withdrawal-list': 1,
                            'wallet/deposit-list': 1,
                            'account/getInfo': 20,
                            'account/assets': 2,
                            'account/transferRecords': 1, // 20 times/1s (UID) => 20/20 = 1
                        },
                        'post': {
                            'wallet/transfer': 4,
                            'wallet/transfer-v2': 4,
                            'wallet/subTransfer': 10,
                            'wallet/withdrawal': 4,
                            'wallet/withdrawal-v2': 4,
                            'wallet/withdrawal-inner': 4,
                            'wallet/withdrawal-inner-v2': 4,
                            'account/sub-account-spot-assets': 200,
                            'account/bills': 2,
                            'trade/orders': 2,
                            'trade/batch-orders': 4,
                            'trade/cancel-order': 2,
                            'trade/cancel-order-v2': 2,
                            'trade/cancel-symbol-order': 2,
                            'trade/cancel-batch-orders': 4,
                            'trade/cancel-batch-orders-v2': 4,
                            'trade/orderInfo': 1,
                            'trade/open-orders': 1,
                            'trade/history': 1,
                            'trade/fills': 1,
                            'plan/placePlan': 1,
                            'plan/modifyPlan': 1,
                            'plan/cancelPlan': 1,
                            'plan/currentPlan': 1,
                            'plan/historyPlan': 1,
                            'plan/batchCancelPlan': 2, // 10 times/1s (UID) => 20/10 = 2
                            'trace/order/orderCurrentList': 2, // 10 times/1s (UID) => 20/10 = 2
                            'trace/order/orderHistoryList': 2, // 10 times/1s (UID) => 20/10 = 2
                            'trace/order/closeTrackingOrder': 2, // 10 times/1s (UID) => 20/10 = 2
                            'trace/order/updateTpsl': 2, // 10 times/1s (UID) => 20/10 = 2
                            'trace/order/followerEndOrder': 2, // 10 times/1s (UID) => 20/10 = 2
                            'trace/order/spotInfoList': 2, // 10 times/1s (UID) => 20/10 = 2
                            'trace/config/getTraderSettings': 2, // 10 times/1s (UID) => 20/10 = 2
                            'trace/config/getFollowerSettings': 2, // 10 times/1s (UID) => 20/10 = 2
                            'trace/user/myTraders': 2, // 10 times/1s (UID) => 20/10 = 2
                            'trace/config/setFollowerConfig': 2, // 10 times/1s (UID) => 20/10 = 2
                            'trace/user/myFollowers': 2, // 10 times/1s (UID) => 20/10 = 2
                            'trace/config/setProductCode': 2, // 10 times/1s (UID) => 20/10 = 2
                            'trace/user/removeTrader': 2, // 10 times/1s (UID) => 20/10 = 2
                            'trace/profit/totalProfitInfo': 2, // 10 times/1s (UID) => 20/10 = 2
                            'trace/profit/totalProfitList': 2, // 10 times/1s (UID) => 20/10 = 2
                            'trace/profit/profitHisList': 2, // 10 times/1s (UID) => 20/10 = 2
                            'trace/profit/profitHisDetailList': 2, // 10 times/1s (UID) => 20/10 = 2
                            'trace/profit/waitProfitDetailList': 2, // 10 times/1s (UID) => 20/10 = 2
                            'trace/user/getTraderInfo': 2, // 10 times/1s (UID) => 20/10 = 2
                        },
                    },
                    'mix': {
                        'get': {
                            'account/account': 2,
                            'account/accounts': 2,
                            'position/singlePosition': 2,
                            'position/singlePosition-v2': 2,
                            'position/allPosition': 4, // 5 times/1s (UID) => 20/5 = 4
                            'position/allPosition-v2': 4, // 5 times/1s (UID) => 20/5 = 4
                            'account/accountBill': 2,
                            'account/accountBusinessBill': 4,
                            'order/current': 1, // 20 times/1s (UID) => 20/20 = 1
                            'order/marginCoinCurrent': 1, // 20 times/1s (UID) => 20/20 = 1
                            'order/history': 2,
                            'order/historyProductType': 4, // 5 times/1s (UID) => 20/5 = 4
                            'order/detail': 2,
                            'order/fills': 2,
                            'order/allFills': 2,
                            'plan/currentPlan': 1, // 20 times/1s (UID) => 20/20 = 1
                            'plan/historyPlan': 2,
                            'trace/currentTrack': 2,
                            'trace/followerOrder': 2,
                            'trace/followerHistoryOrders': 2,
                            'trace/historyTrack': 2,
                            'trace/summary': 1, // 20 times/1s (UID) => 20/20 = 1
                            'trace/profitSettleTokenIdGroup': 1, // 20 times/1s (UID) => 20/20 = 1
                            'trace/profitDateGroupList': 1, // 20 times/1s (UID) => 20/20 = 1
                            'trade/profitDateList': 2,
                            'trace/waitProfitDateList': 1, // 20 times/1s (UID) => 20/20 = 1
                            'trace/traderSymbols': 1, // 20 times/1s (UID) => 20/20 = 1
                            'trace/traderList': 2,
                            'trace/traderDetail': 2, // 10 times/1s (UID) => 20/10 = 2
                            'trace/queryTraceConfig': 2,
                        },
                        'post': {
                            'account/sub-account-contract-assets': 200, // 0.1 times/1s (UID) => 20/0.1 = 200
                            'account/open-count': 1,
                            'account/setLeverage': 4, // 5 times/1s (UID) => 20/5 = 4
                            'account/setMargin': 4, // 5 times/1s (UID) => 20/5 = 4
                            'account/setMarginMode': 4, // 5 times/1s (UID) => 20/5 = 4
                            'account/setPositionMode': 4, // 5 times/1s (UID) => 20/5 = 4
                            'order/placeOrder': 2,
                            'order/modifyOrder': 2,
                            'order/batch-orders': 2,
                            'order/cancel-order': 2,
                            'order/cancel-batch-orders': 2,
                            'order/modifyOrder': 2, // 10 times/1s (UID) => 20/10 = 2
                            'order/cancel-symbol-orders': 2,
                            'order/cancel-all-orders': 2,
<<<<<<< HEAD
                            'order/close-all-positions': 20, // 1 times/1s (UID) => 20/1 = 20
=======
                            'order/close-all-positions': 20,
>>>>>>> 2e2aa396
                            'plan/placePlan': 2,
                            'plan/modifyPlan': 2,
                            'plan/modifyPlanPreset': 2,
                            'plan/placeTPSL': 2,
                            'plan/placeTrailStop': 2,
                            'plan/placePositionsTPSL': 2,
                            'plan/modifyTPSLPlan': 2,
                            'plan/cancelPlan': 2,
                            'plan/cancelSymbolPlan': 2,
                            'plan/cancelAllPlan': 2,
                            'trace/closeTrackOrder': 2,
                            'trace/modifyTPSL': 2, // 10 times/1s (UID) => 20/10 = 2
                            'trace/setUpCopySymbols': 2,
                            'trace/followerSetBatchTraceConfig': 2,
                            'trace/followerCloseByTrackingNo': 2,
                            'trace/followerCloseByAll': 2,
                            'trace/followerSetTpsl': 2,
                            'trace/cancelCopyTrader': 4, // 5 times/1s (UID) => 20/5 = 4
                            'trace/traderUpdateConfig': 2, // 10 times/1s (UID) => 20/10 = 2
                            'trace/myTraderList': 2, // 10 times/1s (UID) => 20/10 = 2
                            'trace/myFollowerList': 2, // 10 times/1s (UID) => 20/10 = 2
                            'trace/removeFollower': 2, // 10 times/1s (UID) => 20/10 = 2
                            'trace/public/getFollowerConfig': 2, // 10 times/1s (UID) => 20/10 = 2
                        },
                    },
                    'user': {
                        'get': {
                            'fee/query': 2,
                            'sub/virtual-list': 2,
                            'sub/virtual-api-list': 2,
                        },
                        'post': {
                            'sub/virtual-create': 4,
                            'sub/virtual-modify': 4,
                            'sub/virtual-api-batch-create': 20, // 1 times/1s (UID) => 20/1 = 20
                            'sub/virtual-api-create': 4,
                            'sub/virtual-api-modify': 4,
                        },
                    },
                    'p2p': {
                        'get': {
                            'merchant/merchantList': 2, // 10 times/1s (UID) => 20/10 = 2
                            'merchant/merchantInfo': 2, // 10 times/1s (UID) => 20/10 = 2
                            'merchant/advList': 2, // 10 times/1s (UID) => 20/10 = 2
                            'merchant/orderList': 2, // 10 times/1s (UID) => 20/10 = 2
                        },
                    },
                    'broker': {
                        'get': {
                            'account/info': 2, // 10 times/1s (UID) => 20/10 = 2
                            'account/sub-list': 20, // 1 times/1s (UID) => 20/1 = 20
                            'account/sub-email': 20, // 1 times/1s (UID) => 20/1 = 20
                            'account/sub-spot-assets': 2, // 10 times/1s (UID) => 20/10 = 2
                            'account/sub-future-assets': 2, // 10 times/1s (UID) => 20/10 = 2
                            'account/sub-api-list': 2, // 10 times/1s (UID) => 20/10 = 2
                        },
                        'post': {
                            'account/sub-create': 20, // 1 times/1s (UID) => 20/1 = 20
                            'account/sub-modify': 20, // 1 times/1s (UID) => 20/1 = 20
                            'account/sub-modify-email': 20, // 1 times/1s (UID) => 20/1 = 20
                            'account/sub-address': 2, // 10 times/1s (UID) => 20/10 = 2
                            'account/sub-withdrawal': 2, // 10 times/1s (UID) => 20/10 = 2
                            'account/sub-auto-transfer': 4, // 5 times/1s (UID) => 20/5 = 4
                            'account/sub-api-create': 2, // 10 times/1s (UID) => 20/10 = 2
                            'account/sub-api-modify': 2, // 10 times/1s (UID) => 20/10 = 2
                        },
                    },
                    'margin': {
                        'get': {
                            'cross/account/riskRate': 2, // 10 times/1s (UID) => 20/10 = 2
                            'cross/account/maxTransferOutAmount': 2, // 10 times/1s (UID) => 20/10 = 2
                            'isolated/account/maxTransferOutAmount': 2, // 10 times/1s (UID) => 20/10 = 2
                            'isolated/order/openOrders': 2, // 10 times/1s (UID) => 20/10 = 2
                            'isolated/order/history': 2, // 10 times/1s (UID) => 20/10 = 2
                            'isolated/order/fills': 2, // 10 times/1s (UID) => 20/10 = 2
                            'isolated/loan/list': 2, // 10 times/1s (UID) => 20/10 = 2
                            'isolated/repay/list': 2, // 10 times/1s (UID) => 20/10 = 2
                            'isolated/interest/list': 2, // 10 times/1s (UID) => 20/10 = 2
                            'isolated/liquidation/list': 2, // 10 times/1s (UID) => 20/10 = 2
                            'isolated/fin/list': 2, // 10 times/1s (UID) => 20/10 = 2
                            'cross/order/openOrders': 2, // 10 times/1s (UID) => 20/10 = 2
                            'cross/order/history': 2, // 10 times/1s (UID) => 20/10 = 2
                            'cross/order/fills': 2, // 10 times/1s (UID) => 20/10 = 2
                            'cross/loan/list': 2, // 10 times/1s (UID) => 20/10 = 2
                            'cross/repay/list': 2, // 10 times/1s (UID) => 20/10 = 2
                            'cross/interest/list': 2, // 10 times/1s (UID) => 20/10 = 2
                            'cross/liquidation/list': 2, // 10 times/1s (UID) => 20/10 = 2
                            'cross/fin/list': 2, // 10 times/1s (UID) => 20/10 = 2
                        },
                        'post': {
                            'cross/account/borrow': 2, // 10 times/1s (UID) => 20/10 = 2
                            'isolated/account/borrow': 2, // 10 times/1s (UID) => 20/10 = 2
                            'cross/account/repay': 2, // 10 times/1s (UID) => 20/10 = 2
                            'isolated/account/repay': 2, // 10 times/1s (UID) => 20/10 = 2
                            'isolated/account/riskRate': 2, // 10 times/1s (UID) => 20/10 = 2
                            'cross/account/maxBorrowableAmount': 2, // 10 times/1s (UID) => 20/10 = 2
                            'isolated/account/maxBorrowableAmount': 2, // 10 times/1s (UID) => 20/10 = 2
                            'isolated/order/placeOrder': 4, // 5 times/1s (UID) => 20/5 = 4
                            'isolated/order/batchPlaceOrder': 4, // 5 times/1s (UID) => 20/5 = 4
                            'isolated/order/cancelOrder': 2, // 10 times/1s (UID) => 20/10 = 2
                            'isolated/order/batchCancelOrder': 2, // 10 times/1s (UID) => 20/10 = 2
                            'cross/order/placeOrder': 2, // 10 times/1s (UID) => 20/10 = 2
                            'cross/order/batchPlaceOrder': 2, // 10 times/1s (UID) => 20/10 = 2
                            'cross/order/cancelOrder': 2, // 10 times/1s (UID) => 20/10 = 2
                            'cross/order/batchCancelOrder': 2, // 10 times/1s (UID) => 20/10 = 2
                        },
                    },
                },
            },
            'fees': {
                'spot': {
                    'taker': this.parseNumber ('0.002'),
                    'maker': this.parseNumber ('0.002'),
                },
                'swap': {
                    'taker': this.parseNumber ('0.0006'),
                    'maker': this.parseNumber ('0.0004'),
                },
            },
            'requiredCredentials': {
                'apiKey': true,
                'secret': true,
                'password': true,
            },
            'exceptions': {
                // http error codes
                // 400 Bad Request — Invalid request format
                // 401 Unauthorized — Invalid API Key
                // 403 Forbidden — You do not have access to the requested resource
                // 404 Not Found
                // 500 Internal Server Error — We had a problem with our server
                'exact': {
                    '1': ExchangeError, // { "code": 1, "message": "System error" }
                    // undocumented
                    'failure to get a peer from the ring-balancer': ExchangeNotAvailable, // { "message": "failure to get a peer from the ring-balancer" }
                    '4010': PermissionDenied, // { "code": 4010, "message": "For the security of your funds, withdrawals are not permitted within 24 hours after changing fund password  / mobile number / Google Authenticator settings " }
                    // common
                    // '0': ExchangeError, // 200 successful,when the order placement / cancellation / operation is successful
                    '4001': ExchangeError, // no data received in 30s
                    '4002': ExchangeError, // Buffer full. cannot write data
                    // --------------------------------------------------------
                    '30001': AuthenticationError, // { "code": 30001, "message": 'request header "OK_ACCESS_KEY" cannot be blank'}
                    '30002': AuthenticationError, // { "code": 30002, "message": 'request header "OK_ACCESS_SIGN" cannot be blank'}
                    '30003': AuthenticationError, // { "code": 30003, "message": 'request header "OK_ACCESS_TIMESTAMP" cannot be blank'}
                    '30004': AuthenticationError, // { "code": 30004, "message": 'request header "OK_ACCESS_PASSPHRASE" cannot be blank'}
                    '30005': InvalidNonce, // { "code": 30005, "message": "invalid OK_ACCESS_TIMESTAMP" }
                    '30006': AuthenticationError, // { "code": 30006, "message": "invalid OK_ACCESS_KEY" }
                    '30007': BadRequest, // { "code": 30007, "message": 'invalid Content_Type, please use "application/json" format'}
                    '30008': RequestTimeout, // { "code": 30008, "message": "timestamp request expired" }
                    '30009': ExchangeError, // { "code": 30009, "message": "system error" }
                    '30010': AuthenticationError, // { "code": 30010, "message": "API validation failed" }
                    '30011': PermissionDenied, // { "code": 30011, "message": "invalid IP" }
                    '30012': AuthenticationError, // { "code": 30012, "message": "invalid authorization" }
                    '30013': AuthenticationError, // { "code": 30013, "message": "invalid sign" }
                    '30014': DDoSProtection, // { "code": 30014, "message": "request too frequent" }
                    '30015': AuthenticationError, // { "code": 30015, "message": 'request header "OK_ACCESS_PASSPHRASE" incorrect'}
                    '30016': ExchangeError, // { "code": 30015, "message": "you are using v1 apiKey, please use v1 endpoint. If you would like to use v3 endpoint, please subscribe to v3 apiKey" }
                    '30017': ExchangeError, // { "code": 30017, "message": "apikey's broker id does not match" }
                    '30018': ExchangeError, // { "code": 30018, "message": "apikey's domain does not match" }
                    '30019': ExchangeNotAvailable, // { "code": 30019, "message": "Api is offline or unavailable" }
                    '30020': BadRequest, // { "code": 30020, "message": "body cannot be blank" }
                    '30021': BadRequest, // { "code": 30021, "message": "Json data format error" }, { "code": 30021, "message": "json data format error" }
                    '30022': PermissionDenied, // { "code": 30022, "message": "Api has been frozen" }
                    '30023': BadRequest, // { "code": 30023, "message": "{0} parameter cannot be blank" }
                    '30024': BadSymbol, // {"code":30024,"message":"\"instrument_id\" is an invalid parameter"}
                    '30025': BadRequest, // { "code": 30025, "message": "{0} parameter category error" }
                    '30026': DDoSProtection, // { "code": 30026, "message": "requested too frequent" }
                    '30027': AuthenticationError, // { "code": 30027, "message": "login failure" }
                    '30028': PermissionDenied, // { "code": 30028, "message": "unauthorized execution" }
                    '30029': AccountSuspended, // { "code": 30029, "message": "account suspended" }
                    '30030': ExchangeError, // { "code": 30030, "message": "endpoint request failed. Please try again" }
                    '30031': BadRequest, // { "code": 30031, "message": "token does not exist" }
                    '30032': BadSymbol, // { "code": 30032, "message": "pair does not exist" }
                    '30033': BadRequest, // { "code": 30033, "message": "exchange domain does not exist" }
                    '30034': ExchangeError, // { "code": 30034, "message": "exchange ID does not exist" }
                    '30035': ExchangeError, // { "code": 30035, "message": "trading is not supported in this website" }
                    '30036': ExchangeError, // { "code": 30036, "message": "no relevant data" }
                    '30037': ExchangeNotAvailable, // { "code": 30037, "message": "endpoint is offline or unavailable" }
                    // '30038': AuthenticationError, // { "code": 30038, "message": "user does not exist" }
                    '30038': OnMaintenance, // {"client_oid":"","code":"30038","error_code":"30038","error_message":"Matching engine is being upgraded. Please try in about 1 minute.","message":"Matching engine is being upgraded. Please try in about 1 minute.","order_id":"-1","result":false}
                    // futures
                    '32001': AccountSuspended, // { "code": 32001, "message": "futures account suspended" }
                    '32002': PermissionDenied, // { "code": 32002, "message": "futures account does not exist" }
                    '32003': CancelPending, // { "code": 32003, "message": "canceling, please wait" }
                    '32004': ExchangeError, // { "code": 32004, "message": "you have no unfilled orders" }
                    '32005': InvalidOrder, // { "code": 32005, "message": "max order quantity" }
                    '32006': InvalidOrder, // { "code": 32006, "message": "the order price or trigger price exceeds USD 1 million" }
                    '32007': InvalidOrder, // { "code": 32007, "message": "leverage level must be the same for orders on the same side of the contract" }
                    '32008': InvalidOrder, // { "code": 32008, "message": "Max. positions to open (cross margin)" }
                    '32009': InvalidOrder, // { "code": 32009, "message": "Max. positions to open (fixed margin)" }
                    '32010': ExchangeError, // { "code": 32010, "message": "leverage cannot be changed with open positions" }
                    '32011': ExchangeError, // { "code": 32011, "message": "futures status error" }
                    '32012': ExchangeError, // { "code": 32012, "message": "futures order update error" }
                    '32013': ExchangeError, // { "code": 32013, "message": "token type is blank" }
                    '32014': ExchangeError, // { "code": 32014, "message": "your number of contracts closing is larger than the number of contracts available" }
                    '32015': ExchangeError, // { "code": 32015, "message": "margin ratio is lower than 100% before opening positions" }
                    '32016': ExchangeError, // { "code": 32016, "message": "margin ratio is lower than 100% after opening position" }
                    '32017': ExchangeError, // { "code": 32017, "message": "no BBO" }
                    '32018': ExchangeError, // { "code": 32018, "message": "the order quantity is less than 1, please try again" }
                    '32019': ExchangeError, // { "code": 32019, "message": "the order price deviates from the price of the previous minute by more than 3%" }
                    '32020': ExchangeError, // { "code": 32020, "message": "the price is not in the range of the price limit" }
                    '32021': ExchangeError, // { "code": 32021, "message": "leverage error" }
                    '32022': ExchangeError, // { "code": 32022, "message": "this function is not supported in your country or region according to the regulations" }
                    '32023': ExchangeError, // { "code": 32023, "message": "this account has outstanding loan" }
                    '32024': ExchangeError, // { "code": 32024, "message": "order cannot be placed during delivery" }
                    '32025': ExchangeError, // { "code": 32025, "message": "order cannot be placed during settlement" }
                    '32026': ExchangeError, // { "code": 32026, "message": "your account is restricted from opening positions" }
                    '32027': ExchangeError, // { "code": 32027, "message": "cancelled over 20 orders" }
                    '32028': AccountSuspended, // { "code": 32028, "message": "account is suspended and liquidated" }
                    '32029': ExchangeError, // { "code": 32029, "message": "order info does not exist" }
                    '32030': InvalidOrder, // The order cannot be cancelled
                    '32031': ArgumentsRequired, // client_oid or order_id is required.
                    '32038': AuthenticationError, // User does not exist
                    '32040': ExchangeError, // User have open contract orders or position
                    '32044': ExchangeError, // { "code": 32044, "message": "The margin ratio after submitting this order is lower than the minimum requirement ({0}) for your tier." }
                    '32045': ExchangeError, // String of commission over 1 million
                    '32046': ExchangeError, // Each user can hold up to 10 trade plans at the same time
                    '32047': ExchangeError, // system error
                    '32048': InvalidOrder, // Order strategy track range error
                    '32049': ExchangeError, // Each user can hold up to 10 track plans at the same time
                    '32050': InvalidOrder, // Order strategy rang error
                    '32051': InvalidOrder, // Order strategy ice depth error
                    '32052': ExchangeError, // String of commission over 100 thousand
                    '32053': ExchangeError, // Each user can hold up to 6 ice plans at the same time
                    '32057': ExchangeError, // The order price is zero. Market-close-all function cannot be executed
                    '32054': ExchangeError, // Trade not allow
                    '32055': InvalidOrder, // cancel order error
                    '32056': ExchangeError, // iceberg per order average should between {0}-{1} contracts
                    '32058': ExchangeError, // Each user can hold up to 6 initiative plans at the same time
                    '32059': InvalidOrder, // Total amount should exceed per order amount
                    '32060': InvalidOrder, // Order strategy type error
                    '32061': InvalidOrder, // Order strategy initiative limit error
                    '32062': InvalidOrder, // Order strategy initiative range error
                    '32063': InvalidOrder, // Order strategy initiative rate error
                    '32064': ExchangeError, // Time Stringerval of orders should set between 5-120s
                    '32065': ExchangeError, // Close amount exceeds the limit of Market-close-all (999 for BTC, and 9999 for the rest tokens)
                    '32066': ExchangeError, // You have open orders. Please cancel all open orders before changing your leverage level.
                    '32067': ExchangeError, // Account equity < required margin in this setting. Please adjust your leverage level again.
                    '32068': ExchangeError, // The margin for this position will fall short of the required margin in this setting. Please adjust your leverage level or increase your margin to proceed.
                    '32069': ExchangeError, // Target leverage level too low. Your account balance is insufficient to cover the margin required. Please adjust the leverage level again.
                    '32070': ExchangeError, // Please check open position or unfilled order
                    '32071': ExchangeError, // Your current liquidation mode does not support this action.
                    '32072': ExchangeError, // The highest available margin for your order’s tier is {0}. Please edit your margin and place a new order.
                    '32073': ExchangeError, // The action does not apply to the token
                    '32074': ExchangeError, // The number of contracts of your position, open orders, and the current order has exceeded the maximum order limit of this asset.
                    '32075': ExchangeError, // Account risk rate breach
                    '32076': ExchangeError, // Liquidation of the holding position(s) at market price will require cancellation of all pending close orders of the contracts.
                    '32077': ExchangeError, // Your margin for this asset in futures account is insufficient and the position has been taken over for liquidation. (You will not be able to place orders, close positions, transfer funds, or add margin during this period of time. Your account will be restored after the liquidation is complete.)
                    '32078': ExchangeError, // Please cancel all open orders before switching the liquidation mode(Please cancel all open orders before switching the liquidation mode)
                    '32079': ExchangeError, // Your open positions are at high risk.(Please add margin or reduce positions before switching the mode)
                    '32080': ExchangeError, // Funds cannot be transferred out within 30 minutes after futures settlement
                    '32083': ExchangeError, // The number of contracts should be a positive multiple of %%. Please place your order again
                    // token and margin trading
                    '33001': PermissionDenied, // { "code": 33001, "message": "margin account for this pair is not enabled yet" }
                    '33002': AccountSuspended, // { "code": 33002, "message": "margin account for this pair is suspended" }
                    '33003': InsufficientFunds, // { "code": 33003, "message": "no loan balance" }
                    '33004': ExchangeError, // { "code": 33004, "message": "loan amount cannot be smaller than the minimum limit" }
                    '33005': ExchangeError, // { "code": 33005, "message": "repayment amount must exceed 0" }
                    '33006': ExchangeError, // { "code": 33006, "message": "loan order not found" }
                    '33007': ExchangeError, // { "code": 33007, "message": "status not found" }
                    '33008': InsufficientFunds, // { "code": 33008, "message": "loan amount cannot exceed the maximum limit" }
                    '33009': ExchangeError, // { "code": 33009, "message": "user ID is blank" }
                    '33010': ExchangeError, // { "code": 33010, "message": "you cannot cancel an order during session 2 of call auction" }
                    '33011': ExchangeError, // { "code": 33011, "message": "no new market data" }
                    '33012': ExchangeError, // { "code": 33012, "message": "order cancellation failed" }
                    '33013': InvalidOrder, // { "code": 33013, "message": "order placement failed" }
                    '33014': OrderNotFound, // { "code": 33014, "message": "order does not exist" }
                    '33015': InvalidOrder, // { "code": 33015, "message": "exceeded maximum limit" }
                    '33016': ExchangeError, // { "code": 33016, "message": "margin trading is not open for this token" }
                    '33017': InsufficientFunds, // { "code": 33017, "message": "insufficient balance" }
                    '33018': ExchangeError, // { "code": 33018, "message": "this parameter must be smaller than 1" }
                    '33020': ExchangeError, // { "code": 33020, "message": "request not supported" }
                    '33021': BadRequest, // { "code": 33021, "message": "token and the pair do not match" }
                    '33022': InvalidOrder, // { "code": 33022, "message": "pair and the order do not match" }
                    '33023': ExchangeError, // { "code": 33023, "message": "you can only place market orders during call auction" }
                    '33024': InvalidOrder, // { "code": 33024, "message": "trading amount too small" }
                    '33025': InvalidOrder, // { "code": 33025, "message": "base token amount is blank" }
                    '33026': ExchangeError, // { "code": 33026, "message": "transaction completed" }
                    '33027': InvalidOrder, // { "code": 33027, "message": "cancelled order or order cancelling" }
                    '33028': InvalidOrder, // { "code": 33028, "message": "the decimal places of the trading price exceeded the limit" }
                    '33029': InvalidOrder, // { "code": 33029, "message": "the decimal places of the trading size exceeded the limit" }
                    '33034': ExchangeError, // { "code": 33034, "message": "You can only place limit order after Call Auction has started" }
                    '33035': ExchangeError, // This type of order cannot be canceled(This type of order cannot be canceled)
                    '33036': ExchangeError, // Exceeding the limit of entrust order
                    '33037': ExchangeError, // The buy order price should be lower than 130% of the trigger price
                    '33038': ExchangeError, // The sell order price should be higher than 70% of the trigger price
                    '33039': ExchangeError, // The limit of callback rate is 0 < x <= 5%
                    '33040': ExchangeError, // The trigger price of a buy order should be lower than the latest transaction price
                    '33041': ExchangeError, // The trigger price of a sell order should be higher than the latest transaction price
                    '33042': ExchangeError, // The limit of price variance is 0 < x <= 1%
                    '33043': ExchangeError, // The total amount must be larger than 0
                    '33044': ExchangeError, // The average amount should be 1/1000 * total amount <= x <= total amount
                    '33045': ExchangeError, // The price should not be 0, including trigger price, order price, and price limit
                    '33046': ExchangeError, // Price variance should be 0 < x <= 1%
                    '33047': ExchangeError, // Sweep ratio should be 0 < x <= 100%
                    '33048': ExchangeError, // Per order limit: Total amount/1000 < x <= Total amount
                    '33049': ExchangeError, // Total amount should be X > 0
                    '33050': ExchangeError, // Time interval should be 5 <= x <= 120s
                    '33051': ExchangeError, // cancel order number not higher limit: plan and track entrust no more than 10, ice and time entrust no more than 6
                    '33059': BadRequest, // { "code": 33059, "message": "client_oid or order_id is required" }
                    '33060': BadRequest, // { "code": 33060, "message": "Only fill in either parameter client_oid or order_id" }
                    '33061': ExchangeError, // Value of a single market price order cannot exceed 100,000 USD
                    '33062': ExchangeError, // The leverage ratio is too high. The borrowed position has exceeded the maximum position of this leverage ratio. Please readjust the leverage ratio
                    '33063': ExchangeError, // Leverage multiple is too low, there is insufficient margin in the account, please readjust the leverage ratio
                    '33064': ExchangeError, // The setting of the leverage ratio cannot be less than 2, please readjust the leverage ratio
                    '33065': ExchangeError, // Leverage ratio exceeds maximum leverage ratio, please readjust leverage ratio
                    // account
                    '21009': ExchangeError, // Funds cannot be transferred out within 30 minutes after swap settlement(Funds cannot be transferred out within 30 minutes after swap settlement)
                    '34001': PermissionDenied, // { "code": 34001, "message": "withdrawal suspended" }
                    '34002': InvalidAddress, // { "code": 34002, "message": "please add a withdrawal address" }
                    '34003': ExchangeError, // { "code": 34003, "message": "sorry, this token cannot be withdrawn to xx at the moment" }
                    '34004': ExchangeError, // { "code": 34004, "message": "withdrawal fee is smaller than minimum limit" }
                    '34005': ExchangeError, // { "code": 34005, "message": "withdrawal fee exceeds the maximum limit" }
                    '34006': ExchangeError, // { "code": 34006, "message": "withdrawal amount is lower than the minimum limit" }
                    '34007': ExchangeError, // { "code": 34007, "message": "withdrawal amount exceeds the maximum limit" }
                    '34008': InsufficientFunds, // { "code": 34008, "message": "insufficient balance" }
                    '34009': ExchangeError, // { "code": 34009, "message": "your withdrawal amount exceeds the daily limit" }
                    '34010': ExchangeError, // { "code": 34010, "message": "transfer amount must be larger than 0" }
                    '34011': ExchangeError, // { "code": 34011, "message": "conditions not met" }
                    '34012': ExchangeError, // { "code": 34012, "message": "the minimum withdrawal amount for NEO is 1, and the amount must be an integer" }
                    '34013': ExchangeError, // { "code": 34013, "message": "please transfer" }
                    '34014': ExchangeError, // { "code": 34014, "message": "transfer limited" }
                    '34015': ExchangeError, // { "code": 34015, "message": "subaccount does not exist" }
                    '34016': PermissionDenied, // { "code": 34016, "message": "transfer suspended" }
                    '34017': AccountSuspended, // { "code": 34017, "message": "account suspended" }
                    '34018': AuthenticationError, // { "code": 34018, "message": "incorrect trades password" }
                    '34019': PermissionDenied, // { "code": 34019, "message": "please bind your email before withdrawal" }
                    '34020': PermissionDenied, // { "code": 34020, "message": "please bind your funds password before withdrawal" }
                    '34021': InvalidAddress, // { "code": 34021, "message": "Not verified address" }
                    '34022': ExchangeError, // { "code": 34022, "message": "Withdrawals are not available for sub accounts" }
                    '34023': PermissionDenied, // { "code": 34023, "message": "Please enable futures trading before transferring your funds" }
                    '34026': ExchangeError, // transfer too frequently(transfer too frequently)
                    '34036': ExchangeError, // Parameter is incorrect, please refer to API documentation
                    '34037': ExchangeError, // Get the sub-account balance interface, account type is not supported
                    '34038': ExchangeError, // Since your C2C transaction is unusual, you are restricted from fund transfer. Please contact our customer support to cancel the restriction
                    '34039': ExchangeError, // You are now restricted from transferring out your funds due to abnormal trades on C2C Market. Please transfer your fund on our website or app instead to verify your identity
                    // swap
                    '35001': ExchangeError, // { "code": 35001, "message": "Contract does not exist" }
                    '35002': ExchangeError, // { "code": 35002, "message": "Contract settling" }
                    '35003': ExchangeError, // { "code": 35003, "message": "Contract paused" }
                    '35004': ExchangeError, // { "code": 35004, "message": "Contract pending settlement" }
                    '35005': AuthenticationError, // { "code": 35005, "message": "User does not exist" }
                    '35008': InvalidOrder, // { "code": 35008, "message": "Risk ratio too high" }
                    '35010': InvalidOrder, // { "code": 35010, "message": "Position closing too large" }
                    '35012': InvalidOrder, // { "code": 35012, "message": "Incorrect order size" }
                    '35014': InvalidOrder, // { "code": 35014, "message": "Order price is not within limit" }
                    '35015': InvalidOrder, // { "code": 35015, "message": "Invalid leverage level" }
                    '35017': ExchangeError, // { "code": 35017, "message": "Open orders exist" }
                    '35019': InvalidOrder, // { "code": 35019, "message": "Order size too large" }
                    '35020': InvalidOrder, // { "code": 35020, "message": "Order price too high" }
                    '35021': InvalidOrder, // { "code": 35021, "message": "Order size exceeded current tier limit" }
                    '35022': ExchangeError, // { "code": 35022, "message": "Contract status error" }
                    '35024': ExchangeError, // { "code": 35024, "message": "Contract not initialized" }
                    '35025': InsufficientFunds, // { "code": 35025, "message": "No account balance" }
                    '35026': ExchangeError, // { "code": 35026, "message": "Contract settings not initialized" }
                    '35029': OrderNotFound, // { "code": 35029, "message": "Order does not exist" }
                    '35030': InvalidOrder, // { "code": 35030, "message": "Order size too large" }
                    '35031': InvalidOrder, // { "code": 35031, "message": "Cancel order size too large" }
                    '35032': ExchangeError, // { "code": 35032, "message": "Invalid user status" }
                    '35037': ExchangeError, // No last traded price in cache
                    '35039': ExchangeError, // { "code": 35039, "message": "Open order quantity exceeds limit" }
                    '35040': InvalidOrder, // {"error_message":"Invalid order type","result":"true","error_code":"35040","order_id":"-1"}
                    '35044': ExchangeError, // { "code": 35044, "message": "Invalid order status" }
                    '35046': InsufficientFunds, // { "code": 35046, "message": "Negative account balance" }
                    '35047': InsufficientFunds, // { "code": 35047, "message": "Insufficient account balance" }
                    '35048': ExchangeError, // { "code": 35048, "message": "User contract is frozen and liquidating" }
                    '35049': InvalidOrder, // { "code": 35049, "message": "Invalid order type" }
                    '35050': InvalidOrder, // { "code": 35050, "message": "Position settings are blank" }
                    '35052': InsufficientFunds, // { "code": 35052, "message": "Insufficient cross margin" }
                    '35053': ExchangeError, // { "code": 35053, "message": "Account risk too high" }
                    '35055': InsufficientFunds, // { "code": 35055, "message": "Insufficient account balance" }
                    '35057': ExchangeError, // { "code": 35057, "message": "No last traded price" }
                    '35058': ExchangeError, // { "code": 35058, "message": "No limit" }
                    '35059': BadRequest, // { "code": 35059, "message": "client_oid or order_id is required" }
                    '35060': BadRequest, // { "code": 35060, "message": "Only fill in either parameter client_oid or order_id" }
                    '35061': BadRequest, // { "code": 35061, "message": "Invalid instrument_id" }
                    '35062': InvalidOrder, // { "code": 35062, "message": "Invalid match_price" }
                    '35063': InvalidOrder, // { "code": 35063, "message": "Invalid order_size" }
                    '35064': InvalidOrder, // { "code": 35064, "message": "Invalid client_oid" }
                    '35066': InvalidOrder, // Order interval error
                    '35067': InvalidOrder, // Time-weighted order ratio error
                    '35068': InvalidOrder, // Time-weighted order range error
                    '35069': InvalidOrder, // Time-weighted single transaction limit error
                    '35070': InvalidOrder, // Algo order type error
                    '35071': InvalidOrder, // Order total must be larger than single order limit
                    '35072': InvalidOrder, // Maximum 6 unfulfilled time-weighted orders can be held at the same time
                    '35073': InvalidOrder, // Order price is 0. Market-close-all not available
                    '35074': InvalidOrder, // Iceberg order single transaction average error
                    '35075': InvalidOrder, // Failed to cancel order
                    '35076': InvalidOrder, // LTC 20x leverage. Not allowed to open position
                    '35077': InvalidOrder, // Maximum 6 unfulfilled iceberg orders can be held at the same time
                    '35078': InvalidOrder, // Order amount exceeded 100,000
                    '35079': InvalidOrder, // Iceberg order price variance error
                    '35080': InvalidOrder, // Callback rate error
                    '35081': InvalidOrder, // Maximum 10 unfulfilled trail orders can be held at the same time
                    '35082': InvalidOrder, // Trail order callback rate error
                    '35083': InvalidOrder, // Each user can only hold a maximum of 10 unfulfilled stop-limit orders at the same time
                    '35084': InvalidOrder, // Order amount exceeded 1 million
                    '35085': InvalidOrder, // Order amount is not in the correct range
                    '35086': InvalidOrder, // Price exceeds 100 thousand
                    '35087': InvalidOrder, // Price exceeds 100 thousand
                    '35088': InvalidOrder, // Average amount error
                    '35089': InvalidOrder, // Price exceeds 100 thousand
                    '35090': ExchangeError, // No stop-limit orders available for cancelation
                    '35091': ExchangeError, // No trail orders available for cancellation
                    '35092': ExchangeError, // No iceberg orders available for cancellation
                    '35093': ExchangeError, // No trail orders available for cancellation
                    '35094': ExchangeError, // Stop-limit order last traded price error
                    '35095': BadRequest, // Instrument_id error
                    '35096': ExchangeError, // Algo order status error
                    '35097': ExchangeError, // Order status and order ID cannot exist at the same time
                    '35098': ExchangeError, // An order status or order ID must exist
                    '35099': ExchangeError, // Algo order ID error
                    // option
                    '36001': BadRequest, // Invalid underlying index.
                    '36002': BadRequest, // Instrument does not exist.
                    '36005': ExchangeError, // Instrument status is invalid.
                    '36101': AuthenticationError, // Account does not exist.
                    '36102': PermissionDenied, // Account status is invalid.
                    '36103': AccountSuspended, // Account is suspended due to ongoing liquidation.
                    '36104': PermissionDenied, // Account is not enabled for options trading.
                    '36105': PermissionDenied, // Please enable the account for option contract.
                    '36106': AccountSuspended, // Funds cannot be transferred in or out, as account is suspended.
                    '36107': PermissionDenied, // Funds cannot be transferred out within 30 minutes after option exercising or settlement.
                    '36108': InsufficientFunds, // Funds cannot be transferred in or out, as equity of the account is less than zero.
                    '36109': PermissionDenied, // Funds cannot be transferred in or out during option exercising or settlement.
                    '36201': PermissionDenied, // New order function is blocked.
                    '36202': PermissionDenied, // Account does not have permission to short option.
                    '36203': InvalidOrder, // Invalid format for client_oid.
                    '36204': ExchangeError, // Invalid format for request_id.
                    '36205': BadRequest, // Instrument id does not match underlying index.
                    '36206': BadRequest, // Order_id and client_oid can not be used at the same time.
                    '36207': InvalidOrder, // Either order price or fartouch price must be present.
                    '36208': InvalidOrder, // Either order price or size must be present.
                    '36209': InvalidOrder, // Either order_id or client_oid must be present.
                    '36210': InvalidOrder, // Either order_ids or client_oids must be present.
                    '36211': InvalidOrder, // Exceeding max batch size for order submission.
                    '36212': InvalidOrder, // Exceeding max batch size for oder cancellation.
                    '36213': InvalidOrder, // Exceeding max batch size for order amendment.
                    '36214': ExchangeError, // Instrument does not have valid bid/ask quote.
                    '36216': OrderNotFound, // Order does not exist.
                    '36217': InvalidOrder, // Order submission failed.
                    '36218': InvalidOrder, // Order cancellation failed.
                    '36219': InvalidOrder, // Order amendment failed.
                    '36220': InvalidOrder, // Order is pending cancel.
                    '36221': InvalidOrder, // Order qty is not valid multiple of lot size.
                    '36222': InvalidOrder, // Order price is breaching highest buy limit.
                    '36223': InvalidOrder, // Order price is breaching lowest sell limit.
                    '36224': InvalidOrder, // Exceeding max order size.
                    '36225': InvalidOrder, // Exceeding max open order count for instrument.
                    '36226': InvalidOrder, // Exceeding max open order count for underlying.
                    '36227': InvalidOrder, // Exceeding max open size across all orders for underlying
                    '36228': InvalidOrder, // Exceeding max available qty for instrument.
                    '36229': InvalidOrder, // Exceeding max available qty for underlying.
                    '36230': InvalidOrder, // Exceeding max position limit for underlying.
                    // --------------------------------------------------------
                    // swap
                    '400': BadRequest, // Bad Request
                    '401': AuthenticationError, // Unauthorized access
                    '403': PermissionDenied, // Access prohibited
                    '404': BadRequest, // Request address does not exist
                    '405': BadRequest, // The HTTP Method is not supported
                    '415': BadRequest, // The current media type is not supported
                    '429': DDoSProtection, // Too many requests
                    '500': ExchangeNotAvailable, // System busy
                    '1001': RateLimitExceeded, // The request is too frequent and has been throttled
                    '1002': ExchangeError, // {0} verifications within 24 hours
                    '1003': ExchangeError, // You failed more than {0} times today, the current operation is locked, please try again in 24 hours
                    // '00000': ExchangeError, // success
                    '40001': AuthenticationError, // ACCESS_KEY cannot be empty
                    '40002': AuthenticationError, // SECRET_KEY cannot be empty
                    '40003': AuthenticationError, // Signature cannot be empty
                    '40004': InvalidNonce, // Request timestamp expired
                    '40005': InvalidNonce, // Invalid ACCESS_TIMESTAMP
                    '40006': AuthenticationError, // Invalid ACCESS_KEY
                    '40007': BadRequest, // Invalid Content_Type
                    '40008': InvalidNonce, // Request timestamp expired
                    '40009': AuthenticationError, // sign signature error
                    '40010': AuthenticationError, // sign signature error
                    '40011': AuthenticationError, // ACCESS_PASSPHRASE cannot be empty
                    '40012': AuthenticationError, // apikey/password is incorrect
                    '40013': ExchangeError, // User status is abnormal
                    '40014': PermissionDenied, // Incorrect permissions
                    '40015': ExchangeError, // System is abnormal, please try again later
                    '40016': PermissionDenied, // The user must bind the phone or Google
                    '40017': ExchangeError, // Parameter verification failed
                    '40018': PermissionDenied, // Invalid IP
                    '40019': BadRequest, // {"code":"40019","msg":"Parameter QLCUSDT_SPBL cannot be empty","requestTime":1679196063659,"data":null}
                    '40102': BadRequest, // Contract configuration does not exist, please check the parameters
                    '40103': BadRequest, // Request method cannot be empty
                    '40104': ExchangeError, // Lever adjustment failure
                    '40105': ExchangeError, // Abnormal access to current price limit data
                    '40106': ExchangeError, // Abnormal get next settlement time
                    '40107': ExchangeError, // Abnormal access to index price data
                    '40108': InvalidOrder, // Wrong order quantity
                    '40109': OrderNotFound, // The data of the order cannot be found, please confirm the order number
                    '40200': OnMaintenance, // Server upgrade, please try again later
                    '40201': InvalidOrder, // Order number cannot be empty
                    '40202': ExchangeError, // User information cannot be empty
                    '40203': BadRequest, // The amount of adjustment margin cannot be empty or negative
                    '40204': BadRequest, // Adjustment margin type cannot be empty
                    '40205': BadRequest, // Adjusted margin type data is wrong
                    '40206': BadRequest, // The direction of the adjustment margin cannot be empty
                    '40207': BadRequest, // The adjustment margin data is wrong
                    '40208': BadRequest, // The accuracy of the adjustment margin amount is incorrect
                    '40209': BadRequest, // The current page number is wrong, please confirm
                    '40300': ExchangeError, // User does not exist
                    '40301': PermissionDenied, // Permission has not been obtained yet. If you need to use it, please contact customer service
                    '40302': BadRequest, // Parameter abnormality
                    '40303': BadRequest, // Can only query up to 20,000 data
                    '40304': BadRequest, // Parameter type is abnormal
                    '40305': BadRequest, // Client_oid length is not greater than 50, and cannot be Martian characters
                    '40306': ExchangeError, // Batch processing orders can only process up to 20
                    '40308': OnMaintenance, // The contract is being temporarily maintained
                    '40309': BadSymbol, // The contract has been removed
                    '40400': ExchangeError, // Status check abnormal
                    '40401': ExchangeError, // The operation cannot be performed
                    '40402': BadRequest, // The opening direction cannot be empty
                    '40403': BadRequest, // Wrong opening direction format
                    '40404': BadRequest, // Whether to enable automatic margin call parameters cannot be empty
                    '40405': BadRequest, // Whether to enable the automatic margin call parameter type is wrong
                    '40406': BadRequest, // Whether to enable automatic margin call parameters is of unknown type
                    '40407': ExchangeError, // The query direction is not the direction entrusted by the plan
                    '40408': ExchangeError, // Wrong time range
                    '40409': ExchangeError, // Time format error
                    '40500': InvalidOrder, // Client_oid check error
                    '40501': ExchangeError, // Channel name error
                    '40502': ExchangeError, // If it is a copy user, you must pass the copy to whom
                    '40503': ExchangeError, // With the single type
                    '40504': ExchangeError, // Platform code must pass
                    '40505': ExchangeError, // Not the same as single type
                    '40506': AuthenticationError, // Platform signature error
                    '40507': AuthenticationError, // Api signature error
                    '40508': ExchangeError, // KOL is not authorized
                    '40509': ExchangeError, // Abnormal copy end
                    '40600': ExchangeError, // Copy function suspended
                    '40601': ExchangeError, // Followers cannot be KOL
                    '40602': ExchangeError, // The number of copies has reached the limit and cannot process the request
                    '40603': ExchangeError, // Abnormal copy end
                    '40604': ExchangeNotAvailable, // Server is busy, please try again later
                    '40605': ExchangeError, // Copy type, the copy number must be passed
                    '40606': ExchangeError, // The type of document number is wrong
                    '40607': ExchangeError, // Document number must be passed
                    '40608': ExchangeError, // No documented products currently supported
                    '40609': ExchangeError, // The contract product does not support copying
                    '40700': BadRequest, // Cursor parameters are incorrect
                    '40701': ExchangeError, // KOL is not authorized
                    '40702': ExchangeError, // Unauthorized copying user
                    '40703': ExchangeError, // Bill inquiry start and end time cannot be empty
                    '40704': ExchangeError, // Can only check the data of the last three months
                    '40705': BadRequest, // The start and end time cannot exceed 90 days
                    '40706': InvalidOrder, // Wrong order price
                    '40707': BadRequest, // Start time is greater than end time
                    '40708': BadRequest, // Parameter verification is abnormal
                    '40709': ExchangeError, // There is no position in this position, and no automatic margin call can be set
                    '40710': ExchangeError, // Abnormal account status
                    '40711': InsufficientFunds, // Insufficient contract account balance
                    '40712': InsufficientFunds, // Insufficient margin
                    '40713': ExchangeError, // Cannot exceed the maximum transferable margin amount
                    '40714': ExchangeError, // No direct margin call is allowed
                    '41114': OnMaintenance, // {"code":"41114","msg":"The current trading pair is under maintenance, please refer to the official announcement for the opening time","requestTime":1679196062544,"data":null}
                    '43011': InvalidOrder, // The parameter does not meet the specification executePrice <= 0
                    '43025': InvalidOrder, // Plan order does not exist
                    '45110': InvalidOrder, // {"code":"45110","msg":"less than the minimum amount 5 USDT","requestTime":1669911118932,"data":null}
                    // spot
                    'invalid sign': AuthenticationError,
                    'invalid currency': BadSymbol, // invalid trading pair
                    'invalid symbol': BadSymbol,
                    'invalid period': BadRequest, // invalid Kline type
                    'invalid user': ExchangeError,
                    'invalid amount': InvalidOrder,
                    'invalid type': InvalidOrder, // {"status":"error","ts":1595700344504,"err_code":"invalid-parameter","err_msg":"invalid type"}
                    'invalid orderId': InvalidOrder,
                    'invalid record': ExchangeError,
                    'invalid accountId': BadRequest,
                    'invalid address': BadRequest,
                    'accesskey not null': AuthenticationError, // {"status":"error","ts":1595704360508,"err_code":"invalid-parameter","err_msg":"accesskey not null"}
                    'illegal accesskey': AuthenticationError,
                    'sign not null': AuthenticationError,
                    'req_time is too much difference from server time': InvalidNonce,
                    'permissions not right': PermissionDenied, // {"status":"error","ts":1595704490084,"err_code":"invalid-parameter","err_msg":"permissions not right"}
                    'illegal sign invalid': AuthenticationError, // {"status":"error","ts":1595684716042,"err_code":"invalid-parameter","err_msg":"illegal sign invalid"}
                    'user locked': AccountSuspended,
                    'Request Frequency Is Too High': RateLimitExceeded,
                    'more than a daily rate of cash': BadRequest,
                    'more than the maximum daily withdrawal amount': BadRequest,
                    'need to bind email or mobile': ExchangeError,
                    'user forbid': PermissionDenied,
                    'User Prohibited Cash Withdrawal': PermissionDenied,
                    'Cash Withdrawal Is Less Than The Minimum Value': BadRequest,
                    'Cash Withdrawal Is More Than The Maximum Value': BadRequest,
                    'the account with in 24 hours ban coin': PermissionDenied,
                    'order cancel fail': BadRequest, // {"status":"error","ts":1595703343035,"err_code":"bad-request","err_msg":"order cancel fail"}
                    'base symbol error': BadSymbol,
                    'base date error': ExchangeError,
                    'api signature not valid': AuthenticationError,
                    'gateway internal error': ExchangeError,
                    'audit failed': ExchangeError,
                    'order queryorder invalid': BadRequest,
                    'market no need price': InvalidOrder,
                    'limit need price': InvalidOrder,
                    'userid not equal to account_id': ExchangeError,
                    'your balance is low': InsufficientFunds, // {"status":"error","ts":1595594160149,"err_code":"invalid-parameter","err_msg":"invalid size, valid range: [1,2000]"}
                    'address invalid cointype': ExchangeError,
                    'system exception': ExchangeError, // {"status":"error","ts":1595711862763,"err_code":"system exception","err_msg":"system exception"}
                    '50003': ExchangeError, // No record
                    '50004': BadSymbol, // The transaction pair is currently not supported or has been suspended
                    '50006': PermissionDenied, // The account is forbidden to withdraw. If you have any questions, please contact customer service.
                    '50007': PermissionDenied, // The account is forbidden to withdraw within 24 hours. If you have any questions, please contact customer service.
                    '50008': RequestTimeout, // network timeout
                    '50009': RateLimitExceeded, // The operation is too frequent, please try again later
                    '50010': ExchangeError, // The account is abnormally frozen. If you have any questions, please contact customer service.
                    '50014': InvalidOrder, // The transaction amount under minimum limits
                    '50015': InvalidOrder, // The transaction amount exceed maximum limits
                    '50016': InvalidOrder, // The price can't be higher than the current price
                    '50017': InvalidOrder, // Price under minimum limits
                    '50018': InvalidOrder, // The price exceed maximum limits
                    '50019': InvalidOrder, // The amount under minimum limits
                    '50020': InsufficientFunds, // Insufficient balance
                    '50021': InvalidOrder, // Price is under minimum limits
                    '50026': InvalidOrder, // Market price parameter error
                    'invalid order query time': ExchangeError, // start time is greater than end time; or the time interval between start time and end time is greater than 48 hours
                    'invalid start time': BadRequest, // start time is a date 30 days ago; or start time is a date in the future
                    'invalid end time': BadRequest, // end time is a date 30 days ago; or end time is a date in the future
                    '20003': ExchangeError, // operation failed, {"status":"error","ts":1595730308979,"err_code":"bad-request","err_msg":"20003"}
                    '01001': ExchangeError, // order failed, {"status":"fail","err_code":"01001","err_msg":"系统异常，请稍后重试"}
                    '43111': PermissionDenied, // {"code":"43111","msg":"参数错误 address not in address book","requestTime":1665394201164,"data":null}
                },
                'broad': {
                    'invalid size, valid range': ExchangeError,
                },
            },
            'precisionMode': TICK_SIZE,
            'commonCurrencies': {
                'JADE': 'Jade Protocol',
            },
            'options': {
                'timeframes': {
                    'spot': {
                        '1m': '1min',
                        '5m': '5min',
                        '15m': '15min',
                        '30m': '30min',
                        '1h': '1h',
                        '4h': '4h',
                        '6h': '6Hutc',
                        '12h': '12Hutc',
                        '1d': '1Dutc',
                        '3d': '3Dutc',
                        '1w': '1Wutc',
                        '1M': '1Mutc',
                    },
                    'swap': {
                        '1m': '1m',
                        '3m': '3m',
                        '5m': '5m',
                        '15m': '15m',
                        '30m': '30m',
                        '1h': '1H',
                        '2h': '2H',
                        '4h': '4H',
                        '6h': '6Hutc',
                        '12h': '12Hutc',
                        '1d': '1Dutc',
                        '3d': '3Dutc',
                        '1w': '1Wutc',
                        '1M': '1Mutc',
                    },
                },
                'fetchMarkets': [
                    'spot',
                    'swap',
                ],
                'defaultType': 'spot', // 'spot', 'swap'
                'defaultSubType': 'linear', // 'linear', 'inverse'
                'createMarketBuyOrderRequiresPrice': true,
                'broker': 'p4sve',
                'withdraw': {
                    'fillResponseFromRequest': true,
                },
                'accountsByType': {
                    'main': 'EXCHANGE',
                    'spot': 'EXCHANGE',
                    'future': 'USDT_MIX',
                    'contract': 'CONTRACT',
                    'mix': 'USD_MIX',
                },
                'accountsById': {
                    'EXCHANGE': 'spot',
                    'USDT_MIX': 'future',
                    'CONTRACT': 'swap',
                    'USD_MIX': 'swap',
                },
                'sandboxMode': false,
                'networks': {
                    'TRX': 'TRC20',
                    'ETH': 'ERC20',
                    'BSC': 'BEP20',
                },
                'networksById': {
                    'TRC20': 'TRX',
                    'BSC': 'BEP20',
                },
                'defaultTimeInForce': 'GTC', // 'GTC' = Good To Cancel (default), 'IOC' = Immediate Or Cancel
            },
        });
    }

    setSandboxMode (enabled) {
        this.options['sandboxMode'] = enabled;
    }

    async fetchTime (params = {}) {
        /**
         * @method
         * @name bitget#fetchTime
         * @description fetches the current integer timestamp in milliseconds from the exchange server
         * @param {object} params extra parameters specific to the bitget api endpoint
         * @returns {int} the current integer timestamp in milliseconds from the exchange server
         */
        const response = await this.publicSpotGetPublicTime (params);
        //
        //     {
        //       code: '00000',
        //       msg: 'success',
        //       requestTime: 1645837773501,
        //       data: '1645837773501'
        //     }
        //
        return this.safeInteger (response, 'data');
    }

    async fetchMarkets (params = {}) {
        /**
         * @method
         * @name bitget#fetchMarkets
         * @description retrieves data on all markets for bitget
         * @param {object} params extra parameters specific to the exchange api endpoint
         * @returns {[object]} an array of objects representing market data
         */
        const sandboxMode = this.safeValue (this.options, 'sandboxMode', false);
        let types = this.safeValue (this.options, 'fetchMarkets', [ 'spot', 'swap' ]);
        if (sandboxMode) {
            types = [ 'swap' ];
        }
        let promises = [];
        for (let i = 0; i < types.length; i++) {
            const type = types[i];
            if (type === 'swap') {
                let subTypes = undefined;
                if (sandboxMode) {
                    // the following are simulated trading markets [ 'sumcbl', 'sdmcbl', 'scmcbl' ];
                    subTypes = [ 'sumcbl', 'sdmcbl', 'scmcbl' ];
                } else {
                    subTypes = [ 'umcbl', 'dmcbl', 'cmcbl' ];
                }
                for (let j = 0; j < subTypes.length; j++) {
                    promises.push (this.fetchMarketsByType (type, this.extend (params, {
                        'productType': subTypes[j],
                    })));
                }
            } else {
                promises.push (this.fetchMarketsByType (types[i], params));
            }
        }
        promises = await Promise.all (promises);
        let result = promises[0];
        for (let i = 1; i < promises.length; i++) {
            result = this.arrayConcat (result, promises[i]);
        }
        return result;
    }

    parseMarkets (markets) {
        const result = [];
        for (let i = 0; i < markets.length; i++) {
            result.push (this.parseMarket (markets[i]));
        }
        return result;
    }

    parseMarket (market) {
        //
        // spot
        //
        //    {
        //        symbol: 'ALPHAUSDT_SPBL',
        //        symbolName: 'ALPHAUSDT',
        //        baseCoin: 'ALPHA',
        //        quoteCoin: 'USDT',
        //        minTradeAmount: '2',
        //        maxTradeAmount: '0',
        //        minTradeUSDT": '5',
        //        takerFeeRate: '0.001',
        //        makerFeeRate: '0.001',
        //        priceScale: '4',
        //        quantityScale: '4',
        //        status: 'online'
        //    }
        //
        // swap
        //
        //    {
        //        symbol: 'BTCUSDT_UMCBL',
        //        makerFeeRate: '0.0002',
        //        takerFeeRate: '0.0006',
        //        feeRateUpRatio: '0.005',
        //        openCostUpRatio: '0.01',
        //        quoteCoin: 'USDT',
        //        baseCoin: 'BTC',
        //        buyLimitPriceRatio: '0.01',
        //        sellLimitPriceRatio: '0.01',
        //        supportMarginCoins: [ 'USDT' ],
        //        minTradeNum: '0.001',
        //        priceEndStep: '5',
        //        volumePlace: '3',
        //        pricePlace: '1',
        //        symbolStatus: "normal",
        //        offTime: "-1",
        //        limitOpenTime: "-1"
        //    }
        //
        const marketId = this.safeString (market, 'symbol');
        const quoteId = this.safeString (market, 'quoteCoin');
        const baseId = this.safeString (market, 'baseCoin');
        const quote = this.safeCurrencyCode (quoteId);
        const base = this.safeCurrencyCode (baseId);
        const supportMarginCoins = this.safeValue (market, 'supportMarginCoins', []);
        const settleId = this.safeString (supportMarginCoins, 0);
        const settle = this.safeCurrencyCode (settleId);
        let symbol = base + '/' + quote;
        const parts = marketId.split ('_');
        const typeId = this.safeString (parts, 1);
        let type = undefined;
        let swap = false;
        let spot = false;
        let future = false;
        let contract = false;
        let pricePrecision = undefined;
        let amountPrecision = undefined;
        let linear = undefined;
        let inverse = undefined;
        let expiry = undefined;
        let expiryDatetime = undefined;
        if (typeId === 'SPBL') {
            type = 'spot';
            spot = true;
            pricePrecision = this.parseNumber (this.parsePrecision (this.safeString (market, 'priceScale')));
            amountPrecision = this.parseNumber (this.parsePrecision (this.safeString (market, 'quantityScale')));
        } else {
            const expiryString = this.safeString (parts, 2);
            if (expiryString !== undefined) {
                const year = '20' + expiryString.slice (0, 2);
                const month = expiryString.slice (2, 4);
                const day = expiryString.slice (4, 6);
                expiryDatetime = year + '-' + month + '-' + day + 'T00:00:00.000Z';
                expiry = this.parse8601 (expiryDatetime);
                type = 'future';
                future = true;
                symbol = symbol + ':' + settle + '-' + expiryString;
            } else {
                type = 'swap';
                swap = true;
                symbol = symbol + ':' + settle;
            }
            contract = true;
            linear = (typeId === 'UMCBL') || (typeId === 'CMCBL') || (typeId === 'SUMCBL') || (typeId === 'SCMCBL');
            inverse = !linear;
            const priceDecimals = this.safeInteger (market, 'pricePlace');
            const amountDecimals = this.safeInteger (market, 'volumePlace');
            const priceStep = this.safeString (market, 'priceEndStep');
            const amountStep = this.safeString (market, 'minTradeNum');
            const precisePrice = new Precise (priceStep);
            precisePrice.decimals = Math.max (precisePrice.decimals, priceDecimals);
            precisePrice.reduce ();
            const priceString = precisePrice.toString ();
            pricePrecision = this.parseNumber (priceString);
            const preciseAmount = new Precise (amountStep);
            preciseAmount.decimals = Math.max (preciseAmount.decimals, amountDecimals);
            preciseAmount.reduce ();
            const amountString = preciseAmount.toString ();
            amountPrecision = this.parseNumber (amountString);
        }
        const status = this.safeString2 (market, 'status', 'symbolStatus');
        let active = undefined;
        if (status !== undefined) {
            active = (status === 'online' || status === 'normal');
        }
        let minCost = undefined;
        if (quote === 'USDT') {
            minCost = this.safeNumber (market, 'minTradeUSDT');
        }
        const contractSize = contract ? 1 : undefined;
        return {
            'id': marketId,
            'symbol': symbol,
            'base': base,
            'quote': quote,
            'settle': settle,
            'baseId': baseId,
            'quoteId': quoteId,
            'settleId': settleId,
            'type': type,
            'spot': spot,
            'margin': false,
            'swap': swap,
            'future': future,
            'option': false,
            'active': active,
            'contract': contract,
            'linear': linear,
            'inverse': inverse,
            'taker': this.safeNumber (market, 'takerFeeRate'),
            'maker': this.safeNumber (market, 'makerFeeRate'),
            'contractSize': contractSize,
            'expiry': expiry,
            'expiryDatetime': expiryDatetime,
            'strike': undefined,
            'optionType': undefined,
            'precision': {
                'amount': amountPrecision,
                'price': pricePrecision,
            },
            'limits': {
                'leverage': {
                    'min': undefined,
                    'max': undefined,
                },
                'amount': {
                    'min': this.safeNumber2 (market, 'minTradeNum', 'minTradeAmount'),
                    'max': this.safeNumber (market, 'maxTradeAmount'),
                },
                'price': {
                    'min': undefined,
                    'max': undefined,
                },
                'cost': {
                    'min': minCost,
                    'max': undefined,
                },
            },
            'info': market,
        };
    }

    async fetchMarketsByType (type, params = {}) {
        const method = this.getSupportedMapping (type, {
            'spot': 'publicSpotGetPublicProducts',
            'swap': 'publicMixGetMarketContracts',
        });
        const response = await this[method] (params);
        //
        // spot
        //
        //    {
        //        code: '00000',
        //        msg: 'success',
        //        requestTime: 1645840064031,
        //        data: [
        //            {
        //                symbol: 'ALPHAUSDT_SPBL',
        //                symbolName: 'ALPHAUSDT',
        //                baseCoin: 'ALPHA',
        //                quoteCoin: 'USDT',
        //                minTradeAmount: '2',
        //                maxTradeAmount: '0',
        //                takerFeeRate: '0.001',
        //                makerFeeRate: '0.001',
        //                priceScale: '4',
        //                quantityScale: '4',
        //                status: 'online'
        //            }
        //        ]
        //    }
        //
        // swap
        //
        //    {
        //        code: '00000',
        //        msg: 'success',
        //        requestTime: 1645840821493,
        //        data: [
        //            {
        //                symbol: 'BTCUSDT_UMCBL',
        //                makerFeeRate: '0.0002',
        //                takerFeeRate: '0.0006',
        //                feeRateUpRatio: '0.005',
        //                openCostUpRatio: '0.01',
        //                quoteCoin: 'USDT',
        //                baseCoin: 'BTC',
        //                buyLimitPriceRatio: '0.01',
        //                sellLimitPriceRatio: '0.01',
        //                supportMarginCoins: [Array],
        //                minTradeNum: '0.001',
        //                priceEndStep: '5',
        //                volumePlace: '3',
        //                pricePlace: '1'
        //            }
        //        ]
        //    }
        //
        const data = this.safeValue (response, 'data', []);
        return this.parseMarkets (data);
    }

    async fetchCurrencies (params = {}) {
        /**
         * @method
         * @name bitget#fetchCurrencies
         * @description fetches all available currencies on an exchange
         * @param {object} params extra parameters specific to the bitget api endpoint
         * @returns {object} an associative dictionary of currencies
         */
        const response = await this.publicSpotGetPublicCurrencies (params);
        //
        //     {
        //       code: '00000',
        //       msg: 'success',
        //       requestTime: 1645935668288,
        //       data: [
        //         {
        //           coinId: '230',
        //           coinName: 'KIN',
        //           transfer: 'false',
        //           chains: [
        //             {
        //               chain: 'SOL',
        //               needTag: 'false',
        //               withdrawable: 'true',
        //               rechargeable: 'true',
        //               withdrawFee: '187500',
        //               depositConfirm: '100',
        //               withdrawConfirm: '100',
        //               minDepositAmount: '12500',
        //               minWithdrawAmount: '250000',
        //               browserUrl: 'https://explorer.solana.com/tx/'
        //             }
        //           ]
        //         }
        //       ]
        //     }
        //
        const result = {};
        const data = this.safeValue (response, 'data', []);
        for (let i = 0; i < data.length; i++) {
            const entry = data[i];
            const id = this.safeString (entry, 'coinId');
            const code = this.safeCurrencyCode (this.safeString (entry, 'coinName'));
            const chains = this.safeValue (entry, 'chains', []);
            const networks = {};
            for (let j = 0; j < chains.length; j++) {
                const chain = chains[j];
                const networkId = this.safeString (chain, 'chain');
                const network = this.safeCurrencyCode (networkId);
                const withdrawEnabled = this.safeString (chain, 'withdrawable');
                const depositEnabled = this.safeString (chain, 'rechargeable');
                networks[network] = {
                    'info': chain,
                    'id': networkId,
                    'network': network,
                    'limits': {
                        'withdraw': {
                            'min': this.safeNumber (chain, 'minWithdrawAmount'),
                            'max': undefined,
                        },
                        'deposit': {
                            'min': this.safeNumber (chain, 'minDepositAmount'),
                            'max': undefined,
                        },
                    },
                    'active': undefined,
                    'withdraw': withdrawEnabled === 'true',
                    'deposit': depositEnabled === 'true',
                    'fee': this.safeNumber (chain, 'withdrawFee'),
                    'precision': undefined,
                };
            }
            result[code] = {
                'info': entry,
                'id': id,
                'code': code,
                'networks': networks,
                'type': undefined,
                'name': undefined,
                'active': undefined,
                'deposit': undefined,
                'withdraw': undefined,
                'fee': undefined,
                'precision': undefined,
                'limits': {
                    'amount': { 'min': undefined, 'max': undefined },
                    'withdraw': { 'min': undefined, 'max': undefined },
                },
            };
        }
        return result;
    }

    async fetchMarketLeverageTiers (symbol: string, params = {}) {
        /**
         * @method
         * @name bitget#fetchMarketLeverageTiers
         * @description retrieve information on the maximum leverage, and maintenance margin for trades of varying trade sizes for a single market
         * @see https://bitgetlimited.github.io/apidoc/en/mix/#get-position-tier
         * @param {string} symbol unified market symbol
         * @param {object} params extra parameters specific to the bitget api endpoint
         * @returns {object} a [leverage tiers structure]{@link https://docs.ccxt.com/#/?id=leverage-tiers-structure}
         */
        await this.loadMarkets ();
        const request = {};
        let market = undefined;
        market = this.market (symbol);
        if (market['spot']) {
            throw new BadRequest (this.id + ' fetchMarketLeverageTiers() symbol does not support market ' + symbol);
        }
        request['symbol'] = market['id'];
        request['productType'] = 'UMCBL';
        const response = await this.publicMixGetMarketQueryPositionLever (this.extend (request, params));
        //
        //     {
        //         "code":"00000",
        //         "data":[
        //             {
        //                 "level": 1,
        //                 "startUnit": 0,
        //                 "endUnit": 150000,
        //                 "leverage": 125,
        //                 "keepMarginRate": "0.004"
        //             }
        //         ],
        //         "msg":"success",
        //         "requestTime":1627292076687
        //     }
        //
        const result = this.safeValue (response, 'data');
        return this.parseMarketLeverageTiers (result, market);
    }

    parseMarketLeverageTiers (info, market = undefined) {
        //
        //     [
        //         {
        //             "level": 1,
        //             "startUnit": 0,
        //             "endUnit": 150000,
        //             "leverage": 125,
        //             "keepMarginRate": "0.004"
        //         }
        //     ],
        //
        const tiers = [];
        for (let i = 0; i < info.length; i++) {
            const item = info[i];
            const minNotional = this.safeNumber (item, 'startUnit');
            const maxNotional = this.safeNumber (item, 'endUnit');
            tiers.push ({
                'tier': this.sum (i, 1),
                'currency': market['base'],
                'minNotional': minNotional,
                'maxNotional': maxNotional,
                'maintenanceMarginRate': this.safeNumber (item, 'keepMarginRate'),
                'maxLeverage': this.safeNumber (item, 'leverage'),
                'info': item,
            });
        }
        return tiers;
    }

    async fetchDeposits (code: string = undefined, since: Int = undefined, limit: Int = undefined, params = {}) {
        /**
         * @method
         * @name bitget#fetchDeposits
         * @description fetch all deposits made to an account
         * @see https://bitgetlimited.github.io/apidoc/en/spot/#get-deposit-list
         * @param {string|undefined} code unified currency code
         * @param {int} since the earliest time in ms to fetch deposits for
         * @param {int|undefined} limit the maximum number of deposits structures to retrieve
         * @param {object} params extra parameters specific to the bitget api endpoint
         * @param {string|undefined} params.pageNo pageNo default 1
         * @param {string|undefined} params.pageSize pageSize default 20. Max 100
         * @returns {[object]} a list of [transaction structures]{@link https://docs.ccxt.com/#/?id=transaction-structure}
         */
        await this.loadMarkets ();
        if (code === undefined) {
            throw new ArgumentsRequired (this.id + ' fetchDeposits() requires a `code` argument');
        }
        const currency = this.currency (code);
        if (since === undefined) {
            since = this.milliseconds () - 31556952000; // 1yr
        }
        const request = {
            'coin': currency['code'],
            'startTime': since,
            'endTime': this.milliseconds (),
        };
        if (limit !== undefined) {
            request['pageSize'] = limit;
        }
        const response = await this.privateSpotGetWalletDepositList (this.extend (request, params));
        //
        //      {
        //          "code": "00000",
        //          "msg": "success",
        //          "requestTime": 0,
        //          "data": [{
        //              "id": "925607360021839872",
        //              "txId": "f73a4ac034da06b729f49676ca8801f406a093cf90c69b16e5a1cc9080df4ccb",
        //              "coin": "USDT",
        //              "type": "deposit",
        //              "amount": "19.44800000",
        //              "status": "success",
        //              "toAddress": "TRo4JMfZ1XYHUgnLsUMfDEf8MWzcWaf8uh",
        //              "fee": null,
        //              "chain": "TRC20",
        //              "confirm": null,
        //              "cTime": "1656407912259",
        //              "uTime": "1656407940148"
        //          }]
        //      }
        //
        const rawTransactions = this.safeValue (response, 'data', []);
        return this.parseTransactions (rawTransactions, currency, since, limit);
    }

    async withdraw (code: string, amount, address, tag = undefined, params = {}) {
        /**
         * @method
         * @name bitget#withdraw
         * @description make a withdrawal
         * @see https://bitgetlimited.github.io/apidoc/en/spot/#withdraw-v2
         * @param {string} code unified currency code
         * @param {float} amount the amount to withdraw
         * @param {string} address the address to withdraw to
         * @param {string|undefined} tag
         * @param {object} params extra parameters specific to the bitget api endpoint
         * @param {string} params.chain the chain to withdraw to
         * @returns {object} a [transaction structure]{@link https://docs.ccxt.com/#/?id=transaction-structure}
         */
        this.checkAddress (address);
        const chain = this.safeString2 (params, 'chain', 'network');
        params = this.omit (params, [ 'network' ]);
        if (chain === undefined) {
            throw new ArgumentsRequired (this.id + ' withdraw() requires a chain parameter or a network parameter');
        }
        await this.loadMarkets ();
        const currency = this.currency (code);
        const networkId = this.networkCodeToId (chain);
        const request = {
            'coin': currency['code'],
            'address': address,
            'chain': networkId,
            'amount': amount,
        };
        if (tag !== undefined) {
            request['tag'] = tag;
        }
        const response = await this.privateSpotPostWalletWithdrawalV2 (this.extend (request, params));
        //
        //     {
        //         "code": "00000",
        //         "msg": "success",
        //         "data": "888291686266343424"
        //     }
        //
        const result = {
            'id': this.safeString (response, 'data'),
            'info': response,
            'txid': undefined,
            'timestamp': undefined,
            'datetime': undefined,
            'network': undefined,
            'addressFrom': undefined,
            'address': undefined,
            'addressTo': undefined,
            'amount': undefined,
            'type': 'withdrawal',
            'currency': undefined,
            'status': undefined,
            'updated': undefined,
            'tagFrom': undefined,
            'tag': undefined,
            'tagTo': undefined,
            'comment': undefined,
            'fee': undefined,
        };
        const withdrawOptions = this.safeValue (this.options, 'withdraw', {});
        const fillResponseFromRequest = this.safeValue (withdrawOptions, 'fillResponseFromRequest', true);
        if (fillResponseFromRequest) {
            result['currency'] = code;
            result['timestamp'] = this.milliseconds ();
            result['datetime'] = this.iso8601 (this.milliseconds ());
            result['amount'] = amount;
            result['tag'] = tag;
            result['address'] = address;
            result['addressTo'] = address;
            result['network'] = chain;
        }
        return result;
    }

    async fetchWithdrawals (code: string = undefined, since: Int = undefined, limit: Int = undefined, params = {}) {
        /**
         * @method
         * @name bitget#fetchWithdrawals
         * @description fetch all withdrawals made from an account
         * @see https://bitgetlimited.github.io/apidoc/en/spot/#get-withdraw-list
         * @param {string|undefined} code unified currency code
         * @param {int} since the earliest time in ms to fetch withdrawals for
         * @param {int|undefined} limit the maximum number of withdrawals structures to retrieve
         * @param {object} params extra parameters specific to the bitget api endpoint
         * @param {string|undefined} params.pageNo pageNo default 1
         * @param {string|undefined} params.pageSize pageSize default 20. Max 100
         * @returns {[object]} a list of [transaction structures]{@link https://docs.ccxt.com/#/?id=transaction-structure}
         */
        await this.loadMarkets ();
        if (code === undefined) {
            throw new ArgumentsRequired (this.id + ' fetchWithdrawals() requires a `code` argument');
        }
        const currency = this.currency (code);
        if (since === undefined) {
            since = this.milliseconds () - 31556952000; // 1yr
        }
        const request = {
            'coin': currency['code'],
            'startTime': since,
            'endTime': this.milliseconds (),
        };
        if (limit !== undefined) {
            request['pageSize'] = limit;
        }
        const response = await this.privateSpotGetWalletWithdrawalList (this.extend (request, params));
        //
        //      {
        //          "code": "00000",
        //          "msg": "success",
        //          "requestTime": 0,
        //          "data": [{
        //              "id": "925607360021839872",
        //              "txId": "f73a4ac034da06b729f49676ca8801f406a093cf90c69b16e5a1cc9080df4ccb",
        //              "coin": "USDT",
        //              "type": "deposit",
        //              "amount": "19.44800000",
        //              "status": "success",
        //              "toAddress": "TRo4JMfZ1XYHUgnLsUMfDEf8MWzcWaf8uh",
        //              "fee": null,
        //              "chain": "TRC20",
        //              "confirm": null,
        //              "cTime": "1656407912259",
        //              "uTime": "1656407940148"
        //          }]
        //      }
        //
        const rawTransactions = this.safeValue (response, 'data', []);
        return this.parseTransactions (rawTransactions, currency, since, limit);
    }

    parseTransaction (transaction, currency = undefined) {
        //
        //     {
        //         "id": "925607360021839872",
        //         "txId": "f73a4ac034da06b729f49676ca8801f406a093cf90c69b16e5a1cc9080df4ccb",
        //         "coin": "USDT",
        //         "type": "deposit",
        //         "amount": "19.44800000",
        //         "status": "success",
        //         "toAddress": "TRo4JMfZ1XYHUgnLsUMfDEf8MWzcWaf8uh",
        //         "fee": null,
        //         "chain": "TRC20",
        //         "confirm": null,
        //         "cTime": "1656407912259",
        //         "uTime": "1656407940148"
        //     }
        //
        const timestamp = this.safeInteger (transaction, 'cTime');
        const networkId = this.safeString (transaction, 'chain');
        const currencyId = this.safeString (transaction, 'coin');
        const status = this.safeString (transaction, 'status');
        return {
            'id': this.safeString (transaction, 'id'),
            'info': transaction,
            'txid': this.safeString (transaction, 'txId'),
            'timestamp': timestamp,
            'datetime': this.iso8601 (timestamp),
            'network': networkId,
            'addressFrom': undefined,
            'address': this.safeString (transaction, 'toAddress'),
            'addressTo': this.safeString (transaction, 'toAddress'),
            'amount': this.safeNumber (transaction, 'amount'),
            'type': this.safeString (transaction, 'type'),
            'currency': this.safeCurrencyCode (currencyId),
            'status': this.parseTransactionStatus (status),
            'updated': this.safeNumber (transaction, 'uTime'),
            'tagFrom': undefined,
            'tag': undefined,
            'tagTo': undefined,
            'comment': undefined,
            'fee': undefined,
        };
    }

    parseTransactionStatus (status) {
        const statuses = {
            'success': 'ok',
            'Pending': 'pending',
            'pending_review': 'pending',
            'pending_review_fail': 'failed',
            'reject': 'failed',
        };
        return this.safeString (statuses, status, status);
    }

    async fetchDepositAddress (code: string, params = {}) {
        /**
         * @method
         * @name bitget#fetchDepositAddress
         * @description fetch the deposit address for a currency associated with this account
         * @param {string} code unified currency code
         * @param {object} params extra parameters specific to the bitget api endpoint
         * @returns {object} an [address structure]{@link https://docs.ccxt.com/#/?id=address-structure}
         */
        await this.loadMarkets ();
        const networkCode = this.safeString (params, 'network');
        const networkId = this.networkCodeToId (networkCode, code);
        const currency = this.currency (code);
        const request = {
            'coin': currency['code'],
        };
        if (networkId !== undefined) {
            request['chain'] = networkId;
        }
        const response = await this.privateSpotGetWalletDepositAddress (this.extend (request, params));
        //
        //     {
        //         "code": "00000",
        //         "msg": "success",
        //         "data": {
        //             "address": "1HPn8Rx2y6nNSfagQBKy27GB99Vbzg89wv",
        //             "chain": "BTC-Bitcoin",
        //             "coin": "BTC",
        //             "tag": "",
        //             "url": "https://btc.com/1HPn8Rx2y6nNSfagQBKy27GB99Vbzg89wv"
        //         }
        //     }
        //
        const data = this.safeValue (response, 'data', {});
        return this.parseDepositAddress (data, currency);
    }

    parseDepositAddress (depositAddress, currency = undefined) {
        //
        //    {
        //        "address": "1HPn8Rx2y6nNSfagQBKy27GB99Vbzg89wv",
        //        "chain": "BTC-Bitcoin",
        //        "coin": "BTC",
        //        "tag": "",
        //        "url": "https://btc.com/1HPn8Rx2y6nNSfagQBKy27GB99Vbzg89wv"
        //    }
        //
        const currencyId = this.safeString (depositAddress, 'coin');
        const networkId = this.safeString (depositAddress, 'chain');
        const parsedCurrency = this.safeCurrencyCode (currencyId, currency);
        return {
            'currency': parsedCurrency,
            'address': this.safeString (depositAddress, 'address'),
            'tag': this.safeString (depositAddress, 'tag'),
            'network': this.networkIdToCode (networkId, parsedCurrency),
            'info': depositAddress,
        };
    }

    async fetchOrderBook (symbol: string, limit: Int = undefined, params = {}) {
        /**
         * @method
         * @name bitget#fetchOrderBook
         * @description fetches information on open orders with bid (buy) and ask (sell) prices, volumes and other data
         * @param {string} symbol unified symbol of the market to fetch the order book for
         * @param {int|undefined} limit the maximum amount of order book entries to return
         * @param {object} params extra parameters specific to the bitget api endpoint
         * @returns {object} A dictionary of [order book structures]{@link https://docs.ccxt.com/#/?id=order-book-structure} indexed by market symbols
         */
        await this.loadMarkets ();
        const market = this.market (symbol);
        const request = {
            'symbol': market['id'],
        };
        if (limit !== undefined) {
            request['limit'] = limit;
        }
        let response = undefined;
        if (market['spot']) {
            response = await this.publicSpotGetMarketDepth (this.extend (request, params));
        } else {
            response = await this.publicMixGetMarketDepth (this.extend (request, params));
        }
        //
        //     {
        //       code: '00000',
        //       msg: 'success',
        //       requestTime: 1645854610294,
        //       data: {
        //         asks: [ [ '39102', '11.026' ] ],
        //         bids: [ [ '39100.5', '1.773' ] ],
        //         timestamp: '1645854610294'
        //       }
        //     }
        //
        const data = this.safeValue (response, 'data');
        const timestamp = this.safeInteger (data, 'timestamp');
        return this.parseOrderBook (data, symbol, timestamp);
    }

    parseTicker (ticker, market = undefined) {
        //
        // spot
        //
        //     {
        //         symbol: 'BTCUSDT',
        //         high24h: '40252.43',
        //         low24h: '38548.54',
        //         close: '39102.16',
        //         quoteVol: '67295596.1458',
        //         baseVol: '1723.4152',
        //         usdtVol: '67295596.14578',
        //         ts: '1645856170030',
        //         buyOne: '39096.16',
        //         sellOne: '39103.99'
        //     }
        //
        // swap
        //
        //     {
        //         symbol: 'BTCUSDT_UMCBL',
        //         last: '39086',
        //         bestAsk: '39087',
        //         bestBid: '39086',
        //         high24h: '40312',
        //         low24h: '38524.5',
        //         timestamp: '1645856591864',
        //         priceChangePercent: '-0.00861',
        //         baseVolume: '142251.757',
        //         quoteVolume: '5552388715.9215',
        //         usdtVolume: '5552388715.9215'
        //     }
        //
        let marketId = this.safeString (ticker, 'symbol');
        if ((market === undefined) && (marketId !== undefined) && (marketId.indexOf ('_') === -1)) {
            // fetchTickers fix:
            // spot symbol are different from the "request id"
            // so we need to convert it to the exchange-specific id
            // otherwise we will not be able to find the market
            marketId = marketId + '_SPBL';
        }
        const symbol = this.safeSymbol (marketId, market);
        const high = this.safeString (ticker, 'high24h');
        const low = this.safeString (ticker, 'low24h');
        const close = this.safeString2 (ticker, 'close', 'last');
        const quoteVolume = this.safeString2 (ticker, 'quoteVol', 'quoteVolume');
        const baseVolume = this.safeString2 (ticker, 'baseVol', 'baseVolume');
        const timestamp = this.safeInteger2 (ticker, 'ts', 'timestamp');
        const datetime = this.iso8601 (timestamp);
        const bid = this.safeString2 (ticker, 'buyOne', 'bestBid');
        const ask = this.safeString2 (ticker, 'sellOne', 'bestAsk');
        const percentage = Precise.stringMul (this.safeString (ticker, 'priceChangePercent'), '100');
        return this.safeTicker ({
            'symbol': symbol,
            'timestamp': timestamp,
            'datetime': datetime,
            'high': high,
            'low': low,
            'bid': bid,
            'bidVolume': undefined,
            'ask': ask,
            'askVolume': undefined,
            'vwap': undefined,
            'open': undefined,
            'close': close,
            'last': undefined,
            'previousClose': undefined,
            'change': undefined,
            'percentage': percentage,
            'average': undefined,
            'baseVolume': baseVolume,
            'quoteVolume': quoteVolume,
            'info': ticker,
        }, market);
    }

    async fetchTicker (symbol: string, params = {}) {
        /**
         * @method
         * @name bitget#fetchTicker
         * @description fetches a price ticker, a statistical calculation with the information calculated over the past 24 hours for a specific market
         * @param {string} symbol unified symbol of the market to fetch the ticker for
         * @param {object} params extra parameters specific to the bitget api endpoint
         * @returns {object} a [ticker structure]{@link https://docs.ccxt.com/#/?id=ticker-structure}
         */
        await this.loadMarkets ();
        const market = this.market (symbol);
        const request = {
            'symbol': market['id'],
        };
        let response = undefined;
        const extended = this.extend (request, params);
        if (market['spot']) {
            response = await this.publicSpotGetMarketTicker (extended);
        } else {
            response = await this.publicMixGetMarketTicker (extended);
        }
        //
        //     {
        //         code: '00000',
        //         msg: 'success',
        //         requestTime: '1645856138576',
        //         data: {
        //             symbol: 'BTCUSDT',
        //             high24h: '40252.43',
        //             low24h: '38548.54',
        //             close: '39104.65',
        //             quoteVol: '67221762.2184',
        //             baseVol: '1721.527',
        //             usdtVol: '67221762.218361',
        //             ts: '1645856138031',
        //             buyOne: '39102.55',
        //             sellOne: '39110.56'
        //         }
        //     }
        //
        const data = this.safeValue (response, 'data');
        return this.parseTicker (data, market);
    }

    async fetchTickers (symbols: string[] = undefined, params = {}) {
        /**
         * @method
         * @name bitget#fetchTickers
         * @description fetches price tickers for multiple markets, statistical calculations with the information calculated over the past 24 hours each market
         * @see https://bitgetlimited.github.io/apidoc/en/spot/#get-all-tickers
         * @see https://bitgetlimited.github.io/apidoc/en/mix/#get-all-symbol-ticker
         * @param {[string]|undefined} symbols unified symbols of the markets to fetch the ticker for, all market tickers are returned if not assigned
         * @param {object} params extra parameters specific to the bitget api endpoint
         * @returns {object} a dictionary of [ticker structures]{@link https://docs.ccxt.com/#/?id=ticker-structure}
         */
        const sandboxMode = this.safeValue (this.options, 'sandboxMode', false);
        await this.loadMarkets ();
        let type = undefined;
        let market = undefined;
        if (symbols !== undefined) {
            const symbol = this.safeValue (symbols, 0);
            market = this.market (symbol);
        }
        [ type, params ] = this.handleMarketTypeAndParams ('fetchTickers', market, params);
        const request = {};
        if (type !== 'spot') {
            let subType = undefined;
            [ subType, params ] = this.handleSubTypeAndParams ('fetchTickers', undefined, params);
            let productType = (subType === 'linear') ? 'UMCBL' : 'DMCBL';
            if (sandboxMode) {
                productType = 'S' + productType;
            }
            request['productType'] = productType;
        }
        const extended = this.extend (request, params);
        let response = undefined;
        if (type === 'spot') {
            response = await this.publicSpotGetMarketTickers (extended);
        } else {
            response = await this.publicMixGetMarketTickers (extended);
        }
        //
        // spot
        //
        //     {
        //         "code":"00000",
        //         "msg":"success",
        //         "requestTime":1653237548496,
        //         "data":[
        //             {
        //                 "symbol":"LINKUSDT",
        //                 "high24h":"7.2634",
        //                 "low24h":"7.1697",
        //                 "close":"7.2444",
        //                 "quoteVol":"330424.2366",
        //                 "baseVol":"46401.3116",
        //                 "usdtVol":"330424.2365573",
        //                 "ts":"1653237548026",
        //                 "buyOne":"7.2382",
        //                 "sellOne":"7.2513"
        //             },
        //         ]
        //     }
        //
        // swap
        //
        //     {
        //         "code":"00000",
        //         "msg":"success",
        //         "requestTime":1653237819762,
        //         "data":[
        //             {
        //                 "symbol":"BTCUSDT_UMCBL",
        //                 "last":"29891.5",
        //                 "bestAsk":"29891.5",
        //                 "bestBid":"29889.5",
        //                 "high24h":"29941.5",
        //                 "low24h":"29737.5",
        //                 "timestamp":"1653237819761",
        //                 "priceChangePercent":"0.00163",
        //                 "baseVolume":"127937.56",
        //                 "quoteVolume":"3806276573.6285",
        //                 "usdtVolume":"3806276573.6285"
        //             },
        //         ]
        //     }
        //
        const data = this.safeValue (response, 'data');
        return this.parseTickers (data, symbols);
    }

    parseTrade (trade, market = undefined) {
        //
        // spot
        //
        //     {
        //         symbol: 'BTCUSDT_SPBL',
        //         tradeId: '881371996363608065',
        //         side: 'sell',
        //         fillPrice: '39123.05',
        //         fillQuantity: '0.0363',
        //         fillTime: '1645861379709'
        //     }
        //
        // swap
        //
        //     {
        //         tradeId: '881373204067311617',
        //         price: '39119.0',
        //         size: '0.001',
        //         side: 'buy',
        //         timestamp: '1645861667648',
        //         symbol: 'BTCUSDT_UMCBL'
        //     }
        //
        // private
        //
        //     {
        //         accountId: '4383649766',
        //         symbol: 'ETHBTC_SPBL',
        //         orderId: '1009402341131468800',
        //         fillId: '1009402351489581068',
        //         orderType: 'limit',
        //         side: 'sell',
        //         fillPrice: '0.06997800',
        //         fillQuantity: '0.04120000',
        //         fillTotalAmount: '0.00288309',
        //         feeCcy: 'BTC',
        //         fees: '-0.00000288',
        //         cTime: '1676386195060'
        //     }
        //
        //     {
        //         tradeId: '881640729552281602',
        //         symbol: 'BTCUSDT_UMCBL',
        //         orderId: '881640729145409536',
        //         price: '38429.50',
        //         sizeQty: '0.001',
        //         fee: '0',
        //         side: 'open_long',
        //         fillAmount: '38.4295',
        //         profit: '0',
        //         cTime: '1645925450694'
        //     }
        //
        const marketId = this.safeString (trade, 'symbol');
        const symbol = this.safeSymbol (marketId, market);
        const id = this.safeString2 (trade, 'tradeId', 'fillId');
        const order = this.safeString (trade, 'orderId');
        const side = this.safeString (trade, 'side');
        const price = this.safeString2 (trade, 'fillPrice', 'price');
        let amount = this.safeString2 (trade, 'fillQuantity', 'size');
        amount = this.safeString (trade, 'sizeQty', amount);
        let timestamp = this.safeInteger2 (trade, 'fillTime', 'timestamp');
        timestamp = this.safeInteger (trade, 'cTime', timestamp);
        let fee = undefined;
        const feeAmount = this.safeString (trade, 'fees');
        const type = this.safeString (trade, 'orderType');
        if (feeAmount !== undefined) {
            const currencyCode = this.safeCurrencyCode (this.safeString (trade, 'feeCcy'));
            fee = {
                'code': currencyCode, // kept here for backward-compatibility, but will be removed soon
                'currency': currencyCode,
                'cost': Precise.stringNeg (feeAmount),
            };
        }
        const datetime = this.iso8601 (timestamp);
        return this.safeTrade ({
            'info': trade,
            'id': id,
            'order': order,
            'symbol': symbol,
            'side': side,
            'type': type,
            'takerOrMaker': undefined,
            'price': price,
            'amount': amount,
            'cost': undefined,
            'fee': fee,
            'timestamp': timestamp,
            'datetime': datetime,
        }, market);
    }

    async fetchTrades (symbol: string, limit: Int = undefined, since: Int = undefined, params = {}) {
        /**
         * @method
         * @name bitget#fetchTrades
         * @description get the list of most recent trades for a particular symbol
         * @param {string} symbol unified symbol of the market to fetch trades for
         * @param {int|undefined} since timestamp in ms of the earliest trade to fetch
         * @param {int|undefined} limit the maximum amount of trades to fetch
         * @param {object} params extra parameters specific to the bitget api endpoint
         * @returns {[object]} a list of [trade structures]{@link https://docs.ccxt.com/en/latest/manual.html?#public-trades}
         */
        await this.loadMarkets ();
        const market = this.market (symbol);
        const request = {
            'symbol': market['id'],
        };
        if (limit !== undefined) {
            request['limit'] = limit;
        }
        const extended = this.extend (request, params);
        let response = undefined;
        if (market['spot']) {
            response = await this.publicSpotGetMarketFills (extended);
        } else {
            response = await this.publicMixGetMarketFills (extended);
        }
        //
        //     {
        //       code: '00000',
        //       msg: 'success',
        //       requestTime: '1645861382032',
        //       data: [
        //         {
        //           symbol: 'BTCUSDT_SPBL',
        //           tradeId: '881371996363608065',
        //           side: 'sell',
        //           fillPrice: '39123.05',
        //           fillQuantity: '0.0363',
        //           fillTime: '1645861379709'
        //         }
        //       ]
        //     }
        //
        const data = this.safeValue (response, 'data', []);
        return this.parseTrades (data, market, since, limit);
    }

    async fetchTradingFee (symbol: string, params = {}) {
        /**
         * @method
         * @name bitget#fetchTradingFee
         * @description fetch the trading fees for a market
         * @param {string} symbol unified market symbol
         * @param {object} params extra parameters specific to the bitget api endpoint
         * @returns {object} a [fee structure]{@link https://docs.ccxt.com/#/?id=fee-structure}
         */
        await this.loadMarkets ();
        const market = this.market (symbol);
        const request = {
            'symbol': market['id'],
        };
        const response = await this.publicSpotGetPublicProduct (this.extend (request, params));
        //
        //     {
        //         code: '00000',
        //         msg: 'success',
        //         requestTime: '1646255374000',
        //         data: {
        //           symbol: 'ethusdt_SPBL',
        //           symbolName: null,
        //           baseCoin: 'ETH',
        //           quoteCoin: 'USDT',
        //           minTradeAmount: '0',
        //           maxTradeAmount: '0',
        //           takerFeeRate: '0.002',
        //           makerFeeRate: '0.002',
        //           priceScale: '2',
        //           quantityScale: '4',
        //           status: 'online'
        //         }
        //     }
        //
        const data = this.safeValue (response, 'data', {});
        return this.parseTradingFee (data, market);
    }

    async fetchTradingFees (params = {}) {
        /**
         * @method
         * @name bitget#fetchTradingFees
         * @description fetch the trading fees for multiple markets
         * @param {object} params extra parameters specific to the bitget api endpoint
         * @returns {object} a dictionary of [fee structures]{@link https://docs.ccxt.com/#/?id=fee-structure} indexed by market symbols
         */
        await this.loadMarkets ();
        const response = await this.publicSpotGetPublicProducts (params);
        //
        //     {
        //         code: '00000',
        //         msg: 'success',
        //         requestTime: '1646255662391',
        //         data: [
        //           {
        //             symbol: 'ALPHAUSDT_SPBL',
        //             symbolName: 'ALPHAUSDT',
        //             baseCoin: 'ALPHA',
        //             quoteCoin: 'USDT',
        //             minTradeAmount: '2',
        //             maxTradeAmount: '0',
        //             takerFeeRate: '0.001',
        //             makerFeeRate: '0.001',
        //             priceScale: '4',
        //             quantityScale: '4',
        //             status: 'online'
        //           },
        //           ...
        //         ]
        //     }
        //
        const data = this.safeValue (response, 'data', []);
        const result = {};
        for (let i = 0; i < data.length; i++) {
            const feeInfo = data[i];
            const fee = this.parseTradingFee (feeInfo);
            const symbol = fee['symbol'];
            result[symbol] = fee;
        }
        return result;
    }

    parseTradingFee (data, market = undefined) {
        const marketId = this.safeString (data, 'symbol');
        return {
            'info': data,
            'symbol': this.safeSymbol (marketId, market),
            'maker': this.safeNumber (data, 'makerFeeRate'),
            'taker': this.safeNumber (data, 'takerFeeRate'),
        };
    }

    parseOHLCV (ohlcv, market = undefined) {
        //
        // spot
        //
        //     {
        //         open: '57882.31',
        //         high: '58967.24',
        //         low: '57509.56',
        //         close: '57598.96',
        //         quoteVol: '439160536.605821',
        //         baseVol: '7531.2927',
        //         usdtVol: '439160536.605821',
        //         ts: '1637337600000'
        //     }
        //
        // swap
        //
        //     [
        //         "1645911960000",
        //         "39406",
        //         "39407",
        //         "39374.5",
        //         "39379",
        //         "35.526",
        //         "1399132.341"
        //     ]
        //
        return [
            this.safeInteger2 (ohlcv, 0, 'ts'),
            this.safeNumber2 (ohlcv, 1, 'open'),
            this.safeNumber2 (ohlcv, 2, 'high'),
            this.safeNumber2 (ohlcv, 3, 'low'),
            this.safeNumber2 (ohlcv, 4, 'close'),
            this.safeNumber2 (ohlcv, 5, 'baseVol'),
        ];
    }

    async fetchOHLCV (symbol: string, timeframe = '1m', since: Int = undefined, limit: Int = undefined, params = {}) {
        /**
         * @method
         * @name bitget#fetchOHLCV
         * @description fetches historical candlestick data containing the open, high, low, and close price, and the volume of a market
         * @see https://bitgetlimited.github.io/apidoc/en/mix/#get-candle-data
         * @see https://bitgetlimited.github.io/apidoc/en/spot/#candlestick-line-timeframe
         * @param {string} symbol unified symbol of the market to fetch OHLCV data for
         * @param {string} timeframe the length of time each candle represents
         * @param {int|undefined} since timestamp in ms of the earliest candle to fetch
         * @param {int|undefined} limit the maximum amount of candles to fetch
         * @param {object} params extra parameters specific to the bitget api endpoint
         * @param {int|undefined} params.until timestamp in ms of the latest candle to fetch
         * @returns {[[int]]} A list of candles ordered as timestamp, open, high, low, close, volume
         */
        await this.loadMarkets ();
        const market = this.market (symbol);
        const request = {
            'symbol': market['id'],
        };
        const until = this.safeInteger2 (params, 'until', 'till');
        if (limit === undefined) {
            limit = 1000;
        }
        request['limit'] = limit;
        const marketType = market['spot'] ? 'spot' : 'swap';
        const timeframes = this.options['timeframes'][marketType];
        const selectedTimeframe = this.safeString (timeframes, timeframe, timeframe);
        const duration = this.parseTimeframe (timeframe);
        if (market['spot']) {
            request['period'] = selectedTimeframe;
            request['limit'] = limit;
            if (since !== undefined) {
                request['after'] = since;
                if (until === undefined) {
                    request['before'] = this.sum (since, limit * duration * 1000);
                }
            }
            if (until !== undefined) {
                request['before'] = until;
            }
        } else if (market['contract']) {
            request['granularity'] = selectedTimeframe;
            const now = this.milliseconds ();
            if (since === undefined) {
                request['startTime'] = now - limit * (duration * 1000);
                request['endTime'] = now;
            } else {
                request['startTime'] = since;
                if (until !== undefined) {
                    request['endTime'] = until;
                } else {
                    request['endTime'] = this.sum (since, limit * duration * 1000);
                }
            }
        }
        const ommitted = this.omit (params, [ 'until', 'till' ]);
        const extended = this.extend (request, ommitted);
        let response = undefined;
        if (market['spot']) {
            response = await this.publicSpotGetMarketCandles (extended);
        } else {
            response = await this.publicMixGetMarketCandles (extended);
        }
        //  [ ["1645911960000","39406","39407","39374.5","39379","35.526","1399132.341"] ]
        const data = this.safeValue (response, 'data', response);
        return this.parseOHLCVs (data, market, timeframe, since, limit);
    }

    async fetchBalance (params = {}) {
        /**
         * @method
         * @name bitget#fetchBalance
         * @description query for balance and get the amount of funds available for trading or funds locked in orders
         * @param {object} params extra parameters specific to the bitget api endpoint
         * @returns {object} a [balance structure]{@link https://docs.ccxt.com/en/latest/manual.html?#balance-structure}
         */
        const sandboxMode = this.safeValue (this.options, 'sandboxMode', false);
        await this.loadMarkets ();
        const [ marketType, query ] = this.handleMarketTypeAndParams ('fetchBalance', undefined, params);
        const method = this.getSupportedMapping (marketType, {
            'spot': 'privateSpotGetAccountAssets',
            'swap': 'privateMixGetAccountAccounts',
        });
        const request = {};
        if (marketType === 'swap') {
            let subType = undefined;
            [ subType, params ] = this.handleSubTypeAndParams ('fetchBalance', undefined, params);
            let productType = (subType === 'linear') ? 'UMCBL' : 'DMCBL';
            if (sandboxMode) {
                productType = 'S' + productType;
            }
            request['productType'] = productType;
        }
        const response = await this[method] (this.extend (request, query));
        // spot
        //     {
        //       code: '00000',
        //       msg: 'success',
        //       requestTime: 1645928868827,
        //       data: [
        //         {
        //           coinId: 1,
        //           coinName: 'BTC',
        //           available: '0.00070000',
        //           frozen: '0.00000000',
        //           lock: '0.00000000',
        //           uTime: '1645921706000'
        //         }
        //       ]
        //     }
        //
        // swap
        //     {
        //       code: '00000',
        //       msg: 'success',
        //       requestTime: 1645928929251,
        //       data: [
        //         {
        //           marginCoin: 'USDT',
        //           locked: '0',
        //           available: '8.078525',
        //           crossMaxAvailable: '8.078525',
        //           fixedMaxAvailable: '8.078525',
        //           maxTransferOut: '8.078525',
        //           equity: '10.02508',
        //           usdtEquity: '10.02508',
        //           btcEquity: '0.00026057027'
        //         }
        //       ]
        //     }
        const data = this.safeValue (response, 'data');
        return this.parseBalance (data);
    }

    parseBalance (balance) {
        const result = { 'info': balance };
        //
        //     {
        //       coinId: '1',
        //       coinName: 'BTC',
        //       available: '0.00099900',
        //       frozen: '0.00000000',
        //       lock: '0.00000000',
        //       uTime: '1661595535000'
        //     }
        //
        for (let i = 0; i < balance.length; i++) {
            const entry = balance[i];
            const currencyId = this.safeString2 (entry, 'coinName', 'marginCoin');
            const code = this.safeCurrencyCode (currencyId);
            const account = this.account ();
            const frozen = this.safeString (entry, 'frozen');
            const locked = this.safeString2 (entry, 'lock', 'locked');
            account['used'] = Precise.stringAdd (frozen, locked);
            account['free'] = this.safeString (entry, 'available');
            result[code] = account;
        }
        return this.safeBalance (result);
    }

    parseOrderStatus (status) {
        const statuses = {
            'new': 'open',
            'init': 'open',
            'not_trigger': 'open',
            'partial_fill': 'open',
            'triggered': 'closed',
            'full_fill': 'closed',
            'filled': 'closed',
            'fail_trigger': 'canceled',
            'cancel': 'canceled',
            'cancelled': 'canceled',
            'canceled': 'canceled',
        };
        return this.safeString (statuses, status, status);
    }

    parseOrder (order, market = undefined) {
        //
        // spot
        //     {
        //       accountId: '6394957606',
        //       symbol: 'BTCUSDT_SPBL',
        //       orderId: '881623995442958336',
        //       clientOrderId: '135335e9-b054-4e43-b00a-499f11d3a5cc',
        //       price: '39000.000000000000',
        //       quantity: '0.000700000000',
        //       orderType: 'limit',
        //       side: 'buy',
        //       status: 'new',
        //       fillPrice: '0.000000000000',
        //       fillQuantity: '0.000000000000',
        //       fillTotalAmount: '0.000000000000',
        //       cTime: '1645921460972'
        //     }
        //
        // swap
        //     {
        //       symbol: 'BTCUSDT_UMCBL',
        //       size: 0.001,
        //       orderId: '881640729145409536',
        //       clientOid: '881640729204129792',
        //       filledQty: 0.001,
        //       fee: 0,
        //       price: null,
        //       priceAvg: 38429.5,
        //       state: 'filled',
        //       side: 'open_long',
        //       timeInForce: 'normal',
        //       totalProfits: 0,
        //       posSide: 'long',
        //       marginCoin: 'USDT',
        //       filledAmount: 38.4295,
        //       orderType: 'market',
        //       cTime: '1645925450611',
        //       uTime: '1645925450746'
        //     }
        //
        // stop
        //
        //     {
        //         "orderId": "910246821491617792",
        //         "symbol": "BTCUSDT_UMCBL",
        //         "marginCoin": "USDT",
        //         "size": "16",
        //         "executePrice": "20000",
        //         "triggerPrice": "24000",
        //         "status": "not_trigger",
        //         "orderType": "limit",
        //         "planType": "normal_plan",
        //         "side": "open_long",
        //         "triggerType": "market_price",
        //         "presetTakeProfitPrice": "0",
        //         "presetTakeLossPrice": "0",
        //         "cTime": "1652745674488"
        //     }
        //
        const marketId = this.safeString (order, 'symbol');
        market = this.safeMarket (marketId, market);
        const symbol = market['symbol'];
        const id = this.safeString (order, 'orderId');
        const price = this.safeString2 (order, 'price', 'executePrice');
        const amount = this.safeString2 (order, 'quantity', 'size');
        const filled = this.safeString2 (order, 'fillQuantity', 'filledQty');
        const cost = this.safeString2 (order, 'fillTotalAmount', 'filledAmount');
        const average = this.safeString2 (order, 'fillPrice', 'priceAvg');
        const type = this.safeString (order, 'orderType');
        const timestamp = this.safeInteger (order, 'cTime');
        let side = this.safeString2 (order, 'side', 'posSide');
        if ((side === 'open_long') || (side === 'close_short')) {
            side = 'buy';
        } else if ((side === 'close_long') || (side === 'open_short')) {
            side = 'sell';
        }
        const clientOrderId = this.safeString2 (order, 'clientOrderId', 'clientOid');
        const fee = undefined;
        const rawStatus = this.safeString2 (order, 'status', 'state');
        const status = this.parseOrderStatus (rawStatus);
        const lastTradeTimestamp = this.safeInteger (order, 'uTime');
        return this.safeOrder ({
            'info': order,
            'id': id,
            'clientOrderId': clientOrderId,
            'timestamp': timestamp,
            'datetime': this.iso8601 (timestamp),
            'lastTradeTimestamp': lastTradeTimestamp,
            'symbol': symbol,
            'type': type,
            'timeInForce': undefined,
            'postOnly': undefined,
            'side': side,
            'price': price,
            'stopPrice': this.safeNumber (order, 'triggerPrice'),
            'triggerPrice': this.safeNumber (order, 'triggerPrice'),
            'average': average,
            'cost': cost,
            'amount': amount,
            'filled': filled,
            'remaining': undefined,
            'status': status,
            'fee': fee,
            'trades': undefined,
        }, market);
    }

    async createOrder (symbol: string, type, side: OrderSide, amount, price = undefined, params = {}) {
        /**
         * @method
         * @name bitget#createOrder
         * @see https://bitgetlimited.github.io/apidoc/en/spot/#place-order
         * @see https://bitgetlimited.github.io/apidoc/en/spot/#place-plan-order
         * @see https://bitgetlimited.github.io/apidoc/en/mix/#place-order
         * @see https://bitgetlimited.github.io/apidoc/en/mix/#place-stop-order
         * @see https://bitgetlimited.github.io/apidoc/en/mix/#place-position-tpsl
         * @see https://bitgetlimited.github.io/apidoc/en/mix/#place-plan-order
         * @description create a trade order
         * @param {string} symbol unified symbol of the market to create an order in
         * @param {string} type 'market' or 'limit'
         * @param {string} side 'buy' or 'sell' or 'open_long' or 'open_short' or 'close_long' or 'close_short'
         * @param {float} amount how much of currency you want to trade in units of base currency
         * @param {float|undefined} price the price at which the order is to be fullfilled, in units of the quote currency, ignored in market orders
         * @param {object} params extra parameters specific to the bitget api endpoint
         * @param {float} params.triggerPrice *swap only* The price at which a trigger order is triggered at
         * @param {float|undefined} params.stopLossPrice *swap only* The price at which a stop loss order is triggered at
         * @param {float|undefined} params.takeProfitPrice *swap only* The price at which a take profit order is triggered at
         * @param {float|undefined} params.stopLoss *swap only* *uses the Place Position TPSL* The price at which a stop loss order is triggered at
         * @param {float|undefined} params.takeProfit *swap only* *uses the Place Position TPSL* The price at which a take profit order is triggered at
         * @param {string|undefined} params.timeInForce "GTC", "IOC", "FOK", or "PO"
         * @returns {object} an [order structure]{@link https://docs.ccxt.com/#/?id=order-structure}
         */
        await this.loadMarkets ();
        const market = this.market (symbol);
        const [ marketType, query ] = this.handleMarketTypeAndParams ('createOrder', market, params);
        const request = {
            'symbol': market['id'],
            'orderType': type,
        };
        const isMarketOrder = type === 'market';
        const triggerPrice = this.safeNumber2 (params, 'stopPrice', 'triggerPrice');
        const stopLossTriggerPrice = this.safeNumber (params, 'stopLossPrice');
        const takeProfitTriggerPrice = this.safeNumber (params, 'takeProfitPrice');
        const stopLoss = this.safeNumber (params, 'stopLoss');
        const takeProfit = this.safeNumber (params, 'takeProfit');
        const isTriggerOrder = triggerPrice !== undefined;
        const isStopLossTriggerOrder = stopLossTriggerPrice !== undefined;
        const isTakeProfitTriggerOrder = takeProfitTriggerPrice !== undefined;
        const isStopLoss = stopLoss !== undefined;
        const isTakeProfit = takeProfit !== undefined;
        const isStopLossOrTakeProfitTrigger = isStopLossTriggerOrder || isTakeProfitTriggerOrder;
        const isStopLossOrTakeProfit = isStopLoss || isTakeProfit;
        if (this.sum (isTriggerOrder, isStopLossTriggerOrder, isTakeProfitTriggerOrder, isStopLoss, isTakeProfit) > 1) {
            throw new ExchangeError (this.id + ' createOrder() params can only contain one of triggerPrice, stopLossPrice, takeProfitPrice, stopLoss, takeProfit');
        }
        if ((type === 'limit') && (triggerPrice === undefined)) {
            request['price'] = this.priceToPrecision (symbol, price);
        }
        const clientOrderId = this.safeString2 (params, 'clientOid', 'clientOrderId');
        let method = this.getSupportedMapping (marketType, {
            'spot': 'privateSpotPostTradeOrders',
            'swap': 'privateMixPostOrderPlaceOrder',
            'future': 'privateMixPostOrderPlaceOrder',
        });
        const exchangeSpecificTifParam = this.safeStringN (params, [ 'force', 'timeInForceValue', 'timeInForce' ]);
        let postOnly = undefined;
        [ postOnly, params ] = this.handlePostOnly (isMarketOrder, exchangeSpecificTifParam === 'post_only', params);
        const defaultTimeInForce = this.safeStringLower (this.options, 'defaultTimeInForce');
        const timeInForce = this.safeStringLower (params, 'timeInForce', defaultTimeInForce);
        let timeInForceKey = 'timeInForceValue';
        if (marketType === 'spot') {
            if (isStopLossOrTakeProfitTrigger || isStopLossOrTakeProfit) {
                throw new InvalidOrder (this.id + ' createOrder() does not support stop loss/take profit orders on spot markets, only swap markets');
            }
            timeInForceKey = 'force';
            let quantityKey = 'quantity';
            let quantity = undefined;
            const createMarketBuyOrderRequiresPrice = this.safeValue (this.options, 'createMarketBuyOrderRequiresPrice', true);
            if (createMarketBuyOrderRequiresPrice && isMarketOrder && (side === 'buy')) {
                if (price === undefined) {
                    throw new InvalidOrder (this.id + ' createOrder() requires price argument for market buy orders on spot markets to calculate the total amount to spend (amount * price), alternatively set the createMarketBuyOrderRequiresPrice option to false and pass in the cost to spend into the amount parameter');
                } else {
                    const amountString = this.numberToString (amount);
                    const priceString = this.numberToString (price);
                    const cost = this.parseNumber (Precise.stringMul (amountString, priceString));
                    quantity = this.priceToPrecision (symbol, cost);
                }
            } else {
                quantity = this.amountToPrecision (symbol, amount);
            }
            if (clientOrderId !== undefined) {
                request['clientOrderId'] = clientOrderId;
            }
            request['side'] = side;
            if (triggerPrice !== undefined) {
                quantityKey = 'size';
                timeInForceKey = 'timeInForceValue';
                // default triggerType to market price for unification
                const triggerType = this.safeString (params, 'triggerType', 'market_price');
                request['triggerType'] = triggerType;
                request['triggerPrice'] = this.priceToPrecision (symbol, triggerPrice);
                request['executePrice'] = this.priceToPrecision (symbol, price);
                method = 'privateSpotPostPlanPlacePlan';
            }
            if (quantity !== undefined) {
                request[quantityKey] = quantity;
            }
        } else {
            if (clientOrderId !== undefined) {
                request['clientOid'] = clientOrderId;
            }
            if (!isStopLossOrTakeProfit) {
                request['size'] = this.amountToPrecision (symbol, amount);
            }
            if (isTriggerOrder || isStopLossOrTakeProfit) {
                // default triggerType to market price for unification
                const triggerType = this.safeString (params, 'triggerType', 'market_price');
                request['triggerType'] = triggerType;
            }
            if (isStopLossOrTakeProfitTrigger || isStopLossOrTakeProfit) {
                if (!isMarketOrder) {
                    throw new ExchangeError (this.id + ' createOrder() bitget stopLoss or takeProfit orders must be market orders');
                }
                request['holdSide'] = (side === 'buy') ? 'long' : 'short';
            }
            const reduceOnly = this.safeValue (params, 'reduceOnly', false);
            if (isTriggerOrder) {
                request['triggerPrice'] = this.priceToPrecision (symbol, triggerPrice);
                if (price !== undefined) {
                    request['executePrice'] = this.priceToPrecision (symbol, price);
                }
                if (side === 'buy') {
                    request['side'] = 'open_long';
                } else if (side === 'sell') {
                    request['side'] = 'open_short';
                } else {
                    request['side'] = side;
                }
                method = 'privateMixPostPlanPlacePlan';
            } else if (isStopLossOrTakeProfitTrigger) {
                if (isStopLossTriggerOrder) {
                    request['triggerPrice'] = this.priceToPrecision (symbol, stopLossTriggerPrice);
                    request['planType'] = 'loss_plan';
                } else if (isTakeProfitTriggerOrder) {
                    request['triggerPrice'] = this.priceToPrecision (symbol, takeProfitTriggerPrice);
                    request['planType'] = 'profit_plan';
                }
                method = 'privateMixPostPlanPlaceTPSL';
            } else if (isStopLossOrTakeProfit) {
                if (isStopLoss) {
                    request['triggerPrice'] = this.priceToPrecision (symbol, stopLoss);
                    request['planType'] = 'pos_loss';
                } else if (isTakeProfit) {
                    request['triggerPrice'] = this.priceToPrecision (symbol, takeProfit);
                    request['planType'] = 'pos_profit';
                }
                method = 'privateMixPostPlanPlacePositionsTPSL';
            } else {
                if (reduceOnly) {
                    request['side'] = (side === 'buy') ? 'close_short' : 'close_long';
                } else {
                    if (side === 'buy') {
                        request['side'] = 'open_long';
                    } else if (side === 'sell') {
                        request['side'] = 'open_short';
                    } else {
                        request['side'] = side;
                    }
                }
            }
            request['marginCoin'] = market['settleId'];
        }
        if (!isStopLossOrTakeProfit) {
            if (postOnly) {
                request[timeInForceKey] = 'post_only';
            } else if (timeInForce === 'gtc') {
                request[timeInForceKey] = 'normal';
            } else if (timeInForce === 'fok') {
                request[timeInForceKey] = 'fok';
            } else if (timeInForce === 'ioc') {
                request[timeInForceKey] = 'ioc';
            }
        }
        const omitted = this.omit (query, [ 'stopPrice', 'triggerType', 'stopLossPrice', 'takeProfitPrice', 'stopLoss', 'takeProfit', 'postOnly' ]);
        const response = await this[method] (this.extend (request, omitted));
        //
        //     {
        //         "code": "00000",
        //         "msg": "success",
        //         "requestTime": 1645932209602,
        //         "data": {
        //             "orderId": "881669078313766912",
        //             "clientOrderId": "iauIBf#a45b595f96474d888d0ada"
        //         }
        //     }
        //
        const data = this.safeValue (response, 'data');
        return this.parseOrder (data, market);
    }

    async editOrder (id: string, symbol, type, side, amount, price = undefined, params = {}) {
        /**
         * @method
         * @name bitget#editOrder
         * @description edit a trade order
         * @param {string} id cancel order id
         * @param {string} symbol unified symbol of the market to create an order in
         * @param {string} type 'market' or 'limit'
         * @param {string} side 'buy' or 'sell'
         * @param {float} amount how much of currency you want to trade in units of base currency
         * @param {float|undefined} price the price at which the order is to be fullfilled, in units of the base currency, ignored in market orders
         * @param {object} params extra parameters specific to the bitget api endpoint
         * @returns {object} an [order structure]{@link https://docs.ccxt.com/#/?id=order-structure}
         */
        await this.loadMarkets ();
        const market = this.market (symbol);
        const [ marketType, query ] = this.handleMarketTypeAndParams ('editOrder', market, params);
        const request = {
            'orderId': id,
            'orderType': type,
        };
        const isMarketOrder = type === 'market';
        const triggerPrice = this.safeValue2 (params, 'stopPrice', 'triggerPrice');
        const isTriggerOrder = triggerPrice !== undefined;
        const stopLossPrice = this.safeValue (params, 'stopLossPrice');
        const isStopLossOrder = stopLossPrice !== undefined;
        const takeProfitPrice = this.safeValue (params, 'takeProfitPrice');
        const isTakeProfitOrder = takeProfitPrice !== undefined;
        const isStopOrder = isStopLossOrder || isTakeProfitOrder;
        if (this.sum (isTriggerOrder, isStopLossOrder, isTakeProfitOrder) > 1) {
            throw new ExchangeError (this.id + ' editOrder() params can only contain one of triggerPrice, stopLossPrice, takeProfitPrice');
        }
        if (!isStopOrder && !isTriggerOrder) {
            throw new InvalidOrder (this.id + ' editOrder() only support plan orders');
        }
        let method = this.getSupportedMapping (marketType, {
            'spot': 'privateSpotPostPlanModifyPlan',
            'swap': 'privateMixPostPlanModifyPlan',
            'future': 'privateMixPostPlanModifyPlan',
        });
        if (triggerPrice !== undefined) {
            // default triggerType to market price for unification
            const triggerType = this.safeString (params, 'triggerType', 'market_price');
            request['triggerType'] = triggerType;
            request['triggerPrice'] = this.priceToPrecision (symbol, triggerPrice);
            request['executePrice'] = this.priceToPrecision (symbol, price);
        }
        if (marketType === 'spot') {
            if (isStopOrder) {
                throw new InvalidOrder (this.id + ' editOrder() does not support stop orders on spot markets, only swap markets');
            }
            const editMarketBuyOrderRequiresPrice = this.safeValue (this.options, 'editMarketBuyOrderRequiresPrice', true);
            if (editMarketBuyOrderRequiresPrice && isMarketOrder && (side === 'buy')) {
                if (price === undefined) {
                    throw new InvalidOrder (this.id + ' editOrder() requires price argument for market buy orders on spot markets to calculate the total amount to spend (amount * price), alternatively set the editMarketBuyOrderRequiresPrice option to false and pass in the cost to spend into the amount parameter');
                } else {
                    const amountString = this.numberToString (amount);
                    const priceString = this.numberToString (price);
                    const cost = this.parseNumber (Precise.stringMul (amountString, priceString));
                    request['size'] = this.priceToPrecision (symbol, cost);
                }
            } else {
                request['size'] = this.amountToPrecision (symbol, amount);
            }
        } else {
            request['symbol'] = market['id'];
            request['size'] = this.amountToPrecision (symbol, amount);
            if (isStopOrder) {
                if (!isMarketOrder) {
                    throw new ExchangeError (this.id + ' editOrder() bitget stopLoss or takeProfit orders must be market orders');
                }
                if (isStopLossOrder) {
                    request['triggerPrice'] = this.priceToPrecision (symbol, stopLossPrice);
                    request['planType'] = 'loss_plan';
                } else if (isTakeProfitOrder) {
                    request['triggerPrice'] = this.priceToPrecision (symbol, takeProfitPrice);
                    request['planType'] = 'profit_plan';
                }
                method = 'privateMixPostPlanModifyTPSLPlan';
            }
            request['marginCoin'] = market['settleId'];
        }
        const omitted = this.omit (query, [ 'stopPrice', 'triggerType', 'stopLossPrice', 'takeProfitPrice' ]);
        const response = await this[method] (this.extend (request, omitted));
        //
        // spot
        //     {
        //         "code": "00000",
        //         "msg": "success",
        //         "requestTime": 1668136575920,
        //         "data": {
        //         "orderId": "974792060738441216",
        //         "clientOrderId": "974792554995224576"
        //         }
        //     }
        //
        const data = this.safeValue (response, 'data');
        return this.parseOrder (data, market);
    }

    async cancelOrder (id: string, symbol: string = undefined, params = {}) {
        /**
         * @method
         * @name bitget#cancelOrder
         * @description cancels an open order
         * @param {string} id order id
         * @param {string} symbol unified symbol of the market the order was made in
         * @param {object} params extra parameters specific to the bitget api endpoint
         * @returns {object} An [order structure]{@link https://docs.ccxt.com/#/?id=order-structure}
         */
        this.checkRequiredSymbol ('cancelOrder', symbol);
        await this.loadMarkets ();
        const market = this.market (symbol);
        const [ marketType, query ] = this.handleMarketTypeAndParams ('cancelOrder', market, params);
        let method = this.getSupportedMapping (marketType, {
            'spot': 'privateSpotPostTradeCancelOrder',
            'swap': 'privateMixPostOrderCancelOrder',
            'future': 'privateMixPostOrderCancelOrder',
        });
        const request = {
            'symbol': market['id'],
            'orderId': id,
        };
        const stop = this.safeValue (query, 'stop');
        if (stop) {
            if (marketType === 'spot') {
                method = 'privateSpotPostPlanCancelPlan';
            } else {
                const planType = this.safeString (params, 'planType');
                if (planType === undefined) {
                    throw new ArgumentsRequired (this.id + ' cancelOrder() requires a planType parameter for stop orders, either normal_plan, profit_plan or loss_plan');
                }
                request['planType'] = planType;
                method = 'privateMixPostPlanCancelPlan';
            }
        }
        if (marketType === 'swap') {
            request['marginCoin'] = market['settleId'];
        }
        const ommitted = this.omit (query, [ 'stop', 'planType' ]);
        const response = await this[method] (this.extend (request, ommitted));
        return this.parseOrder (response, market);
    }

    async cancelOrders (ids, symbol: string = undefined, params = {}) {
        /**
         * @method
         * @name bitget#cancelOrders
         * @description cancel multiple orders
         * @param {[string]} ids order ids
         * @param {string} symbol unified market symbol, default is undefined
         * @param {object} params extra parameters specific to the bitget api endpoint
         * @returns {object} an list of [order structures]{@link https://docs.ccxt.com/#/?id=order-structure}
         */
        this.checkRequiredSymbol ('cancelOrders', symbol);
        await this.loadMarkets ();
        const market = this.market (symbol);
        let type = undefined;
        [ type, params ] = this.handleMarketTypeAndParams ('cancelOrders', market, params);
        const request = {};
        let method = undefined;
        if (type === 'spot') {
            method = 'privateSpotPostTradeCancelBatchOrdersV2';
            request['symbol'] = market['id'];
            request['orderIds'] = ids;
        } else {
            method = 'privateMixPostOrderCancelBatchOrders';
            request['symbol'] = market['id'];
            request['marginCoin'] = market['quote'];
            request['orderIds'] = ids;
        }
        const response = await this[method] (this.extend (request, params));
        //
        //     spot
        //
        //     {
        //         "code": "00000",
        //         "msg": "success",
        //         "requestTime": "1680008815965",
        //         "data": {
        //             "resultList": [
        //                 {
        //                     "orderId": "1024598257429823488",
        //                     "clientOrderId": "876493ce-c287-4bfc-9f4a-8b1905881313"
        //                 },
        //             ],
        //             "failed": []
        //         }
        //     }
        //
        //     swap
        //
        //     {
        //         "result":true,
        //         "symbol":"cmt_btcusdt",
        //         "order_ids":[
        //             "258414711",
        //             "478585558"
        //         ],
        //         "fail_infos":[
        //             {
        //                 "order_id":"258414711",
        //                 "err_code":"401",
        //                 "err_msg":""
        //             }
        //         ]
        //     }
        //
        return response;
    }

    async cancelAllOrders (symbol: string = undefined, params = {}) {
        /**
         * @method
         * @name bitget#cancelAllOrders
         * @description cancel all open orders
         * @see https://bitgetlimited.github.io/apidoc/en/mix/#cancel-all-order
         * @see https://bitgetlimited.github.io/apidoc/en/mix/#cancel-all-trigger-order-tpsl
         * @param {string|undefined} symbol unified market symbol
         * @param {object} params extra parameters specific to the bitget api endpoint
         * @param {string} params.code marginCoin unified currency code
         * @returns {[object]} a list of [order structures]{@link https://docs.ccxt.com/#/?id=order-structure}
         */
        const sandboxMode = this.safeValue (this.options, 'sandboxMode', false);
        await this.loadMarkets ();
        let market = undefined;
        if (symbol !== undefined) {
            market = this.market (symbol);
        }
        let subType = undefined;
        [ subType, params ] = this.handleSubTypeAndParams ('cancelAllOrders', market, params);
        let productType = (subType === 'linear') ? 'UMCBL' : 'DMCBL';
        if (sandboxMode) {
            productType = 'S' + productType;
        }
        const [ marketType, query ] = this.handleMarketTypeAndParams ('cancelAllOrders', market, params);
        if (marketType === 'spot') {
            throw new NotSupported (this.id + ' cancelAllOrders () does not support spot markets');
        }
        const request = {
            'productType': productType,
        };
        let method = undefined;
        const stop = this.safeValue (query, 'stop');
        const planType = this.safeString (query, 'planType');
        if (stop !== undefined || planType !== undefined) {
            if (planType === undefined) {
                throw new ArgumentsRequired (this.id + ' cancelOrder() requires a planType parameter for stop orders, either normal_plan, profit_plan, loss_plan, pos_profit, pos_loss, moving_plan or track_plan');
            }
            method = 'privateMixPostPlanCancelAllPlan';
        } else {
            const code = this.safeString2 (params, 'code', 'marginCoin');
            if (code === undefined) {
                throw new ArgumentsRequired (this.id + ' cancelAllOrders () requires a code argument [marginCoin] in the params');
            }
            const currency = this.currency (code);
            request['marginCoin'] = this.safeCurrencyCode (code, currency);
            method = 'privateMixPostOrderCancelAllOrders';
        }
        const ommitted = this.omit (query, [ 'stop', 'code', 'marginCoin' ]);
        const response = await this[method] (this.extend (request, ommitted));
        //
        //     {
        //         "code": "00000",
        //         "msg": "success",
        //         "requestTime": 1663312535998,
        //         "data": {
        //             "result": true,
        //             "order_ids": ["954564352813969409"],
        //             "fail_infos": [
        //                 {
        //                     "order_id": "",
        //                     "err_code": "",
        //                     "err_msg": ""
        //                 }
        //             ]
        //         }
        //     }
        //
        return response;
    }

    async fetchOrder (id: string, symbol: string = undefined, params = {}) {
        /**
         * @method
         * @name bitget#fetchOrder
         * @description fetches information on an order made by the user
         * @param {string} symbol unified symbol of the market the order was made in
         * @param {object} params extra parameters specific to the bitget api endpoint
         * @returns {object} An [order structure]{@link https://docs.ccxt.com/#/?id=order-structure}
         */
        this.checkRequiredSymbol ('fetchOrder', symbol);
        await this.loadMarkets ();
        const market = this.market (symbol);
        const [ marketType, query ] = this.handleMarketTypeAndParams ('fetchOrder', market, params);
        const method = this.getSupportedMapping (marketType, {
            'spot': 'privateSpotPostTradeOrderInfo',
            'swap': 'privateMixGetOrderDetail',
            'future': 'privateMixGetOrderDetail',
        });
        const request = {
            'symbol': market['id'],
            'orderId': id,
        };
        let response = await this[method] (this.extend (request, query));
        // spot
        //     {
        //       code: '00000',
        //       msg: 'success',
        //       requestTime: '1645926849436',
        //       data: [
        //         {
        //           accountId: '6394957606',
        //           symbol: 'BTCUSDT_SPBL',
        //           orderId: '881626139738935296',
        //           clientOrderId: '525890c8-767e-4cd6-8585-38160ed7bb5e',
        //           price: '38000.000000000000',
        //           quantity: '0.000700000000',
        //           orderType: 'limit',
        //           side: 'buy',
        //           status: 'new',
        //           fillPrice: '0.000000000000',
        //           fillQuantity: '0.000000000000',
        //           fillTotalAmount: '0.000000000000',
        //           cTime: '1645921972212'
        //         }
        //       ]
        //     }
        //
        // swap
        //     {
        //       code: '00000',
        //       msg: 'success',
        //       requestTime: '1645926587877',
        //       data: {
        //         symbol: 'BTCUSDT_UMCBL',
        //         size: '0.001',
        //         orderId: '881640729145409536',
        //         clientOid: '881640729204129792',
        //         filledQty: '0.001',
        //         fee: '0E-8',
        //         price: null,
        //         priceAvg: '38429.50',
        //         state: 'filled',
        //         side: 'open_long',
        //         timeInForce: 'normal',
        //         totalProfits: '0E-8',
        //         posSide: 'long',
        //         marginCoin: 'USDT',
        //         filledAmount: '38.4295',
        //         orderType: 'market',
        //         cTime: '1645925450611',
        //         uTime: '1645925450746'
        //       }
        //     }
        //
        // response will be string after filled, see: ccxt/ccxt#17900
        if (typeof response === 'string') {
            response = JSON.parse (response);
        }
        const data = this.safeValue (response, 'data');
        const first = this.safeValue (data, 0, data);
        return this.parseOrder (first, market);
    }

    async fetchOpenOrders (symbol: string = undefined, since: Int = undefined, limit: Int = undefined, params = {}) {
        /**
         * @method
         * @name bitget#fetchOpenOrders
         * @see https://bitgetlimited.github.io/apidoc/en/spot/#get-order-list
         * @see https://bitgetlimited.github.io/apidoc/en/mix/#get-all-open-order
         * @see https://bitgetlimited.github.io/apidoc/en/mix/#get-plan-order-tpsl-list
         * @see https://bitgetlimited.github.io/apidoc/en/mix/#get-open-order
         * @description fetch all unfilled currently open orders
         * @param {string} symbol unified market symbol
         * @param {int|undefined} since the earliest time in ms to fetch open orders for
         * @param {int|undefined} limit the maximum number of open order structures to retrieve
         * @param {object} params extra parameters specific to the bitget api endpoint
         * @returns {[object]} a list of [order structures]{@link https://docs.ccxt.com/#/?id=order-structure}
         */
        await this.loadMarkets ();
        const request = {};
        let marketType = undefined;
        let query = undefined;
        let market = undefined;
        if (symbol !== undefined) {
            market = this.market (symbol);
            request['symbol'] = market['id'];
        }
        [ marketType, query ] = this.handleMarketTypeAndParams ('fetchOpenOrders', market, params);
        let response = undefined;
        const stop = this.safeValue (query, 'stop');
        if (stop) {
            this.checkRequiredSymbol ('fetchOpenOrders', symbol);
            query = this.omit (query, 'stop');
            if (marketType === 'spot') {
                if (limit !== undefined) {
                    request['pageSize'] = limit;
                }
                response = await this.privateSpotPostPlanCurrentPlan (this.extend (request, query));
            } else {
                response = await this.privateMixGetPlanCurrentPlan (this.extend (request, query));
            }
        } else {
            if (marketType === 'spot') {
                response = await this.privateSpotPostTradeOpenOrders (this.extend (request, query));
            } else {
                if (market === undefined) {
                    let subType = undefined;
                    [ subType, params ] = this.handleSubTypeAndParams ('fetchOpenOrders', undefined, params);
                    let productType = (subType === 'linear') ? 'UMCBL' : 'DMCBL';
                    const sandboxMode = this.safeValue (this.options, 'sandboxMode', false);
                    if (sandboxMode) {
                        productType = 'S' + productType;
                    }
                    request['productType'] = productType;
                    response = await this.privateMixGetOrderMarginCoinCurrent (this.extend (request, query));
                } else {
                    response = await this.privateMixGetOrderCurrent (this.extend (request, query));
                }
            }
        }
        //
        //  spot
        //     {
        //       code: '00000',
        //       msg: 'success',
        //       requestTime: 1645921640193,
        //       data: [
        //         {
        //           accountId: '6394957606',
        //           symbol: 'BTCUSDT_SPBL',
        //           orderId: '881623995442958336',
        //           clientOrderId: '135335e9-b054-4e43-b00a-499f11d3a5cc',
        //           price: '39000.000000000000',
        //           quantity: '0.000700000000',
        //           orderType: 'limit',
        //           side: 'buy',
        //           status: 'new',
        //           fillPrice: '0.000000000000',
        //           fillQuantity: '0.000000000000',
        //           fillTotalAmount: '0.000000000000',
        //           cTime: '1645921460972'
        //         }
        //       ]
        //     }
        //
        // swap
        //     {
        //       code: '00000',
        //       msg: 'success',
        //       requestTime: 1645922324630,
        //       data: [
        //         {
        //           symbol: 'BTCUSDT_UMCBL',
        //           size: 0.001,
        //           orderId: '881627074081226752',
        //           clientOid: '881627074160918528',
        //           filledQty: 0,
        //           fee: 0,
        //           price: 38000,
        //           state: 'new',
        //           side: 'open_long',
        //           timeInForce: 'normal',
        //           totalProfits: 0,
        //           posSide: 'long',
        //           marginCoin: 'USDT',
        //           filledAmount: 0,
        //           orderType: 'limit',
        //           cTime: '1645922194995',
        //           uTime: '1645922194995'
        //         }
        //       ]
        //     }
        //
        // stop
        //
        //     {
        //         "code": "00000",
        //         "msg": "success",
        //         "requestTime": 1652745815697,
        //         "data": [
        //             {
        //                 "orderId": "910246821491617792",
        //                 "symbol": "BTCUSDT_UMCBL",
        //                 "marginCoin": "USDT",
        //                 "size": "16",
        //                 "executePrice": "20000",
        //                 "triggerPrice": "24000",
        //                 "status": "not_trigger",
        //                 "orderType": "limit",
        //                 "planType": "normal_plan",
        //                 "side": "open_long",
        //                 "triggerType": "market_price",
        //                 "presetTakeProfitPrice": "0",
        //                 "presetTakeLossPrice": "0",
        //                 "cTime": "1652745674488"
        //             }
        //         ]
        //     }
        //
        // spot plan order
        //
        //     {
        //         "code": "00000",
        //         "msg": "success",
        //         "requestTime": 1668134581006,
        //         "data": {
        //             "nextFlag": false,
        //             "endId": 974792555020390400,
        //             "orderList": [{
        //                 "orderId": "974792555020390400",
        //                 "symbol": "TRXUSDT_SPBL",
        //                 "size": "151",
        //                 "executePrice": "0.041572",
        //                 "triggerPrice": "0.041572",
        //                 "status": "not_trigger",
        //                 "orderType": "limit",
        //                 "side": "buy",
        //                 "triggerType": "fill_price",
        //                 "cTime": "1668134576563"
        //             }]
        //         }
        //     }
        //
        if (typeof response === 'string') {
            response = JSON.parse (response);
        }
        let data = this.safeValue (response, 'data', []);
        if (!Array.isArray (data)) {
            data = this.safeValue (data, 'orderList', []);
        }
        return this.parseOrders (data, market, since, limit);
    }

    async fetchClosedOrders (symbol: string = undefined, since: Int = undefined, limit: Int = undefined, params = {}) {
        /**
         * @method
         * @name bitget#fetchClosedOrders
         * @description fetches information on multiple closed orders made by the user
         * @see https://bitgetlimited.github.io/apidoc/en/spot/#get-order-history
         * @see https://bitgetlimited.github.io/apidoc/en/mix/#get-history-orders
         * @param {string} symbol unified market symbol of the closed orders
         * @param {int|undefined} since timestamp in ms of the earliest order
         * @param {int|undefined} limit the max number of closed orders to return
         * @param {object} params extra parameters specific to the bitget api endpoint
         * @returns {[object]} a list of [order structures]{@link https://docs.ccxt.com/#/?id=order-structure}
         */
        await this.loadMarkets ();
        this.checkRequiredSymbol ('fetchClosedOrders', symbol);
        const market = this.market (symbol);
        const response = await this.fetchCanceledAndClosedOrders (symbol, since, limit, params);
        const result = [];
        for (let i = 0; i < response.length; i++) {
            const entry = response[i];
            const status = this.parseOrderStatus (this.safeString2 (entry, 'state', 'status'));
            if (status === 'closed') {
                result.push (entry);
            }
        }
        return this.parseOrders (result, market, since, limit);
    }

    async fetchCanceledOrders (symbol: string = undefined, since: Int = undefined, limit: Int = undefined, params = {}) {
        /**
         * @method
         * @name bitget#fetchCanceledOrders
         * @description fetches information on multiple canceled orders made by the user
         * @see https://bitgetlimited.github.io/apidoc/en/spot/#get-order-history
         * @see https://bitgetlimited.github.io/apidoc/en/mix/#get-history-orders
         * @param {string} symbol unified market symbol of the canceled orders
         * @param {int|undefined} since timestamp in ms of the earliest order
         * @param {int|undefined} limit the max number of canceled orders to return
         * @param {object} params extra parameters specific to the bitget api endpoint
         * @returns {object} a list of [order structures]{@link https://docs.ccxt.com/#/?id=order-structure}
         */
        await this.loadMarkets ();
        this.checkRequiredSymbol ('fetchCanceledOrders', symbol);
        const market = this.market (symbol);
        const response = await this.fetchCanceledAndClosedOrders (symbol, since, limit, params);
        const result = [];
        for (let i = 0; i < response.length; i++) {
            const entry = response[i];
            const status = this.parseOrderStatus (this.safeString2 (entry, 'state', 'status'));
            if (status === 'canceled') {
                result.push (entry);
            }
        }
        return this.parseOrders (result, market, since, limit);
    }

    async fetchCanceledAndClosedOrders (symbol: string = undefined, since: Int = undefined, limit: Int = undefined, params = {}) {
        await this.loadMarkets ();
        const market = this.market (symbol);
        let marketType = undefined;
        [ marketType, params ] = this.handleMarketTypeAndParams ('fetchCanceledAndClosedOrders', market, params);
        const request = {
            'symbol': market['id'],
        };
        let method = this.getSupportedMapping (marketType, {
            'spot': 'privateSpotPostTradeHistory',
            'swap': 'privateMixGetOrderHistory',
            'future': 'privateMixGetOrderHistory',
        });
        const stop = this.safeValue (params, 'stop');
        if (stop) {
            if (marketType === 'spot') {
                method = 'privateSpotPostPlanHistoryPlan';
            } else {
                method = 'privateMixGetPlanHistoryPlan';
            }
            params = this.omit (params, 'stop');
        }
        if (marketType === 'swap' || stop) {
            if (limit === undefined) {
                limit = 100;
            }
            request['pageSize'] = limit;
            if (since === undefined) {
                since = 0;
            }
            request['startTime'] = since;
            request['endTime'] = this.milliseconds ();
        }
        const response = await this[method] (this.extend (request, params));
        //
        // spot
        //
        //     {
        //         "code": "00000",
        //         "msg": "success",
        //         "requestTime": 1663623237813,
        //         "data": [
        //             {
        //                 "accountId": "7264631750",
        //                 "symbol": "BTCUSDT_SPBL",
        //                 "orderId": "909129926745432064",
        //                 "clientOrderId": "9e12ee3d-6a87-4e68-b1cc-094422d223a5",
        //                 "price": "30001.580000000000",
        //                 "quantity": "0.000600000000",
        //                 "orderType": "limit",
        //                 "side": "sell",
        //                 "status": "full_fill",
        //                 "fillPrice": "30001.580000000000",
        //                 "fillQuantity": "0.000600000000",
        //                 "fillTotalAmount": "18.000948000000",
        //                 "cTime": "1652479386030"
        //             },
        //             ...
        //         ]
        //     }
        //
        // swap
        //
        //     {
        //         "code": "00000",
        //         "msg": "success",
        //         "requestTime": 1663622728935,
        //         "data": {
        //             "nextFlag": false,
        //             "endId": "908510348120305664",
        //             "orderList": [
        //                 {
        //                     "symbol": "BTCUSDT_UMCBL",
        //                     "size": 0.004,
        //                     "orderId": "954568553644306433",
        //                     "clientOid": "954568553677860864",
        //                     "filledQty": 0.000,
        //                     "fee": 0E-8,
        //                     "price": 18000.00,
        //                     "state": "canceled",
        //                     "side": "open_long",
        //                     "timeInForce": "normal",
        //                     "totalProfits": 0E-8,
        //                     "posSide": "long",
        //                     "marginCoin": "USDT",
        //                     "filledAmount": 0.0000,
        //                     "orderType": "limit",
        //                     "leverage": "3",
        //                     "marginMode": "fixed",
        //                     "cTime": "1663312798899",
        //                     "uTime": "1663312809425"
        //                 },
        //                 ...
        //             ]
        //         }
        //     }
        //
        // spot plan order
        //
        //     {
        //         "code": "00000",
        //         "msg": "success",
        //         "requestTime": 1668134626684,
        //         "data": {
        //             "nextFlag": false,
        //             "endId": 974792060738441216,
        //             "orderList": [
        //                 {
        //                 "orderId": "974792060738441216",
        //                 "symbol": "TRXUSDT_SPBL",
        //                 "size": "156",
        //                 "executePrice": "0.041272",
        //                 "triggerPrice": "0.041222",
        //                 "status": "cancel",
        //                 "orderType": "limit",
        //                 "side": "buy",
        //                 "triggerType": "fill_price",
        //                 "cTime": "1668134458717"
        //                 }
        //             ]
        //         }
        //     }
        //
        // swap plan order
        //
        //     {
        //         "code":"00000",
        //         "data":[
        //             {
        //                 "orderId":"803521986049314816",
        //                 "executeOrderId":"84271931884910",
        //                 "symbol":"BTCUSDT_UMCBL",
        //                 "marginCoin":"USDT",
        //                 "size":"1",
        //                 "executePrice":"38923.1",
        //                 "triggerPrice":"45000.3",
        //                 "status":"cancel",
        //                 "orderType":"limit",
        //                 "planType":"normal_plan",
        //                 "side":"open_long",
        //                 "triggerType":"fill_price",
        //                 "presetTakeProfitPrice":"0",
        //                 "presetTakeLossPrice":"0",
        //                 "ctime":"1627300490867"
        //             }
        //         ],
        //         "msg":"success",
        //         "requestTime":1627354109502
        //     }
        //
        const data = this.safeValue (response, 'data');
        return this.safeValue (data, 'orderList', []);
    }

    async fetchLedger (code: string = undefined, since: Int = undefined, limit: Int = undefined, params = {}) {
        /**
         * @method
         * @name bitget#fetchLedger
         * @description fetch the history of changes, actions done by the user or operations that altered balance of the user
         * @param {string|undefined} code unified currency code, default is undefined
         * @param {int|undefined} since timestamp in ms of the earliest ledger entry, default is undefined
         * @param {int|undefined} limit max number of ledger entrys to return, default is undefined
         * @param {object} params extra parameters specific to the bitget api endpoint
         * @returns {object} a [ledger structure]{@link https://docs.ccxt.com/#/?id=ledger-structure}
         */
        await this.loadMarkets ();
        let currency = undefined;
        const request = {};
        if (code !== undefined) {
            currency = this.currency (code);
            request['coinId'] = currency['id'];
        }
        const response = await this.privateSpotPostAccountBills (this.extend (request, params));
        //
        //     {
        //       code: '00000',
        //       msg: 'success',
        //       requestTime: '1645929886887',
        //       data: [
        //         {
        //           billId: '881626974170554368',
        //           coinId: '2',
        //           coinName: 'USDT',
        //           groupType: 'transfer',
        //           bizType: 'transfer-out',
        //           quantity: '-10.00000000',
        //           balance: '73.36005300',
        //           fees: '0.00000000',
        //           cTime: '1645922171146'
        //         }
        //       ]
        //     }
        //
        const data = this.safeValue (response, 'data');
        return this.parseLedger (data, currency, since, limit);
    }

    parseLedgerEntry (item, currency = undefined) {
        //
        //     {
        //       billId: '881626974170554368',
        //       coinId: '2',
        //       coinName: 'USDT',
        //       groupType: 'transfer',
        //       bizType: 'transfer-out',
        //       quantity: '-10.00000000',
        //       balance: '73.36005300',
        //       fees: '0.00000000',
        //       cTime: '1645922171146'
        //     }
        //
        const id = this.safeString (item, 'billId');
        const currencyId = this.safeString (item, 'coinId');
        const code = this.safeCurrencyCode (currencyId);
        const amount = this.parseNumber (Precise.stringAbs (this.safeString (item, 'quantity')));
        const timestamp = this.safeInteger (item, 'cTime');
        const bizType = this.safeString (item, 'bizType');
        let direction = undefined;
        if (bizType !== undefined && bizType.indexOf ('-') >= 0) {
            const parts = bizType.split ('-');
            direction = parts[1];
        }
        const type = this.safeString (item, 'groupType');
        const fee = this.safeNumber (item, 'fees');
        const after = this.safeNumber (item, 'balance');
        return {
            'info': item,
            'id': id,
            'timestamp': timestamp,
            'datetime': this.iso8601 (timestamp),
            'direction': direction,
            'account': undefined,
            'referenceId': undefined,
            'referenceAccount': undefined,
            'type': type,
            'currency': code,
            'amount': amount,
            'before': undefined,
            'after': after,
            'status': undefined,
            'fee': fee,
        };
    }

    async fetchMyTrades (symbol: string = undefined, since: Int = undefined, limit: Int = undefined, params = {}) {
        /**
         * @method
         * @name bitget#fetchMyTrades
         * @description fetch all trades made by the user
         * @param {string} symbol unified market symbol
         * @param {int|undefined} since the earliest time in ms to fetch trades for
         * @param {int|undefined} limit the maximum number of trades structures to retrieve
         * @param {object} params extra parameters specific to the bitget api endpoint
         * @returns {[object]} a list of [trade structures]{@link https://docs.ccxt.com/#/?id=trade-structure}
         */
        this.checkRequiredSymbol ('fetchMyTrades', symbol);
        await this.loadMarkets ();
        const market = this.market (symbol);
        if (market['swap']) {
            throw new BadSymbol (this.id + ' fetchMyTrades() only supports spot markets');
        }
        const request = {
            'symbol': market['id'],
        };
        if (limit !== undefined) {
            request['limit'] = limit;
        }
        const response = await this.privateSpotPostTradeFills (this.extend (request, params));
        //
        //     {
        //       code: '00000',
        //       msg: 'success',
        //       requestTime: '1645918954082',
        //       data: [
        //         {
        //           accountId: '6394957606',
        //           symbol: 'LTCUSDT_SPBL',
        //           orderId: '864752115272552448',
        //           fillId: '864752115685969921',
        //           orderType: 'limit',
        //           side: 'buy',
        //           fillPrice: '127.92000000',
        //           fillQuantity: '0.10000000',
        //           fillTotalAmount: '12.79200000',
        //           feeCcy: 'LTC',
        //           fees: '0.00000000',
        //           cTime: '1641898891373'
        //         }
        //       ]
        //     }
        //
        const data = this.safeValue (response, 'data');
        return this.parseTrades (data, market, since, limit);
    }

    async fetchOrderTrades (id: string, symbol: string = undefined, since: Int = undefined, limit: Int = undefined, params = {}) {
        /**
         * @method
         * @name bitget#fetchOrderTrades
         * @description fetch all the trades made from a single order
         * @param {string} id order id
         * @param {string} symbol unified market symbol
         * @param {int|undefined} since the earliest time in ms to fetch trades for
         * @param {int|undefined} limit the maximum number of trades to retrieve
         * @param {object} params extra parameters specific to the bitget api endpoint
         * @returns {[object]} a list of [trade structures]{@link https://docs.ccxt.com/#/?id=trade-structure}
         */
        this.checkRequiredSymbol ('fetchOrderTrades', symbol);
        await this.loadMarkets ();
        const market = this.market (symbol);
        const [ marketType, query ] = this.handleMarketTypeAndParams ('fetchOrderTrades', market, params);
        const method = this.getSupportedMapping (marketType, {
            'spot': 'privateSpotPostTradeFills',
            'swap': 'privateMixGetOrderFills',
            'future': 'privateMixGetOrderFills',
        });
        const request = {
            'symbol': market['id'],
            'orderId': id,
        };
        const response = await this[method] (this.extend (request, query));
        // spot
        //
        // swap
        //     {
        //       code: '00000',
        //       msg: 'success',
        //       requestTime: 1645927862710,
        //       data: [
        //         {
        //           tradeId: '881640729552281602',
        //           symbol: 'BTCUSDT_UMCBL',
        //           orderId: '881640729145409536',
        //           price: '38429.50',
        //           sizeQty: '0.001',
        //           fee: '0',
        //           side: 'open_long',
        //           fillAmount: '38.4295',
        //           profit: '0',
        //           cTime: '1645925450694'
        //         }
        //       ]
        //     }
        //
        const data = this.safeValue (response, 'data');
        return this.parseTrades (data, market, since, limit);
    }

    async fetchPosition (symbol: string, params = {}) {
        /**
         * @method
         * @name bitget#fetchPosition
         * @description fetch data on a single open contract trade position
         * @param {string} symbol unified market symbol of the market the position is held in, default is undefined
         * @param {object} params extra parameters specific to the bitget api endpoint
         * @returns {object} a [position structure]{@link https://docs.ccxt.com/#/?id=position-structure}
         */
        await this.loadMarkets ();
        const market = this.market (symbol);
        const request = {
            'symbol': market['id'],
            'marginCoin': market['settleId'],
        };
        const response = await this.privateMixGetPositionSinglePositionV2 (this.extend (request, params));
        //
        //     {
        //       code: '00000',
        //       msg: 'success',
        //       requestTime: '1645933957584',
        //       data: [
        //         {
        //           marginCoin: 'USDT',
        //           symbol: 'BTCUSDT_UMCBL',
        //           holdSide: 'long',
        //           openDelegateCount: '0',
        //           margin: '1.921475',
        //           available: '0.001',
        //           locked: '0',
        //           total: '0.001',
        //           leverage: '20',
        //           achievedProfits: '0',
        //           averageOpenPrice: '38429.5',
        //           marginMode: 'fixed',
        //           holdMode: 'double_hold',
        //           unrealizedPL: '0.1634',
        //           liquidationPrice: '0',
        //           keepMarginRate: '0.004',
        //           cTime: '1645922194988'
        //         }
        //       ]
        //     }
        //
        const data = this.safeValue (response, 'data', []);
        return this.parsePositions (data);
    }

    async fetchPositions (symbols: string[] = undefined, params = {}) {
        /**
         * @method
         * @name bitget#fetchPositions
         * @description fetch all open positions
         * @param {[string]|undefined} symbols list of unified market symbols
         * @param {object} params extra parameters specific to the bitget api endpoint
         * @returns {[object]} a list of [position structure]{@link https://docs.ccxt.com/#/?id=position-structure}
         */
        const sandboxMode = this.safeValue (this.options, 'sandboxMode', false);
        await this.loadMarkets ();
        let market = undefined;
        if (symbols !== undefined) {
            const first = this.safeString (symbols, 0);
            market = this.market (first);
        }
        let subType = undefined;
        [ subType, params ] = this.handleSubTypeAndParams ('fetchPositions', market, params);
        let productType = (subType === 'linear') ? 'UMCBL' : 'DMCBL';
        if (sandboxMode) {
            productType = 'S' + productType;
        }
        const request = {
            'productType': productType,
        };
        const response = await this.privateMixGetPositionAllPositionV2 (this.extend (request, params));
        //
        //     {
        //       code: '00000',
        //       msg: 'success',
        //       requestTime: '1645933905060',
        //       data: [
        //         {
        //           marginCoin: 'USDT',
        //           symbol: 'BTCUSDT_UMCBL',
        //           holdSide: 'long',
        //           openDelegateCount: '0',
        //           margin: '1.921475',
        //           available: '0.001',
        //           locked: '0',
        //           total: '0.001',
        //           leverage: '20',
        //           achievedProfits: '0',
        //           averageOpenPrice: '38429.5',
        //           marginMode: 'fixed',
        //           holdMode: 'double_hold',
        //           unrealizedPL: '0.14869',
        //           liquidationPrice: '0',
        //           keepMarginRate: '0.004',
        //           cTime: '1645922194988'
        //         }
        //       ]
        //     }
        //
        const position = this.safeValue (response, 'data', []);
        const result = [];
        for (let i = 0; i < position.length; i++) {
            result.push (this.parsePosition (position[i]));
        }
        symbols = this.marketSymbols (symbols);
        return this.filterByArray (result, 'symbol', symbols, false);
    }

    parsePosition (position, market = undefined) {
        //
        //     {
        //         marginCoin: 'USDT',
        //         symbol: 'BTCUSDT_UMCBL',
        //         holdSide: 'long',
        //         openDelegateCount: '0',
        //         margin: '1.921475',
        //         available: '0.001',
        //         locked: '0',
        //         total: '0.001',
        //         leverage: '20',
        //         achievedProfits: '0',
        //         averageOpenPrice: '38429.5',
        //         marginMode: 'fixed',
        //         holdMode: 'double_hold',
        //         unrealizedPL: '0.14869',
        //         liquidationPrice: '0',
        //         keepMarginRate: '0.004',
        //         cTime: '1645922194988'
        //     }
        //
        const marketId = this.safeString (position, 'symbol');
        market = this.safeMarket (marketId, market);
        const symbol = market['symbol'];
        const timestamp = this.safeInteger (position, 'cTime');
        let marginMode = this.safeString (position, 'marginMode');
        let collateral = undefined;
        let initialMargin = undefined;
        const unrealizedPnl = this.safeString (position, 'unrealizedPL');
        const rawCollateral = this.safeString (position, 'margin');
        if (marginMode === 'fixed') {
            marginMode = 'isolated';
            collateral = Precise.stringAdd (rawCollateral, unrealizedPnl);
        } else if (marginMode === 'crossed') {
            marginMode = 'cross';
            initialMargin = rawCollateral;
        }
        const holdMode = this.safeString (position, 'holdMode');
        let hedged = undefined;
        if (holdMode === 'double_hold') {
            hedged = true;
        } else if (holdMode === 'single_hold') {
            hedged = false;
        }
        const side = this.safeString (position, 'holdSide');
        const leverage = this.safeString (position, 'leverage');
        const contractSizeNumber = this.safeValue (market, 'contractSize');
        const contractSize = this.numberToString (contractSizeNumber);
        const baseAmount = this.safeString (position, 'total');
        const entryPrice = this.safeString (position, 'averageOpenPrice');
        const maintenanceMarginPercentage = this.safeString (position, 'keepMarginRate');
        const openNotional = Precise.stringMul (entryPrice, baseAmount);
        if (initialMargin === undefined) {
            initialMargin = Precise.stringDiv (openNotional, leverage);
        }
        const contracts = this.parseNumber (Precise.stringDiv (baseAmount, contractSize));
        const markPrice = this.safeString (position, 'marketPrice');
        const notional = Precise.stringMul (baseAmount, markPrice);
        const initialMarginPercentage = Precise.stringDiv (initialMargin, notional);
        let liquidationPrice = this.parseNumber (this.omitZero (this.safeString (position, 'liquidationPrice')));
        const calcTakerFeeRate = '0.0006';
        const calcTakerFeeMult = '0.9994';
        if ((liquidationPrice === undefined) && (marginMode === 'isolated') && Precise.stringGt (baseAmount, '0')) {
            let signedMargin = Precise.stringDiv (rawCollateral, baseAmount);
            let signedMmp = maintenanceMarginPercentage;
            if (side === 'short') {
                signedMargin = Precise.stringNeg (signedMargin);
                signedMmp = Precise.stringNeg (signedMmp);
            }
            let mmrMinusOne = Precise.stringSub ('1', signedMmp);
            let numerator = Precise.stringSub (entryPrice, signedMargin);
            if (side === 'long') {
                mmrMinusOne = Precise.stringMul (mmrMinusOne, calcTakerFeeMult);
            } else {
                numerator = Precise.stringMul (numerator, calcTakerFeeMult);
            }
            liquidationPrice = this.parseNumber (Precise.stringDiv (numerator, mmrMinusOne));
        }
        const feeToClose = Precise.stringMul (notional, calcTakerFeeRate);
        const maintenanceMargin = Precise.stringAdd (Precise.stringMul (maintenanceMarginPercentage, notional), feeToClose);
        const marginRatio = Precise.stringDiv (maintenanceMargin, collateral);
        const percentage = Precise.stringMul (Precise.stringDiv (unrealizedPnl, initialMargin, 4), '100');
        return this.safePosition ({
            'info': position,
            'id': undefined,
            'symbol': symbol,
            'notional': this.parseNumber (notional),
            'marginMode': marginMode,
            'liquidationPrice': liquidationPrice,
            'entryPrice': this.parseNumber (entryPrice),
            'unrealizedPnl': this.parseNumber (unrealizedPnl),
            'percentage': this.parseNumber (percentage),
            'contracts': contracts,
            'contractSize': contractSizeNumber,
            'markPrice': this.parseNumber (markPrice),
            'lastPrice': undefined,
            'side': side,
            'hedged': hedged,
            'timestamp': timestamp,
            'datetime': this.iso8601 (timestamp),
            'lastUpdateTimestamp': undefined,
            'maintenanceMargin': this.parseNumber (maintenanceMargin),
            'maintenanceMarginPercentage': this.parseNumber (maintenanceMarginPercentage),
            'collateral': this.parseNumber (collateral),
            'initialMargin': this.parseNumber (initialMargin),
            'initialMarginPercentage': this.parseNumber (initialMarginPercentage),
            'leverage': this.parseNumber (leverage),
            'marginRatio': this.parseNumber (marginRatio),
        });
    }

    async fetchFundingRateHistory (symbol: string = undefined, since: Int = undefined, limit: Int = undefined, params = {}) {
        /**
         * @method
         * @name bitget#fetchFundingRateHistory
         * @description fetches historical funding rate prices
         * @param {string|undefined} symbol unified symbol of the market to fetch the funding rate history for
         * @param {int|undefined} since timestamp in ms of the earliest funding rate to fetch
         * @param {int|undefined} limit the maximum amount of [funding rate structures]{@link https://docs.ccxt.com/en/latest/manual.html?#funding-rate-history-structure} to fetch
         * @param {object} params extra parameters specific to the bitget api endpoint
         * @returns {[object]} a list of [funding rate structures]{@link https://docs.ccxt.com/en/latest/manual.html?#funding-rate-history-structure}
         */
        this.checkRequiredSymbol ('fetchFundingRateHistory', symbol);
        await this.loadMarkets ();
        const market = this.market (symbol);
        const request = {
            'symbol': market['id'],
            // 'pageSize': limit, // default 20
            // 'pageNo': 1,
            // 'nextPage': false,
        };
        if (limit !== undefined) {
            request['pageSize'] = limit;
        }
        const response = await this.publicMixGetMarketHistoryFundRate (this.extend (request, params));
        //
        //     {
        //         "code": "00000",
        //         "msg": "success",
        //         "requestTime": 1652406728393,
        //         "data": [
        //             {
        //                 "symbol": "BTCUSDT",
        //                 "fundingRate": "-0.0003",
        //                 "settleTime": "1652396400000"
        //             },
        //         ]
        //     }
        //
        const data = this.safeValue (response, 'data', []);
        const rates = [];
        for (let i = 0; i < data.length; i++) {
            const entry = data[i];
            const marketId = this.safeString (entry, 'symbol');
            const symbolInner = this.safeSymbol (marketId, market);
            const timestamp = this.safeInteger (entry, 'settleTime');
            rates.push ({
                'info': entry,
                'symbol': symbolInner,
                'fundingRate': this.safeNumber (entry, 'fundingRate'),
                'timestamp': timestamp,
                'datetime': this.iso8601 (timestamp),
            });
        }
        const sorted = this.sortBy (rates, 'timestamp');
        return this.filterBySymbolSinceLimit (sorted, market['symbol'], since, limit);
    }

    async fetchFundingRate (symbol: string, params = {}) {
        /**
         * @method
         * @name bitget#fetchFundingRate
         * @description fetch the current funding rate
         * @param {string} symbol unified market symbol
         * @param {object} params extra parameters specific to the bitget api endpoint
         * @returns {object} a [funding rate structure]{@link https://docs.ccxt.com/#/?id=funding-rate-structure}
         */
        await this.loadMarkets ();
        const market = this.market (symbol);
        if (!market['swap']) {
            throw new BadSymbol (this.id + ' fetchFundingRate() supports swap contracts only');
        }
        const request = {
            'symbol': market['id'],
        };
        const response = await this.publicMixGetMarketCurrentFundRate (this.extend (request, params));
        //
        //     {
        //         "code": "00000",
        //         "msg": "success",
        //         "requestTime": 1652401684275,
        //         "data": {
        //             "symbol": "BTCUSDT_UMCBL",
        //             "fundingRate": "-0.000182"
        //         }
        //     }
        //
        const data = this.safeValue (response, 'data', {});
        return this.parseFundingRate (data, market);
    }

    parseFundingRate (contract, market = undefined) {
        //
        //     {
        //         "symbol": "BTCUSDT_UMCBL",
        //         "fundingRate": "-0.000182"
        //     }
        //
        const marketId = this.safeString (contract, 'symbol');
        const symbol = this.safeSymbol (marketId, market);
        return {
            'info': contract,
            'symbol': symbol,
            'markPrice': undefined,
            'indexPrice': undefined,
            'interestRate': undefined,
            'estimatedSettlePrice': undefined,
            'timestamp': undefined,
            'datetime': undefined,
            'fundingRate': this.safeNumber (contract, 'fundingRate'),
            'fundingTimestamp': undefined,
            'fundingDatetime': undefined,
            'nextFundingRate': undefined,
            'nextFundingTimestamp': undefined,
            'nextFundingDatetime': undefined,
            'previousFundingRate': undefined,
            'previousFundingTimestamp': undefined,
            'previousFundingDatetime': undefined,
        };
    }

    async fetchFundingHistory (symbol: string, since: Int = undefined, limit: Int = undefined, params = {}) {
        /**
         * @method
         * @name bitget#fetchFundingHistory
         * @description fetch the funding history
         * @see https://bitgetlimited.github.io/apidoc/en/mix/#get-account-bill
         * @param {string} symbol unified market symbol
         * @param {int|undefined} since the starting timestamp in milliseconds
         * @param {int|undefined} limit the number of entries to return
         * @param {object} params extra parameters specific to the bitget api endpoint
         * @returns {[object]} a list of [funding history structures]{@link https://docs.ccxt.com/#/?id=funding-history-structure}
         */
        await this.loadMarkets ();
        const market = this.market (symbol);
        if (!market['swap']) {
            throw new BadSymbol (this.id + ' fetchFundingHistory() supports swap contracts only');
        }
        if (since === undefined) {
            since = this.milliseconds () - 31556952000; // 1 year
        }
        const request = {
            'symbol': market['id'],
            'marginCoin': market['quoteId'],
            'startTime': since,
            'endTime': this.milliseconds (),
        };
        if (limit !== undefined) {
            request['pageSize'] = limit;
        }
        const response = await this.privateMixGetAccountAccountBill (this.extend (request, params));
        //
        //    {
        //        "code": "00000",
        //        "msg": "success",
        //        "data": {
        //            "result": [
        //                {
        //                    "id": "892962903462432768",
        //                    "symbol": "ETHUSDT_UMCBL",
        //                    "marginCoin": "USDT",
        //                    "amount": "0",
        //                    "fee": "-0.1765104",
        //                    "feeByCoupon": "",
        //                    "feeCoin": "USDT",
        //                    "business": "contract_settle_fee",
        //                    "cTime": "1648624867354"
        //                }
        //            ],
        //            "endId": "885353495773458432",
        //            "nextFlag": false,
        //            "preFlag": false
        //    }
        //
        const data = this.safeValue (response, 'data', {});
        const result = this.safeValue (data, 'result', []);
        return this.parseFundingHistories (result, market, since, limit);
    }

    parseFundingHistory (contract, market = undefined) {
        //
        //     {
        //         "id": "892962903462432768",
        //         "symbol": "ETHUSDT_UMCBL",
        //         "marginCoin": "USDT",
        //         "amount": "0",
        //         "fee": "-0.1765104",
        //         "feeByCoupon": "",
        //         "feeCoin": "USDT",
        //         "business": "contract_settle_fee",
        //         "cTime": "1648624867354"
        //     }
        //
        const marketId = this.safeString (contract, 'symbol');
        const symbol = this.safeSymbol (marketId, market, undefined, 'swap');
        const currencyId = this.safeString (contract, 'marginCoin');
        const code = this.safeCurrencyCode (currencyId);
        const amount = this.safeNumber (contract, 'amount');
        const timestamp = this.safeInteger (contract, 'cTime');
        const id = this.safeString (contract, 'id');
        return {
            'info': contract,
            'symbol': symbol,
            'timestamp': timestamp,
            'datetime': this.iso8601 (timestamp),
            'code': code,
            'amount': amount,
            'id': id,
        };
    }

    parseFundingHistories (contracts, market = undefined, since: Int = undefined, limit: Int = undefined) {
        const result = [];
        for (let i = 0; i < contracts.length; i++) {
            const contract = contracts[i];
            const business = this.safeString (contract, 'business');
            if (business !== 'contract_settle_fee') {
                continue;
            }
            result.push (this.parseFundingHistory (contract, market));
        }
        const sorted = this.sortBy (result, 'timestamp');
        return this.filterBySinceLimit (sorted, since, limit);
    }

    async modifyMarginHelper (symbol: string, amount, type, params = {}) {
        await this.loadMarkets ();
        const holdSide = this.safeString (params, 'holdSide');
        const market = this.market (symbol);
        const marginCoin = (market['linear']) ? market['quote'] : market['base'];
        const request = {
            'symbol': market['id'],
            'marginCoin': marginCoin,
            'amount': this.amountToPrecision (symbol, amount), // positive value for adding margin, negative for reducing
            'holdSide': holdSide, // long or short
        };
        params = this.omit (params, 'holdSide');
        const response = await this.privateMixPostAccountSetMargin (this.extend (request, params));
        //
        //     {
        //         "code": "00000",
        //         "msg": "success",
        //         "requestTime": 1652483636792,
        //         "data": {
        //             "result": true
        //         }
        //     }
        //
        return this.extend (this.parseMarginModification (response, market), {
            'amount': this.parseNumber (amount),
            'type': type,
        });
    }

    parseMarginModification (data, market = undefined) {
        const errorCode = this.safeString (data, 'code');
        const status = (errorCode === '00000') ? 'ok' : 'failed';
        const code = (market['linear']) ? market['quote'] : market['base'];
        return {
            'info': data,
            'type': undefined,
            'amount': undefined,
            'code': code,
            'symbol': market['symbol'],
            'status': status,
        };
    }

    async reduceMargin (symbol: string, amount, params = {}) {
        /**
         * @method
         * @name bitget#reduceMargin
         * @description remove margin from a position
         * @param {string} symbol unified market symbol
         * @param {float} amount the amount of margin to remove
         * @param {object} params extra parameters specific to the bitget api endpoint
         * @returns {object} a [margin structure]{@link https://docs.ccxt.com/#/?id=reduce-margin-structure}
         */
        if (amount > 0) {
            throw new BadRequest (this.id + ' reduceMargin() amount parameter must be a negative value');
        }
        const holdSide = this.safeString (params, 'holdSide');
        if (holdSide === undefined) {
            throw new ArgumentsRequired (this.id + ' reduceMargin() requires a holdSide parameter, either long or short');
        }
        return await this.modifyMarginHelper (symbol, amount, 'reduce', params);
    }

    async addMargin (symbol: string, amount, params = {}) {
        /**
         * @method
         * @name bitget#addMargin
         * @description add margin
         * @param {string} symbol unified market symbol
         * @param {float} amount amount of margin to add
         * @param {object} params extra parameters specific to the bitget api endpoint
         * @returns {object} a [margin structure]{@link https://docs.ccxt.com/#/?id=add-margin-structure}
         */
        const holdSide = this.safeString (params, 'holdSide');
        if (holdSide === undefined) {
            throw new ArgumentsRequired (this.id + ' addMargin() requires a holdSide parameter, either long or short');
        }
        return await this.modifyMarginHelper (symbol, amount, 'add', params);
    }

    async fetchLeverage (symbol: string, params = {}) {
        /**
         * @method
         * @name bitget#fetchLeverage
         * @description fetch the set leverage for a market
         * @param {string} symbol unified market symbol
         * @param {object} params extra parameters specific to the bitget api endpoint
         * @returns {object} a [leverage structure]{@link https://docs.ccxt.com/#/?id=leverage-structure}
         */
        await this.loadMarkets ();
        const market = this.market (symbol);
        const request = {
            'symbol': market['id'],
            'marginCoin': market['settleId'],
        };
        const response = await this.privateMixGetAccountAccount (this.extend (request, params));
        //
        //     {
        //         "code": "00000",
        //         "msg": "success",
        //         "requestTime": 0,
        //         "data": {
        //             "marginCoin": "SUSDT",
        //             "locked": "0",
        //             "available": "3000",
        //             "crossMaxAvailable": "3000",
        //             "fixedMaxAvailable": "3000",
        //             "maxTransferOut": "3000",
        //             "equity": "3000",
        //             "usdtEquity": "3000",
        //             "btcEquity": "0.12217217236",
        //             "crossRiskRate": "0",
        //             "crossMarginLeverage": 20,
        //             "fixedLongLeverage": 40,
        //             "fixedShortLeverage": 10,
        //             "marginMode": "fixed",
        //             "holdMode": "double_hold",
        //             "unrealizedPL": null,
        //             "bonus": "0"
        //         }
        //     }
        //
        return response;
    }

    async setLeverage (leverage, symbol: string = undefined, params = {}) {
        /**
         * @method
         * @name bitget#setLeverage
         * @description set the level of leverage for a market
         * @param {float} leverage the rate of leverage
         * @param {string} symbol unified market symbol
         * @param {object} params extra parameters specific to the bitget api endpoint
         * @returns {object} response from the exchange
         */
        this.checkRequiredSymbol ('setLeverage', symbol);
        await this.loadMarkets ();
        const market = this.market (symbol);
        const request = {
            'symbol': market['id'],
            'marginCoin': market['settleId'],
            'leverage': leverage,
            // 'holdSide': 'long',
        };
        return await this.privateMixPostAccountSetLeverage (this.extend (request, params));
    }

    async setMarginMode (marginMode, symbol: string = undefined, params = {}) {
        /**
         * @method
         * @name bitget#setMarginMode
         * @description set margin mode to 'cross' or 'isolated'
         * @param {string} marginMode 'cross' or 'isolated'
         * @param {string} symbol unified market symbol
         * @param {object} params extra parameters specific to the bitget api endpoint
         * @returns {object} response from the exchange
         */
        this.checkRequiredSymbol ('setMarginMode', symbol);
        marginMode = marginMode.toLowerCase ();
        if ((marginMode !== 'fixed') && (marginMode !== 'crossed')) {
            throw new ArgumentsRequired (this.id + ' setMarginMode() marginMode must be "fixed" or "crossed"');
        }
        await this.loadMarkets ();
        const market = this.market (symbol);
        const request = {
            'symbol': market['id'],
            'marginCoin': market['settleId'],
            'marginMode': marginMode,
        };
        return await this.privateMixPostAccountSetMarginMode (this.extend (request, params));
    }

    async setPositionMode (hedged, symbol: string = undefined, params = {}) {
        /**
         * @method
         * @name bitget#setPositionMode
         * @description set hedged to true or false for a market
         * @param {bool} hedged set to true to use dualSidePosition
         * @param {string|undefined} symbol not used by bitget setPositionMode ()
         * @param {object} params extra parameters specific to the bitget api endpoint
         * @returns {object} response from the exchange
         *
         */
        await this.loadMarkets ();
        const sandboxMode = this.safeValue (this.options, 'sandboxMode', false);
        const holdMode = hedged ? 'double_hold' : 'single_hold';
        const request = {
            'holdMode': holdMode,
        };
        let subType = undefined;
        let market = undefined;
        if (symbol !== undefined) {
            market = this.market (symbol);
        }
        [ subType, params ] = this.handleSubTypeAndParams ('setPositionMode', market, params);
        let productType = (subType === 'linear') ? 'UMCBL' : 'DMCBL';
        if (sandboxMode) {
            productType = 'S' + productType;
        }
        request['productType'] = productType;
        const response = await this.privateMixPostAccountSetPositionMode (this.extend (request, params));
        //
        //    {
        //         "code": "40919",
        //         "msg": "This function is not open yet",
        //         "requestTime": 1672212431093,
        //         "data": null
        //     }
        //
        return response;
    }

    async fetchOpenInterest (symbol: string, params = {}) {
        /**
         * @method
         * @name bitget#fetchOpenInterest
         * @description Retrieves the open interest of a currency
         * @see https://bitgetlimited.github.io/apidoc/en/mix/#get-open-interest
         * @param {string} symbol Unified CCXT market symbol
         * @param {object} params exchange specific parameters
         * @returns {object} an open interest structure{@link https://docs.ccxt.com/#/?id=interest-history-structure}
         */
        await this.loadMarkets ();
        const market = this.market (symbol);
        if (!market['contract']) {
            throw new BadRequest (this.id + ' fetchOpenInterest() supports contract markets only');
        }
        const request = {
            'symbol': market['id'],
        };
        const response = await this.publicMixGetMarketOpenInterest (this.extend (request, params));
        //
        //     {
        //         "code": "00000",
        //         "msg": "success",
        //         "requestTime": 0,
        //         "data": {
        //             "symbol": "BTCUSDT_UMCBL",
        //             "amount": "130818.967",
        //             "timestamp": "1663399151127"
        //         }
        //     }
        //
        const data = this.safeValue (response, 'data', {});
        return this.parseOpenInterest (data, market);
    }

    async fetchTransfers (code: string = undefined, since: Int = undefined, limit: Int = undefined, params = {}) {
        /**
         * @method
         * @name bitget#fetchTransfers
         * @description fetch a history of internal transfers made on an account
         * @see https://bitgetlimited.github.io/apidoc/en/spot/#get-transfer-list
         * @param {string|undefined} code unified currency code of the currency transferred
         * @param {int|undefined} since the earliest time in ms to fetch transfers for
         * @param {int|undefined} limit the maximum number of  transfers structures to retrieve
         * @param {object} params extra parameters specific to the bitget api endpoint
         * @returns {[object]} a list of [transfer structures]{@link https://docs.ccxt.com/#/?id=transfer-structure}
         */
        await this.loadMarkets ();
        let type = undefined;
        [ type, params ] = this.handleMarketTypeAndParams ('fetchTransfers', undefined, params);
        const fromAccount = this.safeString (params, 'fromAccount', type);
        params = this.omit (params, 'fromAccount');
        const accountsByType = this.safeValue (this.options, 'accountsByType', {});
        type = this.safeString (accountsByType, fromAccount);
        const request = {
            'fromType': type,
        };
        let currency = undefined;
        if (code !== undefined) {
            currency = this.currency (code);
            request['coinId'] = currency['id'];
        }
        if (since !== undefined) {
            request['before'] = since;
        }
        if (limit !== undefined) {
            request['limit'] = limit;
        }
        const response = await this.privateSpotGetAccountTransferRecords (this.extend (request, params));
        //
        //     {
        //         "code":"00000",
        //         "message":"success",
        //         "data":[{
        //             "cTime":"1622697148",
        //             "coinId":"22",
        //             "coinName":"usdt",
        //             "groupType":"deposit",
        //             "bizType":"transfer-in",
        //             "quantity":"1",
        //             "balance": "1",
        //             "fees":"0",
        //             "billId":"1291"
        //         }]
        //     }
        //
        const data = this.safeValue (response, 'data', []);
        return this.parseTransfers (data, currency, since, limit);
    }

    async transfer (code: string, amount, fromAccount, toAccount, params = {}) {
        /**
         * @method
         * @name bitget#transfer
         * @see https://bitgetlimited.github.io/apidoc/en/spot/#transfer-v2
         * @description transfer currency internally between wallets on the same account
         * @param {string} code unified currency code
         * @param {float} amount amount to transfer
         * @param {string} fromAccount account to transfer from
         * @param {string} toAccount account to transfer to
         * @param {object} params extra parameters specific to the bitget api endpoint
         *
         * EXCHANGE SPECIFIC PARAMS
         * @param {string} params.clientOid custom id
         * @returns {object} a [transfer structure]{@link https://docs.ccxt.com/#/?id=transfer-structure}
         */
        await this.loadMarkets ();
        const currency = this.currency (code);
        const fromSwap = fromAccount === 'swap';
        const toSwap = toAccount === 'swap';
        const usdt = currency['code'] === 'USDT';
        if (fromSwap) {
            fromAccount = usdt ? 'mix_usdt' : 'mix_usd';
        } else if (toSwap) {
            toAccount = usdt ? 'mix_usdt' : 'mix_usd';
        }
        const request = {
            'fromType': fromAccount,
            'toType': toAccount,
            'amount': amount,
            'coin': currency['info']['coinName'],
        };
        const response = await this.privateSpotPostWalletTransferV2 (this.extend (request, params));
        //
        //    {
        //        "code": "00000",
        //        "msg": "success",
        //        "requestTime": 1668119107154,
        //        "data": "SUCCESS"
        //    }
        //
        return this.parseTransfer (response, currency);
    }

    parseTransfer (transfer, currency = undefined) {
        //
        // transfer
        //
        //    {
        //        "code": "00000",
        //        "msg": "success",
        //        "requestTime": 1668119107154,
        //        "data": "SUCCESS"
        //    }
        //
        // fetchTransfers
        //
        //     {
        //         "cTime":"1622697148",
        //         "coinId":"22",
        //         "coinName":"usdt",
        //         "groupType":"deposit",
        //         "bizType":"transfer-in",
        //         "quantity":"1",
        //         "balance": "1",
        //         "fees":"0",
        //         "billId":"1291"
        //     }
        //
        let timestamp = this.safeInteger2 (transfer, 'requestTime', 'tradeTime');
        if (timestamp === undefined) {
            timestamp = this.safeTimestamp (transfer, 'cTime');
        }
        const msg = this.safeStringLowerN (transfer, [ 'msg', 'status' ]);
        let currencyId = this.safeString2 (transfer, 'code', 'coinName');
        if (currencyId === '00000') {
            currencyId = undefined;
        }
        const fromAccountRaw = this.safeString (transfer, 'fromType');
        const accountsById = this.safeValue (this.options, 'accountsById', {});
        const fromAccount = this.safeString (accountsById, fromAccountRaw, fromAccountRaw);
        const toAccountRaw = this.safeString (transfer, 'toType');
        const toAccount = this.safeString (accountsById, toAccountRaw, toAccountRaw);
        return {
            'info': transfer,
            'id': this.safeString2 (transfer, 'id', 'billId'),
            'timestamp': timestamp,
            'datetime': this.iso8601 (timestamp),
            'currency': this.safeCurrencyCode (currencyId),
            'amount': this.safeNumberN (transfer, [ 'size', 'quantity', 'amount' ]),
            'fromAccount': fromAccount,
            'toAccount': toAccount,
            'status': this.parseTransferStatus (msg),
        };
    }

    parseTransferStatus (status) {
        const statuses = {
            'success': 'ok',
            'successful': 'ok',
        };
        return this.safeString (statuses, status, status);
    }

    parseOpenInterest (interest, market = undefined) {
        //
        //     {
        //         "symbol": "BTCUSDT_UMCBL",
        //         "amount": "130818.967",
        //         "timestamp": "1663399151127"
        //     }
        //
        const timestamp = this.safeInteger (interest, 'timestamp');
        const id = this.safeString (interest, 'symbol');
        const symbol = this.safeSymbol (id, market);
        const amount = this.safeNumber (interest, 'amount');
        return {
            'symbol': symbol,
            'openInterestAmount': amount,
            'openInterestValue': undefined,
            'timestamp': timestamp,
            'datetime': this.iso8601 (timestamp),
            'info': interest,
        };
    }

    handleErrors (code, reason, url, method, headers, body, response, requestHeaders, requestBody) {
        if (!response) {
            return undefined; // fallback to default error handler
        }
        //
        // spot
        //
        //     {"status":"fail","err_code":"01001","err_msg":"系统异常，请稍后重试"}
        //     {"status":"error","ts":1595594160149,"err_code":"invalid-parameter","err_msg":"invalid size, valid range: [1,2000]"}
        //     {"status":"error","ts":1595684716042,"err_code":"invalid-parameter","err_msg":"illegal sign invalid"}
        //     {"status":"error","ts":1595700216275,"err_code":"bad-request","err_msg":"your balance is low!"}
        //     {"status":"error","ts":1595700344504,"err_code":"invalid-parameter","err_msg":"invalid type"}
        //     {"status":"error","ts":1595703343035,"err_code":"bad-request","err_msg":"order cancel fail"}
        //     {"status":"error","ts":1595704360508,"err_code":"invalid-parameter","err_msg":"accesskey not null"}
        //     {"status":"error","ts":1595704490084,"err_code":"invalid-parameter","err_msg":"permissions not right"}
        //     {"status":"error","ts":1595711862763,"err_code":"system exception","err_msg":"system exception"}
        //     {"status":"error","ts":1595730308979,"err_code":"bad-request","err_msg":"20003"}
        //
        // swap
        //
        //     {"code":"40015","msg":"","requestTime":1595698564931,"data":null}
        //     {"code":"40017","msg":"Order id must not be blank","requestTime":1595702477835,"data":null}
        //     {"code":"40017","msg":"Order Type must not be blank","requestTime":1595698516162,"data":null}
        //     {"code":"40301","msg":"","requestTime":1595667662503,"data":null}
        //     {"code":"40017","msg":"Contract code must not be blank","requestTime":1595703151651,"data":null}
        //     {"code":"40108","msg":"","requestTime":1595885064600,"data":null}
        //     {"order_id":"513468410013679613","client_oid":null,"symbol":"ethusd","result":false,"err_code":"order_no_exist_error","err_msg":"订单不存在！"}
        //
        const message = this.safeString (response, 'err_msg');
        const errorCode = this.safeString2 (response, 'code', 'err_code');
        const feedback = this.id + ' ' + body;
        const nonEmptyMessage = ((message !== undefined) && (message !== ''));
        if (nonEmptyMessage) {
            this.throwExactlyMatchedException (this.exceptions['exact'], message, feedback);
            this.throwBroadlyMatchedException (this.exceptions['broad'], message, feedback);
        }
        const nonZeroErrorCode = (errorCode !== undefined) && (errorCode !== '00000');
        if (nonZeroErrorCode) {
            this.throwExactlyMatchedException (this.exceptions['exact'], errorCode, feedback);
        }
        if (nonZeroErrorCode || nonEmptyMessage) {
            throw new ExchangeError (feedback); // unknown message
        }
        return undefined;
    }

    sign (path, api = [], method = 'GET', params = {}, headers = undefined, body = undefined) {
        const signed = api[0] === 'private';
        const endpoint = api[1];
        let pathPart = '';
        if (endpoint === 'spot') {
            pathPart = '/api/spot/v1';
        } else if (endpoint === 'mix') {
            pathPart = '/api/mix/v1';
        } else if (endpoint === 'user') {
            pathPart = '/api/user/v1';
        } else if (endpoint === 'broker') {
            pathPart = '/api/broker/v1';
        } else if (endpoint === 'margin') {
            pathPart = '/api/margin/v1';
        } else {
            pathPart = '/api/p2p/v1';
        }
        const request = '/' + this.implodeParams (path, params);
        const payload = pathPart + request;
        let url = this.implodeHostname (this.urls['api'][endpoint]) + payload;
        const query = this.omit (params, this.extractParams (path));
        if (!signed && (method === 'GET')) {
            const keys = Object.keys (query);
            const keysLength = keys.length;
            if (keysLength > 0) {
                url = url + '?' + this.urlencode (query);
            }
        }
        if (signed) {
            this.checkRequiredCredentials ();
            const timestamp = this.milliseconds ().toString ();
            let auth = timestamp + method + payload;
            if (method === 'POST') {
                body = this.json (params);
                auth += body;
            } else {
                if (Object.keys (params).length) {
                    const queryInner = '?' + this.urlencode (this.keysort (params));
                    url += queryInner;
                    auth += queryInner;
                }
            }
            const signature = this.hmac (this.encode (auth), this.encode (this.secret), sha256, 'base64');
            const broker = this.safeString (this.options, 'broker');
            headers = {
                'ACCESS-KEY': this.apiKey,
                'ACCESS-SIGN': signature,
                'ACCESS-TIMESTAMP': timestamp,
                'ACCESS-PASSPHRASE': this.password,
                'X-CHANNEL-API-CODE': broker,
            };
            if (method === 'POST') {
                headers['Content-Type'] = 'application/json';
            }
        }
        return { 'url': url, 'method': method, 'body': body, 'headers': headers };
    }
}<|MERGE_RESOLUTION|>--- conflicted
+++ resolved
@@ -282,11 +282,7 @@
                             'order/modifyOrder': 2, // 10 times/1s (UID) => 20/10 = 2
                             'order/cancel-symbol-orders': 2,
                             'order/cancel-all-orders': 2,
-<<<<<<< HEAD
-                            'order/close-all-positions': 20, // 1 times/1s (UID) => 20/1 = 20
-=======
                             'order/close-all-positions': 20,
->>>>>>> 2e2aa396
                             'plan/placePlan': 2,
                             'plan/modifyPlan': 2,
                             'plan/modifyPlanPreset': 2,
