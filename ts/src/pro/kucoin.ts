
//  ---------------------------------------------------------------------------

import kucoinRest from '../kucoin.js';
import { ExchangeError } from '../base/errors.js';
import { ArrayCache, ArrayCacheByTimestamp, ArrayCacheBySymbolById } from '../base/ws/Cache.js';
import { Int } from '../base/types.js';
import Client from '../base/ws/Client.js';

//  ---------------------------------------------------------------------------

export default class kucoin extends kucoinRest {
    describe () {
        return this.deepExtend (super.describe (), {
            'has': {
                'ws': true,
                'watchOrderBook': true,
                'watchOrders': true,
                'watchMyTrades': true,
                'watchTickers': false, // for now
                'watchTicker': true,
                'watchTrades': true,
                'watchBalance': true,
                'watchOHLCV': true,
            },
            'options': {
                'tradesLimit': 1000,
                'watchTicker': {
                    'name': 'market/snapshot', // market/ticker
                },
                'watchOrderBook': {
                    'snapshotDelay': 5,
                    'snapshotMaxRetries': 3,
                },
            },
            'streaming': {
                // kucoin does not support built-in ws protocol-level ping-pong
                // instead it requires a custom json-based text ping-pong
                // https://docs.kucoin.com/#ping
                'ping': this.ping,
            },
        });
    }

    negotiate (privateChannel, params = {}) {
        const connectId = privateChannel ? 'private' : 'public';
        const urls = this.safeValue (this.options, 'urls', {});
        if (connectId in urls) {
            return urls[connectId];
        }
        // we store an awaitable to the url
        // so that multiple calls don't asynchronously
        // fetch different urls and overwrite each other
        urls[connectId] = this.spawn (this.negotiateHelper, privateChannel, params);
        this.options['urls'] = urls;
        return urls[connectId];
    }

    async negotiateHelper (privateChannel, params = {}) {
        let response = undefined;
        const connectId = privateChannel ? 'private' : 'public';
        if (privateChannel) {
            response = await this.privatePostBulletPrivate (params);
            //
            //     {
            //         code: "200000",
            //         data: {
            //             instanceServers: [
            //                 {
            //                     pingInterval:  50000,
            //                     endpoint: "wss://push-private.kucoin.com/endpoint",
            //                     protocol: "websocket",
            //                     encrypt: true,
            //                     pingTimeout: 10000
            //                 }
            //             ],
            //             token: "2neAiuYvAU61ZDXANAGAsiL4-iAExhsBXZxftpOeh_55i3Ysy2q2LEsEWU64mdzUOPusi34M_wGoSf7iNyEWJ1UQy47YbpY4zVdzilNP-Bj3iXzrjjGlWtiYB9J6i9GjsxUuhPw3BlrzazF6ghq4Lzf7scStOz3KkxjwpsOBCH4=.WNQmhZQeUKIkh97KYgU0Lg=="
            //         }
            //     }
            //
        } else {
            response = await this.publicPostBulletPublic (params);
        }
        const data = this.safeValue (response, 'data', {});
        const instanceServers = this.safeValue (data, 'instanceServers', []);
        const firstInstanceServer = this.safeValue (instanceServers, 0);
        const pingInterval = this.safeInteger (firstInstanceServer, 'pingInterval');
        const endpoint = this.safeString (firstInstanceServer, 'endpoint');
        const token = this.safeString (data, 'token');
        const result = endpoint + '?' + this.urlencode ({
            'token': token,
            'privateChannel': privateChannel,
            'connectId': connectId,
        });
        const client = this.client (result);
        client.keepAlive = pingInterval;
        return result;
    }

    requestId () {
        const requestId = this.sum (this.safeInteger (this.options, 'requestId', 0), 1);
        this.options['requestId'] = requestId;
        return requestId;
    }

    async subscribe (url, messageHash, subscriptionHash, params = {}, subscription = undefined) {
        const requestId = this.requestId ().toString ();
        const request = {
            'id': requestId,
            'type': 'subscribe',
            'topic': subscriptionHash,
            'response': true,
        };
        const message = this.extend (request, params);
        const client = this.client (url);
        if (!(subscriptionHash in client.subscriptions)) {
            client.subscriptions[requestId] = subscriptionHash;
        }
        return await this.watch (url, messageHash, message, subscriptionHash, subscription);
    }

    async watchTicker (symbol: string, params = {}) {
        /**
         * @method
         * @name kucoin#watchTicker
         * @description watches a price ticker, a statistical calculation with the information calculated over the past 24 hours for a specific market
         * @param {string} symbol unified symbol of the market to fetch the ticker for
         * @param {object} [params] extra parameters specific to the kucoin api endpoint
         * @returns {object} a [ticker structure]{@link https://github.com/ccxt/ccxt/wiki/Manual#ticker-structure}
         */
        await this.loadMarkets ();
        const market = this.market (symbol);
        symbol = market['symbol'];
        const url = await this.negotiate (false);
        const [ method, query ] = this.handleOptionAndParams (params, 'watchTicker', 'method', '/market/snapshot');
        const topic = method + ':' + market['id'];
        const messageHash = 'ticker:' + symbol;
        return await this.subscribe (url, messageHash, topic, query);
    }

    handleTicker (client: Client, message) {
        //
        // market/snapshot
        //
        // updates come in every 2 sec unless there
        // were no changes since the previous update
        //
        //     {
        //         "data": {
        //             "sequence": "1545896669291",
        //             "data": {
        //                 "trading": true,
        //                 "symbol": "KCS-BTC",
        //                 "buy": 0.00011,
        //                 "sell": 0.00012,
        //                 "sort": 100,
        //                 "volValue": 3.13851792584, // total
        //                 "baseCurrency": "KCS",
        //                 "market": "BTC",
        //                 "quoteCurrency": "BTC",
        //                 "symbolCode": "KCS-BTC",
        //                 "datetime": 1548388122031,
        //                 "high": 0.00013,
        //                 "vol": 27514.34842,
        //                 "low": 0.0001,
        //                 "changePrice": -1.0e-5,
        //                 "changeRate": -0.0769,
        //                 "lastTradedPrice": 0.00012,
        //                 "board": 0,
        //                 "mark": 0
        //             }
        //         },
        //         "subject": "trade.snapshot",
        //         "topic": "/market/snapshot:KCS-BTC",
        //         "type": "message"
        //     }
        //
        // market/ticker
        //
        //     {
        //         type: 'message',
        //         topic: '/market/ticker:BTC-USDT',
        //         subject: 'trade.ticker',
        //         data: {
        //             bestAsk: '62163',
        //             bestAskSize: '0.99011388',
        //             bestBid: '62162.9',
        //             bestBidSize: '0.04794181',
        //             price: '62162.9',
        //             sequence: '1621383371852',
        //             size: '0.00832274',
        //             time: 1634641987564
        //         }
        //     }
        //
        const topic = this.safeString (message, 'topic');
        let market = undefined;
        if (topic !== undefined) {
            const parts = topic.split (':');
            const marketId = this.safeString (parts, 1);
            market = this.safeMarket (marketId, market, '-');
        }
        const data = this.safeValue (message, 'data', {});
        const rawTicker = this.safeValue (data, 'data', data);
        const ticker = this.parseTicker (rawTicker, market);
        const symbol = ticker['symbol'];
        this.tickers[symbol] = ticker;
        const messageHash = 'ticker:' + symbol;
        client.resolve (ticker, messageHash);
    }

    async watchOHLCV (symbol: string, timeframe = '1m', since: Int = undefined, limit: Int = undefined, params = {}) {
        /**
         * @method
         * @name kucoin#watchOHLCV
         * @description watches historical candlestick data containing the open, high, low, and close price, and the volume of a market
         * @param {string} symbol unified symbol of the market to fetch OHLCV data for
         * @param {string} timeframe the length of time each candle represents
         * @param {int} [since] timestamp in ms of the earliest candle to fetch
         * @param {int} [limit] the maximum amount of candles to fetch
         * @param {object} [params] extra parameters specific to the kucoin api endpoint
         * @returns {int[][]} A list of candles ordered as timestamp, open, high, low, close, volume
         */
        await this.loadMarkets ();
        const url = await this.negotiate (false);
        const market = this.market (symbol);
        symbol = market['symbol'];
        const period = this.safeString (this.timeframes, timeframe, timeframe);
        const topic = '/market/candles:' + market['id'] + '_' + period;
        const messageHash = 'candles:' + symbol + ':' + timeframe;
        const ohlcv = await this.subscribe (url, messageHash, topic, params);
        if (this.newUpdates) {
            limit = ohlcv.getLimit (symbol, limit);
        }
        return this.filterBySinceLimit (ohlcv, since, limit, 0, true);
    }

    handleOHLCV (client: Client, message) {
        //
        //     {
        //         data: {
        //             symbol: 'BTC-USDT',
        //             candles: [
        //                 '1624881240',
        //                 '34138.8',
        //                 '34121.6',
        //                 '34138.8',
        //                 '34097.9',
        //                 '3.06097133',
        //                 '104430.955068564'
        //             ],
        //             time: 1624881284466023700
        //         },
        //         subject: 'trade.candles.update',
        //         topic: '/market/candles:BTC-USDT_1min',
        //         type: 'message'
        //     }
        //
        const data = this.safeValue (message, 'data', {});
        const marketId = this.safeString (data, 'symbol');
        const candles = this.safeValue (data, 'candles', []);
        const topic = this.safeString (message, 'topic');
        const parts = topic.split ('_');
        const interval = this.safeString (parts, 1);
        // use a reverse lookup in a static map instead
        const timeframe = this.findTimeframe (interval);
        const market = this.safeMarket (marketId);
        const symbol = market['symbol'];
        const messageHash = 'candles:' + symbol + ':' + timeframe;
        this.ohlcvs[symbol] = this.safeValue (this.ohlcvs, symbol, {});
        let stored = this.safeValue (this.ohlcvs[symbol], timeframe);
        if (stored === undefined) {
            const limit = this.safeInteger (this.options, 'OHLCVLimit', 1000);
            stored = new ArrayCacheByTimestamp (limit);
            this.ohlcvs[symbol][timeframe] = stored;
        }
        const ohlcv = this.parseOHLCV (candles, market);
        stored.append (ohlcv);
        client.resolve (stored, messageHash);
    }

    async watchTrades (symbol: string, since: Int = undefined, limit: Int = undefined, params = {}) {
        /**
         * @method
         * @name kucoin#watchTrades
         * @description get the list of most recent trades for a particular symbol
         * @param {string} symbol unified symbol of the market to fetch trades for
         * @param {int} [since] timestamp in ms of the earliest trade to fetch
         * @param {int} [limit] the maximum amount of trades to fetch
         * @param {object} [params] extra parameters specific to the kucoin api endpoint
         * @returns {object[]} a list of [trade structures]{@link https://github.com/ccxt/ccxt/wiki/Manual#public-trades}
         */
        await this.loadMarkets ();
        const url = await this.negotiate (false);
        const market = this.market (symbol);
        symbol = market['symbol'];
        const topic = '/market/match:' + market['id'];
        const messageHash = 'trades:' + symbol;
        const trades = await this.subscribe (url, messageHash, topic, params);
        if (this.newUpdates) {
            limit = trades.getLimit (symbol, limit);
        }
        return this.filterBySinceLimit (trades, since, limit, 'timestamp', true);
    }

    handleTrade (client: Client, message) {
        //
        //     {
        //         data: {
        //             sequence: '1568787654360',
        //             symbol: 'BTC-USDT',
        //             side: 'buy',
        //             size: '0.00536577',
        //             price: '9345',
        //             takerOrderId: '5e356c4a9f1a790008f8d921',
        //             time: '1580559434436443257',
        //             type: 'match',
        //             makerOrderId: '5e356bffedf0010008fa5d7f',
        //             tradeId: '5e356c4aeefabd62c62a1ece'
        //         },
        //         subject: 'trade.l3match',
        //         topic: '/market/match:BTC-USDT',
        //         type: 'message'
        //     }
        //
        const data = this.safeValue (message, 'data', {});
        const trade = this.parseTrade (data);
        const symbol = trade['symbol'];
        const messageHash = 'trades:' + symbol;
        let trades = this.safeValue (this.trades, symbol);
        if (trades === undefined) {
            const limit = this.safeInteger (this.options, 'tradesLimit', 1000);
            trades = new ArrayCache (limit);
            this.trades[symbol] = trades;
        }
        trades.append (trade);
        client.resolve (trades, messageHash);
    }

    async watchOrderBook (symbol: string, limit: Int = undefined, params = {}) {
        /**
         * @method
         * @name kucoin#watchOrderBook
         * @description watches information on open orders with bid (buy) and ask (sell) prices, volumes and other data
         * @param {string} symbol unified symbol of the market to fetch the order book for
         * @param {int} [limit] the maximum amount of order book entries to return
         * @param {object} [params] extra parameters specific to the kucoin api endpoint
         * @returns {object} A dictionary of [order book structures]{@link https://github.com/ccxt/ccxt/wiki/Manual#order-book-structure} indexed by market symbols
         */
        //
        // https://docs.kucoin.com/#level-2-market-data
        //
        // 1. After receiving the websocket Level 2 data flow, cache the data.
        // 2. Initiate a REST request to get the snapshot data of Level 2 order book.
        // 3. Playback the cached Level 2 data flow.
        // 4. Apply the new Level 2 data flow to the local snapshot to ensure that
        // the sequence of the new Level 2 update lines up with the sequence of
        // the previous Level 2 data. Discard all the message prior to that
        // sequence, and then playback the change to snapshot.
        // 5. Update the level2 full data based on sequence according to the
        // size. If the price is 0, ignore the messages and update the sequence.
        // If the size=0, update the sequence and remove the price of which the
        // size is 0 out of level 2. Fr other cases, please update the price.
        //
        if (limit !== undefined) {
            if ((limit !== 20) && (limit !== 100)) {
                throw new ExchangeError (this.id + " watchOrderBook 'limit' argument must be undefined, 20 or 100");
            }
        }
        await this.loadMarkets ();
        const url = await this.negotiate (false);
        const market = this.market (symbol);
        symbol = market['symbol'];
        const topic = '/market/level2:' + market['id'];
        const messageHash = 'orderbook:' + symbol;
        const subscription = {
            'method': this.handleOrderBookSubscription,
            'symbol': symbol,
            'limit': limit,
        };
        const orderbook = await this.subscribe (url, messageHash, topic, params, subscription);
        return orderbook.limit ();
    }

    handleOrderBook (client: Client, message) {
        //
        // initial snapshot is fetched with ccxt's fetchOrderBook
        // the feed does not include a snapshot, just the deltas
        //
        //     {
        //         "type":"message",
        //         "topic":"/market/level2:BTC-USDT",
        //         "subject":"trade.l2update",
        //         "data":{
        //             "sequenceStart":1545896669105,
        //             "sequenceEnd":1545896669106,
        //             "symbol":"BTC-USDT",
        //             "changes": {
        //                 "asks": [["6","1","1545896669105"]], // price, size, sequence
        //                 "bids": [["4","1","1545896669106"]]
        //             }
        //         }
        //     }
        //
        const data = this.safeValue (message, 'data');
        const marketId = this.safeString (data, 'symbol');
        const symbol = this.safeSymbol (marketId, undefined, '-');
        const messageHash = 'orderbook:' + symbol;
        const storedOrderBook = this.orderbooks[symbol];
        const nonce = this.safeInteger (storedOrderBook, 'nonce');
        const deltaEnd = this.safeInteger (data, 'sequenceEnd');
        if (nonce === undefined) {
            const cacheLength = storedOrderBook.cache.length;
            const topic = this.safeString (message, 'topic');
            const subscription = client.subscriptions[topic];
            const limit = this.safeInteger (subscription, 'limit');
            const snapshotDelay = this.handleOption ('watchOrderBook', 'snapshotDelay', 5);
            if (cacheLength === snapshotDelay) {
                this.spawn (this.loadOrderBook, client, messageHash, symbol, limit);
            }
            storedOrderBook.cache.push (data);
            return;
        } else if (nonce >= deltaEnd) {
            return;
        }
        this.handleDelta (storedOrderBook, data);
        client.resolve (storedOrderBook, messageHash);
    }

    getCacheIndex (orderbook, cache) {
        const firstDelta = this.safeValue (cache, 0);
        const nonce = this.safeInteger (orderbook, 'nonce');
        const firstDeltaStart = this.safeInteger (firstDelta, 'sequenceStart');
        if (nonce < firstDeltaStart - 1) {
            return -1;
        }
        for (let i = 0; i < cache.length; i++) {
            const delta = cache[i];
            const deltaStart = this.safeInteger (delta, 'sequenceStart');
            const deltaEnd = this.safeInteger (delta, 'sequenceEnd');
            if ((nonce >= deltaStart - 1) && (nonce < deltaEnd)) {
                return i;
            }
        }
        return cache.length;
    }

    handleDelta (orderbook, delta) {
        orderbook['nonce'] = this.safeInteger (delta, 'sequenceEnd');
        const timestamp = this.safeInteger (delta, 'time');
        orderbook['timestamp'] = timestamp;
        orderbook['datetime'] = this.iso8601 (timestamp);
        const changes = this.safeValue (delta, 'changes');
        const bids = this.safeValue (changes, 'bids', []);
        const asks = this.safeValue (changes, 'asks', []);
        const storedBids = orderbook['bids'];
        const storedAsks = orderbook['asks'];
        this.handleBidAsks (storedBids, bids);
        this.handleBidAsks (storedAsks, asks);
    }

    handleBidAsks (bookSide, bidAsks) {
        for (let i = 0; i < bidAsks.length; i++) {
            const bidAsk = this.parseBidAsk (bidAsks[i]);
            bookSide.storeArray (bidAsk);
        }
    }

    handleOrderBookSubscription (client: Client, message, subscription) {
        const symbol = this.safeString (subscription, 'symbol');
        const limit = this.safeInteger (subscription, 'limit');
        this.orderbooks[symbol] = this.orderBook ({}, limit);
        // moved snapshot initialization to handleOrderBook to fix
        // https://github.com/ccxt/ccxt/issues/6820
        // the general idea is to fetch the snapshot after the first delta
        // but not before, because otherwise we cannot synchronize the feed
    }

    handleSubscriptionStatus (client: Client, message) {
        //
        //     {
        //         id: '1578090438322',
        //         type: 'ack'
        //     }
        //
        const id = this.safeString (message, 'id');
        const subscriptionHash = this.safeString (client.subscriptions, id);
        const subscription = this.safeValue (client.subscriptions, subscriptionHash);
        delete client.subscriptions[id];
        const method = this.safeValue (subscription, 'method');
        if (method !== undefined) {
            method.call (this, client, message, subscription);
        }
    }

    handleSystemStatus (client: Client, message) {
        //
        // todo: answer the question whether handleSystemStatus should be renamed
        // and unified as handleStatus for any usage pattern that
        // involves system status and maintenance updates
        //
        //     {
        //         id: '1578090234088', // connectId
        //         type: 'welcome',
        //     }
        //
        return message;
    }

    async watchOrders (symbol: string = undefined, since: Int = undefined, limit: Int = undefined, params = {}) {
        /**
         * @method
         * @name kucoin#watchOrders
         * @description watches information on multiple orders made by the user
         * @param {string} symbol unified market symbol of the market orders were made in
         * @param {int} [since] the earliest time in ms to fetch orders for
         * @param {int} [limit] the maximum number of order structures to retrieve
         * @param {object} [params] extra parameters specific to the kucoin api endpoint
<<<<<<< HEAD
         * @param {boolean} [params.stop] trigger orders are watched if true
         * @returns {object[]} a list of [order structures]{@link https://docs.ccxt.com/#/?id=order-structure}
=======
         * @returns {object[]} a list of [order structures]{@link https://github.com/ccxt/ccxt/wiki/Manual#order-structure}
>>>>>>> bf91f262
         */
        await this.loadMarkets ();
        const stop = this.safeValue (params, 'stop');
        params = this.omit (params, [ 'stop' ]);
        const url = await this.negotiate (true);
        const topic = stop ? '/spotMarket/advancedOrders' : '/spotMarket/tradeOrders';
        const request = {
            'privateChannel': true,
        };
        let messageHash = 'orders';
        if (symbol !== undefined) {
            const market = this.market (symbol);
            symbol = market['symbol'];
            messageHash = messageHash + ':' + symbol;
        }
        const orders = await this.subscribe (url, messageHash, topic, this.extend (request, params));
        if (this.newUpdates) {
            limit = orders.getLimit (symbol, limit);
        }
        return this.filterBySymbolSinceLimit (orders, symbol, since, limit, true);
    }

    parseWsOrderStatus (status) {
        const statuses = {
            'open': 'open',
            'filled': 'closed',
            'match': 'open',
            'update': 'open',
            'canceled': 'canceled',
            'cancel': 'canceled',
            'TRIGGERED': 'triggered',
        };
        return this.safeString (statuses, status, status);
    }

    parseWsOrder (order, market = undefined) {
        //
        // /spotMarket/tradeOrders
        //
        //    {
        //        'symbol': 'XCAD-USDT',
        //        'orderType': 'limit',
        //        'side': 'buy',
        //        'orderId': '6249167327218b000135e749',
        //        'type': 'canceled',
        //        'orderTime': 1648957043065280224,
        //        'size': '100.452',
        //        'filledSize': '0',
        //        'price': '2.9635',
        //        'clientOid': 'buy-XCAD-USDT-1648957043010159',
        //        'remainSize': '0',
        //        'status': 'done',
        //        'ts': 1648957054031001037
        //    }
        //
        // /spotMarket/advancedOrders
        //
        //    {
        //        "createdAt": 1589789942337,
        //        "orderId": "5ec244f6a8a75e0009958237",
        //        "orderPrice": "0.00062",
        //        "orderType": "stop",
        //        "side": "sell",
        //        "size": "1",
        //        "stop": "entry",
        //        "stopPrice": "0.00062",
        //        "symbol": "KCS-BTC",
        //        "tradeType": "TRADE",
        //        "triggerSuccess": true,
        //        "ts": 1589790121382281286,
        //        "type": "triggered"
        //    }
        //
        const rawType = this.safeString (order, 'type');
        let status = this.parseWsOrderStatus (rawType);
        const timestamp = this.safeInteger2 (order, 'orderTime', 'createdAt');
        const marketId = this.safeString (order, 'symbol');
        market = this.safeMarket (marketId, market);
        const triggerPrice = this.safeString (order, 'stopPrice');
        const triggerSuccess = this.safeValue (order, 'triggerSuccess');
        const triggerFail = (triggerSuccess !== true) && (triggerSuccess !== undefined);  // TODO: updated to triggerSuccess === False once transpiler transpiles it correctly
        if ((status === 'triggered') && triggerFail) {
            status = 'canceled';
        }
        return this.safeOrder ({
            'info': order,
            'symbol': market['symbol'],
            'id': this.safeString (order, 'orderId'),
            'clientOrderId': this.safeString (order, 'clientOid'),
            'timestamp': timestamp,
            'datetime': this.iso8601 (timestamp),
            'lastTradeTimestamp': undefined,
            'type': this.safeStringLower (order, 'orderType'),
            'timeInForce': undefined,
            'postOnly': undefined,
            'side': this.safeStringLower (order, 'side'),
            'price': this.safeString2 (order, 'price', 'orderPrice'),
            'stopPrice': triggerPrice,
            'triggerPrice': triggerPrice,
            'amount': this.safeString (order, 'size'),
            'cost': undefined,
            'average': undefined,
            'filled': this.safeString (order, 'filledSize'),
            'remaining': undefined,
            'status': status,
            'fee': undefined,
            'trades': undefined,
        }, market);
    }

    handleOrder (client: Client, message) {
        //
        // Trigger Orders
        //
        //    {
        //        createdAt: 1692745706437,
        //        error: 'Balance insufficient!',       // not always there
        //        orderId: 'vs86kp757vlda6ni003qs70v',
        //        orderPrice: '0.26',
        //        orderType: 'stop',
        //        side: 'sell',
        //        size: '5',
        //        stop: 'loss',
        //        stopPrice: '0.26',
        //        symbol: 'ADA-USDT',
        //        tradeType: 'TRADE',
        //        triggerSuccess: false,                // not always there
        //        ts: '1692745706442929298',
        //        type: 'open'
        //    }
        //
        const messageHash = 'orders';
        const data = this.safeValue (message, 'data');
        const parsed = this.parseWsOrder (data);
        const symbol = this.safeString (parsed, 'symbol');
        const orderId = this.safeString (parsed, 'id');
        const triggerPrice = this.safeValue (parsed, 'triggerPrice');
        const isTriggerOrder = (triggerPrice !== undefined);
        if (this.orders === undefined) {
            const limit = this.safeInteger (this.options, 'ordersLimit', 1000);
            this.orders = new ArrayCacheBySymbolById (limit);
            this.triggerOrders = new ArrayCacheBySymbolById (limit);
        }
        const cachedOrders = isTriggerOrder ? this.triggerOrders : this.orders;
        const orders = this.safeValue (cachedOrders.hashmap, symbol, {});
        const order = this.safeValue (orders, orderId);
        if (order !== undefined) {
            // todo add others to calculate average etc
            if (order['status'] === 'closed') {
                parsed['status'] = 'closed';
            }
        }
        cachedOrders.append (parsed);
        client.resolve (cachedOrders, messageHash);
        const symbolSpecificMessageHash = messageHash + ':' + symbol;
        client.resolve (cachedOrders, symbolSpecificMessageHash);
    }

    async watchMyTrades (symbol: string = undefined, since: Int = undefined, limit: Int = undefined, params = {}) {
        /**
         * @method
         * @name kucoin#watchMyTrades
         * @description watches information on multiple trades made by the user
         * @param {string} symbol unified market symbol of the market trades were made in
         * @param {int} [since] the earliest time in ms to fetch trades for
         * @param {int} [limit] the maximum number of trade structures to retrieve
         * @param {object} [params] extra parameters specific to the kucoin api endpoint
         * @returns {object[]} a list of [trade structures]{@link https://github.com/ccxt/ccxt/wiki/Manual#trade-structure
         */
        await this.loadMarkets ();
        const url = await this.negotiate (true);
        const topic = '/spot/tradeFills';
        const request = {
            'privateChannel': true,
        };
        let messageHash = 'myTrades';
        if (symbol !== undefined) {
            const market = this.market (symbol);
            symbol = market['symbol'];
            messageHash = messageHash + ':' + market['symbol'];
        }
        const trades = await this.subscribe (url, messageHash, topic, this.extend (request, params));
        if (this.newUpdates) {
            limit = trades.getLimit (symbol, limit);
        }
        return this.filterBySymbolSinceLimit (trades, symbol, since, limit, true);
    }

    handleMyTrade (client: Client, message) {
        let trades = this.myTrades;
        if (trades === undefined) {
            const limit = this.safeInteger (this.options, 'tradesLimit', 1000);
            trades = new ArrayCacheBySymbolById (limit);
        }
        const data = this.safeValue (message, 'data');
        const parsed = this.parseWsTrade (data);
        trades.append (parsed);
        const messageHash = 'myTrades';
        client.resolve (trades, messageHash);
        const symbolSpecificMessageHash = messageHash + ':' + parsed['symbol'];
        client.resolve (trades, symbolSpecificMessageHash);
    }

    parseWsTrade (trade, market = undefined) {
        //
        // {
        //     fee: 0.00262148,
        //     feeCurrency: 'USDT',
        //     feeRate: 0.001,
        //     orderId: '62417436b29df8000183df2f',
        //     orderType: 'market',
        //     price: 131.074,
        //     side: 'sell',
        //     size: 0.02,
        //     symbol: 'LTC-USDT',
        //     time: '1648456758734571745',
        //     tradeId: '624174362e113d2f467b3043'
        //   }
        //
        const marketId = this.safeString (trade, 'symbol');
        market = this.safeMarket (marketId, market, '-');
        const symbol = market['symbol'];
        const type = this.safeString (trade, 'orderType');
        const side = this.safeString (trade, 'side');
        const tradeId = this.safeString (trade, 'tradeId');
        const price = this.safeString (trade, 'price');
        const amount = this.safeString (trade, 'size');
        const order = this.safeString (trade, 'orderId');
        const timestamp = this.safeIntegerProduct (trade, 'time', 0.000001);
        const feeCurrency = market['quote'];
        const feeRate = this.safeString (trade, 'feeRate');
        const feeCost = this.safeString (trade, 'fee');
        const fee = {
            'cost': feeCost,
            'rate': feeRate,
            'currency': feeCurrency,
        };
        return this.safeTrade ({
            'info': trade,
            'timestamp': timestamp,
            'datetime': this.iso8601 (timestamp),
            'symbol': symbol,
            'id': tradeId,
            'order': order,
            'type': type,
            'takerOrMaker': undefined,
            'side': side,
            'price': price,
            'amount': amount,
            'cost': undefined,
            'fee': fee,
        }, market);
    }

    async watchBalance (params = {}) {
        /**
         * @method
         * @name kucoin#watchBalance
         * @description watch balance and get the amount of funds available for trading or funds locked in orders
         * @param {object} [params] extra parameters specific to the kucoin api endpoint
         * @returns {object} a [balance structure]{@link https://github.com/ccxt/ccxt/wiki/Manual#balance-structure}
         */
        await this.loadMarkets ();
        const url = await this.negotiate (true);
        const topic = '/account/balance';
        const request = {
            'privateChannel': true,
        };
        const messageHash = 'balance';
        return await this.subscribe (url, messageHash, topic, this.extend (request, params));
    }

    handleBalance (client: Client, message) {
        //
        // {
        //     "id":"6217a451294b030001e3a26a",
        //     "type":"message",
        //     "topic":"/account/balance",
        //     "userId":"6217707c52f97f00012a67db",
        //     "channelType":"private",
        //     "subject":"account.balance",
        //     "data":{
        //        "accountId":"62177fe67810720001db2f18",
        //        "available":"89",
        //        "availableChange":"-30",
        //        "currency":"USDT",
        //        "hold":"0",
        //        "holdChange":"0",
        //        "relationContext":{
        //        },
        //        "relationEvent":"main.transfer",
        //        "relationEventId":"6217a451294b030001e3a26a",
        //        "time":"1645716561816",
        //        "total":"89"
        //     }
        //
        const data = this.safeValue (message, 'data', {});
        const messageHash = 'balance';
        const currencyId = this.safeString (data, 'currency');
        const relationEvent = this.safeString (data, 'relationEvent');
        let requestAccountType = undefined;
        if (relationEvent !== undefined) {
            const relationEventParts = relationEvent.split ('.');
            requestAccountType = this.safeString (relationEventParts, 0);
        }
        const selectedType = this.safeString2 (this.options, 'watchBalance', 'defaultType', 'trade'); // trade, main, margin or other
        const accountsByType = this.safeValue (this.options, 'accountsByType');
        const uniformType = this.safeString (accountsByType, requestAccountType, 'trade');
        if (!(uniformType in this.balance)) {
            this.balance[uniformType] = {};
        }
        this.balance[uniformType]['info'] = data;
        const timestamp = this.safeInteger (data, 'time');
        this.balance[uniformType]['timestamp'] = timestamp;
        this.balance[uniformType]['datetime'] = this.iso8601 (timestamp);
        const code = this.safeCurrencyCode (currencyId);
        const account = this.account ();
        account['free'] = this.safeString (data, 'available');
        account['used'] = this.safeString (data, 'hold');
        account['total'] = this.safeString (data, 'total');
        this.balance[uniformType][code] = account;
        this.balance[uniformType] = this.safeBalance (this.balance[uniformType]);
        if (uniformType === selectedType) {
            client.resolve (this.balance[uniformType], messageHash);
        }
    }

    handleSubject (client: Client, message) {
        //
        //     {
        //         "type":"message",
        //         "topic":"/market/level2:BTC-USDT",
        //         "subject":"trade.l2update",
        //         "data":{
        //             "sequenceStart":1545896669105,
        //             "sequenceEnd":1545896669106,
        //             "symbol":"BTC-USDT",
        //             "changes": {
        //                 "asks": [["6","1","1545896669105"]], // price, size, sequence
        //                 "bids": [["4","1","1545896669106"]]
        //             }
        //         }
        //     }
        //
        const subject = this.safeString (message, 'subject');
        const methods = {
            'trade.l2update': this.handleOrderBook,
            'trade.ticker': this.handleTicker,
            'trade.snapshot': this.handleTicker,
            'trade.l3match': this.handleTrade,
            'trade.candles.update': this.handleOHLCV,
            'account.balance': this.handleBalance,
            '/spot/tradeFills': this.handleMyTrade,
            'orderChange': this.handleOrder,
            'stopOrder': this.handleOrder,
        };
        const method = this.safeValue (methods, subject);
        if (method === undefined) {
            return message;
        } else {
            return method.call (this, client, message);
        }
    }

    ping (client) {
        // kucoin does not support built-in ws protocol-level ping-pong
        // instead it requires a custom json-based text ping-pong
        // https://docs.kucoin.com/#ping
        const id = this.requestId ().toString ();
        return {
            'id': id,
            'type': 'ping',
        };
    }

    handlePong (client: Client, message) {
        client.lastPong = this.milliseconds ();
        // https://docs.kucoin.com/#ping
    }

    handleErrorMessage (client: Client, message) {
        //
        //    {
        //        id: '1',
        //        type: 'error',
        //        code: 415,
        //        data: 'type is not supported'
        //    }
        //
        const data = this.safeString (message, 'data', '');
        this.handleErrors (undefined, undefined, client.url, undefined, undefined, data, message, undefined, undefined);
    }

    handleMessage (client: Client, message) {
        const type = this.safeString (message, 'type');
        const methods = {
            // 'heartbeat': this.handleHeartbeat,
            'welcome': this.handleSystemStatus,
            'ack': this.handleSubscriptionStatus,
            'message': this.handleSubject,
            'pong': this.handlePong,
            'error': this.handleErrorMessage,
        };
        const method = this.safeValue (methods, type);
        if (method !== undefined) {
            return method.call (this, client, message);
        }
    }
}<|MERGE_RESOLUTION|>--- conflicted
+++ resolved
@@ -516,12 +516,8 @@
          * @param {int} [since] the earliest time in ms to fetch orders for
          * @param {int} [limit] the maximum number of order structures to retrieve
          * @param {object} [params] extra parameters specific to the kucoin api endpoint
-<<<<<<< HEAD
          * @param {boolean} [params.stop] trigger orders are watched if true
-         * @returns {object[]} a list of [order structures]{@link https://docs.ccxt.com/#/?id=order-structure}
-=======
          * @returns {object[]} a list of [order structures]{@link https://github.com/ccxt/ccxt/wiki/Manual#order-structure}
->>>>>>> bf91f262
          */
         await this.loadMarkets ();
         const stop = this.safeValue (params, 'stop');
