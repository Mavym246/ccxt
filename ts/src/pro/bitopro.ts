--- conflicted
+++ resolved
@@ -5,11 +5,7 @@
 import { ExchangeError } from '../base/errors.js';
 import { ArrayCache } from '../base/ws/Cache.js';
 import { sha384 } from '../static_dependencies/noble-hashes/sha512.js';
-<<<<<<< HEAD
-import { Int, OrderBook, Trade, Ticker, Balances } from '../base/types.js';
-=======
-import type { Int } from '../base/types.js';
->>>>>>> f6935ad9
+import type { Int, OrderBook, Trade, Ticker, Balances } from '../base/types.js';
 import Client from '../base/ws/Client.js';
 
 // ----------------------------------------------------------------------------
