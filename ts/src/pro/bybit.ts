--- conflicted
+++ resolved
@@ -2,13 +2,8 @@
 //  ---------------------------------------------------------------------------
 
 import bybitRest from '../bybit.js';
-<<<<<<< HEAD
-import { AuthenticationError, ExchangeError, BadRequest } from '../base/errors.js';
+import { ArgumentsRequired, AuthenticationError, ExchangeError, BadRequest } from '../base/errors.js';
 import { ArrayCache, ArrayCacheBySymbolById, ArrayCacheBySymbolBySide, ArrayCacheByTimestamp } from '../base/ws/Cache.js';
-=======
-import { AuthenticationError, ExchangeError, BadRequest, ArgumentsRequired } from '../base/errors.js';
-import { ArrayCache, ArrayCacheBySymbolById, ArrayCacheByTimestamp } from '../base/ws/Cache.js';
->>>>>>> 76c47b63
 import { sha256 } from '../static_dependencies/noble-hashes/sha256.js';
 import { Int } from '../base/types.js';
 import Client from '../base/ws/Client.js';
@@ -30,13 +25,9 @@
                 'watchTicker': true,
                 'watchTickers': false, // for now
                 'watchTrades': true,
-<<<<<<< HEAD
                 'watchPosition': 'emulated',
                 'watchPositions': true,
-=======
                 'watchTradesForSymbols': true,
-                'watchPosition': undefined,
->>>>>>> 76c47b63
             },
             'urls': {
                 'api': {
@@ -1009,12 +1000,11 @@
 
     async loadPositionsSnapshot (client, messageHash, symbols) {
         const fetchFunctions = [
-            this.fetchUSDCPositions (symbols),
-            this.fetchDerivativesPositions (symbols),
+            this.fetchPositions (symbols, { 'type': 'option' }),
         ];
         const [ enableUnifiedMargin, enableUnifiedAccount ] = await this.isUnifiedEnabled ();
         if (enableUnifiedMargin || enableUnifiedAccount) {
-            fetchFunctions.push (this.fetchUnifiedPositions (symbols));
+            fetchFunctions.push (this.fetchPositions (symbols));
         }
         const promises = await Promise.all (fetchFunctions);
         this.positions = new ArrayCacheBySymbolBySide ();
