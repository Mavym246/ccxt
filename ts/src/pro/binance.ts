
// ----------------------------------------------------------------------------

import binanceRest from '../binance.js';
import { Precise } from '../base/Precise.js';
import { ExchangeError, ArgumentsRequired, BadRequest } from '../base/errors.js';
<<<<<<< HEAD
import { ArrayCache, ArrayCacheByTimestamp, ArrayCacheBySymbolById, ArrayCacheBySymbolBySide } from '../base/ws/Cache.js';
import { Int, OrderSide, OrderType } from '../base/types.js';
=======
import { ArrayCache, ArrayCacheByTimestamp, ArrayCacheBySymbolById } from '../base/ws/Cache.js';
import { Int, OrderSide, OrderType, Trade } from '../base/types.js';
>>>>>>> 538863c1
import { sha256 } from '../static_dependencies/noble-hashes/sha256.js';
import { rsa } from '../base/functions/rsa.js';
import { eddsa } from '../base/functions/crypto.js';
import { ed25519 } from '../static_dependencies/noble-curves/ed25519.js';
import Client from '../base/ws/Client.js';

// -----------------------------------------------------------------------------

export default class binance extends binanceRest {
    describe () {
        return this.deepExtend (super.describe (), {
            'has': {
                'ws': true,
                'watchBalance': true,
                'watchMyTrades': true,
                'watchOHLCV': true,
                'watchOHLCVForSymbols': true,
                'watchOrderBook': true,
                'watchOrderBookForSymbols': true,
                'watchOrders': true,
                'watchPositions': true,
                'watchTicker': true,
                'watchTickers': true,
                'watchTrades': true,
                'watchTradesForSymbols': true,
                'createOrderWs': true,
                'editOrderWs': true,
                'cancelOrderWs': true,
                'cancelOrdersWs': false,
                'cancelAllOrdersWs': true,
                'fetchOrderWs': true,
                'fetchOrdersWs': true,
                'fetchBalanceWs': true,
                'fetchMyTradesWs': true,
            },
            'urls': {
                'test': {
                    'ws': {
                        'spot': 'wss://testnet.binance.vision/ws',
                        'margin': 'wss://testnet.binance.vision/ws',
                        'future': 'wss://stream.binancefuture.com/ws',
                        'delivery': 'wss://dstream.binancefuture.com/ws',
                        'ws': 'wss://testnet.binance.vision/ws-api/v3',
                    },
                },
                'api': {
                    'ws': {
                        'spot': 'wss://stream.binance.com:9443/ws',
                        'margin': 'wss://stream.binance.com:9443/ws',
                        'future': 'wss://fstream.binance.com/ws',
                        'delivery': 'wss://dstream.binance.com/ws',
                        'ws': 'wss://ws-api.binance.com:443/ws-api/v3',
                    },
                },
            },
            'streaming': {
                'keepAlive': 180000,
            },
            'options': {
                'returnRateLimits': false,
                'streamLimits': {
                    'spot': 50, // max 1024
                    'margin': 50, // max 1024
                    'future': 50, // max 200
                    'delivery': 50, // max 200
                },
                'streamBySubscriptionsHash': {},
                'streamIndex': -1,
                // get updates every 1000ms or 100ms
                // or every 0ms in real-time for futures
                'watchOrderBookRate': 100,
                'tradesLimit': 1000,
                'ordersLimit': 1000,
                'OHLCVLimit': 1000,
                'requestId': {},
                'watchOrderBookLimit': 1000, // default limit
                'watchTrades': {
                    'name': 'trade', // 'trade' or 'aggTrade'
                },
                'watchTicker': {
                    'name': 'ticker', // ticker = 1000ms L1+OHLCV, bookTicker = real-time L1
                },
                'watchTickers': {
                    'name': 'ticker', // ticker or miniTicker or bookTicker
                },
                'watchOHLCV': {
                    'name': 'kline', // or indexPriceKline or markPriceKline (coin-m futures)
                },
                'watchOrderBook': {
                    'maxRetries': 3,
                },
                'watchBalance': {
                    'fetchBalanceSnapshot': false, // or true
                    'awaitBalanceSnapshot': true, // whether to wait for the balance snapshot before providing updates
                },
                'watchPositions': {
                    'fetchPositionsSnapshot': true, // or false
                    'awaitPositionsSnapshot': true, // whether to wait for the positions snapshot before providing updates
                },
                'wallet': 'wb', // wb = wallet balance, cw = cross balance
                'listenKeyRefreshRate': 1200000, // 20 mins
                'ws': {
                    'cost': 5,
                },
            },
        });
    }

    requestId (url) {
        const options = this.safeValue (this.options, 'requestId', {});
        const previousValue = this.safeInteger (options, url, 0);
        const newValue = this.sum (previousValue, 1);
        this.options['requestId'][url] = newValue;
        return newValue;
    }

    stream (type, subscriptionHash) {
        const streamBySubscriptionsHash = this.safeValue (this.options, 'streamBySubscriptionsHash', {});
        let stream = this.safeString (streamBySubscriptionsHash, subscriptionHash);
        if (stream === undefined) {
            let streamIndex = this.safeInteger (this.options, 'streamIndex', -1);
            const streamLimits = this.safeValue (this.options, 'streamLimits');
            const streamLimit = this.safeInteger (streamLimits, type);
            streamIndex = streamIndex + 1;
            const normalizedIndex = streamIndex % streamLimit;
            this.options['streamIndex'] = streamIndex;
            stream = this.numberToString (normalizedIndex);
            this.options['streamBySubscriptionsHash'][subscriptionHash] = stream;
        }
        return stream;
    }

    async watchOrderBook (symbol: string, limit: Int = undefined, params = {}) {
        /**
         * @method
         * @name binance#watchOrderBook
         * @description watches information on open orders with bid (buy) and ask (sell) prices, volumes and other data
         * @param {string} symbol unified symbol of the market to fetch the order book for
         * @param {int} [limit] the maximum amount of order book entries to return
         * @param {object} [params] extra parameters specific to the binance api endpoint
         * @returns {object} A dictionary of [order book structures]{@link https://github.com/ccxt/ccxt/wiki/Manual#order-book-structure} indexed by market symbols
         */
        //
        // todo add support for <levels>-snapshots (depth)
        // https://github.com/binance-exchange/binance-official-api-docs/blob/master/web-socket-streams.md#partial-book-depth-streams        // <symbol>@depth<levels>@100ms or <symbol>@depth<levels> (1000ms)
        // valid <levels> are 5, 10, or 20
        //
        // default 100, max 1000, valid limits 5, 10, 20, 50, 100, 500, 1000
        await this.loadMarkets ();
        const market = this.market (symbol);
        if (limit !== undefined) {
            if (market['contract']) {
                if ((limit !== 5) && (limit !== 10) && (limit !== 20) && (limit !== 50) && (limit !== 100) && (limit !== 500) && (limit !== 1000)) {
                    throw new ExchangeError (this.id + ' watchOrderBook limit argument must be undefined, 5, 10, 20, 50, 100, 500 or 1000');
                }
            } else {
                if (limit > 5000) {
                    throw new ExchangeError (this.id + ' watchOrderBook limit argument must be less than or equal to 5000');
                }
            }
        }
        let type = market['type'];
        if (market['contract']) {
            type = market['linear'] ? 'future' : 'delivery';
        }
        //
        // notice the differences between trading futures and spot trading
        // the algorithms use different urls in step 1
        // delta caching and merging also differs in steps 4, 5, 6
        //
        // spot/margin
        // https://binance-docs.github.io/apidocs/spot/en/#how-to-manage-a-local-order-book-correctly
        //
        // 1. Open a stream to wss://stream.binance.com:9443/ws/bnbbtc@depth.
        // 2. Buffer the events you receive from the stream.
        // 3. Get a depth snapshot from https://www.binance.com/api/v1/depth?symbol=BNBBTC&limit=1000 .
        // 4. Drop any event where u is <= lastUpdateId in the snapshot.
        // 5. The first processed event should have U <= lastUpdateId+1 AND u >= lastUpdateId+1.
        // 6. While listening to the stream, each new event's U should be equal to the previous event's u+1.
        // 7. The data in each event is the absolute quantity for a price level.
        // 8. If the quantity is 0, remove the price level.
        // 9. Receiving an event that removes a price level that is not in your local order book can happen and is normal.
        //
        // futures
        // https://binance-docs.github.io/apidocs/futures/en/#how-to-manage-a-local-order-book-correctly
        //
        // 1. Open a stream to wss://fstream.binance.com/stream?streams=btcusdt@depth.
        // 2. Buffer the events you receive from the stream. For same price, latest received update covers the previous one.
        // 3. Get a depth snapshot from https://fapi.binance.com/fapi/v1/depth?symbol=BTCUSDT&limit=1000 .
        // 4. Drop any event where u is < lastUpdateId in the snapshot.
        // 5. The first processed event should have U <= lastUpdateId AND u >= lastUpdateId
        // 6. While listening to the stream, each new event's pu should be equal to the previous event's u, otherwise initialize the process from step 3.
        // 7. The data in each event is the absolute quantity for a price level.
        // 8. If the quantity is 0, remove the price level.
        // 9. Receiving an event that removes a price level that is not in your local order book can happen and is normal.
        //
        const name = 'depth';
        const messageHash = market['lowercaseId'] + '@' + name;
        const url = this.urls['api']['ws'][type] + '/' + this.stream (type, messageHash);
        const requestId = this.requestId (url);
        const watchOrderBookRate = this.safeString (this.options, 'watchOrderBookRate', '100');
        const request = {
            'method': 'SUBSCRIBE',
            'params': [
                messageHash + '@' + watchOrderBookRate + 'ms',
            ],
            'id': requestId,
        };
        const subscription = {
            'id': requestId.toString (),
            'messageHash': messageHash,
            'name': name,
            'symbol': market['symbol'],
            'method': this.handleOrderBookSubscription,
            'limit': limit,
            'type': type,
            'params': params,
        };
        const message = this.extend (request, params);
        // 1. Open a stream to wss://stream.binance.com:9443/ws/bnbbtc@depth.
        const orderbook = await this.watch (url, messageHash, message, messageHash, subscription);
        return orderbook.limit ();
    }

    async watchOrderBookForSymbols (symbols: string[], limit: Int = undefined, params = {}) {
        /**
         * @method
         * @name binance#watchOrderBookForSymbols
         * @description watches information on open orders with bid (buy) and ask (sell) prices, volumes and other data
         * @param {string[]} symbols unified array of symbols
         * @param {int} [limit] the maximum amount of order book entries to return
         * @param {object} [params] extra parameters specific to the binance api endpoint
         * @returns {object} A dictionary of [order book structures]{@link https://docs.ccxt.com/#/?id=order-book-structure} indexed by market symbols
         */
        await this.loadMarkets ();
        symbols = this.marketSymbols (symbols, undefined, false, true, true);
        const firstMarket = this.market (symbols[0]);
        let type = firstMarket['type'];
        if (firstMarket['contract']) {
            type = firstMarket['linear'] ? 'future' : 'delivery';
        }
        const name = 'depth';
        const messageHash = 'multipleOrderbook::' + symbols.join (',');
        const url = this.urls['api']['ws'][type] + '/' + this.stream (type, 'multipleOrderbook');
        const requestId = this.requestId (url);
        const watchOrderBookRate = this.safeString (this.options, 'watchOrderBookRate', '100');
        const subParams = [];
        for (let i = 0; i < symbols.length; i++) {
            const symbol = symbols[i];
            const market = this.market (symbol);
            const symbolHash = market['lowercaseId'] + '@' + name + '@' + watchOrderBookRate + 'ms';
            subParams.push (symbolHash);
        }
        const request = {
            'method': 'SUBSCRIBE',
            'params': subParams,
            'id': requestId,
        };
        const subscription = {
            'id': requestId.toString (),
            'messageHash': messageHash,
            'name': name,
            'symbols': symbols,
            'method': this.handleOrderBookSubscription,
            'limit': limit,
            'type': type,
            'params': params,
        };
        const message = this.extend (request, params);
        const orderbook = await this.watch (url, messageHash, message, messageHash, subscription);
        return orderbook.limit ();
    }

    async fetchOrderBookSnapshot (client, message, subscription) {
        const messageHash = this.safeString (subscription, 'messageHash');
        const symbol = this.safeString (subscription, 'symbol');
        try {
            const defaultLimit = this.safeInteger (this.options, 'watchOrderBookLimit', 1000);
            const type = this.safeValue (subscription, 'type');
            const limit = this.safeInteger (subscription, 'limit', defaultLimit);
            const params = this.safeValue (subscription, 'params');
            // 3. Get a depth snapshot from https://www.binance.com/api/v1/depth?symbol=BNBBTC&limit=1000 .
            // todo: this is a synch blocking call - make it async
            // default 100, max 1000, valid limits 5, 10, 20, 50, 100, 500, 1000
            const snapshot = await this.fetchRestOrderBookSafe (symbol, limit, params);
            const orderbook = this.safeValue (this.orderbooks, symbol);
            if (orderbook === undefined) {
                // if the orderbook is dropped before the snapshot is received
                return;
            }
            orderbook.reset (snapshot);
            // unroll the accumulated deltas
            const messages = orderbook.cache;
            for (let i = 0; i < messages.length; i++) {
                const messageItem = messages[i];
                const U = this.safeInteger (messageItem, 'U');
                const u = this.safeInteger (messageItem, 'u');
                const pu = this.safeInteger (messageItem, 'pu');
                if (type === 'future') {
                    // 4. Drop any event where u is < lastUpdateId in the snapshot
                    if (u < orderbook['nonce']) {
                        continue;
                    }
                    // 5. The first processed event should have U <= lastUpdateId AND u >= lastUpdateId
                    if ((U <= orderbook['nonce']) && (u >= orderbook['nonce']) || (pu === orderbook['nonce'])) {
                        this.handleOrderBookMessage (client, messageItem, orderbook);
                    }
                } else {
                    // 4. Drop any event where u is <= lastUpdateId in the snapshot
                    if (u <= orderbook['nonce']) {
                        continue;
                    }
                    // 5. The first processed event should have U <= lastUpdateId+1 AND u >= lastUpdateId+1
                    if (((U - 1) <= orderbook['nonce']) && ((u - 1) >= orderbook['nonce'])) {
                        this.handleOrderBookMessage (client, messageItem, orderbook);
                    }
                }
            }
            this.orderbooks[symbol] = orderbook;
            client.resolve (orderbook, messageHash);
        } catch (e) {
            delete client.subscriptions[messageHash];
            client.reject (e, messageHash);
        }
    }

    handleDelta (bookside, delta) {
        const price = this.safeFloat (delta, 0);
        const amount = this.safeFloat (delta, 1);
        bookside.store (price, amount);
    }

    handleDeltas (bookside, deltas) {
        for (let i = 0; i < deltas.length; i++) {
            this.handleDelta (bookside, deltas[i]);
        }
    }

    handleOrderBookMessage (client: Client, message, orderbook) {
        const u = this.safeInteger (message, 'u');
        this.handleDeltas (orderbook['asks'], this.safeValue (message, 'a', []));
        this.handleDeltas (orderbook['bids'], this.safeValue (message, 'b', []));
        orderbook['nonce'] = u;
        const timestamp = this.safeInteger (message, 'E');
        orderbook['timestamp'] = timestamp;
        orderbook['datetime'] = this.iso8601 (timestamp);
        return orderbook;
    }

    handleOrderBook (client: Client, message) {
        //
        // initial snapshot is fetched with ccxt's fetchOrderBook
        // the feed does not include a snapshot, just the deltas
        //
        //     {
        //         "e": "depthUpdate", // Event type
        //         "E": 1577554482280, // Event time
        //         "s": "BNBBTC", // Symbol
        //         "U": 157, // First update ID in event
        //         "u": 160, // Final update ID in event
        //         "b": [ // bids
        //             [ "0.0024", "10" ], // price, size
        //         ],
        //         "a": [ // asks
        //             [ "0.0026", "100" ], // price, size
        //         ]
        //     }
        //
        const isTestnetSpot = client.url.indexOf ('testnet') > 0;
        const isSpotMainNet = client.url.indexOf ('/stream.binance.') > 0;
        const isSpot = isTestnetSpot || isSpotMainNet;
        const marketType = isSpot ? 'spot' : 'contract';
        const marketId = this.safeString (message, 's');
        const market = this.safeMarket (marketId, undefined, undefined, marketType);
        const symbol = market['symbol'];
        const name = 'depth';
        const messageHash = market['lowercaseId'] + '@' + name;
        const orderbook = this.safeValue (this.orderbooks, symbol);
        if (orderbook === undefined) {
            //
            // https://github.com/ccxt/ccxt/issues/6672
            //
            // Sometimes Binance sends the first delta before the subscription
            // confirmation arrives. At that point the orderbook is not
            // initialized yet and the snapshot has not been requested yet
            // therefore it is safe to drop these premature messages.
            //
            return;
        }
        const nonce = this.safeInteger (orderbook, 'nonce');
        if (nonce === undefined) {
            // 2. Buffer the events you receive from the stream.
            orderbook.cache.push (message);
        } else {
            try {
                const U = this.safeInteger (message, 'U');
                const u = this.safeInteger (message, 'u');
                const pu = this.safeInteger (message, 'pu');
                if (pu === undefined) {
                    // spot
                    // 4. Drop any event where u is <= lastUpdateId in the snapshot
                    if (u > orderbook['nonce']) {
                        const timestamp = this.safeInteger (orderbook, 'timestamp');
                        let conditional = undefined;
                        if (timestamp === undefined) {
                            // 5. The first processed event should have U <= lastUpdateId+1 AND u >= lastUpdateId+1
                            conditional = ((U - 1) <= orderbook['nonce']) && ((u - 1) >= orderbook['nonce']);
                        } else {
                            // 6. While listening to the stream, each new event's U should be equal to the previous event's u+1.
                            conditional = ((U - 1) === orderbook['nonce']);
                        }
                        if (conditional) {
                            this.handleOrderBookMessage (client, message, orderbook);
                            if (nonce < orderbook['nonce']) {
                                client.resolve (orderbook, messageHash);
                                // watchOrderBookForSymbols part (dry logic)
                                this.resolvePromiseIfMessagehashMatches (client, 'multipleOrderbook::', symbol, orderbook);
                            }
                        } else {
                            // todo: client.reject from handleOrderBookMessage properly
                            throw new ExchangeError (this.id + ' handleOrderBook received an out-of-order nonce');
                        }
                    }
                } else {
                    // future
                    // 4. Drop any event where u is < lastUpdateId in the snapshot
                    if (u >= orderbook['nonce']) {
                        // 5. The first processed event should have U <= lastUpdateId AND u >= lastUpdateId
                        // 6. While listening to the stream, each new event's pu should be equal to the previous event's u, otherwise initialize the process from step 3
                        if ((U <= orderbook['nonce']) || (pu === orderbook['nonce'])) {
                            this.handleOrderBookMessage (client, message, orderbook);
                            if (nonce <= orderbook['nonce']) {
                                client.resolve (orderbook, messageHash);
                                // watchOrderBookForSymbols part (dry logic)
                                this.resolvePromiseIfMessagehashMatches (client, 'multipleOrderbook::', symbol, orderbook);
                            }
                        } else {
                            // todo: client.reject from handleOrderBookMessage properly
                            throw new ExchangeError (this.id + ' handleOrderBook received an out-of-order nonce');
                        }
                    }
                }
            } catch (e) {
                delete this.orderbooks[symbol];
                delete client.subscriptions[messageHash];
                client.reject (e, messageHash);
            }
        }
    }

    handleOrderBookSubscription (client: Client, message, subscription) {
        const defaultLimit = this.safeInteger (this.options, 'watchOrderBookLimit', 1000);
        // const messageHash = this.safeString (subscription, 'messageHash');
        const symbolOfSubscription = this.safeString (subscription, 'symbol'); // watchOrderBook
        const symbols = this.safeValue (subscription, 'symbols', [ symbolOfSubscription ]); // watchOrderBookForSymbols
        const limit = this.safeInteger (subscription, 'limit', defaultLimit);
        // handle list of symbols
        for (let i = 0; i < symbols.length; i++) {
            const symbol = symbols[i];
            if (symbol in this.orderbooks) {
                delete this.orderbooks[symbol];
            }
            this.orderbooks[symbol] = this.orderBook ({}, limit);
            subscription = this.extend (subscription, { 'symbol': symbol });
            // fetch the snapshot in a separate async call
            this.spawn (this.fetchOrderBookSnapshot, client, message, subscription);
        }
    }

    handleSubscriptionStatus (client: Client, message) {
        //
        //     {
        //         "result": null,
        //         "id": 1574649734450
        //     }
        //
        const id = this.safeString (message, 'id');
        const subscriptionsById = this.indexBy (client.subscriptions, 'id');
        const subscription = this.safeValue (subscriptionsById, id, {});
        const method = this.safeValue (subscription, 'method');
        if (method !== undefined) {
            method.call (this, client, message, subscription);
        }
        return message;
    }

    async watchTradesForSymbols (symbols: string[], since: Int = undefined, limit: Int = undefined, params = {}) {
        /**
         * @method
         * @name binance#watchTradesForSymbols
         * @description get the list of most recent trades for a list of symbols
         * @param {string[]} symbols unified symbol of the market to fetch trades for
         * @param {int} [since] timestamp in ms of the earliest trade to fetch
         * @param {int} [limit] the maximum amount of trades to fetch
         * @param {object} [params] extra parameters specific to the binance api endpoint
         * @returns {object[]} a list of [trade structures]{@link https://docs.ccxt.com/en/latest/manual.html?#public-trades}
         */
        await this.loadMarkets ();
        symbols = this.marketSymbols (symbols, undefined, false, true, true);
        const options = this.safeValue (this.options, 'watchTradesForSymbols', {});
        const name = this.safeString (options, 'name', 'trade');
        const firstMarket = this.market (symbols[0]);
        let type = firstMarket['type'];
        if (firstMarket['contract']) {
            type = firstMarket['linear'] ? 'future' : 'delivery';
        }
        const subParams = [];
        for (let i = 0; i < symbols.length; i++) {
            const symbol = symbols[i];
            const market = this.market (symbol);
            const currentMessageHash = market['lowercaseId'] + '@' + name;
            subParams.push (currentMessageHash);
        }
        const messageHash = 'multipleTrades::' + symbols.join (',');
        const query = this.omit (params, 'type');
        const url = this.urls['api']['ws'][type] + '/' + this.stream (type, messageHash);
        const requestId = this.requestId (url);
        const request = {
            'method': 'SUBSCRIBE',
            'params': subParams,
            'id': requestId,
        };
        const subscribe = {
            'id': requestId,
        };
        const trades = await this.watch (url, messageHash, this.extend (request, query), messageHash, subscribe);
        if (this.newUpdates) {
            const first = this.safeValue (trades, 0);
            const tradeSymbol = this.safeString (first, 'symbol');
            limit = trades.getLimit (tradeSymbol, limit);
        }
        return this.filterBySinceLimit (trades, since, limit, 'timestamp', true);
    }

    async watchTrades (symbol: string, since: Int = undefined, limit: Int = undefined, params = {}) {
        /**
         * @method
         * @name binance#watchTrades
         * @description get the list of most recent trades for a particular symbol
         * @param {string} symbol unified symbol of the market to fetch trades for
         * @param {int} [since] timestamp in ms of the earliest trade to fetch
         * @param {int} [limit] the maximum amount of trades to fetch
         * @param {object} [params] extra parameters specific to the binance api endpoint
         * @returns {object[]} a list of [trade structures]{@link https://github.com/ccxt/ccxt/wiki/Manual#public-trades}
         */
        await this.loadMarkets ();
        const market = this.market (symbol);
        const options = this.safeValue (this.options, 'watchTrades', {});
        const name = this.safeString (options, 'name', 'trade');
        const messageHash = market['lowercaseId'] + '@' + name;
        let type = market['type'];
        if (market['contract']) {
            type = market['linear'] ? 'future' : 'delivery';
        }
        const query = this.omit (params, 'type');
        const url = this.urls['api']['ws'][type] + '/' + this.stream (type, messageHash);
        const requestId = this.requestId (url);
        const request = {
            'method': 'SUBSCRIBE',
            'params': [
                messageHash,
            ],
            'id': requestId,
        };
        const subscribe = {
            'id': requestId,
        };
        const trades = await this.watch (url, messageHash, this.extend (request, query), messageHash, subscribe);
        if (this.newUpdates) {
            limit = trades.getLimit (market['symbol'], limit);
        }
        return this.filterBySinceLimit (trades, since, limit, 'timestamp', true);
    }

    parseTrade (trade, market = undefined): Trade {
        //
        // public watchTrades
        //
        //     {
        //         "e": "trade",       // event type
        //         "E": 1579481530911, // event time
        //         "s": "ETHBTC",      // symbol
        //         "t": 158410082,     // trade id
        //         "p": "0.01914100",  // price
        //         "q": "0.00700000",  // quantity
        //         "b": 586187049,     // buyer order id
        //         "a": 586186710,     // seller order id
        //         "T": 1579481530910, // trade time
        //         "m": false,         // is the buyer the market maker
        //         "M": true           // binance docs say it should be ignored
        //     }
        //
        //     {
        //        "e": "aggTrade",  // Event type
        //        "E": 123456789,   // Event time
        //        "s": "BNBBTC",    // Symbol
        //        "a": 12345,       // Aggregate trade ID
        //        "p": "0.001",     // Price
        //        "q": "100",       // Quantity
        //        "f": 100,         // First trade ID
        //        "l": 105,         // Last trade ID
        //        "T": 123456785,   // Trade time
        //        "m": true,        // Is the buyer the market maker?
        //        "M": true         // Ignore
        //     }
        //
        // private watchMyTrades spot
        //
        //     {
        //         "e": "executionReport",
        //         "E": 1611063861489,
        //         "s": "BNBUSDT",
        //         "c": "m4M6AD5MF3b1ERe65l4SPq",
        //         "S": "BUY",
        //         "o": "MARKET",
        //         "f": "GTC",
        //         "q": "2.00000000",
        //         "p": "0.00000000",
        //         "P": "0.00000000",
        //         "F": "0.00000000",
        //         "g": -1,
        //         "C": '',
        //         "x": "TRADE",
        //         "X": "PARTIALLY_FILLED",
        //         "r": "NONE",
        //         "i": 1296882607,
        //         "l": "0.33200000",
        //         "z": "0.33200000",
        //         "L": "46.86600000",
        //         "n": "0.00033200",
        //         "N": "BNB",
        //         "T": 1611063861488,
        //         "t": 109747654,
        //         "I": 2696953381,
        //         "w": false,
        //         "m": false,
        //         "M": true,
        //         "O": 1611063861488,
        //         "Z": "15.55951200",
        //         "Y": "15.55951200",
        //         "Q": "0.00000000"
        //     }
        //
        // private watchMyTrades future/delivery
        //
        //     {
        //         "s": "BTCUSDT",
        //         "c": "pb2jD6ZQHpfzSdUac8VqMK",
        //         "S": "SELL",
        //         "o": "MARKET",
        //         "f": "GTC",
        //         "q": "0.001",
        //         "p": "0",
        //         "ap": "33468.46000",
        //         "sp": "0",
        //         "x": "TRADE",
        //         "X": "FILLED",
        //         "i": 13351197194,
        //         "l": "0.001",
        //         "z": "0.001",
        //         "L": "33468.46",
        //         "n": "0.00027086",
        //         "N": "BNB",
        //         "T": 1612095165362,
        //         "t": 458032604,
        //         "b": "0",
        //         "a": "0",
        //         "m": false,
        //         "R": false,
        //         "wt": "CONTRACT_PRICE",
        //         "ot": "MARKET",
        //         "ps": "BOTH",
        //         "cp": false,
        //         "rp": "0.00335000",
        //         "pP": false,
        //         "si": 0,
        //         "ss": 0
        //     }
        //
        const executionType = this.safeString (trade, 'x');
        const isTradeExecution = (executionType === 'TRADE');
        if (!isTradeExecution) {
            return super.parseTrade (trade, market);
        }
        const id = this.safeString2 (trade, 't', 'a');
        const timestamp = this.safeInteger (trade, 'T');
        const price = this.safeString2 (trade, 'L', 'p');
        let amount = this.safeString (trade, 'q');
        if (isTradeExecution) {
            amount = this.safeString (trade, 'l', amount);
        }
        let cost = this.safeString (trade, 'Y');
        if (cost === undefined) {
            if ((price !== undefined) && (amount !== undefined)) {
                cost = Precise.stringMul (price, amount);
            }
        }
        const marketId = this.safeString (trade, 's');
        const marketType = ('ps' in trade) ? 'contract' : 'spot';
        const symbol = this.safeSymbol (marketId, undefined, undefined, marketType);
        let side = this.safeStringLower (trade, 'S');
        let takerOrMaker = undefined;
        const orderId = this.safeString (trade, 'i');
        if ('m' in trade) {
            if (side === undefined) {
                side = trade['m'] ? 'sell' : 'buy'; // this is reversed intentionally
            }
            takerOrMaker = trade['m'] ? 'maker' : 'taker';
        }
        let fee = undefined;
        const feeCost = this.safeString (trade, 'n');
        if (feeCost !== undefined) {
            const feeCurrencyId = this.safeString (trade, 'N');
            const feeCurrencyCode = this.safeCurrencyCode (feeCurrencyId);
            fee = {
                'cost': feeCost,
                'currency': feeCurrencyCode,
            };
        }
        const type = this.safeStringLower (trade, 'o');
        return this.safeTrade ({
            'info': trade,
            'timestamp': timestamp,
            'datetime': this.iso8601 (timestamp),
            'symbol': symbol,
            'id': id,
            'order': orderId,
            'type': type,
            'takerOrMaker': takerOrMaker,
            'side': side,
            'price': price,
            'amount': amount,
            'cost': cost,
            'fee': fee,
        });
    }

    handleTrade (client: Client, message) {
        // the trade streams push raw trade information in real-time
        // each trade has a unique buyer and seller
        const isSpot = ((client.url.indexOf ('/stream') > -1) || (client.url.indexOf ('/testnet.binance') > -1));
        const marketType = (isSpot) ? 'spot' : 'contract';
        const marketId = this.safeString (message, 's');
        const market = this.safeMarket (marketId, undefined, undefined, marketType);
        const symbol = market['symbol'];
        const lowerCaseId = this.safeStringLower (message, 's');
        const event = this.safeString (message, 'e');
        const messageHash = lowerCaseId + '@' + event;
        const trade = this.parseTrade (message, market);
        let tradesArray = this.safeValue (this.trades, symbol);
        if (tradesArray === undefined) {
            const limit = this.safeInteger (this.options, 'tradesLimit', 1000);
            tradesArray = new ArrayCache (limit);
        }
        tradesArray.append (trade);
        this.trades[symbol] = tradesArray;
        client.resolve (tradesArray, messageHash);
        // watchTradesForSymbols part
        this.resolvePromiseIfMessagehashMatches (client, 'multipleTrades::', symbol, tradesArray);
    }

    async watchOHLCV (symbol: string, timeframe = '1m', since: Int = undefined, limit: Int = undefined, params = {}) {
        /**
         * @method
         * @name binance#watchOHLCV
         * @description watches historical candlestick data containing the open, high, low, and close price, and the volume of a market
         * @param {string} symbol unified symbol of the market to fetch OHLCV data for
         * @param {string} timeframe the length of time each candle represents
         * @param {int} [since] timestamp in ms of the earliest candle to fetch
         * @param {int} [limit] the maximum amount of candles to fetch
         * @param {object} [params] extra parameters specific to the binance api endpoint
         * @returns {int[][]} A list of candles ordered as timestamp, open, high, low, close, volume
         */
        await this.loadMarkets ();
        const market = this.market (symbol);
        let marketId = market['lowercaseId'];
        const interval = this.safeString (this.timeframes, timeframe, timeframe);
        const options = this.safeValue (this.options, 'watchOHLCV', {});
        const nameOption = this.safeString (options, 'name', 'kline');
        const name = this.safeString (params, 'name', nameOption);
        if (name === 'indexPriceKline') {
            marketId = marketId.replace ('_perp', '');
            // weird behavior for index price kline we can't use the perp suffix
        }
        params = this.omit (params, 'name');
        const messageHash = marketId + '@' + name + '_' + interval;
        let type = market['type'];
        if (market['contract']) {
            type = market['linear'] ? 'future' : 'delivery';
        }
        const url = this.urls['api']['ws'][type] + '/' + this.stream (type, messageHash);
        const requestId = this.requestId (url);
        const request = {
            'method': 'SUBSCRIBE',
            'params': [
                messageHash,
            ],
            'id': requestId,
        };
        const subscribe = {
            'id': requestId,
        };
        const ohlcv = await this.watch (url, messageHash, this.extend (request, params), messageHash, subscribe);
        if (this.newUpdates) {
            limit = ohlcv.getLimit (symbol, limit);
        }
        return this.filterBySinceLimit (ohlcv, since, limit, 0, true);
    }

    async watchOHLCVForSymbols (symbolsAndTimeframes: string[][], since: Int = undefined, limit: Int = undefined, params = {}) {
        /**
         * @method
         * @name binance#watchOHLCVForSymbols
         * @description watches historical candlestick data containing the open, high, low, and close price, and the volume of a market
         * @param {string[][]} symbolsAndTimeframes array of arrays containing unified symbols and timeframes to fetch OHLCV data for, example [['BTC/USDT', '1m'], ['LTC/USDT', '5m']]
         * @param {int} [since] timestamp in ms of the earliest candle to fetch
         * @param {int} [limit] the maximum amount of candles to fetch
         * @param {object} [params] extra parameters specific to the binance api endpoint
         * @returns {int[][]} A list of candles ordered as timestamp, open, high, low, close, volume
         */
        await this.loadMarkets ();
        const options = this.safeValue (this.options, 'watchOHLCV', {});
        const nameOption = this.safeString (options, 'name', 'kline');
        const name = this.safeString (params, 'name', nameOption);
        params = this.omit (params, 'name');
        const firstMarket = this.market (symbolsAndTimeframes[0][0]);
        let type = firstMarket['type'];
        if (firstMarket['contract']) {
            type = firstMarket['linear'] ? 'future' : 'delivery';
        }
        const subParams = [];
        const hashes = [];
        for (let i = 0; i < symbolsAndTimeframes.length; i++) {
            const data = symbolsAndTimeframes[i];
            const symbolString = data[0];
            const timeframeString = data[1];
            const interval = this.safeString (this.timeframes, timeframeString, timeframeString);
            const market = this.market (symbolString);
            let marketId = market['lowercaseId'];
            if (name === 'indexPriceKline') {
                // weird behavior for index price kline we can't use the perp suffix
                marketId = marketId.replace ('_perp', '');
            }
            const topic = marketId + '@' + name + '_' + interval;
            subParams.push (topic);
            hashes.push (symbolString + '#' + timeframeString);
        }
        const messageHash = 'multipleOHLCV::' + hashes.join (',');
        const url = this.urls['api']['ws'][type] + '/' + this.stream (type, messageHash);
        const requestId = this.requestId (url);
        const request = {
            'method': 'SUBSCRIBE',
            'params': subParams,
            'id': requestId,
        };
        const subscribe = {
            'id': requestId,
        };
        const [ symbol, timeframe, stored ] = await this.watch (url, messageHash, this.extend (request, params), messageHash, subscribe);
        if (this.newUpdates) {
            limit = stored.getLimit (symbol, limit);
        }
        const filtered = this.filterBySinceLimit (stored, since, limit, 0, true);
        return this.createOHLCVObject (symbol, timeframe, filtered);
    }

    handleOHLCV (client: Client, message) {
        //
        //     {
        //         "e": "kline",
        //         "E": 1579482921215,
        //         "s": "ETHBTC",
        //         "k": {
        //             "t": 1579482900000,
        //             "T": 1579482959999,
        //             "s": "ETHBTC",
        //             "i": "1m",
        //             "f": 158411535,
        //             "L": 158411550,
        //             "o": "0.01913200",
        //             "c": "0.01913500",
        //             "h": "0.01913700",
        //             "l": "0.01913200",
        //             "v": "5.08400000",
        //             "n": 16,
        //             "x": false,
        //             "q": "0.09728060",
        //             "V": "3.30200000",
        //             "Q": "0.06318500",
        //             "B": "0"
        //         }
        //     }
        //
        let event = this.safeString (message, 'e');
        const eventMap = {
            'indexPrice_kline': 'indexPriceKline',
            'markPrice_kline': 'markPriceKline',
        };
        event = this.safeString (eventMap, event, event);
        const kline = this.safeValue (message, 'k');
        let marketId = this.safeString2 (kline, 's', 'ps');
        if (event === 'indexPriceKline') {
            // indexPriceKline doesn't have the _PERP suffix
            marketId = this.safeString (message, 'ps');
        }
        const lowercaseMarketId = marketId.toLowerCase ();
        const interval = this.safeString (kline, 'i');
        // use a reverse lookup in a static map instead
        const timeframe = this.findTimeframe (interval);
        const messageHash = lowercaseMarketId + '@' + event + '_' + interval;
        const parsed = [
            this.safeInteger (kline, 't'),
            this.safeFloat (kline, 'o'),
            this.safeFloat (kline, 'h'),
            this.safeFloat (kline, 'l'),
            this.safeFloat (kline, 'c'),
            this.safeFloat (kline, 'v'),
        ];
        const isSpot = ((client.url.indexOf ('/stream') > -1) || (client.url.indexOf ('/testnet.binance') > -1));
        const marketType = (isSpot) ? 'spot' : 'contract';
        const symbol = this.safeSymbol (marketId, undefined, undefined, marketType);
        this.ohlcvs[symbol] = this.safeValue (this.ohlcvs, symbol, {});
        let stored = this.safeValue (this.ohlcvs[symbol], timeframe);
        if (stored === undefined) {
            const limit = this.safeInteger (this.options, 'OHLCVLimit', 1000);
            stored = new ArrayCacheByTimestamp (limit);
            this.ohlcvs[symbol][timeframe] = stored;
        }
        stored.append (parsed);
        client.resolve (stored, messageHash);
        // watchOHLCVForSymbols part
        this.resolveMultipleOHLCV (client, 'multipleOHLCV::', symbol, timeframe, stored);
    }

    async watchTicker (symbol: string, params = {}) {
        /**
         * @method
         * @name binance#watchTicker
         * @description watches a price ticker, a statistical calculation with the information calculated over the past 24 hours for a specific market
         * @param {string} symbol unified symbol of the market to fetch the ticker for
         * @param {object} [params] extra parameters specific to the binance api endpoint
         * @param {string} [params.name] stream to use can be ticker or bookTicker
         * @returns {object} a [ticker structure]{@link https://github.com/ccxt/ccxt/wiki/Manual#ticker-structure}
         */
        await this.loadMarkets ();
        const market = this.market (symbol);
        const marketId = market['lowercaseId'];
        let type = market['type'];
        if (market['contract']) {
            type = market['linear'] ? 'future' : 'delivery';
        }
        const options = this.safeValue (this.options, 'watchTicker', {});
        let name = this.safeString (options, 'name', 'ticker');
        name = this.safeString (params, 'name', name);
        params = this.omit (params, 'name');
        const messageHash = marketId + '@' + name;
        const url = this.urls['api']['ws'][type] + '/' + this.stream (type, messageHash);
        const requestId = this.requestId (url);
        const request = {
            'method': 'SUBSCRIBE',
            'params': [
                messageHash,
            ],
            'id': requestId,
        };
        const subscribe = {
            'id': requestId,
        };
        return await this.watch (url, messageHash, this.extend (request, params), messageHash, subscribe);
    }

    async watchTickers (symbols: string[] = undefined, params = {}) {
        /**
         * @method
         * @name binance#watchTickers
         * @description watches a price ticker, a statistical calculation with the information calculated over the past 24 hours for all markets of a specific list
         * @param {string[]} symbols unified symbol of the market to fetch the ticker for
         * @param {object} [params] extra parameters specific to the binance api endpoint
         * @returns {object} a [ticker structure]{@link https://github.com/ccxt/ccxt/wiki/Manual#ticker-structure}
         */
        await this.loadMarkets ();
        symbols = this.marketSymbols (symbols, undefined, true, true, true);
        const marketIds = this.marketIds (symbols);
        let market = undefined;
        let type = undefined;
        if (symbols !== undefined) {
            market = this.market (symbols[0]);
        }
        [ type, params ] = this.handleMarketTypeAndParams ('watchTickers', market, params);
        let subType = undefined;
        [ subType, params ] = this.handleSubTypeAndParams ('watchTickers', market, params);
        if (this.isLinear (type, subType)) {
            type = 'future';
        } else if (this.isInverse (type, subType)) {
            type = 'delivery';
        }
        const options = this.safeValue (this.options, 'watchTickers', {});
        let name = this.safeString (options, 'name', 'ticker');
        name = this.safeString (params, 'name', name);
        params = this.omit (params, 'name');
        let wsParams = [];
        let messageHash = 'tickers';
        if (symbols !== undefined) {
            messageHash = 'tickers::' + symbols.join (',');
        }
        if (name === 'bookTicker') {
            if (marketIds === undefined) {
                throw new ArgumentsRequired (this.id + ' watchTickers() requires symbols for bookTicker');
            }
            // simulate watchTickers with subscribe multiple individual bookTicker topic
            for (let i = 0; i < marketIds.length; i++) {
                wsParams.push (marketIds[i].toLowerCase () + '@bookTicker');
            }
        } else {
            wsParams = [
                '!' + name + '@arr',
            ];
        }
        const url = this.urls['api']['ws'][type] + '/' + this.stream (type, messageHash);
        const requestId = this.requestId (url);
        const request = {
            'method': 'SUBSCRIBE',
            'params': wsParams,
            'id': requestId,
        };
        const subscribe = {
            'id': requestId,
        };
        const newTickers = await this.watch (url, messageHash, this.extend (request, params), messageHash, subscribe);
        if (this.newUpdates) {
            return newTickers;
        }
        return this.filterByArray (this.tickers, 'symbol', symbols);
    }

    parseWsTicker (message, marketType) {
        //
        // ticker
        //     {
        //         "e": "24hrTicker",      // event type
        //         "E": 1579485598569,     // event time
        //         "s": "ETHBTC",          // symbol
        //         "p": "-0.00004000",     // price change
        //         "P": "-0.209",          // price change percent
        //         "w": "0.01920495",      // weighted average price
        //         "x": "0.01916500",      // the price of the first trade before the 24hr rolling window
        //         "c": "0.01912500",      // last (closing) price
        //         "Q": "0.10400000",      // last quantity
        //         "b": "0.01912200",      // best bid
        //         "B": "4.10400000",      // best bid quantity
        //         "a": "0.01912500",      // best ask
        //         "A": "0.00100000",      // best ask quantity
        //         "o": "0.01916500",      // open price
        //         "h": "0.01956500",      // high price
        //         "l": "0.01887700",      // low price
        //         "v": "173518.11900000", // base volume
        //         "q": "3332.40703994",   // quote volume
        //         "O": 1579399197842,     // open time
        //         "C": 1579485597842,     // close time
        //         "F": 158251292,         // first trade id
        //         "L": 158414513,         // last trade id
        //         "n": 163222,            // total number of trades
        //     }
        //
        // miniTicker
        //     {
        //         "e": "24hrMiniTicker",
        //         "E": 1671617114585,
        //         "s": "MOBBUSD",
        //         "c": "0.95900000",
        //         "o": "0.91200000",
        //         "h": "1.04000000",
        //         "l": "0.89400000",
        //         "v": "2109995.32000000",
        //         "q": "2019254.05788000"
        //     }
        //
        let event = this.safeString (message, 'e', 'bookTicker');
        if (event === '24hrTicker') {
            event = 'ticker';
        }
        let timestamp = undefined;
        const now = this.milliseconds ();
        if (event === 'bookTicker') {
            // take the event timestamp, if available, for spot tickers it is not
            timestamp = this.safeInteger (message, 'E', now);
        } else {
            // take the timestamp of the closing price for candlestick streams
            timestamp = this.safeInteger (message, 'C', now);
        }
        const marketId = this.safeString (message, 's');
        const symbol = this.safeSymbol (marketId, undefined, undefined, marketType);
        const last = this.safeFloat (message, 'c');
        const ticker = {
            'symbol': symbol,
            'timestamp': timestamp,
            'datetime': this.iso8601 (timestamp),
            'high': this.safeFloat (message, 'h'),
            'low': this.safeFloat (message, 'l'),
            'bid': this.safeFloat (message, 'b'),
            'bidVolume': this.safeFloat (message, 'B'),
            'ask': this.safeFloat (message, 'a'),
            'askVolume': this.safeFloat (message, 'A'),
            'vwap': this.safeFloat (message, 'w'),
            'open': this.safeFloat (message, 'o'),
            'close': last,
            'last': last,
            'previousClose': this.safeFloat (message, 'x'), // previous day close
            'change': this.safeFloat (message, 'p'),
            'percentage': this.safeFloat (message, 'P'),
            'average': undefined,
            'baseVolume': this.safeFloat (message, 'v'),
            'quoteVolume': this.safeFloat (message, 'q'),
            'info': message,
        };
        return ticker;
    }

    handleTicker (client: Client, message) {
        //
        // 24hr rolling window ticker statistics for a single symbol
        // These are NOT the statistics of the UTC day, but a 24hr rolling window for the previous 24hrs
        // Update Speed 1000ms
        //
        //     {
        //         "e": "24hrTicker",      // event type
        //         "E": 1579485598569,     // event time
        //         "s": "ETHBTC",          // symbol
        //         "p": "-0.00004000",     // price change
        //         "P": "-0.209",          // price change percent
        //         "w": "0.01920495",      // weighted average price
        //         "x": "0.01916500",      // the price of the first trade before the 24hr rolling window
        //         "c": "0.01912500",      // last (closing) price
        //         "Q": "0.10400000",      // last quantity
        //         "b": "0.01912200",      // best bid
        //         "B": "4.10400000",      // best bid quantity
        //         "a": "0.01912500",      // best ask
        //         "A": "0.00100000",      // best ask quantity
        //         "o": "0.01916500",      // open price
        //         "h": "0.01956500",      // high price
        //         "l": "0.01887700",      // low price
        //         "v": "173518.11900000", // base volume
        //         "q": "3332.40703994",   // quote volume
        //         "O": 1579399197842,     // open time
        //         "C": 1579485597842,     // close time
        //         "F": 158251292,         // first trade id
        //         "L": 158414513,         // last trade id
        //         "n": 163222,            // total number of trades
        //     }
        //
        let event = this.safeString (message, 'e', 'bookTicker');
        if (event === '24hrTicker') {
            event = 'ticker';
        } else if (event === '24hrMiniTicker') {
            event = 'miniTicker';
        }
        const wsMarketId = this.safeStringLower (message, 's');
        const messageHash = wsMarketId + '@' + event;
        const isSpot = ((client.url.indexOf ('/stream') > -1) || (client.url.indexOf ('/testnet.binance') > -1));
        const marketType = (isSpot) ? 'spot' : 'contract';
        const result = this.parseWsTicker (message, marketType);
        const symbol = result['symbol'];
        this.tickers[symbol] = result;
        client.resolve (result, messageHash);
        if (event === 'bookTicker') {
            // watch bookTickers
            client.resolve (result, '!' + 'bookTicker@arr');
            const messageHashes = this.findMessageHashes (client, 'tickers::');
            for (let i = 0; i < messageHashes.length; i++) {
                const currentMessageHash = messageHashes[i];
                const parts = currentMessageHash.split ('::');
                const symbolsString = parts[1];
                const symbols = symbolsString.split (',');
                if (this.inArray (symbol, symbols)) {
                    client.resolve (result, currentMessageHash);
                }
            }
        }
    }

    handleTickers (client: Client, message) {
        const isSpot = ((client.url.indexOf ('/stream') > -1) || (client.url.indexOf ('/testnet.binance') > -1));
        const marketType = (isSpot) ? 'spot' : 'contract';
        let rawTickers = [];
        const newTickers = [];
        if (Array.isArray (message)) {
            rawTickers = message;
        } else {
            rawTickers.push (message);
        }
        for (let i = 0; i < rawTickers.length; i++) {
            const ticker = rawTickers[i];
            const result = this.parseWsTicker (ticker, marketType);
            const symbol = result['symbol'];
            this.tickers[symbol] = result;
            newTickers.push (result);
        }
        const messageHashes = this.findMessageHashes (client, 'tickers::');
        for (let i = 0; i < messageHashes.length; i++) {
            const messageHash = messageHashes[i];
            const parts = messageHash.split ('::');
            const symbolsString = parts[1];
            const symbols = symbolsString.split (',');
            const tickers = this.filterByArray (newTickers, 'symbol', symbols);
            const tickersSymbols = Object.keys (tickers);
            const numTickers = tickersSymbols.length;
            if (numTickers > 0) {
                client.resolve (tickers, messageHash);
            }
        }
        client.resolve (newTickers, 'tickers');
    }

    signParams (params = {}) {
        this.checkRequiredCredentials ();
        let extendedParams = this.extend ({
            'timestamp': this.nonce (),
            'apiKey': this.apiKey,
        }, params);
        const defaultRecvWindow = this.safeInteger (this.options, 'recvWindow');
        if (defaultRecvWindow !== undefined) {
            params['recvWindow'] = defaultRecvWindow;
        }
        const recvWindow = this.safeInteger (params, 'recvWindow');
        if (recvWindow !== undefined) {
            params['recvWindow'] = recvWindow;
        }
        extendedParams = this.keysort (extendedParams);
        const query = this.urlencode (extendedParams);
        let signature = undefined;
        if (this.secret.indexOf ('PRIVATE KEY') > -1) {
            if (this.secret.length > 120) {
                signature = rsa (query, this.secret, sha256);
            } else {
                signature = eddsa (this.encode (query), this.secret, ed25519);
            }
        } else {
            signature = this.hmac (this.encode (query), this.encode (this.secret), sha256);
        }
        extendedParams['signature'] = signature;
        return extendedParams;
    }

    async authenticate (params = {}) {
        const time = this.milliseconds ();
        let query = undefined;
        let type = undefined;
        [ type, query ] = this.handleMarketTypeAndParams ('authenticate', undefined, params);
        let subType = undefined;
        [ subType, query ] = this.handleSubTypeAndParams ('authenticate', undefined, query);
        if (this.isLinear (type, subType)) {
            type = 'future';
        } else if (this.isInverse (type, subType)) {
            type = 'delivery';
        }
        let marginMode = undefined;
        [ marginMode, query ] = this.handleMarginModeAndParams ('authenticate', query);
        const isIsolatedMargin = (marginMode === 'isolated');
        const isCrossMargin = (marginMode === 'cross') || (marginMode === undefined);
        const symbol = this.safeString (query, 'symbol');
        query = this.omit (query, 'symbol');
        const options = this.safeValue (this.options, type, {});
        const lastAuthenticatedTime = this.safeInteger (options, 'lastAuthenticatedTime', 0);
        const listenKeyRefreshRate = this.safeInteger (this.options, 'listenKeyRefreshRate', 1200000);
        const delay = this.sum (listenKeyRefreshRate, 10000);
        if (time - lastAuthenticatedTime > delay) {
            let method = 'publicPostUserDataStream';
            if (type === 'future') {
                method = 'fapiPrivatePostListenKey';
            } else if (type === 'delivery') {
                method = 'dapiPrivatePostListenKey';
            } else if (type === 'margin' && isCrossMargin) {
                method = 'sapiPostUserDataStream';
            } else if (isIsolatedMargin) {
                method = 'sapiPostUserDataStreamIsolated';
                if (symbol === undefined) {
                    throw new ArgumentsRequired (this.id + ' authenticate() requires a symbol argument for isolated margin mode');
                }
                const marketId = this.marketId (symbol);
                query = this.extend (query, { 'symbol': marketId });
            }
            const response = await this[method] (query);
            this.options[type] = this.extend (options, {
                'listenKey': this.safeString (response, 'listenKey'),
                'lastAuthenticatedTime': time,
            });
            this.delay (listenKeyRefreshRate, this.keepAliveListenKey, params);
        }
    }

    async keepAliveListenKey (params = {}) {
        // https://binance-docs.github.io/apidocs/spot/en/#listen-key-spot
        let type = this.safeString2 (this.options, 'defaultType', 'authenticate', 'spot');
        type = this.safeString (params, 'type', type);
        const subTypeInfo = this.handleSubTypeAndParams ('keepAliveListenKey', undefined, params);
        const subType = subTypeInfo[0];
        if (this.isLinear (type, subType)) {
            type = 'future';
        } else if (this.isInverse (type, subType)) {
            type = 'delivery';
        }
        const options = this.safeValue (this.options, type, {});
        const listenKey = this.safeString (options, 'listenKey');
        if (listenKey === undefined) {
            // A network error happened: we can't renew a listen key that does not exist.
            return;
        }
        let method = 'publicPutUserDataStream';
        if (type === 'future') {
            method = 'fapiPrivatePutListenKey';
        } else if (type === 'delivery') {
            method = 'dapiPrivatePutListenKey';
        } else if (type === 'margin') {
            method = 'sapiPutUserDataStream';
        }
        const request = {
            'listenKey': listenKey,
        };
        const time = this.milliseconds ();
        const sendParams = this.omit (params, 'type');
        try {
            await this[method] (this.extend (request, sendParams));
        } catch (error) {
            const url = this.urls['api']['ws'][type] + '/' + this.options[type]['listenKey'];
            const client = this.client (url);
            const messageHashes = Object.keys (client.futures);
            for (let i = 0; i < messageHashes.length; i++) {
                const messageHash = messageHashes[i];
                client.reject (error, messageHash);
            }
            this.options[type] = this.extend (options, {
                'listenKey': undefined,
                'lastAuthenticatedTime': 0,
            });
            return;
        }
        this.options[type] = this.extend (options, {
            'listenKey': listenKey,
            'lastAuthenticatedTime': time,
        });
        // whether or not to schedule another listenKey keepAlive request
        const clients = Object.values (this.clients);
        const listenKeyRefreshRate = this.safeInteger (this.options, 'listenKeyRefreshRate', 1200000);
        for (let i = 0; i < clients.length; i++) {
            const client = clients[i];
            const subscriptionKeys = Object.keys ((client as any).subscriptions);
            for (let j = 0; j < subscriptionKeys.length; j++) {
                const subscribeType = subscriptionKeys[j];
                if (subscribeType === type) {
                    return this.delay (listenKeyRefreshRate, this.keepAliveListenKey, params);
                }
            }
        }
    }

    setBalanceCache (client: Client, type) {
        if (type in client.subscriptions) {
            return undefined;
        }
        const options = this.safeValue (this.options, 'watchBalance');
        const fetchBalanceSnapshot = this.safeValue (options, 'fetchBalanceSnapshot', false);
        if (fetchBalanceSnapshot) {
            const messageHash = type + ':fetchBalanceSnapshot';
            if (!(messageHash in client.futures)) {
                client.future (messageHash);
                this.spawn (this.loadBalanceSnapshot, client, messageHash, type);
            }
        } else {
            this.balance[type] = {};
        }
    }

    async loadBalanceSnapshot (client, messageHash, type) {
        const response = await this.fetchBalance ({ 'type': type });
        this.balance[type] = this.extend (response, this.safeValue (this.balance, type, {}));
        // don't remove the future from the .futures cache
        const future = client.futures[messageHash];
        future.resolve ();
        client.resolve (this.balance[type], type + ':balance');
    }

    async fetchBalanceWs (params = {}) {
        /**
         * @method
         * @name binance#fetchBalanceWs
         * @description fetch balance and get the amount of funds available for trading or funds locked in orders
         * @see https://binance-docs.github.io/apidocs/websocket_api/en/#account-information-user_data
         * @param {object} [params] extra parameters specific to the binance api endpoint
         * @param {string|undefined} [params.type] 'future', 'delivery', 'savings', 'funding', or 'spot'
         * @param {string|undefined} [params.marginMode] 'cross' or 'isolated', for margin trading, uses this.options.defaultMarginMode if not passed, defaults to undefined/None/null
         * @param {string[]|undefined} [params.symbols] unified market symbols, only used in isolated margin mode
         * @returns {object} a [balance structure]{@link https://github.com/ccxt/ccxt/wiki/Manual#balance-structure}
         */
        await this.loadMarkets ();
        const url = this.urls['api']['ws']['ws'];
        const requestId = this.requestId (url);
        const messageHash = requestId.toString ();
        let returnRateLimits = false;
        [ returnRateLimits, params ] = this.handleOptionAndParams (params, 'createOrderWs', 'returnRateLimits', false);
        const payload = {
            'returnRateLimits': returnRateLimits,
        };
        const message = {
            'id': messageHash,
            'method': 'account.status',
            'params': this.signParams (this.extend (payload, params)),
        };
        const subscription = {
            'method': this.handleBalanceWs,
        };
        return await this.watch (url, messageHash, message, messageHash, subscription);
    }

    handleBalanceWs (client: Client, message) {
        //
        //    {
        //        "id": "605a6d20-6588-4cb9-afa0-b0ab087507ba",
        //        "status": 200,
        //        "result": {
        //            "makerCommission": 15,
        //            "takerCommission": 15,
        //            "buyerCommission": 0,
        //            "sellerCommission": 0,
        //            "canTrade": true,
        //            "canWithdraw": true,
        //            "canDeposit": true,
        //            "commissionRates": {
        //                "maker": "0.00150000",
        //                "taker": "0.00150000",
        //                "buyer": "0.00000000",
        //                "seller": "0.00000000"
        //            },
        //            "brokered": false,
        //            "requireSelfTradePrevention": false,
        //            "updateTime": 1660801833000,
        //            "accountType": "SPOT",
        //            "balances": [{
        //                    "asset": "BNB",
        //                    "free": "0.00000000",
        //                    "locked": "0.00000000"
        //                },
        //                {
        //                    "asset": "BTC",
        //                    "free": "1.3447112",
        //                    "locked": "0.08600000"
        //                },
        //                {
        //                    "asset": "USDT",
        //                    "free": "1021.21000000",
        //                    "locked": "0.00000000"
        //                }
        //            ],
        //            "permissions": [
        //                "SPOT"
        //            ]
        //        }
        //    }
        //
        const messageHash = this.safeString (message, 'id');
        const result = this.safeValue (message, 'result', {});
        const parsedBalances = this.parseBalance (result, 'spot');
        client.resolve (parsedBalances, messageHash);
    }

    async watchBalance (params = {}) {
        /**
         * @method
         * @name binance#watchBalance
         * @description watch balance and get the amount of funds available for trading or funds locked in orders
         * @param {object} [params] extra parameters specific to the binance api endpoint
         * @returns {object} a [balance structure]{@link https://github.com/ccxt/ccxt/wiki/Manual#balance-structure}
         */
        await this.loadMarkets ();
        await this.authenticate (params);
        const defaultType = this.safeString (this.options, 'defaultType', 'spot');
        let type = this.safeString (params, 'type', defaultType);
        let subType = undefined;
        [ subType, params ] = this.handleSubTypeAndParams ('watchBalance', undefined, params);
        if (this.isLinear (type, subType)) {
            type = 'future';
        } else if (this.isInverse (type, subType)) {
            type = 'delivery';
        }
        const url = this.urls['api']['ws'][type] + '/' + this.options[type]['listenKey'];
        const client = this.client (url);
        this.setBalanceCache (client, type);
        this.setPositionsCache (client, type);
        const options = this.safeValue (this.options, 'watchBalance');
        const fetchBalanceSnapshot = this.safeValue (options, 'fetchBalanceSnapshot', false);
        const awaitBalanceSnapshot = this.safeValue (options, 'awaitBalanceSnapshot', true);
        if (fetchBalanceSnapshot && awaitBalanceSnapshot) {
            await client.future (type + ':fetchBalanceSnapshot');
        }
        const messageHash = type + ':balance';
        const message = undefined;
        return await this.watch (url, messageHash, message, type);
    }

    handleBalance (client: Client, message) {
        //
        // sent upon a balance update not related to orders
        //
        //     {
        //         "e": "balanceUpdate",
        //         "E": 1629352505586,
        //         "a": "IOTX",
        //         "d": "0.43750000",
        //         "T": 1629352505585
        //     }
        //
        // sent upon creating or filling an order
        //
        //     {
        //         "e": "outboundAccountPosition", // Event type
        //         "E": 1564034571105,             // Event Time
        //         "u": 1564034571073,             // Time of last account update
        //         "B": [                          // Balances Array
        //             {
        //                 "a": "ETH",                 // Asset
        //                 "f": "10000.000000",        // Free
        //                 "l": "0.000000"             // Locked
        //             }
        //         ]
        //     }
        //
        // future/delivery
        //
        //     {
        //         "e": "ACCOUNT_UPDATE",            // Event Type
        //         "E": 1564745798939,               // Event Time
        //         "T": 1564745798938 ,              // Transaction
        //         "i": "SfsR",                      // Account Alias
        //         "a": {                            // Update Data
        //             "m":"ORDER",                  // Event reason type
        //             "B":[                         // Balances
        //                 {
        //                     "a":"BTC",                // Asset
        //                     "wb":"122624.12345678",   // Wallet Balance
        //                     "cw":"100.12345678"       // Cross Wallet Balance
        //                 },
        //             ],
        //             "P":[
        //                 {
        //                     "s":"BTCUSD_200925",      // Symbol
        //                     "pa":"0",                 // Position Amount
        //                     "ep":"0.0",               // Entry Price
        //                     "cr":"200",               // (Pre-fee) Accumulated Realized
        //                     "up":"0",                 // Unrealized PnL
        //                     "mt":"isolated",          // Margin Type
        //                     "iw":"0.00000000",        // Isolated Wallet (if isolated position)
        //                     "ps":"BOTH"               // Position Side
        //                 },
        //             ]
        //         }
        //     }
        //
        const wallet = this.safeValue (this.options, 'wallet', 'wb'); // cw for cross wallet
        // each account is connected to a different endpoint
        // and has exactly one subscriptionhash which is the account type
        const subscriptions = Object.keys (client.subscriptions);
        const accountType = subscriptions[0];
        const messageHash = accountType + ':balance';
        if (this.balance[accountType] === undefined) {
            this.balance[accountType] = {};
        }
        this.balance[accountType]['info'] = message;
        const event = this.safeString (message, 'e');
        if (event === 'balanceUpdate') {
            const currencyId = this.safeString (message, 'a');
            const code = this.safeCurrencyCode (currencyId);
            const account = this.account ();
            const delta = this.safeString (message, 'd');
            if (code in this.balance[accountType]) {
                let previousValue = this.balance[accountType][code]['free'];
                if (typeof previousValue !== 'string') {
                    previousValue = this.numberToString (previousValue);
                }
                account['free'] = Precise.stringAdd (previousValue, delta);
            } else {
                account['free'] = delta;
            }
            this.balance[accountType][code] = account;
        } else {
            message = this.safeValue (message, 'a', message);
            const B = this.safeValue (message, 'B');
            for (let i = 0; i < B.length; i++) {
                const entry = B[i];
                const currencyId = this.safeString (entry, 'a');
                const code = this.safeCurrencyCode (currencyId);
                const account = this.account ();
                account['free'] = this.safeString (entry, 'f');
                account['used'] = this.safeString (entry, 'l');
                account['total'] = this.safeString (entry, wallet);
                this.balance[accountType][code] = account;
            }
        }
        const timestamp = this.safeInteger (message, 'E');
        this.balance[accountType]['timestamp'] = timestamp;
        this.balance[accountType]['datetime'] = this.iso8601 (timestamp);
        this.balance[accountType] = this.safeBalance (this.balance[accountType]);
        client.resolve (this.balance[accountType], messageHash);
    }

    checkIsSpot (method: string, symbol: string, params = {}) {
        /**
         * @method
         * @ignore
         * @description checks if symbols is a spot market if not throws an error
         * @param {string} method name of the method to be checked
         * @param {string} symbol symbol or marketId of the market to be checked
         */
        if (symbol === undefined) {
            const type = this.safeString (params, 'type', 'spot');
            const defaultType = this.safeString (this.options, 'defaultType', type);
            if (defaultType === 'spot') {
                return;
            }
            throw new BadRequest (this.id + ' ' + method + ' only supports spot markets');
        }
        const market = this.market (symbol);
        if (!market['spot']) {
            throw new BadRequest (this.id + ' ' + method + ' only supports spot markets');
        }
    }

    async createOrderWs (symbol: string, type: OrderType, side: OrderSide, amount: number, price: number = undefined, params = {}) {
        /**
         * @method
         * @name binance#createOrderWs
         * @see https://binance-docs.github.io/apidocs/websocket_api/en/#place-new-order-trade
         * @description create a trade order
         * @param {string} symbol unified symbol of the market to create an order in
         * @param {string} type 'market' or 'limit'
         * @param {string} side 'buy' or 'sell'
         * @param {float} amount how much of currency you want to trade in units of base currency
         * @param {float|undefined} [price] the price at which the order is to be fullfilled, in units of the quote currency, ignored in market orders
         * @param {object} [params] extra parameters specific to the binance api endpoint
         * @param {boolean} params.test test order, default false
         * @returns {object} an [order structure]{@link https://github.com/ccxt/ccxt/wiki/Manual#order-structure}
         */
        await this.loadMarkets ();
        this.checkIsSpot ('createOrderWs', symbol, params);
        const url = this.urls['api']['ws']['ws'];
        const requestId = this.requestId (url);
        const messageHash = requestId.toString ();
        const payload = this.createOrderRequest (symbol, type, side, amount, price, params);
        let returnRateLimits = false;
        [ returnRateLimits, params ] = this.handleOptionAndParams (params, 'createOrderWs', 'returnRateLimits', false);
        payload['returnRateLimits'] = returnRateLimits;
        const message = {
            'id': messageHash,
            'method': 'order.place',
            'params': this.signParams (this.extend (payload, params)),
        };
        const test = this.safeValue (params, 'test', false);
        if (test) {
            message['method'] = 'order.test';
        }
        const subscription = {
            'method': this.handleOrderWs,
        };
        return await this.watch (url, messageHash, message, messageHash, subscription);
    }

    handleOrderWs (client: Client, message) {
        //
        //    {
        //        "id": 1,
        //        "status": 200,
        //        "result": {
        //          "symbol": "BTCUSDT",
        //          "orderId": 7663053,
        //          "orderListId": -1,
        //          "clientOrderId": "x-R4BD3S82d8959d0f5114499487a614",
        //          "transactTime": 1687642291434,
        //          "price": "25000.00000000",
        //          "origQty": "0.00100000",
        //          "executedQty": "0.00000000",
        //          "cummulativeQuoteQty": "0.00000000",
        //          "status": "NEW",
        //          "timeInForce": "GTC",
        //          "type": "LIMIT",
        //          "side": "BUY",
        //          "workingTime": 1687642291434,
        //          "fills": [],
        //          "selfTradePreventionMode": "NONE"
        //        },
        //        "rateLimits": [
        //          {
        //            "rateLimitType": "ORDERS",
        //            "interval": "SECOND",
        //            "intervalNum": 10,
        //            "limit": 50,
        //            "count": 1
        //          },
        //          {
        //            "rateLimitType": "ORDERS",
        //            "interval": "DAY",
        //            "intervalNum": 1,
        //            "limit": 160000,
        //            "count": 1
        //          },
        //          {
        //            "rateLimitType": "REQUEST_WEIGHT",
        //            "interval": "MINUTE",
        //            "intervalNum": 1,
        //            "limit": 1200,
        //            "count": 12
        //          }
        //        ]
        //    }
        //
        const messageHash = this.safeString (message, 'id');
        const result = this.safeValue (message, 'result', {});
        const order = this.parseOrder (result);
        client.resolve (order, messageHash);
    }

    handleOrdersWs (client: Client, message) {
        //
        //    {
        //        "id": 1,
        //        "status": 200,
        //        "result": [{
        //            "symbol": "BTCUSDT",
        //            "orderId": 7665584,
        //            "orderListId": -1,
        //            "clientOrderId": "x-R4BD3S82b54769abdd3e4b57874c52",
        //            "price": "26000.00000000",
        //            "origQty": "0.00100000",
        //            "executedQty": "0.00000000",
        //            "cummulativeQuoteQty": "0.00000000",
        //            "status": "NEW",
        //            "timeInForce": "GTC",
        //            "type": "LIMIT",
        //            "side": "BUY",
        //            "stopPrice": "0.00000000",
        //            "icebergQty": "0.00000000",
        //            "time": 1687642884646,
        //            "updateTime": 1687642884646,
        //            "isWorking": true,
        //            "workingTime": 1687642884646,
        //            "origQuoteOrderQty": "0.00000000",
        //            "selfTradePreventionMode": "NONE"
        //        },
        //        ...
        //        ],
        //        "rateLimits": [{
        //            "rateLimitType": "REQUEST_WEIGHT",
        //            "interval": "MINUTE",
        //            "intervalNum": 1,
        //            "limit": 1200,
        //            "count": 14
        //        }]
        //    }
        //
        const messageHash = this.safeString (message, 'id');
        const result = this.safeValue (message, 'result', []);
        const orders = this.parseOrders (result);
        client.resolve (orders, messageHash);
    }

    async editOrderWs (id: string, symbol: string, type: OrderType, side: OrderSide, amount: number, price: number = undefined, params = {}) {
        /**
         * @method
         * @name binance#editOrderWs
         * @description edit a trade order
         * @see https://binance-docs.github.io/apidocs/websocket_api/en/#cancel-and-replace-order-trade
         * @param {string} id order id
         * @param {string} symbol unified symbol of the market to create an order in
         * @param {string} type 'market' or 'limit'
         * @param {string} side 'buy' or 'sell'
         * @param {float} amount how much of the currency you want to trade in units of the base currency
         * @param {float|undefined} [price] the price at which the order is to be fullfilled, in units of the quote currency, ignored in market orders
         * @param {object} [params] extra parameters specific to the binance api endpoint
         * @returns {object} an [order structure]{@link https://github.com/ccxt/ccxt/wiki/Manual#order-structure}
         */
        await this.loadMarkets ();
        this.checkIsSpot ('editOrderWs', symbol, params);
        const url = this.urls['api']['ws']['ws'];
        const requestId = this.requestId (url);
        const messageHash = requestId.toString ();
        const payload = this.editSpotOrderRequest (id, symbol, type, side, amount, price, params);
        let returnRateLimits = false;
        [ returnRateLimits, params ] = this.handleOptionAndParams (params, 'editOrderWs', 'returnRateLimits', false);
        payload['returnRateLimits'] = returnRateLimits;
        const message = {
            'id': messageHash,
            'method': 'order.cancelReplace',
            'params': this.signParams (this.extend (payload, params)),
        };
        const subscription = {
            'method': this.handleEditOrderWs,
        };
        return await this.watch (url, messageHash, message, messageHash, subscription);
    }

    handleEditOrderWs (client: Client, message) {
        //
        //    {
        //        "id": 1,
        //        "status": 200,
        //        "result": {
        //            "cancelResult": "SUCCESS",
        //            "newOrderResult": "SUCCESS",
        //            "cancelResponse": {
        //                "symbol": "BTCUSDT",
        //                "origClientOrderId": "x-R4BD3S82813c5d7ffa594104917de2",
        //                "orderId": 7665177,
        //                "orderListId": -1,
        //                "clientOrderId": "mbrnbQsQhtCXCLY45d5q7S",
        //                "price": "26000.00000000",
        //                "origQty": "0.00100000",
        //                "executedQty": "0.00000000",
        //                "cummulativeQuoteQty": "0.00000000",
        //                "status": "CANCELED",
        //                "timeInForce": "GTC",
        //                "type": "LIMIT",
        //                "side": "BUY",
        //                "selfTradePreventionMode": "NONE"
        //            },
        //            "newOrderResponse": {
        //                "symbol": "BTCUSDT",
        //                "orderId": 7665584,
        //                "orderListId": -1,
        //                "clientOrderId": "x-R4BD3S82b54769abdd3e4b57874c52",
        //                "transactTime": 1687642884646,
        //                "price": "26000.00000000",
        //                "origQty": "0.00100000",
        //                "executedQty": "0.00000000",
        //                "cummulativeQuoteQty": "0.00000000",
        //                "status": "NEW",
        //                "timeInForce": "GTC",
        //                "type": "LIMIT",
        //                "side": "BUY",
        //                "workingTime": 1687642884646,
        //                "fills": [],
        //                "selfTradePreventionMode": "NONE"
        //            }
        //        },
        //        "rateLimits": [{
        //                "rateLimitType": "ORDERS",
        //                "interval": "SECOND",
        //                "intervalNum": 10,
        //                "limit": 50,
        //                "count": 1
        //            },
        //            {
        //                "rateLimitType": "ORDERS",
        //                "interval": "DAY",
        //                "intervalNum": 1,
        //                "limit": 160000,
        //                "count": 3
        //            },
        //            {
        //                "rateLimitType": "REQUEST_WEIGHT",
        //                "interval": "MINUTE",
        //                "intervalNum": 1,
        //                "limit": 1200,
        //                "count": 12
        //            }
        //        ]
        //    }
        //
        const messageHash = this.safeString (message, 'id');
        const result = this.safeValue (message, 'result', {});
        const rawOrder = this.safeValue (result, 'newOrderResponse', {});
        const order = this.parseOrder (rawOrder);
        client.resolve (order, messageHash);
    }

    async cancelOrderWs (id: string, symbol: string = undefined, params = {}) {
        /**
         * @method
         * @name binance#cancelOrderWs
         * @see https://binance-docs.github.io/apidocs/websocket_api/en/#cancel-order-trade
         * @description cancel multiple orders
         * @param {string} id order id
         * @param {string} symbol unified market symbol, default is undefined
         * @param {object} [params] extra parameters specific to the binance api endpoint
         * @param {string|undefined} [params.cancelRestrictions] Supported values: ONLY_NEW - Cancel will succeed if the order status is NEW. ONLY_PARTIALLY_FILLED - Cancel will succeed if order status is PARTIALLY_FILLED.
         * @returns {object} an list of [order structures]{@link https://github.com/ccxt/ccxt/wiki/Manual#order-structure}
         */
        await this.loadMarkets ();
        if (symbol === undefined) {
            throw new BadRequest (this.id + ' cancelOrderWs requires a symbol');
        }
        this.checkIsSpot ('cancelOrderWs', symbol, params);
        const url = this.urls['api']['ws']['ws'];
        const requestId = this.requestId (url);
        const messageHash = requestId.toString ();
        let returnRateLimits = false;
        [ returnRateLimits, params ] = this.handleOptionAndParams (params, 'cancelOrderWs', 'returnRateLimits', false);
        const payload = {
            'symbol': this.marketId (symbol),
            'returnRateLimits': returnRateLimits,
        };
        const clientOrderId = this.safeValue2 (params, 'origClientOrderId', 'clientOrderId');
        if (clientOrderId !== undefined) {
            payload['origClientOrderId'] = clientOrderId;
        } else {
            payload['orderId'] = this.parseToInt (id);
        }
        params = this.omit (params, [ 'origClientOrderId', 'clientOrderId' ]);
        const message = {
            'id': messageHash,
            'method': 'order.cancel',
            'params': this.signParams (this.extend (payload, params)),
        };
        const subscription = {
            'method': this.handleOrderWs,
        };
        return await this.watch (url, messageHash, message, messageHash, subscription);
    }

    async cancelAllOrdersWs (symbol: string = undefined, params = {}) {
        /**
         * @method
         * @name binance#cancelAllOrdersWs
         * @see https://binance-docs.github.io/apidocs/websocket_api/en/#current-open-orders-user_data
         * @description cancel all open orders in a market
         * @param {string} symbol unified market symbol of the market to cancel orders in
         * @param {object} [params] extra parameters specific to the binance api endpoint
         * @returns {object[]} a list of [order structures]{@link https://github.com/ccxt/ccxt/wiki/Manual#order-structure}
         */
        await this.loadMarkets ();
        const url = this.urls['api']['ws']['ws'];
        const requestId = this.requestId (url);
        const messageHash = requestId.toString ();
        let returnRateLimits = false;
        [ returnRateLimits, params ] = this.handleOptionAndParams (params, 'cancelAllOrdersWs', 'returnRateLimits', false);
        const payload = {
            'symbol': this.marketId (symbol),
            'returnRateLimits': returnRateLimits,
        };
        const message = {
            'id': messageHash,
            'method': 'order.cancel',
            'params': this.signParams (this.extend (payload, params)),
        };
        const subscription = {
            'method': this.handleOrdersWs,
        };
        return await this.watch (url, messageHash, message, messageHash, subscription);
    }

    async fetchOrderWs (id: string, symbol: string = undefined, params = {}) {
        /**
         * @method
         * @name binance#fetchOrderWs
         * @see https://binance-docs.github.io/apidocs/websocket_api/en/#query-order-user_data
         * @description fetches information on an order made by the user
         * @param {string} symbol unified symbol of the market the order was made in
         * @param {object} params extra parameters specific to the binance api endpoint
         * @returns {object} An [order structure]{@link https://github.com/ccxt/ccxt/wiki/Manual#order-structure}
         */
        await this.loadMarkets ();
        if (symbol === undefined) {
            throw new BadRequest (this.id + ' cancelOrderWs requires a symbol');
        }
        this.checkIsSpot ('fetchOrderWs', symbol, params);
        const url = this.urls['api']['ws']['ws'];
        const requestId = this.requestId (url);
        const messageHash = requestId.toString ();
        let returnRateLimits = false;
        [ returnRateLimits, params ] = this.handleOptionAndParams (params, 'fetchOrderWs', 'returnRateLimits', false);
        const payload = {
            'symbol': this.marketId (symbol),
            'returnRateLimits': returnRateLimits,
        };
        const clientOrderId = this.safeValue2 (params, 'origClientOrderId', 'clientOrderId');
        if (clientOrderId !== undefined) {
            payload['origClientOrderId'] = clientOrderId;
        } else {
            payload['orderId'] = this.parseToInt (id);
        }
        const message = {
            'id': messageHash,
            'method': 'order.status',
            'params': this.signParams (this.extend (payload, params)),
        };
        const subscription = {
            'method': this.handleOrderWs,
        };
        return await this.watch (url, messageHash, message, messageHash, subscription);
    }

    async fetchOrdersWs (symbol: string = undefined, since: Int = undefined, limit: Int = undefined, params = {}) {
        /**
         * @method
         * @name binance#fetchOrdersWs
         * @see https://binance-docs.github.io/apidocs/websocket_api/en/#account-order-history-user_data
         * @description fetches information on multiple orders made by the user
         * @param {string} symbol unified market symbol of the market orders were made in
         * @param {int|undefined} [since] the earliest time in ms to fetch orders for
         * @param {int|undefined} [limit] the maximum number of order structures to retrieve
         * @param {object} [params] extra parameters specific to the binance api endpoint
         * @param {int} [params.orderId] order id to begin at
         * @param {int} [params.startTime] earliest time in ms to retrieve orders for
         * @param {int} [params.endTime] latest time in ms to retrieve orders for
         * @param {int} [params.limit] the maximum number of order structures to retrieve
         * @returns {object[]} a list of [order structures]{@link https://github.com/ccxt/ccxt/wiki/Manual#order-structure}
         */
        await this.loadMarkets ();
        if (symbol === undefined) {
            throw new BadRequest (this.id + ' fetchOrdersWs requires a symbol');
        }
        this.checkIsSpot ('fetchOrdersWs', symbol, params);
        const url = this.urls['api']['ws']['ws'];
        const requestId = this.requestId (url);
        const messageHash = requestId.toString ();
        let returnRateLimits = false;
        [ returnRateLimits, params ] = this.handleOptionAndParams (params, 'fetchOrderWs', 'returnRateLimits', false);
        const payload = {
            'symbol': this.marketId (symbol),
            'returnRateLimits': returnRateLimits,
        };
        const message = {
            'id': messageHash,
            'method': 'allOrders',
            'params': this.signParams (this.extend (payload, params)),
        };
        const subscription = {
            'method': this.handleOrdersWs,
        };
        const orders = await this.watch (url, messageHash, message, messageHash, subscription);
        return this.filterBySymbolSinceLimit (orders, symbol, since, limit);
    }

    async fetchOpenOrdersWs (symbol: string = undefined, since: Int = undefined, limit: Int = undefined, params = {}) {
        /**
         * @method
         * @name binance#fetchOpenOrdersWs
         * @see https://binance-docs.github.io/apidocs/websocket_api/en/#current-open-orders-user_data
         * @description fetch all unfilled currently open orders
         * @param {string} symbol unified market symbol
         * @param {int|undefined} [since] the earliest time in ms to fetch open orders for
         * @param {int|undefined} [limit] the maximum number of open orders structures to retrieve
         * @param {object} [params] extra parameters specific to the binance api endpoint
         * @returns {object[]} a list of [order structures]{@link https://github.com/ccxt/ccxt/wiki/Manual#order-structure}
         */
        await this.loadMarkets ();
        this.checkIsSpot ('fetchOpenOrdersWs', symbol);
        const url = this.urls['api']['ws']['ws'];
        const requestId = this.requestId (url);
        const messageHash = requestId.toString ();
        let returnRateLimits = false;
        [ returnRateLimits, params ] = this.handleOptionAndParams (params, 'fetchOrderWs', 'returnRateLimits', false);
        const payload = {
            'returnRateLimits': returnRateLimits,
        };
        if (symbol !== undefined) {
            payload['symbol'] = this.marketId (symbol);
        }
        const message = {
            'id': messageHash,
            'method': 'openOrders.status',
            'params': this.signParams (this.extend (payload, params)),
        };
        const subscription = {
            'method': this.handleOrdersWs,
        };
        const orders = await this.watch (url, messageHash, message, messageHash, subscription);
        return this.filterBySymbolSinceLimit (orders, symbol, since, limit);
    }

    async watchOrders (symbol: string = undefined, since: Int = undefined, limit: Int = undefined, params = {}) {
        /**
         * @method
         * @name binance#watchOrders
         * @description watches information on multiple orders made by the user
         * @param {string} symbol unified market symbol of the market orders were made in
         * @param {int} [since] the earliest time in ms to fetch orders for
         * @param {int} [limit] the maximum number of  orde structures to retrieve
         * @param {object} [params] extra parameters specific to the binance api endpoint
         * @returns {object[]} a list of [order structures]{@link https://github.com/ccxt/ccxt/wiki/Manual#order-structure}
         */
        await this.loadMarkets ();
        let messageHash = 'orders';
        let market = undefined;
        if (symbol !== undefined) {
            market = this.market (symbol);
            symbol = market['symbol'];
            messageHash += ':' + symbol;
            params = this.extend (params, { 'type': market['type'], 'symbol': symbol }); // needed inside authenticate for isolated margin
        }
        await this.authenticate (params);
        let type = undefined;
        [ type, params ] = this.handleMarketTypeAndParams ('watchOrders', market, params);
        let subType = undefined;
        [ subType, params ] = this.handleSubTypeAndParams ('watchOrders', market, params);
        if (this.isLinear (type, subType)) {
            type = 'future';
        } else if (this.isInverse (type, subType)) {
            type = 'delivery';
        }
        let urlType = type;
        if (type === 'margin') {
            urlType = 'spot'; // spot-margin shares the same stream as regular spot
        }
        const url = this.urls['api']['ws'][urlType] + '/' + this.options[type]['listenKey'];
        const client = this.client (url);
        this.setBalanceCache (client, type);
        this.setPositionsCache (client, type);
        const message = undefined;
        const orders = await this.watch (url, messageHash, message, type);
        if (this.newUpdates) {
            limit = orders.getLimit (symbol, limit);
        }
        return this.filterBySymbolSinceLimit (orders, symbol, since, limit, true);
    }

    parseWsOrder (order, market = undefined) {
        //
        // spot
        //
        //     {
        //         "e": "executionReport",        // Event type
        //         "E": 1499405658658,            // Event time
        //         "s": "ETHBTC",                 // Symbol
        //         "c": "mUvoqJxFIILMdfAW5iGSOW", // Client order ID
        //         "S": "BUY",                    // Side
        //         "o": "LIMIT",                  // Order type
        //         "f": "GTC",                    // Time in force
        //         "q": "1.00000000",             // Order quantity
        //         "p": "0.10264410",             // Order price
        //         "P": "0.00000000",             // Stop price
        //         "F": "0.00000000",             // Iceberg quantity
        //         "g": -1,                       // OrderListId
        //         "C": null,                     // Original client order ID; This is the ID of the order being canceled
        //         "x": "NEW",                    // Current execution type
        //         "X": "NEW",                    // Current order status
        //         "r": "NONE",                   // Order reject reason; will be an error code.
        //         "i": 4293153,                  // Order ID
        //         "l": "0.00000000",             // Last executed quantity
        //         "z": "0.00000000",             // Cumulative filled quantity
        //         "L": "0.00000000",             // Last executed price
        //         "n": "0",                      // Commission amount
        //         "N": null,                     // Commission asset
        //         "T": 1499405658657,            // Transaction time
        //         "t": -1,                       // Trade ID
        //         "I": 8641984,                  // Ignore
        //         "w": true,                     // Is the order on the book?
        //         "m": false,                    // Is this trade the maker side?
        //         "M": false,                    // Ignore
        //         "O": 1499405658657,            // Order creation time
        //         "Z": "0.00000000",             // Cumulative quote asset transacted quantity
        //         "Y": "0.00000000"              // Last quote asset transacted quantity (i.e. lastPrice * lastQty),
        //         "Q": "0.00000000"              // Quote Order Qty
        //     }
        //
        // future
        //
        //     {
        //         "s":"BTCUSDT",                 // Symbol
        //         "c":"TEST",                    // Client Order Id
        //                                        // special client order id:
        //                                        // starts with "autoclose-": liquidation order
        //                                        // "adl_autoclose": ADL auto close order
        //         "S":"SELL",                    // Side
        //         "o":"TRAILING_STOP_MARKET",    // Order Type
        //         "f":"GTC",                     // Time in Force
        //         "q":"0.001",                   // Original Quantity
        //         "p":"0",                       // Original Price
        //         "ap":"0",                      // Average Price
        //         "sp":"7103.04",                // Stop Price. Please ignore with TRAILING_STOP_MARKET order
        //         "x":"NEW",                     // Execution Type
        //         "X":"NEW",                     // Order Status
        //         "i":8886774,                   // Order Id
        //         "l":"0",                       // Order Last Filled Quantity
        //         "z":"0",                       // Order Filled Accumulated Quantity
        //         "L":"0",                       // Last Filled Price
        //         "N":"USDT",                    // Commission Asset, will not push if no commission
        //         "n":"0",                       // Commission, will not push if no commission
        //         "T":1568879465651,             // Order Trade Time
        //         "t":0,                         // Trade Id
        //         "b":"0",                       // Bids Notional
        //         "a":"9.91",                    // Ask Notional
        //         "m":false,                     // Is this trade the maker side?
        //         "R":false,                     // Is this reduce only
        //         "wt":"CONTRACT_PRICE",         // Stop Price Working Type
        //         "ot":"TRAILING_STOP_MARKET",   // Original Order Type
        //         "ps":"LONG",                   // Position Side
        //         "cp":false,                    // If Close-All, pushed with conditional order
        //         "AP":"7476.89",                // Activation Price, only puhed with TRAILING_STOP_MARKET order
        //         "cr":"5.0",                    // Callback Rate, only puhed with TRAILING_STOP_MARKET order
        //         "rp":"0"                       // Realized Profit of the trade
        //     }
        //
        const executionType = this.safeString (order, 'x');
        const orderId = this.safeString (order, 'i');
        const marketId = this.safeString (order, 's');
        const marketType = ('ps' in order) ? 'contract' : 'spot';
        const symbol = this.safeSymbol (marketId, undefined, undefined, marketType);
        let timestamp = this.safeInteger (order, 'O');
        const T = this.safeInteger (order, 'T');
        let lastTradeTimestamp = undefined;
        if (executionType === 'NEW' || executionType === 'AMENDMENT' || executionType === 'CANCELED') {
            if (timestamp === undefined) {
                timestamp = T;
            }
        } else if (executionType === 'TRADE') {
            lastTradeTimestamp = T;
        }
        const lastUpdateTimestamp = T;
        let fee = undefined;
        const feeCost = this.safeString (order, 'n');
        if ((feeCost !== undefined) && (Precise.stringGt (feeCost, '0'))) {
            const feeCurrencyId = this.safeString (order, 'N');
            const feeCurrency = this.safeCurrencyCode (feeCurrencyId);
            fee = {
                'cost': feeCost,
                'currency': feeCurrency,
            };
        }
        const price = this.safeString (order, 'p');
        const amount = this.safeString (order, 'q');
        const side = this.safeStringLower (order, 'S');
        const type = this.safeStringLower (order, 'o');
        const filled = this.safeString (order, 'z');
        const cost = this.safeString (order, 'Z');
        const average = this.safeString (order, 'ap');
        const rawStatus = this.safeString (order, 'X');
        const status = this.parseOrderStatus (rawStatus);
        const trades = undefined;
        let clientOrderId = this.safeString (order, 'C');
        if ((clientOrderId === undefined) || (clientOrderId.length === 0)) {
            clientOrderId = this.safeString (order, 'c');
        }
        const stopPrice = this.safeString2 (order, 'P', 'sp');
        let timeInForce = this.safeString (order, 'f');
        if (timeInForce === 'GTX') {
            // GTX means "Good Till Crossing" and is an equivalent way of saying Post Only
            timeInForce = 'PO';
        }
        return this.safeOrder ({
            'info': order,
            'symbol': symbol,
            'id': orderId,
            'clientOrderId': clientOrderId,
            'timestamp': timestamp,
            'datetime': this.iso8601 (timestamp),
            'lastTradeTimestamp': lastTradeTimestamp,
            'lastUpdateTimestamp': lastUpdateTimestamp,
            'type': type,
            'timeInForce': timeInForce,
            'postOnly': undefined,
            'reduceOnly': this.safeValue (order, 'R'),
            'side': side,
            'price': price,
            'stopPrice': stopPrice,
            'triggerPrice': stopPrice,
            'amount': amount,
            'cost': cost,
            'average': average,
            'filled': filled,
            'remaining': undefined,
            'status': status,
            'fee': fee,
            'trades': trades,
        });
    }

    handleOrderUpdate (client: Client, message) {
        //
        // spot
        //
        //     {
        //         "e": "executionReport",        // Event type
        //         "E": 1499405658658,            // Event time
        //         "s": "ETHBTC",                 // Symbol
        //         "c": "mUvoqJxFIILMdfAW5iGSOW", // Client order ID
        //         "S": "BUY",                    // Side
        //         "o": "LIMIT",                  // Order type
        //         "f": "GTC",                    // Time in force
        //         "q": "1.00000000",             // Order quantity
        //         "p": "0.10264410",             // Order price
        //         "P": "0.00000000",             // Stop price
        //         "F": "0.00000000",             // Iceberg quantity
        //         "g": -1,                       // OrderListId
        //         "C": null,                     // Original client order ID; This is the ID of the order being canceled
        //         "x": "NEW",                    // Current execution type
        //         "X": "NEW",                    // Current order status
        //         "r": "NONE",                   // Order reject reason; will be an error code.
        //         "i": 4293153,                  // Order ID
        //         "l": "0.00000000",             // Last executed quantity
        //         "z": "0.00000000",             // Cumulative filled quantity
        //         "L": "0.00000000",             // Last executed price
        //         "n": "0",                      // Commission amount
        //         "N": null,                     // Commission asset
        //         "T": 1499405658657,            // Transaction time
        //         "t": -1,                       // Trade ID
        //         "I": 8641984,                  // Ignore
        //         "w": true,                     // Is the order on the book?
        //         "m": false,                    // Is this trade the maker side?
        //         "M": false,                    // Ignore
        //         "O": 1499405658657,            // Order creation time
        //         "Z": "0.00000000",             // Cumulative quote asset transacted quantity
        //         "Y": "0.00000000"              // Last quote asset transacted quantity (i.e. lastPrice * lastQty),
        //         "Q": "0.00000000"              // Quote Order Qty
        //     }
        //
        // future
        //
        //     {
        //         "e":"ORDER_TRADE_UPDATE",           // Event Type
        //         "E":1568879465651,                  // Event Time
        //         "T":1568879465650,                  // Trasaction Time
        //         "o": {
        //             "s":"BTCUSDT",                  // Symbol
        //             "c":"TEST",                     // Client Order Id
        //                                             // special client order id:
        //                                             // starts with "autoclose-": liquidation order
        //                                             // "adl_autoclose": ADL auto close order
        //             "S":"SELL",                     // Side
        //             "o":"TRAILING_STOP_MARKET",     // Order Type
        //             "f":"GTC",                      // Time in Force
        //             "q":"0.001",                    // Original Quantity
        //             "p":"0",                        // Original Price
        //             "ap":"0",                       // Average Price
        //             "sp":"7103.04",                 // Stop Price. Please ignore with TRAILING_STOP_MARKET order
        //             "x":"NEW",                      // Execution Type
        //             "X":"NEW",                      // Order Status
        //             "i":8886774,                    // Order Id
        //             "l":"0",                        // Order Last Filled Quantity
        //             "z":"0",                        // Order Filled Accumulated Quantity
        //             "L":"0",                        // Last Filled Price
        //             "N":"USDT",                     // Commission Asset, will not push if no commission
        //             "n":"0",                        // Commission, will not push if no commission
        //             "T":1568879465651,              // Order Trade Time
        //             "t":0,                          // Trade Id
        //             "b":"0",                        // Bids Notional
        //             "a":"9.91",                     // Ask Notional
        //             "m":false,                      // Is this trade the maker side?
        //             "R":false,                      // Is this reduce only
        //             "wt":"CONTRACT_PRICE",          // Stop Price Working Type
        //             "ot":"TRAILING_STOP_MARKET",    // Original Order Type
        //             "ps":"LONG",                    // Position Side
        //             "cp":false,                     // If Close-All, pushed with conditional order
        //             "AP":"7476.89",                 // Activation Price, only puhed with TRAILING_STOP_MARKET order
        //             "cr":"5.0",                     // Callback Rate, only puhed with TRAILING_STOP_MARKET order
        //             "rp":"0"                        // Realized Profit of the trade
        //         }
        //     }
        //
        const e = this.safeString (message, 'e');
        if (e === 'ORDER_TRADE_UPDATE') {
            message = this.safeValue (message, 'o', message);
        }
        this.handleMyTrade (client, message);
        this.handleOrder (client, message);
    }

    async watchPositions (symbols: string[] = undefined, since: Int = undefined, limit: Int = undefined, params = {}) {
        /**
         * @method
         * @name binance#watchPositions
         * @description watch all open positions
         * @param {[string]|undefined} symbols list of unified market symbols
         * @param {object} params extra parameters specific to the binance api endpoint
         * @returns {[object]} a list of [position structure]{@link https://docs.ccxt.com/en/latest/manual.html#position-structure}
         */
        await this.loadMarkets ();
        await this.authenticate (params);
        let market = undefined;
        let messageHash = '';
        symbols = this.marketSymbols (symbols);
        if (!this.isEmpty (symbols)) {
            market = this.getMarketFromSymbols (symbols);
            messageHash = '::' + symbols.join (',');
        }
        const defaultType = this.safeString2 (this.options, 'watchPositions', 'defaultType', 'future');
        let type = this.safeString (params, 'type', defaultType);
        let subType = undefined;
        [ subType, params ] = this.handleSubTypeAndParams ('watchPositions', market, params);
        if (this.isLinear (type, subType)) {
            type = 'future';
        } else if (this.isInverse (type, subType)) {
            type = 'delivery';
        }
        messageHash = type + ':positions' + messageHash;
        const url = this.urls['api']['ws'][type] + '/' + this.options[type]['listenKey'];
        const client = this.client (url);
        this.setBalanceCache (client, type);
        this.setPositionsCache (client, type, symbols);
        const fetchPositionsSnapshot = this.handleOption ('watchPositions', 'fetchPositionsSnapshot', true);
        const awaitPositionsSnapshot = this.safeValue ('watchPositions', 'awaitPositionsSnapshot', true);
        const cache = this.safeValue (this.positions, type);
        if (fetchPositionsSnapshot && awaitPositionsSnapshot && cache === undefined) {
            const snapshot = await client.future (type + ':fetchPositionsSnapshot');
            return this.filterBySymbolsSinceLimit (snapshot, symbols, since, limit, true);
        }
        const newPositions = await this.watch (url, messageHash, undefined, type);
        if (this.newUpdates) {
            return newPositions;
        }
        return this.filterBySymbolsSinceLimit (cache, symbols, since, limit, true);
    }

    setPositionsCache (client: Client, type, symbols: string[] = undefined) {
        if (this.positions === undefined) {
            this.positions = {};
        }
        if (type in this.positions) {
            return;
        }
        const fetchPositionsSnapshot = this.handleOption ('watchPositions', 'fetchPositionsSnapshot', false);
        if (fetchPositionsSnapshot) {
            const messageHash = type + ':fetchPositionsSnapshot';
            if (!(messageHash in client.futures)) {
                client.future (messageHash);
                this.spawn (this.loadPositionsSnapshot, client, messageHash, type);
            }
        } else {
            this.positions[type] = new ArrayCacheBySymbolBySide ();
        }
    }

    async loadPositionsSnapshot (client, messageHash, type) {
        const positions = await this.fetchPositions (undefined, { 'type': type });
        this.positions[type] = new ArrayCacheBySymbolBySide ();
        const cache = this.positions[type];
        for (let i = 0; i < positions.length; i++) {
            const position = positions[i];
            const contracts = this.safeNumber (position, 'contracts', 0);
            if (contracts > 0) {
                cache.append (position);
            }
        }
        // don't remove the future from the .futures cache
        const future = client.futures[messageHash];
        future.resolve (cache);
        client.resolve (cache, type + ':position');
    }

    handlePositions (client, message) {
        //
        //     {
        //         e: 'ACCOUNT_UPDATE',
        //         T: 1667881353112,
        //         E: 1667881353115,
        //         a: {
        //             B: [{
        //                 a: 'USDT',
        //                 wb: '1127.95750089',
        //                 cw: '1040.82091149',
        //                 bc: '0'
        //             }],
        //             P: [{
        //                 s: 'BTCUSDT',
        //                 pa: '-0.089',
        //                 ep: '19700.03933',
        //                 cr: '-1260.24809979',
        //                 up: '1.53058860',
        //                 mt: 'isolated',
        //                 iw: '87.13658940',
        //                 ps: 'BOTH',
        //                 ma: 'USDT'
        //             }],
        //             m: 'ORDER'
        //         }
        //     }
        //
        // each account is connected to a different endpoint
        // and has exactly one subscriptionhash which is the account type
        const subscriptions = Object.keys (client.subscriptions);
        const accountType = subscriptions[0];
        if (this.positions === undefined) {
            this.positions = {};
        }
        if (!(accountType in this.positions)) {
            this.positions[accountType] = new ArrayCacheBySymbolBySide ();
        }
        const cache = this.positions[accountType];
        const data = this.safeValue (message, 'a', {});
        const rawPositions = this.safeValue (data, 'P', []);
        const newPositions = [];
        for (let i = 0; i < rawPositions.length; i++) {
            const rawPosition = rawPositions[i];
            const position = this.parseWsPosition (rawPosition);
            const timestamp = this.safeInteger (message, 'E');
            position['timestamp'] = timestamp;
            position['datetime'] = this.iso8601 (timestamp);
            newPositions.push (position);
            cache.append (position);
        }
        const messageHashes = this.findMessageHashes (client, accountType + ':positions::');
        for (let i = 0; i < messageHashes.length; i++) {
            const messageHash = messageHashes[i];
            const parts = messageHash.split ('::');
            const symbolsString = parts[1];
            const symbols = symbolsString.split (',');
            const positions = this.filterByArray (newPositions, 'symbol', symbols, false);
            if (!this.isEmpty (positions)) {
                client.resolve (positions, messageHash);
            }
        }
        client.resolve (newPositions, accountType + ':positions');
    }

    parseWsPosition (position, market = undefined) {
        //
        //     {
        //         "s": "BTCUSDT", // Symbol
        //         "pa": "0", // Position Amount
        //         "ep": "0.00000", // Entry Price
        //         "cr": "200", // (Pre-fee) Accumulated Realized
        //         "up": "0", // Unrealized PnL
        //         "mt": "isolated", // Margin Type
        //         "iw": "0.00000000", // Isolated Wallet (if isolated position)
        //         "ps": "BOTH" // Position Side
        //     }
        //
        const marketId = this.safeString (position, 's');
        const positionSide = this.safeStringLower (position, 'ps');
        const hedged = positionSide !== 'both';
        return this.safePosition ({
            'info': position,
            'id': undefined,
            'symbol': this.safeSymbol (marketId),
            'notional': undefined,
            'marginMode': this.safeString (position, 'mt'),
            'liquidationPrice': undefined,
            'entryPrice': this.safeNumber (position, 'ep'),
            'unrealizedPnl': this.safeNumber (position, 'up'),
            'percentage': undefined,
            'contracts': this.safeNumber (position, 'pa'),
            'contractSize': undefined,
            'markPrice': undefined,
            'side': positionSide,
            'hedged': hedged,
            'timestamp': undefined,
            'datetime': undefined,
            'maintenanceMargin': undefined,
            'maintenanceMarginPercentage': undefined,
            'collateral': undefined,
            'initialMargin': undefined,
            'initialMarginPercentage': undefined,
            'leverage': undefined,
            'marginRatio': undefined,
        });
    }

    async fetchMyTradesWs (symbol: string = undefined, since: Int = undefined, limit: Int = undefined, params = {}) {
        /**
         * @method
         * @name binance#fetchMyTradesWs
         * @see https://binance-docs.github.io/apidocs/websocket_api/en/#account-trade-history-user_data
         * @description fetch all trades made by the user
         * @param {string} symbol unified market symbol
         * @param {int|undefined} [since] the earliest time in ms to fetch trades for
         * @param {int|undefined} [limit] the maximum number of trades structures to retrieve
         * @param {object} [params] extra parameters specific to the binance api endpoint
         * @param {int} [params.endTime] the latest time in ms to fetch trades for
         * @param {int} [params.fromId] first trade Id to fetch
         * @returns {object[]} a list of [trade structures]{@link https://github.com/ccxt/ccxt/wiki/Manual#trade-structure}
         */
        await this.loadMarkets ();
        if (symbol === undefined) {
            throw new BadRequest (this.id + ' fetchMyTradesWs requires a symbol');
        }
        this.checkIsSpot ('fetchMyTradesWs', symbol, params);
        const url = this.urls['api']['ws']['ws'];
        const requestId = this.requestId (url);
        const messageHash = requestId.toString ();
        let returnRateLimits = false;
        [ returnRateLimits, params ] = this.handleOptionAndParams (params, 'fetchMyTradesWs', 'returnRateLimits', false);
        const payload = {
            'symbol': this.marketId (symbol),
            'returnRateLimits': returnRateLimits,
        };
        if (since !== undefined) {
            payload['startTime'] = since;
        }
        if (limit !== undefined) {
            payload['limit'] = limit;
        }
        const fromId = this.safeInteger (params, 'fromId');
        if (fromId !== undefined && since !== undefined) {
            throw new BadRequest (this.id + 'fetchMyTradesWs does not support fetching by both fromId and since parameters at the same time');
        }
        const message = {
            'id': messageHash,
            'method': 'myTrades',
            'params': this.signParams (this.extend (payload, params)),
        };
        const subscription = {
            'method': this.handleTradesWs,
        };
        const trades = await this.watch (url, messageHash, message, messageHash, subscription);
        return this.filterBySymbolSinceLimit (trades, symbol, since, limit);
    }

    handleTradesWs (client: Client, message) {
        //
        //    {
        //        "id": "f4ce6a53-a29d-4f70-823b-4ab59391d6e8",
        //        "status": 200,
        //        "result": [{
        //                "symbol": "BTCUSDT",
        //                "id": 1650422481,
        //                "orderId": 12569099453,
        //                "orderListId": -1,
        //                "price": "23416.10000000",
        //                "qty": "0.00635000",
        //                "quoteQty": "148.69223500",
        //                "commission": "0.00000000",
        //                "commissionAsset": "BNB",
        //                "time": 1660801715793,
        //                "isBuyer": false,
        //                "isMaker": true,
        //                "isBestMatch": true
        //            },
        //            ...
        //        ],
        //    }
        //
        const messageHash = this.safeString (message, 'id');
        const result = this.safeValue (message, 'result', []);
        const trades = this.parseTrades (result);
        client.resolve (trades, messageHash);
    }

    async watchMyTrades (symbol: string = undefined, since: Int = undefined, limit: Int = undefined, params = {}) {
        /**
         * @method
         * @name binance#watchMyTrades
         * @description watches information on multiple trades made by the user
         * @param {string} symbol unified market symbol of the market orders were made in
         * @param {int} [since] the earliest time in ms to fetch orders for
         * @param {int} [limit] the maximum number of  orde structures to retrieve
         * @param {object} [params] extra parameters specific to the binance api endpoint
         * @returns {object[]} a list of [trade structures]{@link https://github.com/ccxt/ccxt/wiki/Manual#trade-structure
         */
        await this.loadMarkets ();
        let type = undefined;
        let market = undefined;
        if (symbol !== undefined) {
            market = this.market (symbol);
            symbol = market['symbol'];
        }
        [ type, params ] = this.handleMarketTypeAndParams ('watchMyTrades', market, params);
        let subType = undefined;
        [ subType, params ] = this.handleSubTypeAndParams ('watchMyTrades', market, params);
        if (this.isLinear (type, subType)) {
            type = 'future';
        } else if (this.isInverse (type, subType)) {
            type = 'delivery';
        }
        let messageHash = 'myTrades';
        if (symbol !== undefined) {
            symbol = this.symbol (symbol);
            messageHash += ':' + symbol;
            params = this.extend (params, { 'type': market['type'], 'symbol': symbol });
        }
        await this.authenticate (params);
        let urlType = type; // we don't change type because the listening key is different
        if (type === 'margin') {
            urlType = 'spot'; // spot-margin shares the same stream as regular spot
        }
        const url = this.urls['api']['ws'][urlType] + '/' + this.options[type]['listenKey'];
        const client = this.client (url);
        this.setBalanceCache (client, type);
        this.setPositionsCache (client, type);
        const message = undefined;
        const trades = await this.watch (url, messageHash, message, type);
        if (this.newUpdates) {
            limit = trades.getLimit (symbol, limit);
        }
        return this.filterBySymbolSinceLimit (trades, symbol, since, limit, true);
    }

    handleMyTrade (client: Client, message) {
        const messageHash = 'myTrades';
        const executionType = this.safeString (message, 'x');
        if (executionType === 'TRADE') {
            const trade = this.parseTrade (message);
            const orderId = this.safeString (trade, 'order');
            let tradeFee = this.safeValue (trade, 'fee');
            tradeFee = this.extend ({}, tradeFee);
            const symbol = this.safeString (trade, 'symbol');
            if (orderId !== undefined && tradeFee !== undefined && symbol !== undefined) {
                const cachedOrders = this.orders;
                if (cachedOrders !== undefined) {
                    const orders = this.safeValue (cachedOrders.hashmap, symbol, {});
                    const order = this.safeValue (orders, orderId);
                    if (order !== undefined) {
                        // accumulate order fees
                        const fees = this.safeValue (order, 'fees');
                        const fee = this.safeValue (order, 'fee');
                        if (!this.isEmpty (fees)) {
                            let insertNewFeeCurrency = true;
                            for (let i = 0; i < fees.length; i++) {
                                const orderFee = fees[i];
                                if (orderFee['currency'] === tradeFee['currency']) {
                                    const feeCost = this.sum (tradeFee['cost'], orderFee['cost']);
                                    order['fees'][i]['cost'] = parseFloat (this.currencyToPrecision (tradeFee['currency'], feeCost));
                                    insertNewFeeCurrency = false;
                                    break;
                                }
                            }
                            if (insertNewFeeCurrency) {
                                order['fees'].push (tradeFee);
                            }
                        } else if (fee !== undefined) {
                            if (fee['currency'] === tradeFee['currency']) {
                                const feeCost = this.sum (fee['cost'], tradeFee['cost']);
                                order['fee']['cost'] = parseFloat (this.currencyToPrecision (tradeFee['currency'], feeCost));
                            } else if (fee['currency'] === undefined) {
                                order['fee'] = tradeFee;
                            } else {
                                order['fees'] = [ fee, tradeFee ];
                                order['fee'] = undefined;
                            }
                        } else {
                            order['fee'] = tradeFee;
                        }
                        // save this trade in the order
                        const orderTrades = this.safeValue (order, 'trades', []);
                        orderTrades.push (trade);
                        order['trades'] = orderTrades;
                        // don't append twice cause it breaks newUpdates mode
                        // this order already exists in the cache
                    }
                }
            }
            if (this.myTrades === undefined) {
                const limit = this.safeInteger (this.options, 'tradesLimit', 1000);
                this.myTrades = new ArrayCacheBySymbolById (limit);
            }
            const myTrades = this.myTrades;
            myTrades.append (trade);
            client.resolve (this.myTrades, messageHash);
            const messageHashSymbol = messageHash + ':' + symbol;
            client.resolve (this.myTrades, messageHashSymbol);
        }
    }

    handleOrder (client: Client, message) {
        const messageHash = 'orders';
        const parsed = this.parseWsOrder (message);
        const symbol = this.safeString (parsed, 'symbol');
        const orderId = this.safeString (parsed, 'id');
        if (symbol !== undefined) {
            if (this.orders === undefined) {
                const limit = this.safeInteger (this.options, 'ordersLimit', 1000);
                this.orders = new ArrayCacheBySymbolById (limit);
            }
            const cachedOrders = this.orders;
            const orders = this.safeValue (cachedOrders.hashmap, symbol, {});
            const order = this.safeValue (orders, orderId);
            if (order !== undefined) {
                const fee = this.safeValue (order, 'fee');
                if (fee !== undefined) {
                    parsed['fee'] = fee;
                }
                const fees = this.safeValue (order, 'fees');
                if (fees !== undefined) {
                    parsed['fees'] = fees;
                }
                parsed['trades'] = this.safeValue (order, 'trades');
                const timestamp = this.safeInteger (parsed, 'timestamp');
                if (timestamp === undefined) {
                    parsed['timestamp'] = this.safeInteger (order, 'timestamp');
                    parsed['datetime'] = this.safeString (order, 'datetime');
                }
            }
            cachedOrders.append (parsed);
            client.resolve (this.orders, messageHash);
            const messageHashSymbol = messageHash + ':' + symbol;
            client.resolve (this.orders, messageHashSymbol);
        }
    }

    handleAcountUpdate (client, message) {
        this.handleBalance (client, message);
        this.handlePositions (client, message);
    }

    handleWsError (client: Client, message) {
        //
        //    {
        //        "error": {
        //            "code": 2,
        //            "msg": "Invalid request: invalid stream"
        //        },
        //        "id": 1
        //    }
        //
        const id = this.safeString (message, 'id');
        let rejected = false;
        const error = this.safeValue (message, 'error', {});
        const code = this.safeInteger (error, 'code');
        const msg = this.safeString (error, 'msg');
        try {
            this.handleErrors (code, msg, client.url, undefined, undefined, this.json (error), error, undefined, undefined);
        } catch (e) {
            rejected = true;
            // private endpoint uses id as messageHash
            client.reject (e, id);
            // public endpoint stores messageHash in subscriptios
            const subscriptionKeys = Object.keys (client.subscriptions);
            for (let i = 0; i < subscriptionKeys.length; i++) {
                const subscriptionHash = subscriptionKeys[i];
                const subscriptionId = this.safeString (client.subscriptions[subscriptionHash], 'id');
                if (id === subscriptionId) {
                    client.reject (e, subscriptionHash);
                }
            }
        }
        if (!rejected) {
            client.reject (message, id);
        }
        // reset connection if 5xx error
        if (this.safeString (code, 0) === '5') {
            client.reset (message);
        }
    }

    handleMessage (client: Client, message) {
        // handle WebSocketAPI
        const status = this.safeString (message, 'status');
        const error = this.safeValue (message, 'error');
        if ((error !== undefined) || (status !== undefined && status !== '200')) {
            return this.handleWsError (client, message);
        }
        const id = this.safeString (message, 'id');
        const subscriptions = this.safeValue (client.subscriptions, id);
        let method = this.safeValue (subscriptions, 'method');
        if (method !== undefined) {
            return method.call (this, client, message);
        }
        // handle other APIs
        const methods = {
            'depthUpdate': this.handleOrderBook,
            'trade': this.handleTrade,
            'aggTrade': this.handleTrade,
            'kline': this.handleOHLCV,
            'markPrice_kline': this.handleOHLCV,
            'indexPrice_kline': this.handleOHLCV,
            '24hrTicker@arr': this.handleTickers,
            '24hrMiniTicker@arr': this.handleTickers,
            '24hrTicker': this.handleTicker,
            '24hrMiniTicker': this.handleTicker,
            'bookTicker': this.handleTicker,
            'outboundAccountPosition': this.handleBalance,
            'balanceUpdate': this.handleBalance,
            'ACCOUNT_UPDATE': this.handleAcountUpdate,
            'executionReport': this.handleOrderUpdate,
            'ORDER_TRADE_UPDATE': this.handleOrderUpdate,
        };
        let event = this.safeString (message, 'e');
        if (Array.isArray (message)) {
            const data = message[0];
            event = this.safeString (data, 'e') + '@arr';
        }
        method = this.safeValue (methods, event);
        if (method === undefined) {
            const requestId = this.safeString (message, 'id');
            if (requestId !== undefined) {
                return this.handleSubscriptionStatus (client, message);
            }
            // special case for the real-time bookTicker, since it comes without an event identifier
            //
            //     {
            //         "u": 7488717758,
            //         "s": "BTCUSDT",
            //         "b": "28621.74000000",
            //         "B": "1.43278800",
            //         "a": "28621.75000000",
            //         "A": "2.52500800"
            //     }
            //
            if (event === undefined) {
                this.handleTicker (client, message);
                this.handleTickers (client, message);
            }
        } else {
            return method.call (this, client, message);
        }
    }
}<|MERGE_RESOLUTION|>--- conflicted
+++ resolved
@@ -4,13 +4,8 @@
 import binanceRest from '../binance.js';
 import { Precise } from '../base/Precise.js';
 import { ExchangeError, ArgumentsRequired, BadRequest } from '../base/errors.js';
-<<<<<<< HEAD
 import { ArrayCache, ArrayCacheByTimestamp, ArrayCacheBySymbolById, ArrayCacheBySymbolBySide } from '../base/ws/Cache.js';
-import { Int, OrderSide, OrderType } from '../base/types.js';
-=======
-import { ArrayCache, ArrayCacheByTimestamp, ArrayCacheBySymbolById } from '../base/ws/Cache.js';
 import { Int, OrderSide, OrderType, Trade } from '../base/types.js';
->>>>>>> 538863c1
 import { sha256 } from '../static_dependencies/noble-hashes/sha256.js';
 import { rsa } from '../base/functions/rsa.js';
 import { eddsa } from '../base/functions/crypto.js';
