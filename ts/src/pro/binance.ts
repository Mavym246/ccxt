
// ----------------------------------------------------------------------------

import binanceRest from '../binance.js';
import { Precise } from '../base/Precise.js';
import { ExchangeError, ArgumentsRequired, BadRequest } from '../base/errors.js';
import { ArrayCache, ArrayCacheByTimestamp, ArrayCacheBySymbolById } from '../base/ws/Cache.js';
import { Int, OrderSide, OrderType } from '../base/types.js';
import { sha256 } from '../static_dependencies/noble-hashes/sha256.js';
import Client from '../base/ws/Client.js';

// -----------------------------------------------------------------------------

export default class binance extends binanceRest {
    describe () {
        return this.deepExtend (super.describe (), {
            'has': {
                'ws': true,
                'watchBalance': true,
                'watchMyTrades': true,
                'watchOHLCV': true,
                'watchOrderBook': true,
                'watchOrders': true,
                'watchTicker': true,
                'watchTickers': true,
                'watchTrades': true,
                'createOrderWs': true,
                'editOrderWs': true,
                'cancelOrderWs': true,
                'cancelOrdersWs': false,
                'cancelAllOrdersWs': true,
                'fetchOrderWs': true,
                'fetchOrdersWs': true,
                'fetchBalanceWs': true,
                'fetchMyTradesWs': true,
            },
            'urls': {
                'test': {
                    'ws': {
                        'spot': 'wss://testnet.binance.vision/ws',
                        'margin': 'wss://testnet.binance.vision/ws',
                        'future': 'wss://stream.binancefuture.com/ws',
                        'delivery': 'wss://dstream.binancefuture.com/ws',
                        'ws': 'wss://testnet.binance.vision/ws-api/v3',
                    },
                },
                'api': {
                    'ws': {
                        'spot': 'wss://stream.binance.com:9443/ws',
                        'margin': 'wss://stream.binance.com:9443/ws',
                        'future': 'wss://fstream.binance.com/ws',
                        'delivery': 'wss://dstream.binance.com/ws',
                        'ws': 'wss://ws-api.binance.com:443/ws-api/v3',
                    },
                },
            },
            'streaming': {
                'keepAlive': 180000,
            },
            'options': {
                'returnRateLimits': false,
                'streamLimits': {
                    'spot': 50, // max 1024
                    'margin': 50, // max 1024
                    'future': 50, // max 200
                    'delivery': 50, // max 200
                },
                'streamBySubscriptionsHash': {},
                'streamIndex': -1,
                // get updates every 1000ms or 100ms
                // or every 0ms in real-time for futures
                'watchOrderBookRate': 100,
                'tradesLimit': 1000,
                'ordersLimit': 1000,
                'OHLCVLimit': 1000,
                'requestId': {},
                'watchOrderBookLimit': 1000, // default limit
                'watchTrades': {
                    'name': 'trade', // 'trade' or 'aggTrade'
                },
                'watchTicker': {
                    'name': 'ticker', // ticker = 1000ms L1+OHLCV, bookTicker = real-time L1
                },
                'watchTickers': {
                    'name': 'ticker', // ticker or miniTicker or bookTicker
                },
                'watchOHLCV': {
                    'name': 'kline', // or indexPriceKline or markPriceKline (coin-m futures)
                },
                'watchBalance': {
                    'fetchBalanceSnapshot': false, // or true
                    'awaitBalanceSnapshot': true, // whether to wait for the balance snapshot before providing updates
                },
                'wallet': 'wb', // wb = wallet balance, cw = cross balance
                'listenKeyRefreshRate': 1200000, // 20 mins
                'ws': {
                    'cost': 5,
                },
            },
        });
    }

    requestId (url) {
        const options = this.safeValue (this.options, 'requestId', {});
        const previousValue = this.safeInteger (options, url, 0);
        const newValue = this.sum (previousValue, 1);
        this.options['requestId'][url] = newValue;
        return newValue;
    }

    stream (type, subscriptionHash) {
        const streamBySubscriptionsHash = this.safeValue (this.options, 'streamBySubscriptionsHash', {});
        let stream = this.safeString (streamBySubscriptionsHash, subscriptionHash);
        if (stream === undefined) {
            let streamIndex = this.safeInteger (this.options, 'streamIndex', -1);
            const streamLimits = this.safeValue (this.options, 'streamLimits');
            const streamLimit = this.safeInteger (streamLimits, type);
            streamIndex = streamIndex + 1;
            const normalizedIndex = streamIndex % streamLimit;
            this.options['streamIndex'] = streamIndex;
            stream = this.numberToString (normalizedIndex);
            this.options['streamBySubscriptionsHash'][subscriptionHash] = stream;
        }
        return stream;
    }

    async watchOrderBook (symbol: string, limit: Int = undefined, params = {}) {
        /**
         * @method
         * @name binance#watchOrderBook
         * @description watches information on open orders with bid (buy) and ask (sell) prices, volumes and other data
         * @param {string} symbol unified symbol of the market to fetch the order book for
         * @param {int} [limit] the maximum amount of order book entries to return
         * @param {object} [params] extra parameters specific to the binance api endpoint
         * @returns {object} A dictionary of [order book structures]{@link https://docs.ccxt.com/#/?id=order-book-structure} indexed by market symbols
         */
        //
        // todo add support for <levels>-snapshots (depth)
        // https://github.com/binance-exchange/binance-official-api-docs/blob/master/web-socket-streams.md#partial-book-depth-streams        // <symbol>@depth<levels>@100ms or <symbol>@depth<levels> (1000ms)
        // valid <levels> are 5, 10, or 20
        //
        // default 100, max 1000, valid limits 5, 10, 20, 50, 100, 500, 1000
        if (limit !== undefined) {
            if ((limit !== 5) && (limit !== 10) && (limit !== 20) && (limit !== 50) && (limit !== 100) && (limit !== 500) && (limit !== 1000)) {
                throw new ExchangeError (this.id + ' watchOrderBook limit argument must be undefined, 5, 10, 20, 50, 100, 500 or 1000');
            }
        }
        //
        await this.loadMarkets ();
        const market = this.market (symbol);
        let type = market['type'];
        if (market['contract']) {
            type = market['linear'] ? 'future' : 'delivery';
        }
        //
        // notice the differences between trading futures and spot trading
        // the algorithms use different urls in step 1
        // delta caching and merging also differs in steps 4, 5, 6
        //
        // spot/margin
        // https://binance-docs.github.io/apidocs/spot/en/#how-to-manage-a-local-order-book-correctly
        //
        // 1. Open a stream to wss://stream.binance.com:9443/ws/bnbbtc@depth.
        // 2. Buffer the events you receive from the stream.
        // 3. Get a depth snapshot from https://www.binance.com/api/v1/depth?symbol=BNBBTC&limit=1000 .
        // 4. Drop any event where u is <= lastUpdateId in the snapshot.
        // 5. The first processed event should have U <= lastUpdateId+1 AND u >= lastUpdateId+1.
        // 6. While listening to the stream, each new event's U should be equal to the previous event's u+1.
        // 7. The data in each event is the absolute quantity for a price level.
        // 8. If the quantity is 0, remove the price level.
        // 9. Receiving an event that removes a price level that is not in your local order book can happen and is normal.
        //
        // futures
        // https://binance-docs.github.io/apidocs/futures/en/#how-to-manage-a-local-order-book-correctly
        //
        // 1. Open a stream to wss://fstream.binance.com/stream?streams=btcusdt@depth.
        // 2. Buffer the events you receive from the stream. For same price, latest received update covers the previous one.
        // 3. Get a depth snapshot from https://fapi.binance.com/fapi/v1/depth?symbol=BTCUSDT&limit=1000 .
        // 4. Drop any event where u is < lastUpdateId in the snapshot.
        // 5. The first processed event should have U <= lastUpdateId AND u >= lastUpdateId
        // 6. While listening to the stream, each new event's pu should be equal to the previous event's u, otherwise initialize the process from step 3.
        // 7. The data in each event is the absolute quantity for a price level.
        // 8. If the quantity is 0, remove the price level.
        // 9. Receiving an event that removes a price level that is not in your local order book can happen and is normal.
        //
        const name = 'depth';
        const messageHash = market['lowercaseId'] + '@' + name;
        const url = this.urls['api']['ws'][type] + '/' + this.stream (type, messageHash);
        const requestId = this.requestId (url);
        const watchOrderBookRate = this.safeString (this.options, 'watchOrderBookRate', '100');
        const request = {
            'method': 'SUBSCRIBE',
            'params': [
                messageHash + '@' + watchOrderBookRate + 'ms',
            ],
            'id': requestId,
        };
        const subscription = {
            'id': requestId.toString (),
            'messageHash': messageHash,
            'name': name,
            'symbol': market['symbol'],
            'method': this.handleOrderBookSubscription,
            'limit': limit,
            'type': type,
            'params': params,
        };
        const message = this.extend (request, params);
        // 1. Open a stream to wss://stream.binance.com:9443/ws/bnbbtc@depth.
        const orderbook = await this.watch (url, messageHash, message, messageHash, subscription);
        return orderbook.limit ();
    }

    async watchOrderBookForSymbols (symbols: string[], limit: Int = undefined, params = {}) {
        /**
         * @method
         * @name binance#watchOrderBook
         * @description watches information on open orders with bid (buy) and ask (sell) prices, volumes and other data
         * @param {string} symbol unified symbol of the market to fetch the order book for
         * @param {int} [limit] the maximum amount of order book entries to return
         * @param {object} [params] extra parameters specific to the binance api endpoint
         * @returns {object} A dictionary of [order book structures]{@link https://docs.ccxt.com/#/?id=order-book-structure} indexed by market symbols
         */
        if (limit !== undefined) {
            if ((limit !== 5) && (limit !== 10) && (limit !== 20) && (limit !== 50) && (limit !== 100) && (limit !== 500) && (limit !== 1000)) {
                throw new ExchangeError (this.id + ' watchOrderBook limit argument must be undefined, 5, 10, 20, 50, 100, 500 or 1000');
            }
        }
        //
        await this.loadMarkets ();
        symbols = this.marketSymbols (symbols);
        const firstMarket = this.market (symbols[0]);
        let type = firstMarket['type'];
        if (firstMarket['contract']) {
            type = firstMarket['linear'] ? 'future' : 'delivery';
        }
        const name = 'depth';
        const messageHash = 'multipleOrderbook::' + symbols.join (',');
        const url = this.urls['api']['ws'][type] + '/' + this.stream (type, 'multipleOrderbook');
        const requestId = this.requestId (url);
        const watchOrderBookRate = this.safeString (this.options, 'watchOrderBookRate', '100');
        const subParams = [];
        for (let i = 0; i < symbols.length; i++) {
            const symbol = symbols[i];
            const market = this.market (symbol);
            const messageHash = market['lowercaseId'] + '@' + name + '@' + watchOrderBookRate + 'ms';
            subParams.push (messageHash);
        }
        const request = {
            'method': 'SUBSCRIBE',
            'params': subParams,
            'id': requestId,
        };
        const subscription = {
            'id': requestId.toString (),
            'messageHash': messageHash,
            'name': name,
            'symbols': symbols,
            'method': this.handleOrderBookSubscription,
            'limit': limit,
            'type': type,
            'params': params,
        };
        const message = this.extend (request, params);
        const orderbook = await this.watch (url, messageHash, message, messageHash, subscription);
        return orderbook.limit ();
    }

    async fetchOrderBookSnapshot (client, message, subscription) {
        const messageHash = this.safeString (subscription, 'messageHash');
        const symbol = this.safeString (subscription, 'symbol');
        try {
            const defaultLimit = this.safeInteger (this.options, 'watchOrderBookLimit', 1000);
            const type = this.safeValue (subscription, 'type');
            const limit = this.safeInteger (subscription, 'limit', defaultLimit);
            const params = this.safeValue (subscription, 'params');
            // 3. Get a depth snapshot from https://www.binance.com/api/v1/depth?symbol=BNBBTC&limit=1000 .
            // todo: this is a synch blocking call in ccxt.php - make it async
            // default 100, max 1000, valid limits 5, 10, 20, 50, 100, 500, 1000
            const snapshot = await this.fetchOrderBook (symbol, limit, params);
            const orderbook = this.safeValue (this.orderbooks, symbol);
            if (orderbook === undefined) {
                // if the orderbook is dropped before the snapshot is received
                return;
            }
            orderbook.reset (snapshot);
            // unroll the accumulated deltas
            const messages = orderbook.cache;
            for (let i = 0; i < messages.length; i++) {
                const message = messages[i];
                const U = this.safeInteger (message, 'U');
                const u = this.safeInteger (message, 'u');
                const pu = this.safeInteger (message, 'pu');
                if (type === 'future') {
                    // 4. Drop any event where u is < lastUpdateId in the snapshot
                    if (u < orderbook['nonce']) {
                        continue;
                    }
                    // 5. The first processed event should have U <= lastUpdateId AND u >= lastUpdateId
                    if ((U <= orderbook['nonce']) && (u >= orderbook['nonce']) || (pu === orderbook['nonce'])) {
                        this.handleOrderBookMessage (client, message, orderbook);
                    }
                } else {
                    // 4. Drop any event where u is <= lastUpdateId in the snapshot
                    if (u <= orderbook['nonce']) {
                        continue;
                    }
                    // 5. The first processed event should have U <= lastUpdateId+1 AND u >= lastUpdateId+1
                    if (((U - 1) <= orderbook['nonce']) && ((u - 1) >= orderbook['nonce'])) {
                        this.handleOrderBookMessage (client, message, orderbook);
                    }
                }
            }
            this.orderbooks[symbol] = orderbook;
            // if (!messageHash.startsWith ('multipleOrderbook')) {
            client.resolve (orderbook, messageHash);
            // }
            // watchOrderbookForSymbols part
            // const messageHashes = this.findMessageHashes (client, 'multipleOrderbook::');
            // for (let i = 0; i < messageHashes.length; i++) {
            //     const messageHash = messageHashes[i];
            //     const parts = messageHash.split ('::');
            //     const symbolsString = parts[1];
            //     const symbols = symbolsString.split (',');
            //     if (this.inArray (symbol, symbols)) {
            //         client.resolve (orderbook, messageHash);
            //     }
            // }
        } catch (e) {
            delete client.subscriptions[messageHash];
            client.reject (e, messageHash);
        }
    }

    handleDelta (bookside, delta) {
        const price = this.safeFloat (delta, 0);
        const amount = this.safeFloat (delta, 1);
        bookside.store (price, amount);
    }

    handleDeltas (bookside, deltas) {
        for (let i = 0; i < deltas.length; i++) {
            this.handleDelta (bookside, deltas[i]);
        }
    }

    handleOrderBookMessage (client: Client, message, orderbook) {
        const u = this.safeInteger (message, 'u');
        this.handleDeltas (orderbook['asks'], this.safeValue (message, 'a', []));
        this.handleDeltas (orderbook['bids'], this.safeValue (message, 'b', []));
        orderbook['nonce'] = u;
        const timestamp = this.safeInteger (message, 'E');
        orderbook['timestamp'] = timestamp;
        orderbook['datetime'] = this.iso8601 (timestamp);
        return orderbook;
    }

    handleOrderBook (client: Client, message) {
        //
        // initial snapshot is fetched with ccxt's fetchOrderBook
        // the feed does not include a snapshot, just the deltas
        //
        //     {
        //         "e": "depthUpdate", // Event type
        //         "E": 1577554482280, // Event time
        //         "s": "BNBBTC", // Symbol
        //         "U": 157, // First update ID in event
        //         "u": 160, // Final update ID in event
        //         "b": [ // bids
        //             [ "0.0024", "10" ], // price, size
        //         ],
        //         "a": [ // asks
        //             [ "0.0026", "100" ], // price, size
        //         ]
        //     }
        //
        const isTestnetSpot = client.url.indexOf ('testnet') > 0;
        const isSpotMainNet = client.url.indexOf ('/stream.binance.') > 0;
        const isSpot = isTestnetSpot || isSpotMainNet;
        const marketType = isSpot ? 'spot' : 'contract';
        const marketId = this.safeString (message, 's');
        const market = this.safeMarket (marketId, undefined, undefined, marketType);
        const symbol = market['symbol'];
        const name = 'depth';
        const messageHash = market['lowercaseId'] + '@' + name;
        const orderbook = this.safeValue (this.orderbooks, symbol);
        if (orderbook === undefined) {
            //
            // https://github.com/ccxt/ccxt/issues/6672
            //
            // Sometimes Binance sends the first delta before the subscription
            // confirmation arrives. At that point the orderbook is not
            // initialized yet and the snapshot has not been requested yet
            // therefore it is safe to drop these premature messages.
            //
            return;
        }
        const nonce = this.safeInteger (orderbook, 'nonce');
        if (nonce === undefined) {
            // 2. Buffer the events you receive from the stream.
            orderbook.cache.push (message);
        } else {
            try {
                const U = this.safeInteger (message, 'U');
                const u = this.safeInteger (message, 'u');
                const pu = this.safeInteger (message, 'pu');
                if (pu === undefined) {
                    // spot
                    // 4. Drop any event where u is <= lastUpdateId in the snapshot
                    if (u > orderbook['nonce']) {
                        const timestamp = this.safeInteger (orderbook, 'timestamp');
                        let conditional = undefined;
                        if (timestamp === undefined) {
                            // 5. The first processed event should have U <= lastUpdateId+1 AND u >= lastUpdateId+1
                            conditional = ((U - 1) <= orderbook['nonce']) && ((u - 1) >= orderbook['nonce']);
                        } else {
                            // 6. While listening to the stream, each new event's U should be equal to the previous event's u+1.
                            conditional = ((U - 1) === orderbook['nonce']);
                        }
                        if (conditional) {
                            this.handleOrderBookMessage (client, message, orderbook);
                            if (nonce < orderbook['nonce']) {
                                client.resolve (orderbook, messageHash);
<<<<<<< HEAD
                                // watchOrderBookForSymbols part (dry logic)
                                const messageHashes = this.findMessageHashes (client, 'multipleOrderbook::');
                                for (let i = 0; i < messageHashes.length; i++) {
                                    const messageHash = messageHashes[i];
                                    const parts = messageHash.split ('::');
                                    const symbolsString = parts[1];
                                    const symbols = symbolsString.split (',');
                                    if (this.inArray (symbol, symbols)) {
                                        client.resolve (orderbook, messageHash);
                                    }
                                }
=======
                                // watchMultipleOrderbook part (dry logic)
                                this.resolvePromiseIfMessagehashMatches (client, 'multipleOrderbook::', symbol, orderbook);
>>>>>>> f0ac7dfb
                            }
                        } else {
                            // todo: client.reject from handleOrderBookMessage properly
                            throw new ExchangeError (this.id + ' handleOrderBook received an out-of-order nonce');
                        }
                    }
                } else {
                    // future
                    // 4. Drop any event where u is < lastUpdateId in the snapshot
                    if (u >= orderbook['nonce']) {
                        // 5. The first processed event should have U <= lastUpdateId AND u >= lastUpdateId
                        // 6. While listening to the stream, each new event's pu should be equal to the previous event's u, otherwise initialize the process from step 3
                        if ((U <= orderbook['nonce']) || (pu === orderbook['nonce'])) {
                            this.handleOrderBookMessage (client, message, orderbook);
                            if (nonce <= orderbook['nonce']) {
                                client.resolve (orderbook, messageHash);
<<<<<<< HEAD
                                // watchOrderBookForSymbols part (dry logic)
                                const messageHashes = this.findMessageHashes (client, 'multipleOrderbook::');
                                for (let i = 0; i < messageHashes.length; i++) {
                                    const messageHash = messageHashes[i];
                                    const parts = messageHash.split ('::');
                                    const symbolsString = parts[1];
                                    const symbols = symbolsString.split (',');
                                    if (this.inArray (symbol, symbols)) {
                                        client.resolve (orderbook, messageHash);
                                    }
                                }
=======
                                // watchMultipleOrderbook part (dry logic)
                                this.resolvePromiseIfMessagehashMatches (client, 'multipleOrderbook::', symbol, orderbook);
>>>>>>> f0ac7dfb
                            }
                        } else {
                            // todo: client.reject from handleOrderBookMessage properly
                            throw new ExchangeError (this.id + ' handleOrderBook received an out-of-order nonce');
                        }
                    }
                }
            } catch (e) {
                delete this.orderbooks[symbol];
                delete client.subscriptions[messageHash];
                client.reject (e, messageHash);
            }
        }
    }

    resolvePromiseIfMessagehashMatches (client, prefix: string, symbol: string, data) {
        const messageHashes = this.findMessageHashes (client, prefix);
        for (let i = 0; i < messageHashes.length; i++) {
            const messageHash = messageHashes[i];
            const parts = messageHash.split ('::');
            const symbolsString = parts[1];
            const symbols = symbolsString.split (',');
            if (this.inArray (symbol, symbols)) {
                client.resolve (data, messageHash);
            }
        }
    }

    handleOrderBookSubscription (client: Client, message, subscription) {
        const defaultLimit = this.safeInteger (this.options, 'watchOrderBookLimit', 1000);
        // const messageHash = this.safeString (subscription, 'messageHash');
        const symbol = this.safeString (subscription, 'symbol'); // watchOrderBook
        const symbols = this.safeValue (subscription, 'symbols', [ symbol ]); // watchOrderBookForSymbols
        const limit = this.safeInteger (subscription, 'limit', defaultLimit);
        // handle list of symbols
        for (let i = 0; i < symbols.length; i++) {
            const symbol = symbols[i];
            if (symbol in this.orderbooks) {
                delete this.orderbooks[symbol];
            }
            this.orderbooks[symbol] = this.orderBook ({}, limit);
            subscription['symbol'] = symbol;
            // fetch the snapshot in a separate async call
            this.spawn (this.fetchOrderBookSnapshot, client, message, subscription);
        }
    }

    handleSubscriptionStatus (client: Client, message) {
        //
        //     {
        //         "result": null,
        //         "id": 1574649734450
        //     }
        //
        const id = this.safeString (message, 'id');
        const subscriptionsById = this.indexBy (client.subscriptions, 'id');
        const subscription = this.safeValue (subscriptionsById, id, {});
        const method = this.safeValue (subscription, 'method');
        if (method !== undefined) {
            method.call (this, client, message, subscription);
        }
        return message;
    }

    async watchTradesForSymbols (symbols: string[], since: Int = undefined, limit: Int = undefined, params = {}) {
        /**
         * @method
         * @name binance#watchTradesForSymbols
         * @description get the list of most recent trades for a list of symbols
         * @param {string[]} symbols unified symbol of the market to fetch trades for
         * @param {int} [since] timestamp in ms of the earliest trade to fetch
         * @param {int} [limit] the maximum amount of trades to fetch
         * @param {object} [params] extra parameters specific to the binance api endpoint
         * @returns {object[]} a list of [trade structures]{@link https://docs.ccxt.com/en/latest/manual.html?#public-trades}
         */
        await this.loadMarkets ();
        symbols = this.marketSymbols (symbols);
        const options = this.safeValue (this.options, 'watchTradesForSymbols', {});
        const name = this.safeString (options, 'name', 'trade');
        const firstMarket = this.market (symbols[0]);
        let type = firstMarket['type'];
        if (firstMarket['contract']) {
            type = firstMarket['linear'] ? 'future' : 'delivery';
        }
        const subParams = [];
        for (let i = 0; i < symbols.length; i++) {
            const symbol = symbols[i];
            const market = this.market (symbol);
            const messageHash = market['lowercaseId'] + '@' + name;
            subParams.push (messageHash);
        }
        const messageHash = 'multipleTrades::' + symbols.join (',');
        const query = this.omit (params, 'type');
        const url = this.urls['api']['ws'][type] + '/' + this.stream (type, messageHash);
        const requestId = this.requestId (url);
        const request = {
            'method': 'SUBSCRIBE',
            'params': subParams,
            'id': requestId,
        };
        const subscribe = {
            'id': requestId,
        };
        const trades = await this.watch (url, messageHash, this.extend (request, query), messageHash, subscribe);
        if (this.newUpdates) {
            limit = trades.getLimit (undefined, limit);
        }
        return this.filterBySinceLimit (trades, since, limit, 'timestamp', true);
    }

    async watchTrades (symbol: string, since: Int = undefined, limit: Int = undefined, params = {}) {
        /**
         * @method
         * @name binance#watchTrades
         * @description get the list of most recent trades for a particular symbol
         * @param {string} symbol unified symbol of the market to fetch trades for
         * @param {int} [since] timestamp in ms of the earliest trade to fetch
         * @param {int} [limit] the maximum amount of trades to fetch
         * @param {object} [params] extra parameters specific to the binance api endpoint
         * @returns {object[]} a list of [trade structures]{@link https://docs.ccxt.com/en/latest/manual.html?#public-trades}
         */
        await this.loadMarkets ();
        const market = this.market (symbol);
        const options = this.safeValue (this.options, 'watchTrades', {});
        const name = this.safeString (options, 'name', 'trade');
        const messageHash = market['lowercaseId'] + '@' + name;
        let type = market['type'];
        if (market['contract']) {
            type = market['linear'] ? 'future' : 'delivery';
        }
        const query = this.omit (params, 'type');
        const url = this.urls['api']['ws'][type] + '/' + this.stream (type, messageHash);
        const requestId = this.requestId (url);
        const request = {
            'method': 'SUBSCRIBE',
            'params': [
                messageHash,
            ],
            'id': requestId,
        };
        const subscribe = {
            'id': requestId,
        };
        const trades = await this.watch (url, messageHash, this.extend (request, query), messageHash, subscribe);
        if (this.newUpdates) {
            limit = trades.getLimit (market['symbol'], limit);
        }
        return this.filterBySinceLimit (trades, since, limit, 'timestamp', true);
    }

    parseTrade (trade, market = undefined) {
        //
        // public watchTrades
        //
        //     {
        //         e: 'trade',       // event type
        //         E: 1579481530911, // event time
        //         s: 'ETHBTC',      // symbol
        //         t: 158410082,     // trade id
        //         p: '0.01914100',  // price
        //         q: '0.00700000',  // quantity
        //         b: 586187049,     // buyer order id
        //         a: 586186710,     // seller order id
        //         T: 1579481530910, // trade time
        //         m: false,         // is the buyer the market maker
        //         M: true           // binance docs say it should be ignored
        //     }
        //
        //     {
        //        "e": "aggTrade",  // Event type
        //        "E": 123456789,   // Event time
        //        "s": "BNBBTC",    // Symbol
        //        "a": 12345,       // Aggregate trade ID
        //        "p": "0.001",     // Price
        //        "q": "100",       // Quantity
        //        "f": 100,         // First trade ID
        //        "l": 105,         // Last trade ID
        //        "T": 123456785,   // Trade time
        //        "m": true,        // Is the buyer the market maker?
        //        "M": true         // Ignore
        //     }
        //
        // private watchMyTrades spot
        //
        //     {
        //         e: 'executionReport',
        //         E: 1611063861489,
        //         s: 'BNBUSDT',
        //         c: 'm4M6AD5MF3b1ERe65l4SPq',
        //         S: 'BUY',
        //         o: 'MARKET',
        //         f: 'GTC',
        //         q: '2.00000000',
        //         p: '0.00000000',
        //         P: '0.00000000',
        //         F: '0.00000000',
        //         g: -1,
        //         C: '',
        //         x: 'TRADE',
        //         X: 'PARTIALLY_FILLED',
        //         r: 'NONE',
        //         i: 1296882607,
        //         l: '0.33200000',
        //         z: '0.33200000',
        //         L: '46.86600000',
        //         n: '0.00033200',
        //         N: 'BNB',
        //         T: 1611063861488,
        //         t: 109747654,
        //         I: 2696953381,
        //         w: false,
        //         m: false,
        //         M: true,
        //         O: 1611063861488,
        //         Z: '15.55951200',
        //         Y: '15.55951200',
        //         Q: '0.00000000'
        //     }
        //
        // private watchMyTrades future/delivery
        //
        //     {
        //         s: 'BTCUSDT',
        //         c: 'pb2jD6ZQHpfzSdUac8VqMK',
        //         S: 'SELL',
        //         o: 'MARKET',
        //         f: 'GTC',
        //         q: '0.001',
        //         p: '0',
        //         ap: '33468.46000',
        //         sp: '0',
        //         x: 'TRADE',
        //         X: 'FILLED',
        //         i: 13351197194,
        //         l: '0.001',
        //         z: '0.001',
        //         L: '33468.46',
        //         n: '0.00027086',
        //         N: 'BNB',
        //         T: 1612095165362,
        //         t: 458032604,
        //         b: '0',
        //         a: '0',
        //         m: false,
        //         R: false,
        //         wt: 'CONTRACT_PRICE',
        //         ot: 'MARKET',
        //         ps: 'BOTH',
        //         cp: false,
        //         rp: '0.00335000',
        //         pP: false,
        //         si: 0,
        //         ss: 0
        //     }
        //
        const executionType = this.safeString (trade, 'x');
        const isTradeExecution = (executionType === 'TRADE');
        if (!isTradeExecution) {
            return super.parseTrade (trade, market);
        }
        const id = this.safeString2 (trade, 't', 'a');
        const timestamp = this.safeInteger (trade, 'T');
        const price = this.safeString2 (trade, 'L', 'p');
        let amount = this.safeString (trade, 'q');
        if (isTradeExecution) {
            amount = this.safeString (trade, 'l', amount);
        }
        let cost = this.safeString (trade, 'Y');
        if (cost === undefined) {
            if ((price !== undefined) && (amount !== undefined)) {
                cost = Precise.stringMul (price, amount);
            }
        }
        const marketId = this.safeString (trade, 's');
        const marketType = ('ps' in trade) ? 'contract' : 'spot';
        const symbol = this.safeSymbol (marketId, undefined, undefined, marketType);
        let side = this.safeStringLower (trade, 'S');
        let takerOrMaker = undefined;
        const orderId = this.safeString (trade, 'i');
        if ('m' in trade) {
            if (side === undefined) {
                side = trade['m'] ? 'sell' : 'buy'; // this is reversed intentionally
            }
            takerOrMaker = trade['m'] ? 'maker' : 'taker';
        }
        let fee = undefined;
        const feeCost = this.safeString (trade, 'n');
        if (feeCost !== undefined) {
            const feeCurrencyId = this.safeString (trade, 'N');
            const feeCurrencyCode = this.safeCurrencyCode (feeCurrencyId);
            fee = {
                'cost': feeCost,
                'currency': feeCurrencyCode,
            };
        }
        const type = this.safeStringLower (trade, 'o');
        return this.safeTrade ({
            'info': trade,
            'timestamp': timestamp,
            'datetime': this.iso8601 (timestamp),
            'symbol': symbol,
            'id': id,
            'order': orderId,
            'type': type,
            'takerOrMaker': takerOrMaker,
            'side': side,
            'price': price,
            'amount': amount,
            'cost': cost,
            'fee': fee,
        });
    }

    handleTrade (client: Client, message) {
        // the trade streams push raw trade information in real-time
        // each trade has a unique buyer and seller
        const isSpot = ((client.url.indexOf ('/stream') > -1) || (client.url.indexOf ('/testnet.binance') > -1));
        const marketType = (isSpot) ? 'spot' : 'contract';
        const marketId = this.safeString (message, 's');
        const market = this.safeMarket (marketId, undefined, undefined, marketType);
        const symbol = market['symbol'];
        const lowerCaseId = this.safeStringLower (message, 's');
        const event = this.safeString (message, 'e');
        const messageHash = lowerCaseId + '@' + event;
        const trade = this.parseTrade (message, market);
        let tradesArray = this.safeValue (this.trades, symbol);
        if (tradesArray === undefined) {
            const limit = this.safeInteger (this.options, 'tradesLimit', 1000);
            tradesArray = new ArrayCache (limit);
        }
        tradesArray.append (trade);
        this.trades[symbol] = tradesArray;
        client.resolve (tradesArray, messageHash);
<<<<<<< HEAD
        // watchTradesForSymbols part
        const messageHashes = this.findMessageHashes (client, 'multipleTrades::');
        for (let i = 0; i < messageHashes.length; i++) {
            const messageHash = messageHashes[i];
            const parts = messageHash.split ('::');
            const symbolsString = parts[1];
            const symbols = symbolsString.split (',');
            if (this.inArray (symbol, symbols)) {
                client.resolve (tradesArray, messageHash);
            }
        }
=======
        // watchMultipleTrades part
        this.resolvePromiseIfMessagehashMatches (client, 'multipleTrades::', symbol, tradesArray);
>>>>>>> f0ac7dfb
    }

    async watchOHLCV (symbol: string, timeframe = '1m', since: Int = undefined, limit: Int = undefined, params = {}) {
        /**
         * @method
         * @name binance#watchOHLCV
         * @description watches historical candlestick data containing the open, high, low, and close price, and the volume of a market
         * @param {string} symbol unified symbol of the market to fetch OHLCV data for
         * @param {string} timeframe the length of time each candle represents
         * @param {int} [since] timestamp in ms of the earliest candle to fetch
         * @param {int} [limit] the maximum amount of candles to fetch
         * @param {object} [params] extra parameters specific to the binance api endpoint
         * @returns {int[][]} A list of candles ordered as timestamp, open, high, low, close, volume
         */
        await this.loadMarkets ();
        const market = this.market (symbol);
        let marketId = market['lowercaseId'];
        const interval = this.safeString (this.timeframes, timeframe, timeframe);
        const options = this.safeValue (this.options, 'watchOHLCV', {});
        const nameOption = this.safeString (options, 'name', 'kline');
        const name = this.safeString (params, 'name', nameOption);
        if (name === 'indexPriceKline') {
            // weird behavior for index price kline we can't use the perp suffix
            marketId = marketId.replace ('_perp', '');
        }
        params = this.omit (params, 'name');
        const messageHash = marketId + '@' + name + '_' + interval;
        let type = market['type'];
        if (market['contract']) {
            type = market['linear'] ? 'future' : 'delivery';
        }
        const url = this.urls['api']['ws'][type] + '/' + this.stream (type, messageHash);
        const requestId = this.requestId (url);
        const request = {
            'method': 'SUBSCRIBE',
            'params': [
                messageHash,
            ],
            'id': requestId,
        };
        const subscribe = {
            'id': requestId,
        };
        const ohlcv = await this.watch (url, messageHash, this.extend (request, params), messageHash, subscribe);
        if (this.newUpdates) {
            limit = ohlcv.getLimit (symbol, limit);
        }
        return this.filterBySinceLimit (ohlcv, since, limit, 0, true);
    }

    async watchOHLCVForSymbols (symbols: string[], timeframes = [ '1m' ], since: Int = undefined, limit: Int = undefined, params = {}) {
        /**
         * @method
         * @name binance#watchOHLCV
         * @description watches historical candlestick data containing the open, high, low, and close price, and the volume of a market
         * @param {string} symbol unified symbol of the market to fetch OHLCV data for
         * @param {string} timeframe the length of time each candle represents
         * @param {int} [since] timestamp in ms of the earliest candle to fetch
         * @param {int} [limit] the maximum amount of candles to fetch
         * @param {object} [params] extra parameters specific to the binance api endpoint
         * @returns {int[][]} A list of candles ordered as timestamp, open, high, low, close, volume
         */
        await this.loadMarkets ();
        symbols = this.marketSymbols (symbols);
        const options = this.safeValue (this.options, 'watchOHLCV', {});
        const nameOption = this.safeString (options, 'name', 'kline');
        const name = this.safeString (params, 'name', nameOption);
        params = this.omit (params, 'name');
        const firstMarket = this.market (symbols[0]);
        let type = firstMarket['type'];
        if (firstMarket['contract']) {
            type = firstMarket['linear'] ? 'future' : 'delivery';
        }
        const subParams = [];
        const unifiedTimeframes = [];
        for (let i = 0; i < symbols.length; i++) {
            const symbol = symbols[i];
            const market = this.market (symbol);
            let marketId = market['lowercaseId'];
            if (name === 'indexPriceKline') {
            // weird behavior for index price kline we can't use the perp suffix
                marketId = marketId.replace ('_perp', '');
            }
            for (let j = 0; j < timeframes.length; j++) {
                const timeframe = timeframes[j];
                const interval = this.safeString (this.timeframes, timeframe, timeframe);
                const messageHash = marketId + '@' + name + '_' + interval;
                subParams.push (messageHash);
                unifiedTimeframes.push (interval);
            }
        }
        const messageHash = 'multipleOHLCV::' + symbols.join (',') + '::' + name + '::' + unifiedTimeframes.join (',');
        const url = this.urls['api']['ws'][type] + '/' + this.stream (type, messageHash);
        const requestId = this.requestId (url);
        const request = {
            'method': 'SUBSCRIBE',
            'params': subParams,
            'id': requestId,
        };
        const subscribe = {
            'id': requestId,
        };
        const [ symbol, timeframe, stored ] = await this.watch (url, messageHash, this.extend (request, params), messageHash, subscribe);
        if (this.newUpdates) {
            limit = stored.getLimit (symbol, limit);
        }
        const filtered = this.filterBySinceLimit (stored, since, limit, 0, true);
        const res = {};
        res[symbol] = {};
        res[symbol][timeframe] = filtered;
        return res; // check this out
    }

    handleOHLCV (client: Client, message) {
        //
        //     {
        //         e: 'kline',
        //         E: 1579482921215,
        //         s: 'ETHBTC',
        //         k: {
        //             t: 1579482900000,
        //             T: 1579482959999,
        //             s: 'ETHBTC',
        //             i: '1m',
        //             f: 158411535,
        //             L: 158411550,
        //             o: '0.01913200',
        //             c: '0.01913500',
        //             h: '0.01913700',
        //             l: '0.01913200',
        //             v: '5.08400000',
        //             n: 16,
        //             x: false,
        //             q: '0.09728060',
        //             V: '3.30200000',
        //             Q: '0.06318500',
        //             B: '0'
        //         }
        //     }
        //
        let event = this.safeString (message, 'e');
        const eventMap = {
            'indexPrice_kline': 'indexPriceKline',
            'markPrice_kline': 'markPriceKline',
        };
        event = this.safeString (eventMap, event, event);
        const kline = this.safeValue (message, 'k');
        let marketId = this.safeString2 (kline, 's', 'ps');
        if (event === 'indexPriceKline') {
            // indexPriceKline doesn't have the _PERP suffix
            marketId = this.safeString (message, 'ps');
        }
        const lowercaseMarketId = marketId.toLowerCase ();
        const interval = this.safeString (kline, 'i');
        // use a reverse lookup in a static map instead
        const timeframe = this.findTimeframe (interval);
        const messageHash = lowercaseMarketId + '@' + event + '_' + interval;
        const parsed = [
            this.safeInteger (kline, 't'),
            this.safeFloat (kline, 'o'),
            this.safeFloat (kline, 'h'),
            this.safeFloat (kline, 'l'),
            this.safeFloat (kline, 'c'),
            this.safeFloat (kline, 'v'),
        ];
        const isSpot = ((client.url.indexOf ('/stream') > -1) || (client.url.indexOf ('/testnet.binance') > -1));
        const marketType = (isSpot) ? 'spot' : 'contract';
        const symbol = this.safeSymbol (marketId, undefined, undefined, marketType);
        this.ohlcvs[symbol] = this.safeValue (this.ohlcvs, symbol, {});
        let stored = this.safeValue (this.ohlcvs[symbol], timeframe);
        if (stored === undefined) {
            const limit = this.safeInteger (this.options, 'OHLCVLimit', 1000);
            stored = new ArrayCacheByTimestamp (limit);
            this.ohlcvs[symbol][timeframe] = stored;
        }
        stored.append (parsed);
        client.resolve (stored, messageHash);
        // watchOHLCVForSymbols part
        const messageHashes = this.findMessageHashes (client, 'multipleOHLCV::');
        for (let i = 0; i < messageHashes.length; i++) {
            const messageHash = messageHashes[i];
            const parts = messageHash.split ('::');
            const intervals = parts[3].split (',');
            const symbolsString = parts[1];
            const symbols = symbolsString.split (',');
            if ((this.inArray (interval, intervals)) && this.inArray (symbol, symbols)) {
                client.resolve ([ symbol, interval, stored ], messageHash);
            }
        }
    }

    async watchTicker (symbol: string, params = {}) {
        /**
         * @method
         * @name binance#watchTicker
         * @description watches a price ticker, a statistical calculation with the information calculated over the past 24 hours for a specific market
         * @param {string} symbol unified symbol of the market to fetch the ticker for
         * @param {object} [params] extra parameters specific to the binance api endpoint
         * @param {string} [params.name] stream to use can be ticker or bookTicker
         * @returns {object} a [ticker structure]{@link https://docs.ccxt.com/#/?id=ticker-structure}
         */
        await this.loadMarkets ();
        const market = this.market (symbol);
        const marketId = market['lowercaseId'];
        let type = market['type'];
        if (market['contract']) {
            type = market['linear'] ? 'future' : 'delivery';
        }
        const options = this.safeValue (this.options, 'watchTicker', {});
        let name = this.safeString (options, 'name', 'ticker');
        name = this.safeString (params, 'name', name);
        params = this.omit (params, 'name');
        const messageHash = marketId + '@' + name;
        const url = this.urls['api']['ws'][type] + '/' + this.stream (type, messageHash);
        const requestId = this.requestId (url);
        const request = {
            'method': 'SUBSCRIBE',
            'params': [
                messageHash,
            ],
            'id': requestId,
        };
        const subscribe = {
            'id': requestId,
        };
        return await this.watch (url, messageHash, this.extend (request, params), messageHash, subscribe);
    }

    async watchTickers (symbols: string[] = undefined, params = {}) {
        /**
         * @method
         * @name binance#watchTickers
         * @description watches a price ticker, a statistical calculation with the information calculated over the past 24 hours for all markets of a specific list
         * @param {string[]} symbols unified symbol of the market to fetch the ticker for
         * @param {object} [params] extra parameters specific to the binance api endpoint
         * @returns {object} a [ticker structure]{@link https://docs.ccxt.com/#/?id=ticker-structure}
         */
        await this.loadMarkets ();
        symbols = this.marketSymbols (symbols);
        const marketIds = this.marketIds (symbols);
        let market = undefined;
        let type = undefined;
        if (symbols !== undefined) {
            market = this.market (symbols[0]);
        }
        [ type, params ] = this.handleMarketTypeAndParams ('watchTickers', market, params);
        let subType = undefined;
        [ subType, params ] = this.handleSubTypeAndParams ('watchTickers', market, params);
        if (this.isLinear (type, subType)) {
            type = 'future';
        } else if (this.isInverse (type, subType)) {
            type = 'delivery';
        }
        const options = this.safeValue (this.options, 'watchTickers', {});
        let name = this.safeString (options, 'name', 'ticker');
        name = this.safeString (params, 'name', name);
        params = this.omit (params, 'name');
        let wsParams = [];
        let messageHash = 'tickers';
        if (symbols !== undefined) {
            messageHash = 'tickers::' + symbols.join (',');
        }
        if (name === 'bookTicker') {
            if (marketIds === undefined) {
                throw new ArgumentsRequired (this.id + ' watchTickers() requires symbols for bookTicker');
            }
            // simulate watchTickers with subscribe multiple individual bookTicker topic
            for (let i = 0; i < marketIds.length; i++) {
                wsParams.push (marketIds[i].toLowerCase () + '@bookTicker');
            }
        } else {
            wsParams = [
                '!' + name + '@arr',
            ];
        }
        const url = this.urls['api']['ws'][type] + '/' + this.stream (type, messageHash);
        const requestId = this.requestId (url);
        const request = {
            'method': 'SUBSCRIBE',
            'params': wsParams,
            'id': requestId,
        };
        const subscribe = {
            'id': requestId,
        };
        const newTickers = await this.watch (url, messageHash, this.extend (request, params), messageHash, subscribe);
        if (this.newUpdates) {
            return newTickers;
        }
        return this.filterByArray (this.tickers, 'symbol', symbols);
    }

    parseWsTicker (message, marketType) {
        //
        // ticker
        //     {
        //         e: '24hrTicker',      // event type
        //         E: 1579485598569,     // event time
        //         s: 'ETHBTC',          // symbol
        //         p: '-0.00004000',     // price change
        //         P: '-0.209',          // price change percent
        //         w: '0.01920495',      // weighted average price
        //         x: '0.01916500',      // the price of the first trade before the 24hr rolling window
        //         c: '0.01912500',      // last (closing) price
        //         Q: '0.10400000',      // last quantity
        //         b: '0.01912200',      // best bid
        //         B: '4.10400000',      // best bid quantity
        //         a: '0.01912500',      // best ask
        //         A: '0.00100000',      // best ask quantity
        //         o: '0.01916500',      // open price
        //         h: '0.01956500',      // high price
        //         l: '0.01887700',      // low price
        //         v: '173518.11900000', // base volume
        //         q: '3332.40703994',   // quote volume
        //         O: 1579399197842,     // open time
        //         C: 1579485597842,     // close time
        //         F: 158251292,         // first trade id
        //         L: 158414513,         // last trade id
        //         n: 163222,            // total number of trades
        //     }
        //
        // miniTicker
        //     {
        //         e: '24hrMiniTicker',
        //         E: 1671617114585,
        //         s: 'MOBBUSD',
        //         c: '0.95900000',
        //         o: '0.91200000',
        //         h: '1.04000000',
        //         l: '0.89400000',
        //         v: '2109995.32000000',
        //         q: '2019254.05788000'
        //     }
        //
        let event = this.safeString (message, 'e', 'bookTicker');
        if (event === '24hrTicker') {
            event = 'ticker';
        }
        let timestamp = undefined;
        const now = this.milliseconds ();
        if (event === 'bookTicker') {
            // take the event timestamp, if available, for spot tickers it is not
            timestamp = this.safeInteger (message, 'E', now);
        } else {
            // take the timestamp of the closing price for candlestick streams
            timestamp = this.safeInteger (message, 'C', now);
        }
        const marketId = this.safeString (message, 's');
        const symbol = this.safeSymbol (marketId, undefined, undefined, marketType);
        const last = this.safeFloat (message, 'c');
        const ticker = {
            'symbol': symbol,
            'timestamp': timestamp,
            'datetime': this.iso8601 (timestamp),
            'high': this.safeFloat (message, 'h'),
            'low': this.safeFloat (message, 'l'),
            'bid': this.safeFloat (message, 'b'),
            'bidVolume': this.safeFloat (message, 'B'),
            'ask': this.safeFloat (message, 'a'),
            'askVolume': this.safeFloat (message, 'A'),
            'vwap': this.safeFloat (message, 'w'),
            'open': this.safeFloat (message, 'o'),
            'close': last,
            'last': last,
            'previousClose': this.safeFloat (message, 'x'), // previous day close
            'change': this.safeFloat (message, 'p'),
            'percentage': this.safeFloat (message, 'P'),
            'average': undefined,
            'baseVolume': this.safeFloat (message, 'v'),
            'quoteVolume': this.safeFloat (message, 'q'),
            'info': message,
        };
        return ticker;
    }

    handleTicker (client: Client, message) {
        //
        // 24hr rolling window ticker statistics for a single symbol
        // These are NOT the statistics of the UTC day, but a 24hr rolling window for the previous 24hrs
        // Update Speed 1000ms
        //
        //     {
        //         e: '24hrTicker',      // event type
        //         E: 1579485598569,     // event time
        //         s: 'ETHBTC',          // symbol
        //         p: '-0.00004000',     // price change
        //         P: '-0.209',          // price change percent
        //         w: '0.01920495',      // weighted average price
        //         x: '0.01916500',      // the price of the first trade before the 24hr rolling window
        //         c: '0.01912500',      // last (closing) price
        //         Q: '0.10400000',      // last quantity
        //         b: '0.01912200',      // best bid
        //         B: '4.10400000',      // best bid quantity
        //         a: '0.01912500',      // best ask
        //         A: '0.00100000',      // best ask quantity
        //         o: '0.01916500',      // open price
        //         h: '0.01956500',      // high price
        //         l: '0.01887700',      // low price
        //         v: '173518.11900000', // base volume
        //         q: '3332.40703994',   // quote volume
        //         O: 1579399197842,     // open time
        //         C: 1579485597842,     // close time
        //         F: 158251292,         // first trade id
        //         L: 158414513,         // last trade id
        //         n: 163222,            // total number of trades
        //     }
        //
        let event = this.safeString (message, 'e', 'bookTicker');
        if (event === '24hrTicker') {
            event = 'ticker';
        } else if (event === '24hrMiniTicker') {
            event = 'miniTicker';
        }
        const wsMarketId = this.safeStringLower (message, 's');
        const messageHash = wsMarketId + '@' + event;
        const isSpot = ((client.url.indexOf ('/stream') > -1) || (client.url.indexOf ('/testnet.binance') > -1));
        const marketType = (isSpot) ? 'spot' : 'contract';
        const result = this.parseWsTicker (message, marketType);
        const symbol = result['symbol'];
        this.tickers[symbol] = result;
        client.resolve (result, messageHash);
        if (event === 'bookTicker') {
            // watch bookTickers
            client.resolve ([ result ], '!' + 'bookTicker@arr');
        }
    }

    handleTickers (client: Client, message) {
        const isSpot = ((client.url.indexOf ('/stream') > -1) || (client.url.indexOf ('/testnet.binance') > -1));
        const marketType = (isSpot) ? 'spot' : 'contract';
        let rawTickers = [];
        const newTickers = [];
        if (Array.isArray (message)) {
            rawTickers = message;
        } else {
            rawTickers.push (message);
        }
        for (let i = 0; i < rawTickers.length; i++) {
            const ticker = rawTickers[i];
            const result = this.parseWsTicker (ticker, marketType);
            const symbol = result['symbol'];
            this.tickers[symbol] = result;
            newTickers.push (result);
        }
        const messageHashes = this.findMessageHashes (client, 'tickers::');
        for (let i = 0; i < messageHashes.length; i++) {
            const messageHash = messageHashes[i];
            const parts = messageHash.split ('::');
            const symbolsString = parts[1];
            const symbols = symbolsString.split (',');
            const tickers = this.filterByArray (newTickers, 'symbol', symbols);
            const tickersSymbols = Object.keys (tickers);
            const numTickers = tickersSymbols.length;
            if (numTickers > 0) {
                client.resolve (tickers, messageHash);
            }
        }
        client.resolve (newTickers, 'tickers');
    }

    signParams (params = {}) {
        this.checkRequiredCredentials ();
        let extendedParams = this.extend ({
            'timestamp': this.nonce (),
            'apiKey': this.apiKey,
        }, params);
        const defaultRecvWindow = this.safeInteger (this.options, 'recvWindow');
        if (defaultRecvWindow !== undefined) {
            params['recvWindow'] = defaultRecvWindow;
        }
        const recvWindow = this.safeInteger (params, 'recvWindow');
        if (recvWindow !== undefined) {
            params['recvWindow'] = recvWindow;
        }
        extendedParams = this.keysort (extendedParams);
        extendedParams['signature'] = this.hmac (this.encode (this.urlencode (extendedParams)), this.encode (this.secret), sha256);
        return extendedParams;
    }

    async authenticate (params = {}) {
        const time = this.milliseconds ();
        let type = this.safeString2 (this.options, 'defaultType', 'authenticate', 'spot');
        type = this.safeString (params, 'type', type);
        let subType = undefined;
        [ subType, params ] = this.handleSubTypeAndParams ('authenticate', undefined, params);
        if (this.isLinear (type, subType)) {
            type = 'future';
        } else if (this.isInverse (type, subType)) {
            type = 'delivery';
        }
        let marginMode = undefined;
        [ marginMode, params ] = this.handleMarginModeAndParams ('authenticate', params);
        const isIsolatedMargin = (marginMode === 'isolated');
        const isCrossMargin = (marginMode === 'cross') || (marginMode === undefined);
        const symbol = this.safeString (params, 'symbol');
        params = this.omit (params, 'symbol');
        const options = this.safeValue (this.options, type, {});
        const lastAuthenticatedTime = this.safeInteger (options, 'lastAuthenticatedTime', 0);
        const listenKeyRefreshRate = this.safeInteger (this.options, 'listenKeyRefreshRate', 1200000);
        const delay = this.sum (listenKeyRefreshRate, 10000);
        if (time - lastAuthenticatedTime > delay) {
            let method = 'publicPostUserDataStream';
            if (type === 'future') {
                method = 'fapiPrivatePostListenKey';
            } else if (type === 'delivery') {
                method = 'dapiPrivatePostListenKey';
            } else if (type === 'margin' && isCrossMargin) {
                method = 'sapiPostUserDataStream';
            } else if (isIsolatedMargin) {
                method = 'sapiPostUserDataStreamIsolated';
                if (symbol === undefined) {
                    throw new ArgumentsRequired (this.id + ' authenticate() requires a symbol argument for isolated margin mode');
                }
                const marketId = this.marketId (symbol);
                params = this.extend (params, { 'symbol': marketId });
            }
            const response = await this[method] (params);
            this.options[type] = this.extend (options, {
                'listenKey': this.safeString (response, 'listenKey'),
                'lastAuthenticatedTime': time,
            });
            this.delay (listenKeyRefreshRate, this.keepAliveListenKey, params);
        }
    }

    async keepAliveListenKey (params = {}) {
        // https://binance-docs.github.io/apidocs/spot/en/#listen-key-spot
        let type = this.safeString2 (this.options, 'defaultType', 'authenticate', 'spot');
        type = this.safeString (params, 'type', type);
        let subType = undefined;
        [ subType, params ] = this.handleSubTypeAndParams ('keepAliveListenKey', undefined, params);
        if (this.isLinear (type, subType)) {
            type = 'future';
        } else if (this.isInverse (type, subType)) {
            type = 'delivery';
        }
        const options = this.safeValue (this.options, type, {});
        const listenKey = this.safeString (options, 'listenKey');
        if (listenKey === undefined) {
            // A network error happened: we can't renew a listen key that does not exist.
            return;
        }
        let method = 'publicPutUserDataStream';
        if (type === 'future') {
            method = 'fapiPrivatePutListenKey';
        } else if (type === 'delivery') {
            method = 'dapiPrivatePutListenKey';
        } else if (type === 'margin') {
            method = 'sapiPutUserDataStream';
        }
        const request = {
            'listenKey': listenKey,
        };
        const time = this.milliseconds ();
        const sendParams = this.omit (params, 'type');
        try {
            await this[method] (this.extend (request, sendParams));
        } catch (error) {
            const url = this.urls['api']['ws'][type] + '/' + this.options[type]['listenKey'];
            const client = this.client (url);
            const messageHashes = Object.keys (client.futures);
            for (let i = 0; i < messageHashes.length; i++) {
                const messageHash = messageHashes[i];
                client.reject (error, messageHash);
            }
            this.options[type] = this.extend (options, {
                'listenKey': undefined,
                'lastAuthenticatedTime': 0,
            });
            return;
        }
        this.options[type] = this.extend (options, {
            'listenKey': listenKey,
            'lastAuthenticatedTime': time,
        });
        // whether or not to schedule another listenKey keepAlive request
        const clients = Object.values (this.clients);
        const listenKeyRefreshRate = this.safeInteger (this.options, 'listenKeyRefreshRate', 1200000);
        for (let i = 0; i < clients.length; i++) {
            const client = clients[i];
            const subscriptionKeys = Object.keys ((client as any).subscriptions);
            for (let j = 0; j < subscriptionKeys.length; j++) {
                const subscribeType = subscriptionKeys[j];
                if (subscribeType === type) {
                    return this.delay (listenKeyRefreshRate, this.keepAliveListenKey, params);
                }
            }
        }
    }

    setBalanceCache (client: Client, type) {
        if (type in client.subscriptions) {
            return undefined;
        }
        const options = this.safeValue (this.options, 'watchBalance');
        const fetchBalanceSnapshot = this.safeValue (options, 'fetchBalanceSnapshot', false);
        if (fetchBalanceSnapshot) {
            const messageHash = type + ':fetchBalanceSnapshot';
            if (!(messageHash in client.futures)) {
                client.future (messageHash);
                this.spawn (this.loadBalanceSnapshot, client, messageHash, type);
            }
        } else {
            this.balance[type] = {};
        }
    }

    async loadBalanceSnapshot (client, messageHash, type) {
        const response = await this.fetchBalance ({ 'type': type });
        this.balance[type] = this.extend (response, this.safeValue (this.balance, type, {}));
        // don't remove the future from the .futures cache
        const future = client.futures[messageHash];
        future.resolve ();
        client.resolve (this.balance[type], type + ':balance');
    }

    async fetchBalanceWs (params = {}) {
        /**
         * @method
         * @name binance#fetchBalanceWs
         * @description fetch balance and get the amount of funds available for trading or funds locked in orders
         * @see https://binance-docs.github.io/apidocs/websocket_api/en/#account-information-user_data
         * @param {object} [params] extra parameters specific to the binance api endpoint
         * @param {string|undefined} [params.type] 'future', 'delivery', 'savings', 'funding', or 'spot'
         * @param {string|undefined} [params.marginMode] 'cross' or 'isolated', for margin trading, uses this.options.defaultMarginMode if not passed, defaults to undefined/None/null
         * @param {string[]|undefined} [params.symbols] unified market symbols, only used in isolated margin mode
         * @returns {object} a [balance structure]{@link https://docs.ccxt.com/en/latest/manual.html?#balance-structure}
         */
        await this.loadMarkets ();
        const url = this.urls['api']['ws']['ws'];
        const requestId = this.requestId (url);
        const messageHash = requestId.toString ();
        let returnRateLimits = false;
        [ returnRateLimits, params ] = this.handleOptionAndParams (params, 'createOrderWs', 'returnRateLimits', false);
        const payload = {
            'returnRateLimits': returnRateLimits,
        };
        const message = {
            'id': messageHash,
            'method': 'account.status',
            'params': this.signParams (this.extend (payload, params)),
        };
        const subscription = {
            'method': this.handleBalanceWs,
        };
        return await this.watch (url, messageHash, message, messageHash, subscription);
    }

    handleBalanceWs (client: Client, message) {
        //
        //    {
        //        "id": "605a6d20-6588-4cb9-afa0-b0ab087507ba",
        //        "status": 200,
        //        "result": {
        //            "makerCommission": 15,
        //            "takerCommission": 15,
        //            "buyerCommission": 0,
        //            "sellerCommission": 0,
        //            "canTrade": true,
        //            "canWithdraw": true,
        //            "canDeposit": true,
        //            "commissionRates": {
        //                "maker": "0.00150000",
        //                "taker": "0.00150000",
        //                "buyer": "0.00000000",
        //                "seller": "0.00000000"
        //            },
        //            "brokered": false,
        //            "requireSelfTradePrevention": false,
        //            "updateTime": 1660801833000,
        //            "accountType": "SPOT",
        //            "balances": [{
        //                    "asset": "BNB",
        //                    "free": "0.00000000",
        //                    "locked": "0.00000000"
        //                },
        //                {
        //                    "asset": "BTC",
        //                    "free": "1.3447112",
        //                    "locked": "0.08600000"
        //                },
        //                {
        //                    "asset": "USDT",
        //                    "free": "1021.21000000",
        //                    "locked": "0.00000000"
        //                }
        //            ],
        //            "permissions": [
        //                "SPOT"
        //            ]
        //        }
        //    }
        //
        const messageHash = this.safeString (message, 'id');
        const result = this.safeValue (message, 'result', {});
        const parsedBalances = this.parseBalance (result, 'spot');
        client.resolve (parsedBalances, messageHash);
    }

    async watchBalance (params = {}) {
        /**
         * @method
         * @name binance#watchBalance
         * @description watch balance and get the amount of funds available for trading or funds locked in orders
         * @param {object} [params] extra parameters specific to the binance api endpoint
         * @returns {object} a [balance structure]{@link https://docs.ccxt.com/en/latest/manual.html?#balance-structure}
         */
        await this.loadMarkets ();
        await this.authenticate (params);
        const defaultType = this.safeString (this.options, 'defaultType', 'spot');
        let type = this.safeString (params, 'type', defaultType);
        let subType = undefined;
        [ subType, params ] = this.handleSubTypeAndParams ('watchBalance', undefined, params);
        if (this.isLinear (type, subType)) {
            type = 'future';
        } else if (this.isInverse (type, subType)) {
            type = 'delivery';
        }
        const url = this.urls['api']['ws'][type] + '/' + this.options[type]['listenKey'];
        const client = this.client (url);
        this.setBalanceCache (client, type);
        const options = this.safeValue (this.options, 'watchBalance');
        const fetchBalanceSnapshot = this.safeValue (options, 'fetchBalanceSnapshot', false);
        const awaitBalanceSnapshot = this.safeValue (options, 'awaitBalanceSnapshot', true);
        if (fetchBalanceSnapshot && awaitBalanceSnapshot) {
            await client.future (type + ':fetchBalanceSnapshot');
        }
        const messageHash = type + ':balance';
        const message = undefined;
        return await this.watch (url, messageHash, message, type);
    }

    handleBalance (client: Client, message) {
        //
        // sent upon a balance update not related to orders
        //
        //     {
        //         e: 'balanceUpdate',
        //         E: 1629352505586,
        //         a: 'IOTX',
        //         d: '0.43750000',
        //         T: 1629352505585
        //     }
        //
        // sent upon creating or filling an order
        //
        //     {
        //         "e": "outboundAccountPosition", // Event type
        //         "E": 1564034571105,             // Event Time
        //         "u": 1564034571073,             // Time of last account update
        //         "B": [                          // Balances Array
        //             {
        //                 "a": "ETH",                 // Asset
        //                 "f": "10000.000000",        // Free
        //                 "l": "0.000000"             // Locked
        //             }
        //         ]
        //     }
        //
        // future/delivery
        //
        //     {
        //         "e": "ACCOUNT_UPDATE",            // Event Type
        //         "E": 1564745798939,               // Event Time
        //         "T": 1564745798938 ,              // Transaction
        //         "i": "SfsR",                      // Account Alias
        //         "a": {                            // Update Data
        //             "m":"ORDER",                  // Event reason type
        //             "B":[                         // Balances
        //                 {
        //                     "a":"BTC",                // Asset
        //                     "wb":"122624.12345678",   // Wallet Balance
        //                     "cw":"100.12345678"       // Cross Wallet Balance
        //                 },
        //             ],
        //             "P":[
        //                 {
        //                     "s":"BTCUSD_200925",      // Symbol
        //                     "pa":"0",                 // Position Amount
        //                     "ep":"0.0",               // Entry Price
        //                     "cr":"200",               // (Pre-fee) Accumulated Realized
        //                     "up":"0",                 // Unrealized PnL
        //                     "mt":"isolated",          // Margin Type
        //                     "iw":"0.00000000",        // Isolated Wallet (if isolated position)
        //                     "ps":"BOTH"               // Position Side
        //                 },
        //             ]
        //         }
        //     }
        //
        const wallet = this.safeValue (this.options, 'wallet', 'wb'); // cw for cross wallet
        // each account is connected to a different endpoint
        // and has exactly one subscriptionhash which is the account type
        const subscriptions = Object.keys (client.subscriptions);
        const accountType = subscriptions[0];
        const messageHash = accountType + ':balance';
        this.balance[accountType]['info'] = message;
        const event = this.safeString (message, 'e');
        if (event === 'balanceUpdate') {
            const currencyId = this.safeString (message, 'a');
            const code = this.safeCurrencyCode (currencyId);
            const account = this.account ();
            const delta = this.safeString (message, 'd');
            if (code in this.balance[accountType]) {
                let previousValue = this.balance[accountType][code]['free'];
                if (typeof previousValue !== 'string') {
                    previousValue = this.numberToString (previousValue);
                }
                account['free'] = Precise.stringAdd (previousValue, delta);
            } else {
                account['free'] = delta;
            }
            this.balance[accountType][code] = account;
        } else {
            message = this.safeValue (message, 'a', message);
            const B = this.safeValue (message, 'B');
            for (let i = 0; i < B.length; i++) {
                const entry = B[i];
                const currencyId = this.safeString (entry, 'a');
                const code = this.safeCurrencyCode (currencyId);
                const account = this.account ();
                account['free'] = this.safeString (entry, 'f');
                account['used'] = this.safeString (entry, 'l');
                account['total'] = this.safeString (entry, wallet);
                this.balance[accountType][code] = account;
            }
        }
        const timestamp = this.safeInteger (message, 'E');
        this.balance[accountType]['timestamp'] = timestamp;
        this.balance[accountType]['datetime'] = this.iso8601 (timestamp);
        this.balance[accountType] = this.safeBalance (this.balance[accountType]);
        client.resolve (this.balance[accountType], messageHash);
    }

    checkIsSpot (method: string, symbol: string, params = {}) {
        /**
         * @method
         * @ignore
         * @description checks if symbols is a spot market if not throws an error
         * @param {string} method name of the method to be checked
         * @param {string} symbol symbol or marketId of the market to be checked
         */
        if (symbol === undefined) {
            const type = this.safeString (params, 'type', 'spot');
            const defaultType = this.safeString (this.options, 'defaultType', type);
            if (defaultType === 'spot') {
                return;
            }
            throw new BadRequest (this.id + ' ' + method + ' only supports spot markets');
        }
        const market = this.market (symbol);
        if (!market['spot']) {
            throw new BadRequest (this.id + ' ' + method + ' only supports spot markets');
        }
    }

    async createOrderWs (symbol: string, type: OrderType, side: OrderSide, amount: number, price: number = undefined, params = {}) {
        /**
         * @method
         * @name binance#createOrderWs
         * @see https://binance-docs.github.io/apidocs/websocket_api/en/#place-new-order-trade
         * @description create a trade order
         * @param {string} symbol unified symbol of the market to create an order in
         * @param {string} type 'market' or 'limit'
         * @param {string} side 'buy' or 'sell'
         * @param {float} amount how much of currency you want to trade in units of base currency
         * @param {float|undefined} [price] the price at which the order is to be fullfilled, in units of the quote currency, ignored in market orders
         * @param {object} [params] extra parameters specific to the binance api endpoint
         * @param {boolean} params.test test order, default false
         * @returns {object} an [order structure]{@link https://docs.ccxt.com/en/latest/manual.html#order-structure}
         */
        await this.loadMarkets ();
        this.checkIsSpot ('createOrderWs', symbol, params);
        const url = this.urls['api']['ws']['ws'];
        const requestId = this.requestId (url);
        const messageHash = requestId.toString ();
        const payload = this.createOrderRequest (symbol, type, side, amount, price, params);
        let returnRateLimits = false;
        [ returnRateLimits, params ] = this.handleOptionAndParams (params, 'createOrderWs', 'returnRateLimits', false);
        payload['returnRateLimits'] = returnRateLimits;
        const message = {
            'id': messageHash,
            'method': 'order.place',
            'params': this.signParams (this.extend (payload, params)),
        };
        const test = this.safeValue (params, 'test', false);
        if (test) {
            message['method'] = 'order.test';
        }
        const subscription = {
            'method': this.handleOrderWs,
        };
        return await this.watch (url, messageHash, message, messageHash, subscription);
    }

    handleOrderWs (client: Client, message) {
        //
        //    {
        //        id: 1,
        //        status: 200,
        //        result: {
        //          symbol: 'BTCUSDT',
        //          orderId: 7663053,
        //          orderListId: -1,
        //          clientOrderId: 'x-R4BD3S82d8959d0f5114499487a614',
        //          transactTime: 1687642291434,
        //          price: '25000.00000000',
        //          origQty: '0.00100000',
        //          executedQty: '0.00000000',
        //          cummulativeQuoteQty: '0.00000000',
        //          status: 'NEW',
        //          timeInForce: 'GTC',
        //          type: 'LIMIT',
        //          side: 'BUY',
        //          workingTime: 1687642291434,
        //          fills: [],
        //          selfTradePreventionMode: 'NONE'
        //        },
        //        rateLimits: [
        //          {
        //            rateLimitType: 'ORDERS',
        //            interval: 'SECOND',
        //            intervalNum: 10,
        //            limit: 50,
        //            count: 1
        //          },
        //          {
        //            rateLimitType: 'ORDERS',
        //            interval: 'DAY',
        //            intervalNum: 1,
        //            limit: 160000,
        //            count: 1
        //          },
        //          {
        //            rateLimitType: 'REQUEST_WEIGHT',
        //            interval: 'MINUTE',
        //            intervalNum: 1,
        //            limit: 1200,
        //            count: 12
        //          }
        //        ]
        //    }
        //
        const messageHash = this.safeString (message, 'id');
        const result = this.safeValue (message, 'result', {});
        const order = this.parseOrder (result);
        client.resolve (order, messageHash);
    }

    handleOrdersWs (client: Client, message) {
        //
        //    {
        //        id: 1,
        //        status: 200,
        //        result: [{
        //            symbol: 'BTCUSDT',
        //            orderId: 7665584,
        //            orderListId: -1,
        //            clientOrderId: 'x-R4BD3S82b54769abdd3e4b57874c52',
        //            price: '26000.00000000',
        //            origQty: '0.00100000',
        //            executedQty: '0.00000000',
        //            cummulativeQuoteQty: '0.00000000',
        //            status: 'NEW',
        //            timeInForce: 'GTC',
        //            type: 'LIMIT',
        //            side: 'BUY',
        //            stopPrice: '0.00000000',
        //            icebergQty: '0.00000000',
        //            time: 1687642884646,
        //            updateTime: 1687642884646,
        //            isWorking: true,
        //            workingTime: 1687642884646,
        //            origQuoteOrderQty: '0.00000000',
        //            selfTradePreventionMode: 'NONE'
        //        },
        //        ...
        //        ],
        //        rateLimits: [{
        //            rateLimitType: 'REQUEST_WEIGHT',
        //            interval: 'MINUTE',
        //            intervalNum: 1,
        //            limit: 1200,
        //            count: 14
        //        }]
        //    }
        //
        const messageHash = this.safeString (message, 'id');
        const result = this.safeValue (message, 'result', []);
        const orders = this.parseOrders (result);
        client.resolve (orders, messageHash);
    }

    async editOrderWs (id: string, symbol: string, type: OrderType, side: OrderSide, amount: number, price: number = undefined, params = {}) {
        /**
         * @method
         * @name binance#editOrderWs
         * @description edit a trade order
         * @see https://binance-docs.github.io/apidocs/websocket_api/en/#cancel-and-replace-order-trade
         * @param {string} id order id
         * @param {string} symbol unified symbol of the market to create an order in
         * @param {string} type 'market' or 'limit'
         * @param {string} side 'buy' or 'sell'
         * @param {float} amount how much of the currency you want to trade in units of the base currency
         * @param {float|undefined} [price] the price at which the order is to be fullfilled, in units of the quote currency, ignored in market orders
         * @param {object} [params] extra parameters specific to the binance api endpoint
         * @returns {object} an [order structure]{@link https://docs.ccxt.com/en/latest/manual.html#order-structure}
         */
        await this.loadMarkets ();
        this.checkIsSpot ('editOrderWs', symbol, params);
        const url = this.urls['api']['ws']['ws'];
        const requestId = this.requestId (url);
        const messageHash = requestId.toString ();
        const payload = this.editSpotOrderRequest (id, symbol, type, side, amount, price, params);
        let returnRateLimits = false;
        [ returnRateLimits, params ] = this.handleOptionAndParams (params, 'editOrderWs', 'returnRateLimits', false);
        payload['returnRateLimits'] = returnRateLimits;
        const message = {
            'id': messageHash,
            'method': 'order.cancelReplace',
            'params': this.signParams (this.extend (payload, params)),
        };
        const subscription = {
            'method': this.handleEditOrderWs,
        };
        return await this.watch (url, messageHash, message, messageHash, subscription);
    }

    handleEditOrderWs (client: Client, message) {
        //
        //    {
        //        id: 1,
        //        status: 200,
        //        result: {
        //            cancelResult: 'SUCCESS',
        //            newOrderResult: 'SUCCESS',
        //            cancelResponse: {
        //                symbol: 'BTCUSDT',
        //                origClientOrderId: 'x-R4BD3S82813c5d7ffa594104917de2',
        //                orderId: 7665177,
        //                orderListId: -1,
        //                clientOrderId: 'mbrnbQsQhtCXCLY45d5q7S',
        //                price: '26000.00000000',
        //                origQty: '0.00100000',
        //                executedQty: '0.00000000',
        //                cummulativeQuoteQty: '0.00000000',
        //                status: 'CANCELED',
        //                timeInForce: 'GTC',
        //                type: 'LIMIT',
        //                side: 'BUY',
        //                selfTradePreventionMode: 'NONE'
        //            },
        //            newOrderResponse: {
        //                symbol: 'BTCUSDT',
        //                orderId: 7665584,
        //                orderListId: -1,
        //                clientOrderId: 'x-R4BD3S82b54769abdd3e4b57874c52',
        //                transactTime: 1687642884646,
        //                price: '26000.00000000',
        //                origQty: '0.00100000',
        //                executedQty: '0.00000000',
        //                cummulativeQuoteQty: '0.00000000',
        //                status: 'NEW',
        //                timeInForce: 'GTC',
        //                type: 'LIMIT',
        //                side: 'BUY',
        //                workingTime: 1687642884646,
        //                fills: [],
        //                selfTradePreventionMode: 'NONE'
        //            }
        //        },
        //        rateLimits: [{
        //                rateLimitType: 'ORDERS',
        //                interval: 'SECOND',
        //                intervalNum: 10,
        //                limit: 50,
        //                count: 1
        //            },
        //            {
        //                rateLimitType: 'ORDERS',
        //                interval: 'DAY',
        //                intervalNum: 1,
        //                limit: 160000,
        //                count: 3
        //            },
        //            {
        //                rateLimitType: 'REQUEST_WEIGHT',
        //                interval: 'MINUTE',
        //                intervalNum: 1,
        //                limit: 1200,
        //                count: 12
        //            }
        //        ]
        //    }
        //
        const messageHash = this.safeString (message, 'id');
        const result = this.safeValue (message, 'result', {});
        const rawOrder = this.safeValue (result, 'newOrderResponse', {});
        const order = this.parseOrder (rawOrder);
        client.resolve (order, messageHash);
    }

    async cancelOrderWs (id: string, symbol: string = undefined, params = {}) {
        /**
         * @method
         * @name binance#cancelOrderWs
         * @see https://binance-docs.github.io/apidocs/websocket_api/en/#cancel-order-trade
         * @description cancel multiple orders
         * @param {string} id order id
         * @param {string} symbol unified market symbol, default is undefined
         * @param {object} [params] extra parameters specific to the binance api endpoint
         * @param {string|undefined} [params.cancelRestrictions] Supported values: ONLY_NEW - Cancel will succeed if the order status is NEW. ONLY_PARTIALLY_FILLED - Cancel will succeed if order status is PARTIALLY_FILLED.
         * @returns {object} an list of [order structures]{@link https://docs.ccxt.com/en/latest/manual.html#order-structure}
         */
        await this.loadMarkets ();
        if (symbol === undefined) {
            throw new BadRequest (this.id + ' cancelOrderWs requires a symbol');
        }
        this.checkIsSpot ('cancelOrderWs', symbol, params);
        const url = this.urls['api']['ws']['ws'];
        const requestId = this.requestId (url);
        const messageHash = requestId.toString ();
        let returnRateLimits = false;
        [ returnRateLimits, params ] = this.handleOptionAndParams (params, 'cancelOrderWs', 'returnRateLimits', false);
        const payload = {
            'symbol': this.marketId (symbol),
            'returnRateLimits': returnRateLimits,
        };
        const clientOrderId = this.safeValue2 (params, 'origClientOrderId', 'clientOrderId');
        if (clientOrderId !== undefined) {
            payload['origClientOrderId'] = clientOrderId;
        } else {
            payload['orderId'] = this.parseToInt (id);
        }
        params = this.omit (params, [ 'origClientOrderId', 'clientOrderId' ]);
        const message = {
            'id': messageHash,
            'method': 'order.cancel',
            'params': this.signParams (this.extend (payload, params)),
        };
        const subscription = {
            'method': this.handleOrderWs,
        };
        return await this.watch (url, messageHash, message, messageHash, subscription);
    }

    async cancelAllOrdersWs (symbol: string = undefined, params = {}) {
        /**
         * @method
         * @name binance#cancelAllOrdersWs
         * @see https://binance-docs.github.io/apidocs/websocket_api/en/#current-open-orders-user_data
         * @description cancel all open orders in a market
         * @param {string} symbol unified market symbol of the market to cancel orders in
         * @param {object} [params] extra parameters specific to the binance api endpoint
         * @returns {object[]} a list of [order structures]{@link https://docs.ccxt.com/#/?id=order-structure}
         */
        await this.loadMarkets ();
        const url = this.urls['api']['ws']['ws'];
        const requestId = this.requestId (url);
        const messageHash = requestId.toString ();
        let returnRateLimits = false;
        [ returnRateLimits, params ] = this.handleOptionAndParams (params, 'cancelAllOrdersWs', 'returnRateLimits', false);
        const payload = {
            'symbol': this.marketId (symbol),
            'returnRateLimits': returnRateLimits,
        };
        const message = {
            'id': messageHash,
            'method': 'order.cancel',
            'params': this.signParams (this.extend (payload, params)),
        };
        const subscription = {
            'method': this.handleOrdersWs,
        };
        return await this.watch (url, messageHash, message, messageHash, subscription);
    }

    async fetchOrderWs (id: string, symbol: string = undefined, params = {}) {
        /**
         * @method
         * @name binance#fetchOrderWs
         * @see https://binance-docs.github.io/apidocs/websocket_api/en/#query-order-user_data
         * @description fetches information on an order made by the user
         * @param {string} symbol unified symbol of the market the order was made in
         * @param {object} params extra parameters specific to the binance api endpoint
         * @returns {object} An [order structure]{@link https://docs.ccxt.com/#/?id=order-structure}
         */
        await this.loadMarkets ();
        if (symbol === undefined) {
            throw new BadRequest (this.id + ' cancelOrderWs requires a symbol');
        }
        this.checkIsSpot ('fetchOrderWs', symbol, params);
        const url = this.urls['api']['ws']['ws'];
        const requestId = this.requestId (url);
        const messageHash = requestId.toString ();
        let returnRateLimits = false;
        [ returnRateLimits, params ] = this.handleOptionAndParams (params, 'fetchOrderWs', 'returnRateLimits', false);
        const payload = {
            'symbol': this.marketId (symbol),
            'returnRateLimits': returnRateLimits,
        };
        const clientOrderId = this.safeValue2 (params, 'origClientOrderId', 'clientOrderId');
        if (clientOrderId !== undefined) {
            payload['origClientOrderId'] = clientOrderId;
        } else {
            payload['orderId'] = this.parseToInt (id);
        }
        const message = {
            'id': messageHash,
            'method': 'order.status',
            'params': this.signParams (this.extend (payload, params)),
        };
        const subscription = {
            'method': this.handleOrderWs,
        };
        return await this.watch (url, messageHash, message, messageHash, subscription);
    }

    async fetchOrdersWs (symbol: string = undefined, since: Int = undefined, limit: Int = undefined, params = {}) {
        /**
         * @method
         * @name binance#fetchOrdersWs
         * @see https://binance-docs.github.io/apidocs/websocket_api/en/#account-order-history-user_data
         * @description fetches information on multiple orders made by the user
         * @param {string} symbol unified market symbol of the market orders were made in
         * @param {int|undefined} [since] the earliest time in ms to fetch orders for
         * @param {int|undefined} [limit] the maximum number of order structures to retrieve
         * @param {object} [params] extra parameters specific to the binance api endpoint
         * @param {int} [params.orderId] order id to begin at
         * @param {int} [params.startTime] earliest time in ms to retrieve orders for
         * @param {int} [params.endTime] latest time in ms to retrieve orders for
         * @param {int} [params.limit] the maximum number of order structures to retrieve
         * @returns {object[]} a list of [order structures]{@link https://docs.ccxt.com/#/?id=order-structure}
         */
        await this.loadMarkets ();
        if (symbol === undefined) {
            throw new BadRequest (this.id + ' fetchOrdersWs requires a symbol');
        }
        this.checkIsSpot ('fetchOrdersWs', symbol, params);
        const url = this.urls['api']['ws']['ws'];
        const requestId = this.requestId (url);
        const messageHash = requestId.toString ();
        let returnRateLimits = false;
        [ returnRateLimits, params ] = this.handleOptionAndParams (params, 'fetchOrderWs', 'returnRateLimits', false);
        const payload = {
            'symbol': this.marketId (symbol),
            'returnRateLimits': returnRateLimits,
        };
        const message = {
            'id': messageHash,
            'method': 'allOrders',
            'params': this.signParams (this.extend (payload, params)),
        };
        const subscription = {
            'method': this.handleOrdersWs,
        };
        const orders = await this.watch (url, messageHash, message, messageHash, subscription);
        return this.filterBySymbolSinceLimit (orders, symbol, since, limit);
    }

    async fetchOpenOrdersWs (symbol: string = undefined, since: Int = undefined, limit: Int = undefined, params = {}) {
        /**
         * @method
         * @name binance#fetchOpenOrdersWs
         * @see https://binance-docs.github.io/apidocs/websocket_api/en/#current-open-orders-user_data
         * @description fetch all unfilled currently open orders
         * @param {string} symbol unified market symbol
         * @param {int|undefined} [since] the earliest time in ms to fetch open orders for
         * @param {int|undefined} [limit] the maximum number of open orders structures to retrieve
         * @param {object} [params] extra parameters specific to the binance api endpoint
         * @returns {object[]} a list of [order structures]{@link https://docs.ccxt.com/#/?id=order-structure}
         */
        await this.loadMarkets ();
        this.checkIsSpot ('fetchOpenOrdersWs', symbol);
        const url = this.urls['api']['ws']['ws'];
        const requestId = this.requestId (url);
        const messageHash = requestId.toString ();
        let returnRateLimits = false;
        [ returnRateLimits, params ] = this.handleOptionAndParams (params, 'fetchOrderWs', 'returnRateLimits', false);
        const payload = {
            'returnRateLimits': returnRateLimits,
        };
        if (symbol !== undefined) {
            payload['symbol'] = this.marketId (symbol);
        }
        const message = {
            'id': messageHash,
            'method': 'openOrders.status',
            'params': this.signParams (this.extend (payload, params)),
        };
        const subscription = {
            'method': this.handleOrdersWs,
        };
        const orders = await this.watch (url, messageHash, message, messageHash, subscription);
        return this.filterBySymbolSinceLimit (orders, symbol, since, limit);
    }

    async watchOrders (symbol: string = undefined, since: Int = undefined, limit: Int = undefined, params = {}) {
        /**
         * @method
         * @name binance#watchOrders
         * @description watches information on multiple orders made by the user
         * @param {string} symbol unified market symbol of the market orders were made in
         * @param {int} [since] the earliest time in ms to fetch orders for
         * @param {int} [limit] the maximum number of  orde structures to retrieve
         * @param {object} [params] extra parameters specific to the binance api endpoint
         * @returns {object[]} a list of [order structures]{@link https://docs.ccxt.com/#/?id=order-structure}
         */
        await this.loadMarkets ();
        let messageHash = 'orders';
        let market = undefined;
        if (symbol !== undefined) {
            market = this.market (symbol);
            symbol = market['symbol'];
            messageHash += ':' + symbol;
            params = this.extend (params, { 'symbol': symbol }); // needed inside authenticate for isolated margin
        }
        await this.authenticate (params);
        let type = undefined;
        [ type, params ] = this.handleMarketTypeAndParams ('watchOrders', market, params);
        let subType = undefined;
        [ subType, params ] = this.handleSubTypeAndParams ('watchOrders', market, params);
        if (this.isLinear (type, subType)) {
            type = 'future';
        } else if (this.isInverse (type, subType)) {
            type = 'delivery';
        }
        const url = this.urls['api']['ws'][type] + '/' + this.options[type]['listenKey'];
        const client = this.client (url);
        this.setBalanceCache (client, type);
        const message = undefined;
        const orders = await this.watch (url, messageHash, message, type);
        if (this.newUpdates) {
            limit = orders.getLimit (symbol, limit);
        }
        return this.filterBySymbolSinceLimit (orders, symbol, since, limit, true);
    }

    parseWsOrder (order, market = undefined) {
        //
        // spot
        //
        //     {
        //         "e": "executionReport",        // Event type
        //         "E": 1499405658658,            // Event time
        //         "s": "ETHBTC",                 // Symbol
        //         "c": "mUvoqJxFIILMdfAW5iGSOW", // Client order ID
        //         "S": "BUY",                    // Side
        //         "o": "LIMIT",                  // Order type
        //         "f": "GTC",                    // Time in force
        //         "q": "1.00000000",             // Order quantity
        //         "p": "0.10264410",             // Order price
        //         "P": "0.00000000",             // Stop price
        //         "F": "0.00000000",             // Iceberg quantity
        //         "g": -1,                       // OrderListId
        //         "C": null,                     // Original client order ID; This is the ID of the order being canceled
        //         "x": "NEW",                    // Current execution type
        //         "X": "NEW",                    // Current order status
        //         "r": "NONE",                   // Order reject reason; will be an error code.
        //         "i": 4293153,                  // Order ID
        //         "l": "0.00000000",             // Last executed quantity
        //         "z": "0.00000000",             // Cumulative filled quantity
        //         "L": "0.00000000",             // Last executed price
        //         "n": "0",                      // Commission amount
        //         "N": null,                     // Commission asset
        //         "T": 1499405658657,            // Transaction time
        //         "t": -1,                       // Trade ID
        //         "I": 8641984,                  // Ignore
        //         "w": true,                     // Is the order on the book?
        //         "m": false,                    // Is this trade the maker side?
        //         "M": false,                    // Ignore
        //         "O": 1499405658657,            // Order creation time
        //         "Z": "0.00000000",             // Cumulative quote asset transacted quantity
        //         "Y": "0.00000000"              // Last quote asset transacted quantity (i.e. lastPrice * lastQty),
        //         "Q": "0.00000000"              // Quote Order Qty
        //     }
        //
        // future
        //
        //     {
        //         "s":"BTCUSDT",                 // Symbol
        //         "c":"TEST",                    // Client Order Id
        //                                        // special client order id:
        //                                        // starts with "autoclose-": liquidation order
        //                                        // "adl_autoclose": ADL auto close order
        //         "S":"SELL",                    // Side
        //         "o":"TRAILING_STOP_MARKET",    // Order Type
        //         "f":"GTC",                     // Time in Force
        //         "q":"0.001",                   // Original Quantity
        //         "p":"0",                       // Original Price
        //         "ap":"0",                      // Average Price
        //         "sp":"7103.04",                // Stop Price. Please ignore with TRAILING_STOP_MARKET order
        //         "x":"NEW",                     // Execution Type
        //         "X":"NEW",                     // Order Status
        //         "i":8886774,                   // Order Id
        //         "l":"0",                       // Order Last Filled Quantity
        //         "z":"0",                       // Order Filled Accumulated Quantity
        //         "L":"0",                       // Last Filled Price
        //         "N":"USDT",                    // Commission Asset, will not push if no commission
        //         "n":"0",                       // Commission, will not push if no commission
        //         "T":1568879465651,             // Order Trade Time
        //         "t":0,                         // Trade Id
        //         "b":"0",                       // Bids Notional
        //         "a":"9.91",                    // Ask Notional
        //         "m":false,                     // Is this trade the maker side?
        //         "R":false,                     // Is this reduce only
        //         "wt":"CONTRACT_PRICE",         // Stop Price Working Type
        //         "ot":"TRAILING_STOP_MARKET",   // Original Order Type
        //         "ps":"LONG",                   // Position Side
        //         "cp":false,                    // If Close-All, pushed with conditional order
        //         "AP":"7476.89",                // Activation Price, only puhed with TRAILING_STOP_MARKET order
        //         "cr":"5.0",                    // Callback Rate, only puhed with TRAILING_STOP_MARKET order
        //         "rp":"0"                       // Realized Profit of the trade
        //     }
        //
        const executionType = this.safeString (order, 'x');
        const orderId = this.safeString (order, 'i');
        const marketId = this.safeString (order, 's');
        const marketType = ('ps' in order) ? 'contract' : 'spot';
        const symbol = this.safeSymbol (marketId, undefined, undefined, marketType);
        let timestamp = this.safeInteger (order, 'O');
        const T = this.safeInteger (order, 'T');
        let lastTradeTimestamp = undefined;
        if (executionType === 'NEW' || executionType === 'AMENDMENT' || executionType === 'CANCELED') {
            if (timestamp === undefined) {
                timestamp = T;
            }
        } else if (executionType === 'TRADE') {
            lastTradeTimestamp = T;
        }
        const lastUpdateTimestamp = T;
        let fee = undefined;
        const feeCost = this.safeString (order, 'n');
        if ((feeCost !== undefined) && (Precise.stringGt (feeCost, '0'))) {
            const feeCurrencyId = this.safeString (order, 'N');
            const feeCurrency = this.safeCurrencyCode (feeCurrencyId);
            fee = {
                'cost': feeCost,
                'currency': feeCurrency,
            };
        }
        const price = this.safeString (order, 'p');
        const amount = this.safeString (order, 'q');
        const side = this.safeStringLower (order, 'S');
        const type = this.safeStringLower (order, 'o');
        const filled = this.safeString (order, 'z');
        const cost = this.safeString (order, 'Z');
        const average = this.safeString (order, 'ap');
        const rawStatus = this.safeString (order, 'X');
        const status = this.parseOrderStatus (rawStatus);
        const trades = undefined;
        let clientOrderId = this.safeString (order, 'C');
        if ((clientOrderId === undefined) || (clientOrderId.length === 0)) {
            clientOrderId = this.safeString (order, 'c');
        }
        const stopPrice = this.safeString2 (order, 'P', 'sp');
        let timeInForce = this.safeString (order, 'f');
        if (timeInForce === 'GTX') {
            // GTX means "Good Till Crossing" and is an equivalent way of saying Post Only
            timeInForce = 'PO';
        }
        return this.safeOrder ({
            'info': order,
            'symbol': symbol,
            'id': orderId,
            'clientOrderId': clientOrderId,
            'timestamp': timestamp,
            'datetime': this.iso8601 (timestamp),
            'lastTradeTimestamp': lastTradeTimestamp,
            'lastUpdateTimestamp': lastUpdateTimestamp,
            'type': type,
            'timeInForce': timeInForce,
            'postOnly': undefined,
            'reduceOnly': this.safeValue (order, 'R'),
            'side': side,
            'price': price,
            'stopPrice': stopPrice,
            'triggerPrice': stopPrice,
            'amount': amount,
            'cost': cost,
            'average': average,
            'filled': filled,
            'remaining': undefined,
            'status': status,
            'fee': fee,
            'trades': trades,
        });
    }

    handleOrderUpdate (client: Client, message) {
        //
        // spot
        //
        //     {
        //         "e": "executionReport",        // Event type
        //         "E": 1499405658658,            // Event time
        //         "s": "ETHBTC",                 // Symbol
        //         "c": "mUvoqJxFIILMdfAW5iGSOW", // Client order ID
        //         "S": "BUY",                    // Side
        //         "o": "LIMIT",                  // Order type
        //         "f": "GTC",                    // Time in force
        //         "q": "1.00000000",             // Order quantity
        //         "p": "0.10264410",             // Order price
        //         "P": "0.00000000",             // Stop price
        //         "F": "0.00000000",             // Iceberg quantity
        //         "g": -1,                       // OrderListId
        //         "C": null,                     // Original client order ID; This is the ID of the order being canceled
        //         "x": "NEW",                    // Current execution type
        //         "X": "NEW",                    // Current order status
        //         "r": "NONE",                   // Order reject reason; will be an error code.
        //         "i": 4293153,                  // Order ID
        //         "l": "0.00000000",             // Last executed quantity
        //         "z": "0.00000000",             // Cumulative filled quantity
        //         "L": "0.00000000",             // Last executed price
        //         "n": "0",                      // Commission amount
        //         "N": null,                     // Commission asset
        //         "T": 1499405658657,            // Transaction time
        //         "t": -1,                       // Trade ID
        //         "I": 8641984,                  // Ignore
        //         "w": true,                     // Is the order on the book?
        //         "m": false,                    // Is this trade the maker side?
        //         "M": false,                    // Ignore
        //         "O": 1499405658657,            // Order creation time
        //         "Z": "0.00000000",             // Cumulative quote asset transacted quantity
        //         "Y": "0.00000000"              // Last quote asset transacted quantity (i.e. lastPrice * lastQty),
        //         "Q": "0.00000000"              // Quote Order Qty
        //     }
        //
        // future
        //
        //     {
        //         "e":"ORDER_TRADE_UPDATE",           // Event Type
        //         "E":1568879465651,                  // Event Time
        //         "T":1568879465650,                  // Trasaction Time
        //         "o": {
        //             "s":"BTCUSDT",                  // Symbol
        //             "c":"TEST",                     // Client Order Id
        //                                             // special client order id:
        //                                             // starts with "autoclose-": liquidation order
        //                                             // "adl_autoclose": ADL auto close order
        //             "S":"SELL",                     // Side
        //             "o":"TRAILING_STOP_MARKET",     // Order Type
        //             "f":"GTC",                      // Time in Force
        //             "q":"0.001",                    // Original Quantity
        //             "p":"0",                        // Original Price
        //             "ap":"0",                       // Average Price
        //             "sp":"7103.04",                 // Stop Price. Please ignore with TRAILING_STOP_MARKET order
        //             "x":"NEW",                      // Execution Type
        //             "X":"NEW",                      // Order Status
        //             "i":8886774,                    // Order Id
        //             "l":"0",                        // Order Last Filled Quantity
        //             "z":"0",                        // Order Filled Accumulated Quantity
        //             "L":"0",                        // Last Filled Price
        //             "N":"USDT",                     // Commission Asset, will not push if no commission
        //             "n":"0",                        // Commission, will not push if no commission
        //             "T":1568879465651,              // Order Trade Time
        //             "t":0,                          // Trade Id
        //             "b":"0",                        // Bids Notional
        //             "a":"9.91",                     // Ask Notional
        //             "m":false,                      // Is this trade the maker side?
        //             "R":false,                      // Is this reduce only
        //             "wt":"CONTRACT_PRICE",          // Stop Price Working Type
        //             "ot":"TRAILING_STOP_MARKET",    // Original Order Type
        //             "ps":"LONG",                    // Position Side
        //             "cp":false,                     // If Close-All, pushed with conditional order
        //             "AP":"7476.89",                 // Activation Price, only puhed with TRAILING_STOP_MARKET order
        //             "cr":"5.0",                     // Callback Rate, only puhed with TRAILING_STOP_MARKET order
        //             "rp":"0"                        // Realized Profit of the trade
        //         }
        //     }
        //
        const e = this.safeString (message, 'e');
        if (e === 'ORDER_TRADE_UPDATE') {
            message = this.safeValue (message, 'o', message);
        }
        this.handleMyTrade (client, message);
        this.handleOrder (client, message);
    }

    async fetchMyTradesWs (symbol: string = undefined, since: Int = undefined, limit: Int = undefined, params = {}) {
        /**
         * @method
         * @name binance#fetchMyTradesWs
         * @see https://binance-docs.github.io/apidocs/websocket_api/en/#account-trade-history-user_data
         * @description fetch all trades made by the user
         * @param {string} symbol unified market symbol
         * @param {int|undefined} [since] the earliest time in ms to fetch trades for
         * @param {int|undefined} [limit] the maximum number of trades structures to retrieve
         * @param {object} [params] extra parameters specific to the binance api endpoint
         * @param {int} [params.endTime] the latest time in ms to fetch trades for
         * @param {int} [params.fromId] first trade Id to fetch
         * @returns {object[]} a list of [trade structures]{@link https://docs.ccxt.com/#/?id=trade-structure}
         */
        await this.loadMarkets ();
        if (symbol === undefined) {
            throw new BadRequest (this.id + ' fetchMyTradesWs requires a symbol');
        }
        this.checkIsSpot ('fetchMyTradesWs', symbol, params);
        const url = this.urls['api']['ws']['ws'];
        const requestId = this.requestId (url);
        const messageHash = requestId.toString ();
        let returnRateLimits = false;
        [ returnRateLimits, params ] = this.handleOptionAndParams (params, 'fetchMyTradesWs', 'returnRateLimits', false);
        const payload = {
            'symbol': this.marketId (symbol),
            'returnRateLimits': returnRateLimits,
        };
        if (since !== undefined) {
            payload['startTime'] = since;
        }
        if (limit !== undefined) {
            payload['limit'] = limit;
        }
        const fromId = this.safeInteger (params, 'fromId');
        if (fromId !== undefined && since !== undefined) {
            throw new BadRequest (this.id + 'fetchMyTradesWs does not support fetching by both fromId and since parameters at the same time');
        }
        const message = {
            'id': messageHash,
            'method': 'myTrades',
            'params': this.signParams (this.extend (payload, params)),
        };
        const subscription = {
            'method': this.handleTradesWs,
        };
        const trades = await this.watch (url, messageHash, message, messageHash, subscription);
        return this.filterBySymbolSinceLimit (trades, symbol, since, limit);
    }

    handleTradesWs (client: Client, message) {
        //
        //    {
        //        "id": "f4ce6a53-a29d-4f70-823b-4ab59391d6e8",
        //        "status": 200,
        //        "result": [{
        //                "symbol": "BTCUSDT",
        //                "id": 1650422481,
        //                "orderId": 12569099453,
        //                "orderListId": -1,
        //                "price": "23416.10000000",
        //                "qty": "0.00635000",
        //                "quoteQty": "148.69223500",
        //                "commission": "0.00000000",
        //                "commissionAsset": "BNB",
        //                "time": 1660801715793,
        //                "isBuyer": false,
        //                "isMaker": true,
        //                "isBestMatch": true
        //            },
        //            ...
        //        ],
        //    }
        //
        const messageHash = this.safeString (message, 'id');
        const result = this.safeValue (message, 'result', []);
        const trades = this.parseTrades (result);
        client.resolve (trades, messageHash);
    }

    async watchMyTrades (symbol: string = undefined, since: Int = undefined, limit: Int = undefined, params = {}) {
        /**
         * @method
         * @name binance#watchMyTrades
         * @description watches information on multiple trades made by the user
         * @param {string} symbol unified market symbol of the market orders were made in
         * @param {int} [since] the earliest time in ms to fetch orders for
         * @param {int} [limit] the maximum number of  orde structures to retrieve
         * @param {object} [params] extra parameters specific to the binance api endpoint
         * @returns {object[]} a list of [trade structures]{@link https://docs.ccxt.com/#/?id=trade-structure
         */
        await this.loadMarkets ();
        const defaultType = this.safeString2 (this.options, 'watchMyTrades', 'defaultType', 'spot');
        let type = this.safeString (params, 'type', defaultType);
        let subType = undefined;
        [ subType, params ] = this.handleSubTypeAndParams ('watchMyTrades', undefined, params);
        if (this.isLinear (type, subType)) {
            type = 'future';
        } else if (this.isInverse (type, subType)) {
            type = 'delivery';
        }
        let messageHash = 'myTrades';
        if (symbol !== undefined) {
            symbol = this.symbol (symbol);
            messageHash += ':' + symbol;
            params = this.extend (params, { 'symbol': symbol });
        }
        await this.authenticate (params);
        const url = this.urls['api']['ws'][type] + '/' + this.options[type]['listenKey'];
        const client = this.client (url);
        this.setBalanceCache (client, type);
        const message = undefined;
        const trades = await this.watch (url, messageHash, message, type);
        if (this.newUpdates) {
            limit = trades.getLimit (symbol, limit);
        }
        return this.filterBySymbolSinceLimit (trades, symbol, since, limit, true);
    }

    handleMyTrade (client: Client, message) {
        const messageHash = 'myTrades';
        const executionType = this.safeString (message, 'x');
        if (executionType === 'TRADE') {
            const trade = this.parseTrade (message);
            const orderId = this.safeString (trade, 'order');
            let tradeFee = this.safeValue (trade, 'fee');
            tradeFee = this.extend ({}, tradeFee);
            const symbol = this.safeString (trade, 'symbol');
            if (orderId !== undefined && tradeFee !== undefined && symbol !== undefined) {
                const cachedOrders = this.orders;
                if (cachedOrders !== undefined) {
                    const orders = this.safeValue (cachedOrders.hashmap, symbol, {});
                    const order = this.safeValue (orders, orderId);
                    if (order !== undefined) {
                        // accumulate order fees
                        const fees = this.safeValue (order, 'fees');
                        const fee = this.safeValue (order, 'fee');
                        if (!this.isEmpty (fees)) {
                            let insertNewFeeCurrency = true;
                            for (let i = 0; i < fees.length; i++) {
                                const orderFee = fees[i];
                                if (orderFee['currency'] === tradeFee['currency']) {
                                    const feeCost = this.sum (tradeFee['cost'], orderFee['cost']);
                                    order['fees'][i]['cost'] = parseFloat (this.currencyToPrecision (tradeFee['currency'], feeCost));
                                    insertNewFeeCurrency = false;
                                    break;
                                }
                            }
                            if (insertNewFeeCurrency) {
                                order['fees'].push (tradeFee);
                            }
                        } else if (fee !== undefined) {
                            if (fee['currency'] === tradeFee['currency']) {
                                const feeCost = this.sum (fee['cost'], tradeFee['cost']);
                                order['fee']['cost'] = parseFloat (this.currencyToPrecision (tradeFee['currency'], feeCost));
                            } else if (fee['currency'] === undefined) {
                                order['fee'] = tradeFee;
                            } else {
                                order['fees'] = [ fee, tradeFee ];
                                order['fee'] = undefined;
                            }
                        } else {
                            order['fee'] = tradeFee;
                        }
                        // save this trade in the order
                        const orderTrades = this.safeValue (order, 'trades', []);
                        orderTrades.push (trade);
                        order['trades'] = orderTrades;
                        // don't append twice cause it breaks newUpdates mode
                        // this order already exists in the cache
                    }
                }
            }
            if (this.myTrades === undefined) {
                const limit = this.safeInteger (this.options, 'tradesLimit', 1000);
                this.myTrades = new ArrayCacheBySymbolById (limit);
            }
            const myTrades = this.myTrades;
            myTrades.append (trade);
            client.resolve (this.myTrades, messageHash);
            const messageHashSymbol = messageHash + ':' + symbol;
            client.resolve (this.myTrades, messageHashSymbol);
        }
    }

    handleOrder (client: Client, message) {
        const messageHash = 'orders';
        const parsed = this.parseWsOrder (message);
        const symbol = this.safeString (parsed, 'symbol');
        const orderId = this.safeString (parsed, 'id');
        if (symbol !== undefined) {
            if (this.orders === undefined) {
                const limit = this.safeInteger (this.options, 'ordersLimit', 1000);
                this.orders = new ArrayCacheBySymbolById (limit);
            }
            const cachedOrders = this.orders;
            const orders = this.safeValue (cachedOrders.hashmap, symbol, {});
            const order = this.safeValue (orders, orderId);
            if (order !== undefined) {
                const fee = this.safeValue (order, 'fee');
                if (fee !== undefined) {
                    parsed['fee'] = fee;
                }
                const fees = this.safeValue (order, 'fees');
                if (fees !== undefined) {
                    parsed['fees'] = fees;
                }
                parsed['trades'] = this.safeValue (order, 'trades');
                const timestamp = this.safeInteger (parsed, 'timestamp');
                if (timestamp === undefined) {
                    parsed['timestamp'] = this.safeInteger (order, 'timestamp');
                    parsed['datetime'] = this.safeString (order, 'datetime');
                }
            }
            cachedOrders.append (parsed);
            client.resolve (this.orders, messageHash);
            const messageHashSymbol = messageHash + ':' + symbol;
            client.resolve (this.orders, messageHashSymbol);
        }
    }

    handleWsError (client: Client, message) {
        const id = this.safeString (message, 'id');
        let rejected = false;
        const error = this.safeValue (message, 'error', {});
        const code = this.safeInteger (error, 'code');
        const msg = this.safeString (error, 'msg');
        try {
            this.handleErrors (code, msg, client.url, undefined, undefined, this.json (error), error, undefined, undefined);
        } catch (e) {
            rejected = true;
            client.reject (e, id);
        }
        if (!rejected) {
            client.reject (message, id);
        }
        // reset connection if 5xx error
        if (this.safeString (code, 0) === '5') {
            client.reset (message);
        }
    }

    handleMessage (client: Client, message) {
        // handle WebSocketAPI
        const status = this.safeString (message, 'status');
        if (status !== undefined && status !== '200') {
            return this.handleWsError (client, message);
        }
        const id = this.safeString (message, 'id');
        const subscriptions = this.safeValue (client.subscriptions, id);
        let method = this.safeValue (subscriptions, 'method');
        if (method !== undefined) {
            return method.call (this, client, message);
        }
        // handle other APIs
        const methods = {
            'depthUpdate': this.handleOrderBook,
            'trade': this.handleTrade,
            'aggTrade': this.handleTrade,
            'kline': this.handleOHLCV,
            'markPrice_kline': this.handleOHLCV,
            'indexPrice_kline': this.handleOHLCV,
            '24hrTicker@arr': this.handleTickers,
            '24hrMiniTicker@arr': this.handleTickers,
            '24hrTicker': this.handleTicker,
            '24hrMiniTicker': this.handleTicker,
            'bookTicker': this.handleTicker,
            'outboundAccountPosition': this.handleBalance,
            'balanceUpdate': this.handleBalance,
            'ACCOUNT_UPDATE': this.handleBalance,
            'executionReport': this.handleOrderUpdate,
            'ORDER_TRADE_UPDATE': this.handleOrderUpdate,
        };
        let event = this.safeString (message, 'e');
        if (Array.isArray (message)) {
            const data = message[0];
            event = this.safeString (data, 'e') + '@arr';
        }
        method = this.safeValue (methods, event);
        if (method === undefined) {
            const requestId = this.safeString (message, 'id');
            if (requestId !== undefined) {
                return this.handleSubscriptionStatus (client, message);
            }
            // special case for the real-time bookTicker, since it comes without an event identifier
            //
            //     {
            //         u: 7488717758,
            //         s: 'BTCUSDT',
            //         b: '28621.74000000',
            //         B: '1.43278800',
            //         a: '28621.75000000',
            //         A: '2.52500800'
            //     }
            //
            if (event === undefined) {
                this.handleTicker (client, message);
                this.handleTickers (client, message);
            }
        } else {
            return method.call (this, client, message);
        }
    }
}<|MERGE_RESOLUTION|>--- conflicted
+++ resolved
@@ -421,22 +421,8 @@
                             this.handleOrderBookMessage (client, message, orderbook);
                             if (nonce < orderbook['nonce']) {
                                 client.resolve (orderbook, messageHash);
-<<<<<<< HEAD
                                 // watchOrderBookForSymbols part (dry logic)
-                                const messageHashes = this.findMessageHashes (client, 'multipleOrderbook::');
-                                for (let i = 0; i < messageHashes.length; i++) {
-                                    const messageHash = messageHashes[i];
-                                    const parts = messageHash.split ('::');
-                                    const symbolsString = parts[1];
-                                    const symbols = symbolsString.split (',');
-                                    if (this.inArray (symbol, symbols)) {
-                                        client.resolve (orderbook, messageHash);
-                                    }
-                                }
-=======
-                                // watchMultipleOrderbook part (dry logic)
                                 this.resolvePromiseIfMessagehashMatches (client, 'multipleOrderbook::', symbol, orderbook);
->>>>>>> f0ac7dfb
                             }
                         } else {
                             // todo: client.reject from handleOrderBookMessage properly
@@ -453,22 +439,8 @@
                             this.handleOrderBookMessage (client, message, orderbook);
                             if (nonce <= orderbook['nonce']) {
                                 client.resolve (orderbook, messageHash);
-<<<<<<< HEAD
                                 // watchOrderBookForSymbols part (dry logic)
-                                const messageHashes = this.findMessageHashes (client, 'multipleOrderbook::');
-                                for (let i = 0; i < messageHashes.length; i++) {
-                                    const messageHash = messageHashes[i];
-                                    const parts = messageHash.split ('::');
-                                    const symbolsString = parts[1];
-                                    const symbols = symbolsString.split (',');
-                                    if (this.inArray (symbol, symbols)) {
-                                        client.resolve (orderbook, messageHash);
-                                    }
-                                }
-=======
-                                // watchMultipleOrderbook part (dry logic)
                                 this.resolvePromiseIfMessagehashMatches (client, 'multipleOrderbook::', symbol, orderbook);
->>>>>>> f0ac7dfb
                             }
                         } else {
                             // todo: client.reject from handleOrderBookMessage properly
@@ -802,22 +774,8 @@
         tradesArray.append (trade);
         this.trades[symbol] = tradesArray;
         client.resolve (tradesArray, messageHash);
-<<<<<<< HEAD
         // watchTradesForSymbols part
-        const messageHashes = this.findMessageHashes (client, 'multipleTrades::');
-        for (let i = 0; i < messageHashes.length; i++) {
-            const messageHash = messageHashes[i];
-            const parts = messageHash.split ('::');
-            const symbolsString = parts[1];
-            const symbols = symbolsString.split (',');
-            if (this.inArray (symbol, symbols)) {
-                client.resolve (tradesArray, messageHash);
-            }
-        }
-=======
-        // watchMultipleTrades part
         this.resolvePromiseIfMessagehashMatches (client, 'multipleTrades::', symbol, tradesArray);
->>>>>>> f0ac7dfb
     }
 
     async watchOHLCV (symbol: string, timeframe = '1m', since: Int = undefined, limit: Int = undefined, params = {}) {
