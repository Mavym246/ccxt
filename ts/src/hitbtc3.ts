--- conflicted
+++ resolved
@@ -12,1595 +12,5 @@
             'id': 'hitbtc3',
             'alias': true,
         });
-<<<<<<< HEAD
-        const response = await this[method] (this.extend (request, params));
-        //
-        //     {
-        //         "take_rate":"0.0009",
-        //         "make_rate":"0.0009"
-        //     }
-        //
-        return this.parseTradingFee (response, market);
-    }
-
-    async fetchTradingFees (params = {}) {
-        /**
-         * @method
-         * @name hitbtc3#fetchTradingFees
-         * @description fetch the trading fees for multiple markets
-         * @param {object} params extra parameters specific to the hitbtc3 api endpoint
-         * @returns {object} a dictionary of [fee structures]{@link https://docs.ccxt.com/#/?id=fee-structure} indexed by market symbols
-         */
-        await this.loadMarkets ();
-        const [ marketType, query ] = this.handleMarketTypeAndParams ('fetchTradingFees', undefined, params);
-        const method = this.getSupportedMapping (marketType, {
-            'spot': 'privateGetSpotFee',
-            'swap': 'privateGetFuturesFee',
-        });
-        const response = await this[method] (query);
-        //
-        //     [
-        //         {
-        //             "symbol":"ARVUSDT",
-        //             "take_rate":"0.0009",
-        //             "make_rate":"0.0009"
-        //         }
-        //     ]
-        //
-        const result = {};
-        for (let i = 0; i < response.length; i++) {
-            const fee = this.parseTradingFee (response[i]);
-            const symbol = fee['symbol'];
-            result[symbol] = fee;
-        }
-        return result;
-    }
-
-    async fetchOHLCV (symbol: string, timeframe = '1m', since: Int = undefined, limit: Int = undefined, params = {}) {
-        /**
-         * @method
-         * @name hitbtc3#fetchOHLCV
-         * @description fetches historical candlestick data containing the open, high, low, and close price, and the volume of a market
-         * @param {string} symbol unified symbol of the market to fetch OHLCV data for
-         * @param {string} timeframe the length of time each candle represents
-         * @param {int|undefined} since timestamp in ms of the earliest candle to fetch
-         * @param {int|undefined} limit the maximum amount of candles to fetch
-         * @param {object} params extra parameters specific to the hitbtc3 api endpoint
-         * @returns {[[int]]} A list of candles ordered as timestamp, open, high, low, close, volume
-         */
-        await this.loadMarkets ();
-        const market = this.market (symbol);
-        const request = {
-            'symbols': market['id'],
-            'period': this.safeString (this.timeframes, timeframe, timeframe),
-        };
-        if (since !== undefined) {
-            request['from'] = this.iso8601 (since);
-        }
-        if (limit !== undefined) {
-            request['limit'] = limit;
-        }
-        const price = this.safeString (params, 'price');
-        params = this.omit (params, 'price');
-        let method = 'publicGetPublicCandles';
-        if (price === 'mark') {
-            method = 'publicGetPublicFuturesCandlesMarkPrice';
-        } else if (price === 'index') {
-            method = 'publicGetPublicFuturesCandlesIndexPrice';
-        } else if (price === 'premiumIndex') {
-            method = 'publicGetPublicFuturesCandlesPremiumIndex';
-        }
-        const response = await this[method] (this.extend (request, params));
-        //
-        // Spot and Swap
-        //
-        //     {
-        //         "ETHUSDT": [
-        //             {
-        //                 "timestamp": "2021-10-25T07:38:00.000Z",
-        //                 "open": "4173.391",
-        //                 "close": "4170.923",
-        //                 "min": "4170.923",
-        //                 "max": "4173.986",
-        //                 "volume": "0.1879",
-        //                 "volume_quote": "784.2517846"
-        //             }
-        //         ]
-        //     }
-        //
-        // Mark, Index and Premium Index
-        //
-        //     {
-        //         "BTCUSDT_PERP": [
-        //             {
-        //                 "timestamp": "2022-04-01T01:28:00.000Z",
-        //                 "open": "45146.39",
-        //                 "close": "45219.43",
-        //                 "min": "45146.39",
-        //                 "max": "45219.43"
-        //             },
-        //         ]
-        //     }
-        //
-        const ohlcvs = this.safeValue (response, market['id']);
-        return this.parseOHLCVs (ohlcvs, market, timeframe, since, limit);
-    }
-
-    parseOHLCV (ohlcv, market = undefined) {
-        //
-        // Spot and Swap
-        //
-        //     {
-        //         "timestamp":"2015-08-20T19:01:00.000Z",
-        //         "open":"0.006",
-        //         "close":"0.006",
-        //         "min":"0.006",
-        //         "max":"0.006",
-        //         "volume":"0.003",
-        //         "volume_quote":"0.000018"
-        //     }
-        //
-        // Mark, Index and Premium Index
-        //
-        //     {
-        //         "timestamp": "2022-04-01T01:28:00.000Z",
-        //         "open": "45146.39",
-        //         "close": "45219.43",
-        //         "min": "45146.39",
-        //         "max": "45219.43"
-        //     },
-        //
-        return [
-            this.parse8601 (this.safeString (ohlcv, 'timestamp')),
-            this.safeNumber (ohlcv, 'open'),
-            this.safeNumber (ohlcv, 'max'),
-            this.safeNumber (ohlcv, 'min'),
-            this.safeNumber (ohlcv, 'close'),
-            this.safeNumber (ohlcv, 'volume'),
-        ];
-    }
-
-    async fetchClosedOrders (symbol: string = undefined, since: Int = undefined, limit: Int = undefined, params = {}) {
-        /**
-         * @method
-         * @name hitbtc3#fetchClosedOrders
-         * @description fetches information on multiple closed orders made by the user
-         * @param {string|undefined} symbol unified market symbol of the market orders were made in
-         * @param {int|undefined} since the earliest time in ms to fetch orders for
-         * @param {int|undefined} limit the maximum number of  orde structures to retrieve
-         * @param {object} params extra parameters specific to the hitbtc3 api endpoint
-         * @param {string|undefined} params.marginMode 'cross' or 'isolated' only 'isolated' is supported
-         * @param {bool|undefined} params.margin true for fetching margin orders
-         * @returns {[object]} a list of [order structures]{@link https://docs.ccxt.com/#/?id=order-structure}
-         */
-        await this.loadMarkets ();
-        let market = undefined;
-        const request = {};
-        if (symbol !== undefined) {
-            market = this.market (symbol);
-            request['symbol'] = market['id'];
-        }
-        if (since !== undefined) {
-            request['from'] = this.iso8601 (since);
-        }
-        if (limit !== undefined) {
-            request['limit'] = limit;
-        }
-        let marketType = undefined;
-        [ marketType, params ] = this.handleMarketTypeAndParams ('fetchClosedOrders', market, params);
-        let method = this.getSupportedMapping (marketType, {
-            'spot': 'privateGetSpotHistoryOrder',
-            'swap': 'privateGetFuturesHistoryOrder',
-            'margin': 'privateGetMarginHistoryOrder',
-        });
-        const [ marginMode, query ] = this.handleMarginModeAndParams ('fetchClosedOrders', params);
-        if (marginMode !== undefined) {
-            method = 'privateGetMarginHistoryOrder';
-        }
-        const response = await this[method] (this.extend (request, query));
-        const parsed = this.parseOrders (response, market, since, limit);
-        return this.filterByArray (parsed, 'status', [ 'closed', 'canceled' ], false);
-    }
-
-    async fetchOrder (id: string, symbol: string = undefined, params = {}) {
-        /**
-         * @method
-         * @name hitbtc3#fetchOrder
-         * @description fetches information on an order made by the user
-         * @param {string|undefined} symbol unified symbol of the market the order was made in
-         * @param {object} params extra parameters specific to the hitbtc3 api endpoint
-         * @param {string|undefined} params.marginMode 'cross' or 'isolated' only 'isolated' is supported
-         * @param {bool|undefined} params.margin true for fetching a margin order
-         * @returns {object} An [order structure]{@link https://docs.ccxt.com/#/?id=order-structure}
-         */
-        await this.loadMarkets ();
-        let market = undefined;
-        if (symbol !== undefined) {
-            market = this.market (symbol);
-        }
-        let marketType = undefined;
-        [ marketType, params ] = this.handleMarketTypeAndParams ('fetchOrder', market, params);
-        let method = this.getSupportedMapping (marketType, {
-            'spot': 'privateGetSpotHistoryOrder',
-            'swap': 'privateGetFuturesHistoryOrder',
-            'margin': 'privateGetMarginHistoryOrder',
-        });
-        const [ marginMode, query ] = this.handleMarginModeAndParams ('fetchOrder', params);
-        if (marginMode !== undefined) {
-            method = 'privateGetMarginHistoryOrder';
-        }
-        const request = {
-            'client_order_id': id,
-        };
-        const response = await this[method] (this.extend (request, query));
-        //
-        //     [
-        //       {
-        //         "id": "685965182082",
-        //         "client_order_id": "B3CBm9uGg9oYQlw96bBSEt38-6gbgBO0",
-        //         "symbol": "BTCUSDT",
-        //         "side": "buy",
-        //         "status": "new",
-        //         "type": "limit",
-        //         "time_in_force": "GTC",
-        //         "quantity": "0.00010",
-        //         "quantity_cumulative": "0",
-        //         "price": "50000.00",
-        //         "price_average": "0",
-        //         "created_at": "2021-10-26T11:40:09.287Z",
-        //         "updated_at": "2021-10-26T11:40:09.287Z"
-        //       }
-        //     ]
-        //
-        const order = this.safeValue (response, 0);
-        return this.parseOrder (order, market);
-    }
-
-    async fetchOrderTrades (id: string, symbol: string = undefined, since: Int = undefined, limit: Int = undefined, params = {}) {
-        /**
-         * @method
-         * @name hitbtc3#fetchOrderTrades
-         * @description fetch all the trades made from a single order
-         * @param {string} id order id
-         * @param {string|undefined} symbol unified market symbol
-         * @param {int|undefined} since the earliest time in ms to fetch trades for
-         * @param {int|undefined} limit the maximum number of trades to retrieve
-         * @param {object} params extra parameters specific to the hitbtc3 api endpoint
-         * @param {string|undefined} params.marginMode 'cross' or 'isolated' only 'isolated' is supported
-         * @param {bool|undefined} params.margin true for fetching margin trades
-         * @returns {[object]} a list of [trade structures]{@link https://docs.ccxt.com/#/?id=trade-structure}
-         */
-        await this.loadMarkets ();
-        let market = undefined;
-        if (symbol !== undefined) {
-            market = this.market (symbol);
-        }
-        const request = {
-            'order_id': id, // exchange assigned order id as oppose to the client order id
-        };
-        let marketType = undefined;
-        [ marketType, params ] = this.handleMarketTypeAndParams ('fetchOrderTrades', market, params);
-        let method = this.getSupportedMapping (marketType, {
-            'spot': 'privateGetSpotHistoryTrade',
-            'swap': 'privateGetFuturesHistoryTrade',
-            'margin': 'privateGetMarginHistoryTrade',
-        });
-        const [ marginMode, query ] = this.handleMarginModeAndParams ('fetchOrderTrades', params);
-        if (marginMode !== undefined) {
-            method = 'privateGetMarginHistoryTrade';
-        }
-        const response = await this[method] (this.extend (request, query));
-        //
-        // Spot
-        //
-        //     [
-        //       {
-        //         "id": 1393448977,
-        //         "order_id": 653496804534,
-        //         "client_order_id": "065f6f0ff9d54547848454182263d7b4",
-        //         "symbol": "DICEETH",
-        //         "side": "buy",
-        //         "quantity": "1.4",
-        //         "price": "0.00261455",
-        //         "fee": "0.000003294333",
-        //         "timestamp": "2021-09-19T05:35:56.601Z",
-        //         "taker": true
-        //       }
-        //     ]
-        //
-        // Swap and Margin
-        //
-        //     [
-        //         {
-        //             "id": 4718551,
-        //             "order_id": 58730748700,
-        //             "client_order_id": "dcbcd8549e3445ee922665946002ef67",
-        //             "symbol": "BTCUSDT_PERP",
-        //             "side": "buy",
-        //             "quantity": "0.0001",
-        //             "price": "41095.96",
-        //             "fee": "0.002054798000",
-        //             "timestamp": "2022-03-17T05:23:02.217Z",
-        //             "taker": true,
-        //             "position_id": 2350122,
-        //             "pnl": "0",
-        //             "liquidation": false
-        //         }
-        //     ]
-        //
-        return this.parseTrades (response, market, since, limit);
-    }
-
-    async fetchOpenOrders (symbol: string = undefined, since: Int = undefined, limit: Int = undefined, params = {}) {
-        /**
-         * @method
-         * @name hitbtc3#fetchOpenOrders
-         * @description fetch all unfilled currently open orders
-         * @param {string|undefined} symbol unified market symbol
-         * @param {int|undefined} since the earliest time in ms to fetch open orders for
-         * @param {int|undefined} limit the maximum number of  open orders structures to retrieve
-         * @param {object} params extra parameters specific to the hitbtc3 api endpoint
-         * @param {string|undefined} params.marginMode 'cross' or 'isolated' only 'isolated' is supported
-         * @param {bool|undefined} params.margin true for fetching open margin orders
-         * @returns {[object]} a list of [order structures]{@link https://docs.ccxt.com/#/?id=order-structure}
-         */
-        await this.loadMarkets ();
-        let market = undefined;
-        const request = {};
-        if (symbol !== undefined) {
-            market = this.market (symbol);
-            request['symbol'] = market['id'];
-        }
-        let marketType = undefined;
-        [ marketType, params ] = this.handleMarketTypeAndParams ('fetchOpenOrders', market, params);
-        let method = this.getSupportedMapping (marketType, {
-            'spot': 'privateGetSpotOrder',
-            'swap': 'privateGetFuturesOrder',
-            'margin': 'privateGetMarginOrder',
-        });
-        const [ marginMode, query ] = this.handleMarginModeAndParams ('fetchOpenOrders', params);
-        if (marginMode !== undefined) {
-            method = 'privateGetMarginOrder';
-        }
-        const response = await this[method] (this.extend (request, query));
-        //
-        //     [
-        //       {
-        //         "id": "488953123149",
-        //         "client_order_id": "103ad305301e4c3590045b13de15b36e",
-        //         "symbol": "BTCUSDT",
-        //         "side": "buy",
-        //         "status": "new",
-        //         "type": "limit",
-        //         "time_in_force": "GTC",
-        //         "quantity": "0.00001",
-        //         "quantity_cumulative": "0",
-        //         "price": "0.01",
-        //         "post_only": false,
-        //         "created_at": "2021-04-13T13:06:16.567Z",
-        //         "updated_at": "2021-04-13T13:06:16.567Z"
-        //       }
-        //     ]
-        //
-        return this.parseOrders (response, market, since, limit);
-    }
-
-    async fetchOpenOrder (id: string, symbol: string = undefined, params = {}) {
-        /**
-         * @method
-         * @name hitbtc3#fetchOpenOrder
-         * @description fetch an open order by it's id
-         * @param {string} id order id
-         * @param {string|undefined} symbol unified market symbol, default is undefined
-         * @param {object} params extra parameters specific to the hitbtc3 api endpoint
-         * @param {string|undefined} params.marginMode 'cross' or 'isolated' only 'isolated' is supported
-         * @param {bool|undefined} params.margin true for fetching an open margin order
-         * @returns {object} an [order structure]{@link https://docs.ccxt.com/#/?id=order-structure}
-         */
-        await this.loadMarkets ();
-        let market = undefined;
-        if (symbol !== undefined) {
-            market = this.market (symbol);
-        }
-        let marketType = undefined;
-        [ marketType, params ] = this.handleMarketTypeAndParams ('fetchOpenOrder', market, params);
-        let method = this.getSupportedMapping (marketType, {
-            'spot': 'privateGetSpotOrderClientOrderId',
-            'swap': 'privateGetFuturesOrderClientOrderId',
-            'margin': 'privateGetMarginOrderClientOrderId',
-        });
-        const [ marginMode, query ] = this.handleMarginModeAndParams ('fetchOpenOrder', params);
-        if (marginMode !== undefined) {
-            method = 'privateGetMarginOrderClientOrderId';
-        }
-        const request = {
-            'client_order_id': id,
-        };
-        const response = await this[method] (this.extend (request, query));
-        return this.parseOrder (response, market);
-    }
-
-    async cancelAllOrders (symbol: string = undefined, params = {}) {
-        /**
-         * @method
-         * @name hitbtc3#cancelAllOrders
-         * @description cancel all open orders
-         * @param {string|undefined} symbol unified market symbol, only orders in the market of this symbol are cancelled when symbol is not undefined
-         * @param {object} params extra parameters specific to the hitbtc3 api endpoint
-         * @param {string|undefined} params.marginMode 'cross' or 'isolated' only 'isolated' is supported
-         * @param {bool|undefined} params.margin true for canceling margin orders
-         * @returns {[object]} a list of [order structures]{@link https://docs.ccxt.com/#/?id=order-structure}
-         */
-        await this.loadMarkets ();
-        let market = undefined;
-        const request = {};
-        if (symbol !== undefined) {
-            market = this.market (symbol);
-            request['symbol'] = market['id'];
-        }
-        let marketType = undefined;
-        [ marketType, params ] = this.handleMarketTypeAndParams ('cancelAllOrders', market, params);
-        let method = this.getSupportedMapping (marketType, {
-            'spot': 'privateDeleteSpotOrder',
-            'swap': 'privateDeleteFuturesOrder',
-            'margin': 'privateDeleteMarginOrder',
-        });
-        const [ marginMode, query ] = this.handleMarginModeAndParams ('cancelAllOrders', params);
-        if (marginMode !== undefined) {
-            method = 'privateDeleteMarginOrder';
-        }
-        const response = await this[method] (this.extend (request, query));
-        return this.parseOrders (response, market);
-    }
-
-    async cancelOrder (id: string, symbol: string = undefined, params = {}) {
-        /**
-         * @method
-         * @name hitbtc3#cancelOrder
-         * @description cancels an open order
-         * @param {string} id order id
-         * @param {string|undefined} symbol unified symbol of the market the order was made in
-         * @param {object} params extra parameters specific to the hitbtc3 api endpoint
-         * @param {string|undefined} params.marginMode 'cross' or 'isolated' only 'isolated' is supported
-         * @param {bool|undefined} params.margin true for canceling a margin order
-         * @returns {object} An [order structure]{@link https://docs.ccxt.com/#/?id=order-structure}
-         */
-        await this.loadMarkets ();
-        let market = undefined;
-        const request = {
-            'client_order_id': id,
-        };
-        if (symbol !== undefined) {
-            market = this.market (symbol);
-        }
-        let marketType = undefined;
-        [ marketType, params ] = this.handleMarketTypeAndParams ('cancelOrder', market, params);
-        let method = this.getSupportedMapping (marketType, {
-            'spot': 'privateDeleteSpotOrderClientOrderId',
-            'swap': 'privateDeleteFuturesOrderClientOrderId',
-            'margin': 'privateDeleteMarginOrderClientOrderId',
-        });
-        const [ marginMode, query ] = this.handleMarginModeAndParams ('cancelOrder', params);
-        if (marginMode !== undefined) {
-            method = 'privateDeleteMarginOrderClientOrderId';
-        }
-        const response = await this[method] (this.extend (request, query));
-        return this.parseOrder (response, market);
-    }
-
-    async editOrder (id: string, symbol, type, side, amount, price = undefined, params = {}) {
-        await this.loadMarkets ();
-        let market = undefined;
-        const request = {
-            'client_order_id': id,
-            'quantity': this.amountToPrecision (symbol, amount),
-        };
-        if ((type === 'limit') || (type === 'stopLimit')) {
-            if (price === undefined) {
-                throw new ExchangeError (this.id + ' editOrder() limit order requires price');
-            }
-            request['price'] = this.priceToPrecision (symbol, price);
-        }
-        if (symbol !== undefined) {
-            market = this.market (symbol);
-        }
-        let marketType = undefined;
-        [ marketType, params ] = this.handleMarketTypeAndParams ('editOrder', market, params);
-        let method = this.getSupportedMapping (marketType, {
-            'spot': 'privatePatchSpotOrderClientOrderId',
-            'swap': 'privatePatchFuturesOrderClientOrderId',
-            'margin': 'privatePatchMarginOrderClientOrderId',
-        });
-        const [ marginMode, query ] = this.handleMarginModeAndParams ('editOrder', params);
-        if (marginMode !== undefined) {
-            method = 'privatePatchMarginOrderClientOrderId';
-        }
-        const response = await this[method] (this.extend (request, query));
-        return this.parseOrder (response, market);
-    }
-
-    async createOrder (symbol: string, type, side: OrderSide, amount, price = undefined, params = {}) {
-        /**
-         * @method
-         * @name hitbtc3#createOrder
-         * @description create a trade order
-         * @param {string} symbol unified symbol of the market to create an order in
-         * @param {string} type 'market' or 'limit'
-         * @param {string} side 'buy' or 'sell'
-         * @param {float} amount how much of currency you want to trade in units of base currency
-         * @param {float|undefined} price the price at which the order is to be fullfilled, in units of the quote currency, ignored in market orders
-         * @param {object} params extra parameters specific to the hitbtc3 api endpoint
-         * @param {string|undefined} params.marginMode 'cross' or 'isolated' only 'isolated' is supported, defaults to spot-margin endpoint if this is set
-         * @param {bool|undefined} params.margin true for creating a margin order
-         * @returns {object} an [order structure]{@link https://docs.ccxt.com/#/?id=order-structure}
-         */
-        await this.loadMarkets ();
-        const market = this.market (symbol);
-        const request = {
-            'type': type,
-            'side': side,
-            'quantity': this.amountToPrecision (symbol, amount),
-            'symbol': market['id'],
-            // 'client_order_id': 'r42gdPjNMZN-H_xs8RKl2wljg_dfgdg4', // Optional
-            // 'time_in_force': 'GTC', // Optional GTC, IOC, FOK, Day, GTD
-            // 'price': this.priceToPrecision (symbol, price), // Required if type is limit, stopLimit, or takeProfitLimit
-            // 'stop_price': this.safeNumber (params, 'stop_price'), // Required if type is stopLimit, stopMarket, takeProfitLimit, takeProfitMarket
-            // 'expire_time': '2021-06-15T17:01:05.092Z', // Required if timeInForce is GTD
-            // 'strict_validate': false,
-            // 'post_only': false, // Optional
-            // 'reduce_only': false, // Optional
-            // 'display_quantity': '0', // Optional
-            // 'take_rate': 0.001, // Optional
-            // 'make_rate': 0.001, // Optional
-        };
-        const reduceOnly = this.safeValue (params, 'reduceOnly');
-        if (reduceOnly !== undefined) {
-            if ((market['type'] !== 'swap') && (market['type'] !== 'margin')) {
-                throw new InvalidOrder (this.id + ' createOrder() does not support reduce_only for ' + market['type'] + ' orders, reduce_only orders are supported for swap and margin markets only');
-            }
-        }
-        if (reduceOnly === true) {
-            request['reduce_only'] = reduceOnly;
-        }
-        const timeInForce = this.safeString2 (params, 'timeInForce', 'time_in_force');
-        const expireTime = this.safeString (params, 'expire_time');
-        const stopPrice = this.safeNumber2 (params, 'stopPrice', 'stop_price');
-        if ((type === 'limit') || (type === 'stopLimit') || (type === 'takeProfitLimit')) {
-            if (price === undefined) {
-                throw new ExchangeError (this.id + ' createOrder() requires a price argument for limit orders');
-            }
-            request['price'] = this.priceToPrecision (symbol, price);
-        }
-        if ((timeInForce === 'GTD')) {
-            if (expireTime === undefined) {
-                throw new ExchangeError (this.id + ' createOrder() requires an expire_time parameter for a GTD order');
-            }
-            request['expire_time'] = expireTime;
-        }
-        if ((type === 'stopLimit') || (type === 'stopMarket') || (type === 'takeProfitLimit') || (type === 'takeProfitMarket')) {
-            if (stopPrice === undefined) {
-                throw new ExchangeError (this.id + ' createOrder() requires a stopPrice parameter for stop-loss and take-profit orders');
-            }
-            request['stop_price'] = this.priceToPrecision (symbol, stopPrice);
-        }
-        let marketType = undefined;
-        [ marketType, params ] = this.handleMarketTypeAndParams ('createOrder', market, params);
-        let method = this.getSupportedMapping (marketType, {
-            'spot': 'privatePostSpotOrder',
-            'swap': 'privatePostFuturesOrder',
-            'margin': 'privatePostMarginOrder',
-        });
-        const [ marginMode, query ] = this.handleMarginModeAndParams ('createOrder', params);
-        if (marginMode !== undefined) {
-            method = 'privatePostMarginOrder';
-        }
-        const response = await this[method] (this.extend (request, query));
-        return this.parseOrder (response, market);
-    }
-
-    parseOrderStatus (status) {
-        const statuses = {
-            'new': 'open',
-            'suspended': 'open',
-            'partiallyFilled': 'open',
-            'filled': 'closed',
-            'canceled': 'canceled',
-            'expired': 'failed',
-        };
-        return this.safeString (statuses, status, status);
-    }
-
-    parseOrder (order, market = undefined) {
-        //
-        // limit
-        //     {
-        //       "id": 488953123149,
-        //       "client_order_id": "103ad305301e4c3590045b13de15b36e",
-        //       "symbol": "BTCUSDT",
-        //       "side": "buy",
-        //       "status": "new",
-        //       "type": "limit",
-        //       "time_in_force": "GTC",
-        //       "quantity": "0.00001",
-        //       "quantity_cumulative": "0",
-        //       "price": "0.01",
-        //       "price_average": "0.01",
-        //       "post_only": false,
-        //       "created_at": "2021-04-13T13:06:16.567Z",
-        //       "updated_at": "2021-04-13T13:06:16.567Z"
-        //     }
-        //
-        // market
-        //     {
-        //       "id": "685877626834",
-        //       "client_order_id": "Yshl7G-EjaREyXQYaGbsmdtVbW-nzQwu",
-        //       "symbol": "BTCUSDT",
-        //       "side": "buy",
-        //       "status": "filled",
-        //       "type": "market",
-        //       "time_in_force": "GTC",
-        //       "quantity": "0.00010",
-        //       "quantity_cumulative": "0.00010",
-        //       "post_only": false,
-        //       "created_at": "2021-10-26T08:55:55.1Z",
-        //       "updated_at": "2021-10-26T08:55:55.1Z",
-        //       "trades": [
-        //         {
-        //           "id": "1437229630",
-        //           "position_id": "0",
-        //           "quantity": "0.00010",
-        //           "price": "62884.78",
-        //           "fee": "0.005659630200",
-        //           "timestamp": "2021-10-26T08:55:55.1Z",
-        //           "taker": true
-        //         }
-        //       ]
-        //     }
-        //
-        // swap and margin
-        //
-        //     {
-        //         "id": 58418961892,
-        //         "client_order_id": "r42gdPjNMZN-H_xs8RKl2wljg_dfgdg4",
-        //         "symbol": "BTCUSDT_PERP",
-        //         "side": "buy",
-        //         "status": "new",
-        //         "type": "limit",
-        //         "time_in_force": "GTC",
-        //         "quantity": "0.0005",
-        //         "quantity_cumulative": "0",
-        //         "price": "30000.00",
-        //         "post_only": false,
-        //         "reduce_only": false,
-        //         "created_at": "2022-03-16T08:16:53.039Z",
-        //         "updated_at": "2022-03-16T08:16:53.039Z"
-        //     }
-        //
-        const id = this.safeString (order, 'client_order_id');
-        // we use clientOrderId as the order id with this exchange intentionally
-        // because most of their endpoints will require clientOrderId
-        // explained here: https://github.com/ccxt/ccxt/issues/5674
-        const side = this.safeString (order, 'side');
-        const type = this.safeString (order, 'type');
-        const amount = this.safeString (order, 'quantity');
-        const price = this.safeString (order, 'price');
-        const average = this.safeString (order, 'price_average');
-        const created = this.safeString (order, 'created_at');
-        const timestamp = this.parse8601 (created);
-        const updated = this.safeString (order, 'updated_at');
-        let lastTradeTimestamp = undefined;
-        if (updated !== created) {
-            lastTradeTimestamp = this.parse8601 (updated);
-        }
-        const filled = this.safeString (order, 'quantity_cumulative');
-        const status = this.parseOrderStatus (this.safeString (order, 'status'));
-        const marketId = this.safeString (order, 'symbol');
-        market = this.safeMarket (marketId, market);
-        const symbol = market['symbol'];
-        const postOnly = this.safeValue (order, 'post_only');
-        const timeInForce = this.safeString (order, 'time_in_force');
-        const rawTrades = this.safeValue (order, 'trades');
-        return this.safeOrder ({
-            'info': order,
-            'id': id,
-            'clientOrderId': id,
-            'timestamp': timestamp,
-            'datetime': this.iso8601 (timestamp),
-            'lastTradeTimestamp': lastTradeTimestamp,
-            'symbol': symbol,
-            'price': price,
-            'amount': amount,
-            'type': type,
-            'side': side,
-            'timeInForce': timeInForce,
-            'postOnly': postOnly,
-            'reduceOnly': this.safeValue (order, 'reduce_only'),
-            'filled': filled,
-            'remaining': undefined,
-            'cost': undefined,
-            'status': status,
-            'average': average,
-            'trades': rawTrades,
-            'fee': undefined,
-        }, market);
-    }
-
-    async transfer (code: string, amount, fromAccount, toAccount, params = {}) {
-        /**
-         * @method
-         * @name hitbtc3#transfer
-         * @description transfer currency internally between wallets on the same account
-         * @param {string} code unified currency code
-         * @param {float} amount amount to transfer
-         * @param {string} fromAccount account to transfer from
-         * @param {string} toAccount account to transfer to
-         * @param {object} params extra parameters specific to the hitbtc3 api endpoint
-         * @returns {object} a [transfer structure]{@link https://docs.ccxt.com/#/?id=transfer-structure}
-         */
-        // account can be "spot", "wallet", or "derivatives"
-        await this.loadMarkets ();
-        const currency = this.currency (code);
-        const requestAmount = this.currencyToPrecision (code, amount);
-        const accountsByType = this.safeValue (this.options, 'accountsByType', {});
-        fromAccount = fromAccount.toLowerCase ();
-        toAccount = toAccount.toLowerCase ();
-        const fromId = this.safeString (accountsByType, fromAccount, fromAccount);
-        const toId = this.safeString (accountsByType, toAccount, toAccount);
-        if (fromId === toId) {
-            throw new BadRequest (this.id + ' transfer() fromAccount and toAccount arguments cannot be the same account');
-        }
-        const request = {
-            'currency': currency['id'],
-            'amount': requestAmount,
-            'source': fromId,
-            'destination': toId,
-        };
-        const response = await this.privatePostWalletTransfer (this.extend (request, params));
-        //
-        //     [
-        //         '2db6ebab-fb26-4537-9ef8-1a689472d236'
-        //     ]
-        //
-        return this.parseTransfer (response, currency);
-    }
-
-    parseTransfer (transfer, currency = undefined) {
-        //
-        // transfer
-        //
-        //     [
-        //         '2db6ebab-fb26-4537-9ef8-1a689472d236'
-        //     ]
-        //
-        const timestamp = this.milliseconds ();
-        return {
-            'id': this.safeString (transfer, 0),
-            'timestamp': timestamp,
-            'datetime': this.iso8601 (timestamp),
-            'currency': this.safeCurrencyCode (undefined, currency),
-            'amount': undefined,
-            'fromAccount': undefined,
-            'toAccount': undefined,
-            'status': undefined,
-            'info': transfer,
-        };
-    }
-
-    async convertCurrencyNetwork (code: string, amount, fromNetwork, toNetwork, params) {
-        await this.loadMarkets ();
-        if (code !== 'USDT') {
-            throw new ExchangeError (this.id + ' convertCurrencyNetwork() only supports USDT currently');
-        }
-        const networks = this.safeValue (this.options, 'networks', {});
-        fromNetwork = fromNetwork.toUpperCase ();
-        toNetwork = toNetwork.toUpperCase ();
-        fromNetwork = this.safeString (networks, fromNetwork); // handle ETH>ERC20 alias
-        toNetwork = this.safeString (networks, toNetwork); // handle ETH>ERC20 alias
-        if (fromNetwork === toNetwork) {
-            throw new BadRequest (this.id + ' convertCurrencyNetwork() fromNetwork cannot be the same as toNetwork');
-        }
-        if ((fromNetwork === undefined) || (toNetwork === undefined)) {
-            const keys = Object.keys (networks);
-            throw new ArgumentsRequired (this.id + ' convertCurrencyNetwork() requires a fromNetwork parameter and a toNetwork parameter, supported networks are ' + keys.join (', '));
-        }
-        const request = {
-            'from_currency': fromNetwork,
-            'to_currency': toNetwork,
-            'amount': this.currencyToPrecision (code, amount),
-        };
-        const response = await this.privatePostWalletConvert (this.extend (request, params));
-        // {"result":["587a1868-e62d-4d8e-b27c-dbdb2ee96149","e168df74-c041-41f2-b76c-e43e4fed5bc7"]}
-        return {
-            'info': response,
-        };
-    }
-
-    async withdraw (code: string, amount, address, tag = undefined, params = {}) {
-        /**
-         * @method
-         * @name hitbtc3#withdraw
-         * @description make a withdrawal
-         * @param {string} code unified currency code
-         * @param {float} amount the amount to withdraw
-         * @param {string} address the address to withdraw to
-         * @param {string|undefined} tag
-         * @param {object} params extra parameters specific to the hitbtc3 api endpoint
-         * @returns {object} a [transaction structure]{@link https://docs.ccxt.com/#/?id=transaction-structure}
-         */
-        [ tag, params ] = this.handleWithdrawTagAndParams (tag, params);
-        await this.loadMarkets ();
-        this.checkAddress (address);
-        const currency = this.currency (code);
-        const request = {
-            'currency': currency['id'],
-            'amount': amount,
-            'address': address,
-        };
-        if (tag !== undefined) {
-            request['payment_id'] = tag;
-        }
-        const networks = this.safeValue (this.options, 'networks', {});
-        const network = this.safeStringUpper (params, 'network');
-        if ((network !== undefined) && (code === 'USDT')) {
-            const parsedNetwork = this.safeString (networks, network);
-            if (parsedNetwork !== undefined) {
-                request['currency'] = parsedNetwork;
-            }
-            params = this.omit (params, 'network');
-        }
-        const withdrawOptions = this.safeValue (this.options, 'withdraw', {});
-        const includeFee = this.safeValue (withdrawOptions, 'includeFee', false);
-        if (includeFee) {
-            request['include_fee'] = true;
-        }
-        const response = await this.privatePostWalletCryptoWithdraw (this.extend (request, params));
-        //
-        //     {
-        //         "id":"084cfcd5-06b9-4826-882e-fdb75ec3625d"
-        //     }
-        //
-        return this.parseTransaction (response, currency);
-    }
-
-    async fetchFundingRateHistory (symbol: string = undefined, since: Int = undefined, limit: Int = undefined, params = {}) {
-        /**
-         * @method
-         * @name hitbtc3#fetchFundingRateHistory
-         * @description fetches historical funding rate prices
-         * @param {string|undefined} symbol unified symbol of the market to fetch the funding rate history for
-         * @param {int|undefined} since timestamp in ms of the earliest funding rate to fetch
-         * @param {int|undefined} limit the maximum amount of [funding rate structures]{@link https://docs.ccxt.com/en/latest/manual.html?#funding-rate-history-structure} to fetch
-         * @param {object} params extra parameters specific to the hitbtc3 api endpoint
-         * @returns {[object]} a list of [funding rate structures]{@link https://docs.ccxt.com/en/latest/manual.html?#funding-rate-history-structure}
-         */
-        await this.loadMarkets ();
-        let market = undefined;
-        const request = {
-            // all arguments are optional
-            // 'symbols': Comma separated list of symbol codes,
-            // 'sort': 'DESC' or 'ASC'
-            // 'from': 'Datetime or Number',
-            // 'till': 'Datetime or Number',
-            // 'limit': 100,
-            // 'offset': 0,
-        };
-        if (symbol !== undefined) {
-            market = this.market (symbol);
-            symbol = market['symbol'];
-            request['symbols'] = market['id'];
-        }
-        if (since !== undefined) {
-            request['from'] = since;
-        }
-        if (limit !== undefined) {
-            request['limit'] = limit;
-        }
-        const response = await this.publicGetPublicFuturesHistoryFunding (this.extend (request, params));
-        //
-        //    {
-        //        "BTCUSDT_PERP": [
-        //            {
-        //                "timestamp": "2021-07-29T16:00:00.271Z",
-        //                "funding_rate": "0.0001",
-        //                "avg_premium_index": "0.000061858585213222",
-        //                "next_funding_time": "2021-07-30T00:00:00.000Z",
-        //                "interest_rate": "0.0001"
-        //            },
-        //            ...
-        //        ],
-        //        ...
-        //    }
-        //
-        const contracts = Object.keys (response);
-        const rates = [];
-        for (let i = 0; i < contracts.length; i++) {
-            const marketId = contracts[i];
-            const market = this.safeMarket (marketId);
-            const fundingRateData = response[marketId];
-            for (let i = 0; i < fundingRateData.length; i++) {
-                const entry = fundingRateData[i];
-                const symbol = this.safeSymbol (market['symbol']);
-                const fundingRate = this.safeNumber (entry, 'funding_rate');
-                const datetime = this.safeString (entry, 'timestamp');
-                rates.push ({
-                    'info': entry,
-                    'symbol': symbol,
-                    'fundingRate': fundingRate,
-                    'timestamp': this.parse8601 (datetime),
-                    'datetime': datetime,
-                });
-            }
-        }
-        const sorted = this.sortBy (rates, 'timestamp');
-        return this.filterBySymbolSinceLimit (sorted, symbol, since, limit);
-    }
-
-    async fetchPositions (symbols: string[] = undefined, params = {}) {
-        /**
-         * @method
-         * @name hitbtc3#fetchPositions
-         * @description fetch all open positions
-         * @param {[string]|undefined} symbols not used by hitbtc3 fetchPositions ()
-         * @param {object} params extra parameters specific to the hitbtc3 api endpoint
-         * @param {string|undefined} params.marginMode 'cross' or 'isolated' only 'isolated' is supported, defaults to spot-margin endpoint if this is set
-         * @param {bool|undefined} params.margin true for fetching spot-margin positions
-         * @returns {[object]} a list of [position structure]{@link https://docs.ccxt.com/#/?id=position-structure}
-         */
-        await this.loadMarkets ();
-        const request = {};
-        let marketType = undefined;
-        [ marketType, params ] = this.handleMarketTypeAndParams ('fetchPositions', undefined, params);
-        let method = this.getSupportedMapping (marketType, {
-            'swap': 'privateGetFuturesAccount',
-            'margin': 'privateGetMarginAccount',
-        });
-        const [ marginMode, query ] = this.handleMarginModeAndParams ('fetchPositions', params);
-        if (marginMode !== undefined) {
-            method = 'privateGetMarginAccount';
-        }
-        const response = await this[method] (this.extend (request, query));
-        //
-        //     [
-        //         {
-        //             "symbol": "ETHUSDT_PERP",
-        //             "type": "isolated",
-        //             "leverage": "10.00",
-        //             "created_at": "2022-03-19T07:54:35.24Z",
-        //             "updated_at": "2022-03-19T07:54:58.922Z",
-        //             currencies": [
-        //                 {
-        //                     "code": "USDT",
-        //                     "margin_balance": "7.478100643043",
-        //                     "reserved_orders": "0",
-        //                     "reserved_positions": "0.303530761300"
-        //                 }
-        //             ],
-        //             "positions": [
-        //                 {
-        //                     "id": 2470568,
-        //                     "symbol": "ETHUSDT_PERP",
-        //                     "quantity": "0.001",
-        //                     "price_entry": "2927.509",
-        //                     "price_margin_call": "0",
-        //                     "price_liquidation": "0",
-        //                     "pnl": "0",
-        //                     "created_at": "2022-03-19T07:54:35.24Z",
-        //                     "updated_at": "2022-03-19T07:54:58.922Z"
-        //                 }
-        //             ]
-        //         },
-        //     ]
-        //
-        const result = [];
-        for (let i = 0; i < response.length; i++) {
-            result.push (this.parsePosition (response[i]));
-        }
-        return result;
-    }
-
-    async fetchPosition (symbol: string, params = {}) {
-        /**
-         * @method
-         * @name hitbtc3#fetchPosition
-         * @description fetch data on a single open contract trade position
-         * @param {string} symbol unified market symbol of the market the position is held in, default is undefined
-         * @param {object} params extra parameters specific to the hitbtc3 api endpoint
-         * @param {string|undefined} params.marginMode 'cross' or 'isolated' only 'isolated' is supported, defaults to spot-margin endpoint if this is set
-         * @param {bool|undefined} params.margin true for fetching a spot-margin position
-         * @returns {object} a [position structure]{@link https://docs.ccxt.com/#/?id=position-structure}
-         */
-        await this.loadMarkets ();
-        let marketType = undefined;
-        [ marketType, params ] = this.handleMarketTypeAndParams ('fetchPosition', undefined, params);
-        let method = this.getSupportedMapping (marketType, {
-            'swap': 'privateGetFuturesAccountIsolatedSymbol',
-            'margin': 'privateGetMarginAccountIsolatedSymbol',
-        });
-        const [ marginMode, query ] = this.handleMarginModeAndParams ('fetchPosition', params);
-        if (marginMode !== undefined) {
-            method = 'privateGetMarginAccountIsolatedSymbol';
-        }
-        const market = this.market (symbol);
-        const request = {
-            'symbol': market['id'],
-        };
-        const response = await this[method] (this.extend (request, query));
-        //
-        //     [
-        //         {
-        //             "symbol": "ETHUSDT_PERP",
-        //             "type": "isolated",
-        //             "leverage": "10.00",
-        //             "created_at": "2022-03-19T07:54:35.24Z",
-        //             "updated_at": "2022-03-19T07:54:58.922Z",
-        //             currencies": [
-        //                 {
-        //                     "code": "USDT",
-        //                     "margin_balance": "7.478100643043",
-        //                     "reserved_orders": "0",
-        //                     "reserved_positions": "0.303530761300"
-        //                 }
-        //             ],
-        //             "positions": [
-        //                 {
-        //                     "id": 2470568,
-        //                     "symbol": "ETHUSDT_PERP",
-        //                     "quantity": "0.001",
-        //                     "price_entry": "2927.509",
-        //                     "price_margin_call": "0",
-        //                     "price_liquidation": "0",
-        //                     "pnl": "0",
-        //                     "created_at": "2022-03-19T07:54:35.24Z",
-        //                     "updated_at": "2022-03-19T07:54:58.922Z"
-        //                 }
-        //             ]
-        //         },
-        //     ]
-        //
-        return this.parsePosition (response, market);
-    }
-
-    parsePosition (position, market = undefined) {
-        //
-        //     [
-        //         {
-        //             "symbol": "ETHUSDT_PERP",
-        //             "type": "isolated",
-        //             "leverage": "10.00",
-        //             "created_at": "2022-03-19T07:54:35.24Z",
-        //             "updated_at": "2022-03-19T07:54:58.922Z",
-        //             currencies": [
-        //                 {
-        //                     "code": "USDT",
-        //                     "margin_balance": "7.478100643043",
-        //                     "reserved_orders": "0",
-        //                     "reserved_positions": "0.303530761300"
-        //                 }
-        //             ],
-        //             "positions": [
-        //                 {
-        //                     "id": 2470568,
-        //                     "symbol": "ETHUSDT_PERP",
-        //                     "quantity": "0.001",
-        //                     "price_entry": "2927.509",
-        //                     "price_margin_call": "0",
-        //                     "price_liquidation": "0",
-        //                     "pnl": "0",
-        //                     "created_at": "2022-03-19T07:54:35.24Z",
-        //                     "updated_at": "2022-03-19T07:54:58.922Z"
-        //                 }
-        //             ]
-        //         },
-        //     ]
-        //
-        const marginMode = this.safeString (position, 'type');
-        const leverage = this.safeNumber (position, 'leverage');
-        const datetime = this.safeString (position, 'updated_at');
-        const positions = this.safeValue (position, 'positions', []);
-        let liquidationPrice = undefined;
-        let entryPrice = undefined;
-        let contracts = undefined;
-        for (let i = 0; i < positions.length; i++) {
-            const entry = positions[i];
-            liquidationPrice = this.safeNumber (entry, 'price_liquidation');
-            entryPrice = this.safeNumber (entry, 'price_entry');
-            contracts = this.safeNumber (entry, 'quantity');
-        }
-        const currencies = this.safeValue (position, 'currencies', []);
-        let collateral = undefined;
-        for (let i = 0; i < currencies.length; i++) {
-            const entry = currencies[i];
-            collateral = this.safeNumber (entry, 'margin_balance');
-        }
-        const marketId = this.safeString (position, 'symbol');
-        market = this.safeMarket (marketId, market);
-        const symbol = market['symbol'];
-        return this.safePosition ({
-            'info': position,
-            'id': undefined,
-            'symbol': symbol,
-            'notional': undefined,
-            'marginMode': marginMode,
-            'marginType': marginMode,
-            'liquidationPrice': liquidationPrice,
-            'entryPrice': entryPrice,
-            'unrealizedPnl': undefined,
-            'percentage': undefined,
-            'contracts': contracts,
-            'contractSize': undefined,
-            'markPrice': undefined,
-            'lastPrice': undefined,
-            'side': undefined,
-            'hedged': undefined,
-            'timestamp': this.parse8601 (datetime),
-            'datetime': datetime,
-            'lastUpdateTimestamp': undefined,
-            'maintenanceMargin': undefined,
-            'maintenanceMarginPercentage': undefined,
-            'collateral': collateral,
-            'initialMargin': undefined,
-            'initialMarginPercentage': undefined,
-            'leverage': leverage,
-            'marginRatio': undefined,
-            'stopLossPrice': undefined,
-            'takeProfitPrice': undefined,
-        });
-    }
-
-    async fetchFundingRate (symbol: string, params = {}) {
-        /**
-         * @method
-         * @name hitbtc3#fetchFundingRate
-         * @description fetch the current funding rate
-         * @param {string} symbol unified market symbol
-         * @param {object} params extra parameters specific to the hitbtc3 api endpoint
-         * @returns {object} a [funding rate structure]{@link https://docs.ccxt.com/#/?id=funding-rate-structure}
-         */
-        await this.loadMarkets ();
-        const market = this.market (symbol);
-        if (!market['swap']) {
-            throw new BadSymbol (this.id + ' fetchFundingRate() supports swap contracts only');
-        }
-        const request = {};
-        if (symbol !== undefined) {
-            symbol = market['symbol'];
-            request['symbols'] = market['id'];
-        }
-        const response = await this.publicGetPublicFuturesInfo (this.extend (request, params));
-        //
-        //     {
-        //         "BTCUSDT_PERP": {
-        //             "contract_type": "perpetual",
-        //             "mark_price": "42307.43",
-        //             "index_price": "42303.27",
-        //             "funding_rate": "0.0001",
-        //             "open_interest": "30.9826",
-        //             "next_funding_time": "2022-03-22T16:00:00.000Z",
-        //             "indicative_funding_rate": "0.0001",
-        //             "premium_index": "0",
-        //             "avg_premium_index": "0.000029587712038098",
-        //             "interest_rate": "0.0001",
-        //             "timestamp": "2022-03-22T08:08:26.687Z"
-        //         }
-        //     }
-        //
-        const data = this.safeValue (response, market['id'], {});
-        return this.parseFundingRate (data, market);
-    }
-
-    parseFundingRate (contract, market = undefined) {
-        //
-        //     {
-        //         "contract_type": "perpetual",
-        //         "mark_price": "42307.43",
-        //         "index_price": "42303.27",
-        //         "funding_rate": "0.0001",
-        //         "open_interest": "30.9826",
-        //         "next_funding_time": "2022-03-22T16:00:00.000Z",
-        //         "indicative_funding_rate": "0.0001",
-        //         "premium_index": "0",
-        //         "avg_premium_index": "0.000029587712038098",
-        //         "interest_rate": "0.0001",
-        //         "timestamp": "2022-03-22T08:08:26.687Z"
-        //     }
-        //
-        const fundingDateTime = this.safeString (contract, 'next_funding_time');
-        const datetime = this.safeString (contract, 'timestamp');
-        return {
-            'info': contract,
-            'symbol': this.safeSymbol (undefined, market),
-            'markPrice': this.safeNumber (contract, 'mark_price'),
-            'indexPrice': this.safeNumber (contract, 'index_price'),
-            'interestRate': this.safeNumber (contract, 'interest_rate'),
-            'estimatedSettlePrice': undefined,
-            'timestamp': this.parse8601 (datetime),
-            'datetime': datetime,
-            'fundingRate': this.safeNumber (contract, 'funding_rate'),
-            'fundingTimestamp': this.parse8601 (fundingDateTime),
-            'fundingDatetime': fundingDateTime,
-            'nextFundingRate': this.safeNumber (contract, 'indicative_funding_rate'),
-            'nextFundingTimestamp': undefined,
-            'nextFundingDatetime': undefined,
-            'previousFundingRate': undefined,
-            'previousFundingTimestamp': undefined,
-            'previousFundingDatetime': undefined,
-        };
-    }
-
-    async modifyMarginHelper (symbol: string, amount, type, params = {}) {
-        await this.loadMarkets ();
-        const market = this.market (symbol);
-        const leverage = this.safeString (params, 'leverage');
-        if (market['type'] === 'swap') {
-            if (leverage === undefined) {
-                throw new ArgumentsRequired (this.id + ' modifyMarginHelper() requires a leverage parameter for swap markets');
-            }
-        }
-        amount = this.amountToPrecision (symbol, amount);
-        const request = {
-            'symbol': market['id'], // swap and margin
-            'margin_balance': amount, // swap and margin
-            // 'leverage': '10', // swap only required
-            // 'strict_validate': false, // swap and margin
-        };
-        if (leverage !== undefined) {
-            request['leverage'] = leverage;
-        }
-        let marketType = undefined;
-        [ marketType, params ] = this.handleMarketTypeAndParams ('modifyMarginHelper', undefined, params);
-        let method = this.getSupportedMapping (marketType, {
-            'swap': 'privatePutFuturesAccountIsolatedSymbol',
-            'margin': 'privatePutMarginAccountIsolatedSymbol',
-        });
-        const [ marginMode, query ] = this.handleMarginModeAndParams ('modifyMarginHelper', params);
-        if (marginMode !== undefined) {
-            method = 'privatePutMarginAccountIsolatedSymbol';
-        }
-        const response = await this[method] (this.extend (request, query));
-        //
-        //     {
-        //         "symbol": "BTCUSDT_PERP",
-        //         "type": "isolated",
-        //         "leverage": "8.00",
-        //         "created_at": "2022-03-30T23:34:27.161Z",
-        //         "updated_at": "2022-03-30T23:34:27.161Z",
-        //         "currencies": [
-        //             {
-        //                 "code": "USDT",
-        //                 "margin_balance": "7.000000000000",
-        //                 "reserved_orders": "0",
-        //                 "reserved_positions": "0"
-        //             }
-        //         ],
-        //         "positions": null
-        //     }
-        //
-        return this.extend (this.parseMarginModification (response, market), {
-            'amount': this.parseNumber (amount),
-            'type': type,
-        });
-    }
-
-    parseMarginModification (data, market = undefined) {
-        const currencies = this.safeValue (data, 'currencies', []);
-        const currencyInfo = this.safeValue (currencies, 0);
-        return {
-            'info': data,
-            'type': undefined,
-            'amount': undefined,
-            'code': this.safeString (currencyInfo, 'code'),
-            'symbol': market['symbol'],
-            'status': undefined,
-        };
-    }
-
-    async reduceMargin (symbol: string, amount, params = {}) {
-        /**
-         * @method
-         * @name hitbtc3#reduceMargin
-         * @description remove margin from a position
-         * @param {string} symbol unified market symbol
-         * @param {float} amount the amount of margin to remove
-         * @param {object} params extra parameters specific to the hitbtc3 api endpoint
-         * @param {string|undefined} params.marginMode 'cross' or 'isolated' only 'isolated' is supported, defaults to the spot-margin endpoint if this is set
-         * @param {bool|undefined} params.margin true for reducing spot-margin
-         * @returns {object} a [margin structure]{@link https://docs.ccxt.com/#/?id=reduce-margin-structure}
-         */
-        if (amount !== 0) {
-            throw new BadRequest (this.id + ' reduceMargin() on hitbtc3 requires the amount to be 0 and that will remove the entire margin amount');
-        }
-        return await this.modifyMarginHelper (symbol, amount, 'reduce', params);
-    }
-
-    async addMargin (symbol: string, amount, params = {}) {
-        /**
-         * @method
-         * @name hitbtc3#addMargin
-         * @description add margin
-         * @param {string} symbol unified market symbol
-         * @param {float} amount amount of margin to add
-         * @param {object} params extra parameters specific to the hitbtc3 api endpoint
-         * @param {string|undefined} params.marginMode 'cross' or 'isolated' only 'isolated' is supported, defaults to the spot-margin endpoint if this is set
-         * @param {bool|undefined} params.margin true for adding spot-margin
-         * @returns {object} a [margin structure]{@link https://docs.ccxt.com/#/?id=add-margin-structure}
-         */
-        return await this.modifyMarginHelper (symbol, amount, 'add', params);
-    }
-
-    async fetchLeverage (symbol: string, params = {}) {
-        /**
-         * @method
-         * @name hitbtc3#fetchLeverage
-         * @description fetch the set leverage for a market
-         * @param {string} symbol unified market symbol
-         * @param {object} params extra parameters specific to the hitbtc3 api endpoint
-         * @param {string|undefined} params.marginMode 'cross' or 'isolated' only 'isolated' is supported, defaults to the spot-margin endpoint if this is set
-         * @param {bool|undefined} params.margin true for fetching spot-margin leverage
-         * @returns {object} a [leverage structure]{@link https://docs.ccxt.com/#/?id=leverage-structure}
-         */
-        await this.loadMarkets ();
-        const market = this.market (symbol);
-        const request = {
-            'symbol': market['id'],
-        };
-        let method = this.getSupportedMapping (market['type'], {
-            'spot': 'privateGetMarginAccountIsolatedSymbol',
-            'margin': 'privateGetMarginAccountIsolatedSymbol',
-            'swap': 'privateGetFuturesAccountIsolatedSymbol',
-        });
-        const [ marginMode, query ] = this.handleMarginModeAndParams ('modifyMarginHelper', params);
-        if (marginMode !== undefined) {
-            method = 'privateGetMarginAccountIsolatedSymbol';
-        }
-        const response = await this[method] (this.extend (request, query));
-        //
-        //     {
-        //         "symbol": "BTCUSDT",
-        //         "type": "isolated",
-        //         "leverage": "12.00",
-        //         "created_at": "2022-03-29T22:31:29.067Z",
-        //         "updated_at": "2022-03-30T00:00:00.125Z",
-        //         "currencies": [
-        //             {
-        //                 "code": "USDT",
-        //                 "margin_balance": "20.824360374174",
-        //                 "reserved_orders": "0",
-        //                 "reserved_positions": "0.973330435000"
-        //             }
-        //         ],
-        //         "positions": [
-        //             {
-        //                 "id": 631301,
-        //                 "symbol": "BTCUSDT",
-        //                 "quantity": "0.00022",
-        //                 "price_entry": "47425.57",
-        //                 "price_margin_call": "",
-        //                 "price_liquidation": "0",
-        //                 "pnl": "0",
-        //                 "created_at": "2022-03-29T22:31:29.067Z",
-        //                 "updated_at": "2022-03-30T00:00:00.125Z"
-        //             }
-        //         ]
-        //     }
-        //
-        return this.safeNumber (response, 'leverage');
-    }
-
-    async setLeverage (leverage, symbol: string = undefined, params = {}) {
-        /**
-         * @method
-         * @name hitbtc3#setLeverage
-         * @description set the level of leverage for a market
-         * @param {float} leverage the rate of leverage
-         * @param {string} symbol unified market symbol
-         * @param {object} params extra parameters specific to the hitbtc3 api endpoint
-         * @returns {object} response from the exchange
-         */
-        await this.loadMarkets ();
-        if (symbol === undefined) {
-            throw new ArgumentsRequired (this.id + ' setLeverage() requires a symbol argument');
-        }
-        if (params['margin_balance'] === undefined) {
-            throw new ArgumentsRequired (this.id + ' setLeverage() requires a margin_balance parameter that will transfer margin to the specified trading pair');
-        }
-        const market = this.market (symbol);
-        const amount = this.safeNumber (params, 'margin_balance');
-        const maxLeverage = this.safeInteger (market['limits']['leverage'], 'max', 50);
-        if (market['type'] !== 'swap') {
-            throw new BadSymbol (this.id + ' setLeverage() supports swap contracts only');
-        }
-        if ((leverage < 1) || (leverage > maxLeverage)) {
-            throw new BadRequest (this.id + ' setLeverage() leverage should be between 1 and ' + maxLeverage.toString () + ' for ' + symbol);
-        }
-        const request = {
-            'symbol': market['id'],
-            'leverage': leverage.toString (),
-            'margin_balance': this.amountToPrecision (symbol, amount),
-            // 'strict_validate': false,
-        };
-        return await this.privatePutFuturesAccountIsolatedSymbol (this.extend (request, params));
-    }
-
-    async fetchDepositWithdrawFees (codes = undefined, params = {}) {
-        /**
-         * @method
-         * @name hitbtc3#fetchDepositWithdrawFees
-         * @description fetch deposit and withdraw fees
-         * @see https://api.hitbtc.com/#currencies
-         * @param {[string]|undefined} codes list of unified currency codes
-         * @param {object} params extra parameters specific to the hitbtc3 api endpoint
-         * @returns {[object]} a list of [fees structures]{@link https://docs.ccxt.com/#/?id=fee-structure}
-         */
-        await this.loadMarkets ();
-        const response = await this.publicGetPublicCurrency (params);
-        //
-        //     {
-        //       "WEALTH": {
-        //         "full_name": "ConnectWealth",
-        //         "payin_enabled": false,
-        //         "payout_enabled": false,
-        //         "transfer_enabled": true,
-        //         "precision_transfer": "0.001",
-        //         "networks": [
-        //           {
-        //             "network": "ETH",
-        //             "protocol": "ERC20",
-        //             "default": true,
-        //             "payin_enabled": false,
-        //             "payout_enabled": false,
-        //             "precision_payout": "0.001",
-        //             "payout_fee": "0.016800000000",
-        //             "payout_is_payment_id": false,
-        //             "payin_payment_id": false,
-        //             "payin_confirmations": "2"
-        //           }
-        //         ]
-        //       }
-        //     }
-        //
-        return this.parseDepositWithdrawFees (response, codes);
-    }
-
-    parseDepositWithdrawFee (fee, currency = undefined) {
-        //
-        //    {
-        //         "full_name": "ConnectWealth",
-        //         "payin_enabled": false,
-        //         "payout_enabled": false,
-        //         "transfer_enabled": true,
-        //         "precision_transfer": "0.001",
-        //         "networks": [
-        //           {
-        //             "network": "ETH",
-        //             "protocol": "ERC20",
-        //             "default": true,
-        //             "payin_enabled": false,
-        //             "payout_enabled": false,
-        //             "precision_payout": "0.001",
-        //             "payout_fee": "0.016800000000",
-        //             "payout_is_payment_id": false,
-        //             "payin_payment_id": false,
-        //             "payin_confirmations": "2"
-        //           }
-        //         ]
-        //    }
-        //
-        const networks = this.safeValue (fee, 'networks', []);
-        const result = this.depositWithdrawFee (fee);
-        for (let j = 0; j < networks.length; j++) {
-            const networkEntry = networks[j];
-            const networkId = this.safeString (networkEntry, 'network');
-            const networkCode = this.networkIdToCode (networkId);
-            const withdrawFee = this.safeNumber (networkEntry, 'payout_fee');
-            const isDefault = this.safeValue (networkEntry, 'default');
-            const withdrawResult = {
-                'fee': withdrawFee,
-                'percentage': (withdrawFee !== undefined) ? false : undefined,
-            };
-            if (isDefault === true) {
-                result['withdraw'] = withdrawResult;
-            }
-            result['networks'][networkCode] = {
-                'withdraw': withdrawResult,
-                'deposit': {
-                    'fee': undefined,
-                    'percentage': undefined,
-                },
-            };
-        }
-        return result;
-    }
-
-    handleMarginModeAndParams (methodName, params = {}, defaultValue = undefined) {
-        /**
-         * @ignore
-         * @method
-         * @description marginMode specified by params["marginMode"], this.options["marginMode"], this.options["defaultMarginMode"], params["margin"] = true or this.options["defaultType"] = 'margin'
-         * @param {object} params extra parameters specific to the exchange api endpoint
-         * @returns {[string|undefined, object]} the marginMode in lowercase
-         */
-        const defaultType = this.safeString (this.options, 'defaultType');
-        const isMargin = this.safeValue (params, 'margin', false);
-        let marginMode = undefined;
-        [ marginMode, params ] = super.handleMarginModeAndParams (methodName, params, defaultValue);
-        if (marginMode !== undefined) {
-            if (marginMode !== 'isolated') {
-                throw new NotSupported (this.id + ' only isolated margin is supported');
-            }
-        } else {
-            if ((defaultType === 'margin') || (isMargin === true)) {
-                marginMode = 'isolated';
-            }
-        }
-        return [ marginMode, params ];
-    }
-
-    handleErrors (code, reason, url, method, headers, body, response, requestHeaders, requestBody) {
-        //
-        //     {
-        //       "error": {
-        //         "code": 20001,
-        //         "message": "Insufficient funds",
-        //         "description": "Check that the funds are sufficient, given commissions"
-        //       }
-        //     }
-        //
-        //     {
-        //       "error": {
-        //         "code": "600",
-        //         "message": "Action not allowed"
-        //       }
-        //     }
-        //
-        const error = this.safeValue (response, 'error');
-        const errorCode = this.safeString (error, 'code');
-        if (errorCode !== undefined) {
-            const feedback = this.id + ' ' + body;
-            const message = this.safeString2 (error, 'message', 'description');
-            this.throwExactlyMatchedException (this.exceptions['exact'], errorCode, feedback);
-            this.throwBroadlyMatchedException (this.exceptions['broad'], message, feedback);
-            throw new ExchangeError (feedback);
-        }
-    }
-
-    sign (path, api = 'public', method = 'GET', params = {}, headers = undefined, body = undefined) {
-        const query = this.omit (params, this.extractParams (path));
-        const implodedPath = this.implodeParams (path, params);
-        let url = this.urls['api'][api] + '/' + implodedPath;
-        let getRequest = undefined;
-        const keys = Object.keys (query);
-        const queryLength = keys.length;
-        headers = {
-            'Content-Type': 'application/json',
-        };
-        if (method === 'GET') {
-            if (queryLength) {
-                getRequest = '?' + this.urlencode (query);
-                url = url + getRequest;
-            }
-        } else {
-            body = this.json (params);
-        }
-        if (api === 'private') {
-            this.checkRequiredCredentials ();
-            const timestamp = this.nonce ().toString ();
-            const payload = [ method, '/api/3/' + implodedPath ];
-            if (method === 'GET') {
-                if (getRequest !== undefined) {
-                    payload.push (getRequest);
-                }
-            } else {
-                payload.push (body);
-            }
-            payload.push (timestamp);
-            const payloadString = payload.join ('');
-            const signature = this.hmac (this.encode (payloadString), this.encode (this.secret), sha256, 'hex');
-            const secondPayload = this.apiKey + ':' + signature + ':' + timestamp;
-            const encoded = this.stringToBase64 (secondPayload);
-            headers['Authorization'] = 'HS256 ' + encoded;
-        }
-        return { 'url': url, 'method': method, 'body': body, 'headers': headers };
-=======
->>>>>>> 424593b1
     }
 }