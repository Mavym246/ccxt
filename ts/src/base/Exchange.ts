// ----------------------------------------------------------------------------
/* eslint-disable */

import * as functions from './functions.js'
const {
    isNode
    , keys
    , values
    , deepExtend
    , extend
    , clone
    , flatten
    , unique
    , indexBy
    , sortBy
    , sortBy2
    , safeFloat2
    , groupBy
    , aggregate
    , uuid
    , unCamelCase
    , precisionFromString
    , Throttler
    , capitalize
    , now
    , decimalToPrecision
    , safeValue
    , safeValue2
    , safeString
    , safeString2
    , seconds
    , milliseconds
    , binaryToBase16
    , numberToBE
    , base16ToBinary
    , iso8601
    , omit
    , isJsonEncodedObject
    , safeInteger
    , sum
    , omitZero
    , implodeParams
    , extractParams
    , json
    , vwap
    , merge
    , binaryConcat
    , hash
    , ecdsa
    , arrayConcat
    , encode
    , urlencode
    , hmac
    , numberToString
    , parseTimeframe
    , safeInteger2
    , safeStringLower
    , parse8601
    , yyyymmdd
    , safeStringUpper
    , safeTimestamp
    , binaryConcatArray
    , uuidv1
    , numberToLE
    , ymdhms
    , stringToBase64
    , decode
    , uuid22
    , safeIntegerProduct2
    , safeIntegerProduct
    , safeStringLower2
    , yymmdd
    , base58ToBinary
    , safeTimestamp2
    , rawencode
    , keysort
    , inArray
    , isEmpty
    , ordered
    , filterBy
    , uuid16
    , safeFloat
    , base64ToBinary
    , safeStringUpper2
    , urlencodeWithArrayRepeat
    , microseconds
    , binaryToBase64
    , strip
    , toArray
    , safeFloatN
    , safeIntegerN
    , safeIntegerProductN
    , safeTimestampN
    , safeValueN
    , safeStringN
    , safeStringLowerN
    , safeStringUpperN
    , urlencodeNested
    , parseDate
    , ymd
    , isArray
    , base64ToString
    , crc32
    , TRUNCATE
    , ROUND
    , DECIMAL_PLACES
    , NO_PADDING
    , TICK_SIZE
    , SIGNIFICANT_DIGITS
} = functions

// import exceptions from "./errors.js"

 import { // eslint-disable-line object-curly-newline
    ExchangeError
    , BadSymbol
    , NullResponse
    , InvalidAddress
    , InvalidOrder
    , NotSupported
    , AuthenticationError
    , DDoSProtection
    , RequestTimeout
    , NetworkError
    , ExchangeNotAvailable
    , ArgumentsRequired
    , RateLimitExceeded,
    BadRequest} from "./errors.js"

import { Precise } from './Precise.js'

//-----------------------------------------------------------------------------
import WsClient from './ws/WsClient.js';
import { createFuture, Future } from './ws/Future.js';
import { OrderBook as WsOrderBook, IndexedOrderBook, CountedOrderBook } from './ws/OrderBook.js';

// ----------------------------------------------------------------------------
//

// import types
import { Market, Trade, Fee, Ticker, OHLCV, OHLCVC, Order, OrderBook, Balance, Balances, Dictionary, Transaction, DepositAddressResponse, Currency, MinMax, IndexType, Int, OrderType, OrderSide } from './types';
export {Market, Trade, Fee, Ticker} from './types'

// ----------------------------------------------------------------------------
// move this elsewhere
import { ArrayCache, ArrayCacheByTimestamp, ArrayCacheBySymbolById } from './ws/Cache.js'
import totp from './functions/totp.js';

// ----------------------------------------------------------------------------
export default class Exchange {
    options: {
        [key: string]: any;
    }

    api = undefined

    // PROXY & USER-AGENTS (see "examples/proxy-usage" file for explanation)
    proxy: any; // maintained for backwards compatibility, no-one should use it from now on
    proxyUrl: string;
    proxy_url: string;
    proxyUrlCallback: any;
    proxy_url_callback: any;
    httpProxy: string;
    http_proxy: string;
    httpProxyCallback: any;
    http_proxy_callback: any;
    httpsProxy: string;
    https_proxy: string;
    httpsProxyCallback: any;
    https_proxy_callback: any;
    socksProxy: string;
    socks_proxy: string;
    socksProxyCallback: any;
    socks_proxy_callback: any;
    userAgent: { 'User-Agent': string } | false = undefined;
    user_agent: { 'User-Agent': string } | false = undefined;
    //
    userAgents: any = {
        'chrome': 'Mozilla/5.0 (Windows NT 10.0; Win64; x64) AppleWebKit/537.36 (KHTML, like Gecko) Chrome/62.0.3202.94 Safari/537.36',
        'chrome39': 'Mozilla/5.0 (Windows NT 6.1; WOW64) AppleWebKit/537.36 (KHTML, like Gecko) Chrome/39.0.2171.71 Safari/537.36',
        'chrome100': 'Mozilla/5.0 (Macintosh; Intel Mac OS X 10_15_7) AppleWebKit/537.36 (KHTML, like Gecko) Chrome/100.0.4896.75 Safari/537.36',
    };
    headers: any = {};
    origin = '*' // CORS origin
    //
    agent = undefined; // maintained for backwards compatibility

    minFundingAddressLength = 1 // used in checkAddress
    substituteCommonCurrencyCodes = true  // reserved
    quoteJsonNumbers = true // treat numbers in json as quoted precise strings
    number = Number // or String (a pointer to a function)
    handleContentTypeApplicationZip = false

    // whether fees should be summed by currency code
    reduceFees = true

    // do not delete this line, it is needed for users to be able to define their own fetchImplementation
    fetchImplementation: any
    AbortError: any
    FetchError: any

    validateServerSsl = true
    validateClientSsl = false

    timeout       = 10000 // milliseconds
    verbose       = false
    twofa         = undefined // two-factor authentication (2FA)

    apiKey: string;
    secret: string;
    uid: string;
    login:string;
    password: string;
    privateKey: string;// a "0x"-prefixed hexstring private key for a wallet
    walletAddress: string; // a wallet address "0x"-prefixed hexstring
    token: string; // reserved for HTTP auth in some cases

    balance      = {}
    orderbooks   = {}
    tickers      = {}
    orders       = undefined
    trades: any
    transactions = {}
    ohlcvs: any
    myTrades: any
    positions    = {}
    urls: {
        logo?: string;
        api?: string | Dictionary<string>;
        test?: string | Dictionary<string>;
        www?: string;
        doc?: string[];
        api_management?: string;
        fees?: string;
        referral?: string;
    };

    requiresWeb3 = false
    requiresEddsa = false
    precision: {
        amount: number | undefined,
        price: number | undefined
    };

    enableLastJsonResponse = true
    enableLastHttpResponse = true
    enableLastResponseHeaders = true
    last_http_response    = undefined
    last_json_response    = undefined
    last_response_headers = undefined

    id: string = undefined

    markets: Dictionary<any> = undefined
    has: Dictionary<boolean | 'emulated'>

    status = undefined

    requiredCredentials: {
        apiKey: boolean;
        secret: boolean;
        uid: boolean;
        login: boolean;
        password: boolean;
        twofa: boolean;
        privateKey: boolean;
        walletAddress: boolean;
        token: boolean;
    };
    rateLimit: number = undefined; // milliseconds
    tokenBucket = undefined
    throttler = undefined
    enableRateLimit: boolean = undefined;

    httpExceptions = undefined

    limits: {
        amount?: MinMax,
        cost?: MinMax,
        leverage?: MinMax,
        price?: MinMax,
    };
    fees: object;
    markets_by_id: Dictionary<any> = undefined;
    symbols: string[] = undefined;
    ids: string[] = undefined;
    currencies: Dictionary<Currency> = undefined;

    baseCurrencies = undefined
    quoteCurrencies = undefined
    currencies_by_id = undefined
    codes = undefined

    reloadingMarkets = undefined
    marketsLoading = undefined

    accounts = undefined
    accountsById = undefined

    commonCurrencies = undefined

    hostname: string = undefined;

    precisionMode: number = undefined;
    paddingMode = undefined

    exceptions = {}
    timeframes: Dictionary<number | string> = {}

    version: string = undefined;

    marketsByAltname = undefined

    name:string = undefined

    lastRestRequestTimestamp:number;

    targetAccount = undefined

    stablePairs = {}

    // WS/PRO options
    clients = {}
    newUpdates = true
    streaming = {}

    deepExtend = deepExtend
    isNode = isNode
    keys = keys
    values = values
    extend = extend
    clone = clone
    flatten = flatten
    unique = unique
    indexBy = indexBy
    sortBy = sortBy
    sortBy2 = sortBy2
    groupBy = groupBy
    aggregate = aggregate
    uuid = uuid
    unCamelCase = unCamelCase
    precisionFromString = precisionFromString
    capitalize = capitalize
    now = now
    decimalToPrecision = decimalToPrecision
    safeValue = safeValue
    safeValue2 = safeValue2
    safeString = safeString
    safeString2 = safeString2
    safeFloat = safeFloat
    safeFloat2 = safeFloat2
    seconds = seconds
    milliseconds = milliseconds
    binaryToBase16 = binaryToBase16
    numberToBE = numberToBE
    base16ToBinary = base16ToBinary
    iso8601 = iso8601
    omit = omit
    isJsonEncodedObject = isJsonEncodedObject
    safeInteger = safeInteger
    sum = sum
    omitZero = omitZero
    implodeParams = implodeParams
    extractParams = extractParams
    json = json
    vwap = vwap
    merge = merge
    binaryConcat = binaryConcat
    hash = hash
    arrayConcat = arrayConcat
    encode = encode
    urlencode = urlencode
    hmac = hmac
    numberToString = numberToString
    parseTimeframe = parseTimeframe
    safeInteger2 = safeInteger2
    safeStringLower = safeStringLower
    parse8601 = parse8601
    yyyymmdd = yyyymmdd
    safeStringUpper = safeStringUpper
    safeTimestamp = safeTimestamp
    binaryConcatArray = binaryConcatArray
    uuidv1 = uuidv1
    numberToLE = numberToLE
    ymdhms = ymdhms
    yymmdd = yymmdd
    stringToBase64 = stringToBase64
    decode = decode
    uuid22 = uuid22
    safeIntegerProduct2 = safeIntegerProduct2
    safeIntegerProduct = safeIntegerProduct
    base58ToBinary = base58ToBinary
    base64ToBinary = base64ToBinary
    safeTimestamp2 = safeTimestamp2
    rawencode = rawencode
    keysort = keysort
    inArray = inArray
    safeStringLower2 = safeStringLower2
    safeStringUpper2 = safeStringUpper2
    isEmpty = isEmpty
    ordered = ordered
    filterBy = filterBy
    uuid16 = uuid16
    urlencodeWithArrayRepeat = urlencodeWithArrayRepeat
    microseconds = microseconds
    binaryToBase64 = binaryToBase64
    strip = strip
    toArray = toArray
    safeFloatN = safeFloatN
    safeIntegerN = safeIntegerN
    safeIntegerProductN = safeIntegerProductN
    safeTimestampN = safeTimestampN
    safeValueN = safeValueN
    safeStringN = safeStringN
    safeStringLowerN = safeStringLowerN
    safeStringUpperN = safeStringUpperN
    urlencodeNested = urlencodeNested
    parseDate = parseDate
    ymd = ymd
    isArray = isArray
    base64ToString = base64ToString
    crc32 = crc32

    describe () {
        return {
            'id': undefined,
            'name': undefined,
            'countries': undefined,
            'enableRateLimit': true,
            'rateLimit': 2000, // milliseconds = seconds * 1000
            'certified': false, // if certified by the CCXT dev team
            'pro': false, // if it is integrated with CCXT Pro for WebSocket support
            'alias': false, // whether this exchange is an alias to another exchange
            'has': {
                'publicAPI': true,
                'privateAPI': true,
                'CORS': undefined,
                'spot': undefined,
                'margin': undefined,
                'swap': undefined,
                'future': undefined,
                'option': undefined,
                'addMargin': undefined,
                'cancelAllOrders': undefined,
                'cancelOrder': true,
                'cancelOrders': undefined,
                'createDepositAddress': undefined,
                'createLimitOrder': true,
                'createMarketOrder': true,
                'createOrder': true,
                'createPostOnlyOrder': undefined,
                'createReduceOnlyOrder': undefined,
                'createStopOrder': undefined,
                'createStopLimitOrder': undefined,
                'createStopMarketOrder': undefined,
                'createOrderWs': undefined,
                'editOrderWs': undefined,
                'cancelOrderWs': undefined,
                'cancelOrdersWs': undefined,
                'cancelAllOrdersWs': undefined,
                'editOrder': 'emulated',
                'fetchAccounts': undefined,
                'fetchBalance': true,
                'fetchBidsAsks': undefined,
                'fetchBorrowInterest': undefined,
                'fetchBorrowRate': undefined,
                'fetchBorrowRateHistory': undefined,
                'fetchBorrowRatesPerSymbol': undefined,
                'fetchBorrowRates': undefined,
                'fetchCanceledOrders': undefined,
                'fetchClosedOrder': undefined,
                'fetchClosedOrders': undefined,
                'fetchCurrencies': 'emulated',
                'fetchDeposit': undefined,
                'fetchDepositAddress': undefined,
                'fetchDepositAddresses': undefined,
                'fetchDepositAddressesByNetwork': undefined,
                'fetchDeposits': undefined,
                'fetchDepositsWithdrawals': undefined,
                'fetchTransactionFee': undefined,
                'fetchTransactionFees': undefined,
                'fetchFundingHistory': undefined,
                'fetchFundingRate': undefined,
                'fetchFundingRateHistory': undefined,
                'fetchFundingRates': undefined,
                'fetchIndexOHLCV': undefined,
                'fetchL2OrderBook': true,
                'fetchLastPrices': undefined,
                'fetchLedger': undefined,
                'fetchLedgerEntry': undefined,
                'fetchLeverageTiers': undefined,
                'fetchMarketLeverageTiers': undefined,
                'fetchMarkets': true,
                'fetchMarkOHLCV': undefined,
                'fetchMyTrades': undefined,
                'fetchOHLCV': undefined,
                'fetchOpenInterest': undefined,
                'fetchOpenInterestHistory': undefined,
                'fetchOpenOrder': undefined,
                'fetchOpenOrders': undefined,
                'fetchOrder': undefined,
                'fetchOrderBook': true,
                'fetchOrderBooks': undefined,
                'fetchOrders': undefined,
                'fetchOrderTrades': undefined,
                'fetchPermissions': undefined,
                'fetchPosition': undefined,
                'fetchPositions': undefined,
                'fetchPositionsRisk': undefined,
                'fetchPremiumIndexOHLCV': undefined,
                'fetchStatus': 'emulated',
                'fetchTicker': true,
                'fetchTickers': undefined,
                'fetchTime': undefined,
                'fetchTrades': true,
                'fetchTradingFee': undefined,
                'fetchTradingFees': undefined,
                'fetchTradingLimits': undefined,
                'fetchTransactions': undefined,
                'fetchTransfers': undefined,
                'fetchWithdrawAddresses': undefined,
                'fetchWithdrawal': undefined,
                'fetchWithdrawals': undefined,
                'reduceMargin': undefined,
                'setLeverage': undefined,
                'setMargin': undefined,
                'setMarginMode': undefined,
                'setPositionMode': undefined,
                'signIn': undefined,
                'transfer': undefined,
                'withdraw': undefined,
            },
            'urls': {
                'logo': undefined,
                'api': undefined,
                'www': undefined,
                'doc': undefined,
                'fees': undefined,
            },
            'api': undefined,
            'requiredCredentials': {
                'apiKey':     true,
                'secret':     true,
                'uid':        false,
                'login':      false,
                'password':   false,
                'twofa':      false, // 2-factor authentication (one-time password key)
                'privateKey': false, // a "0x"-prefixed hexstring private key for a wallet
                'walletAddress': false, // the wallet address "0x"-prefixed hexstring
                'token':      false, // reserved for HTTP auth in some cases
            },
            'markets': undefined, // to be filled manually or by fetchMarkets
            'currencies': {}, // to be filled manually or by fetchMarkets
            'timeframes': undefined, // redefine if the exchange has.fetchOHLCV
            'fees': {
                'trading': {
                    'tierBased': undefined,
                    'percentage': undefined,
                    'taker': undefined,
                    'maker': undefined,
                },
                'funding': {
                    'tierBased': undefined,
                    'percentage': undefined,
                    'withdraw': {},
                    'deposit': {},
                },
            },
            'status': {
                'status': 'ok',
                'updated': undefined,
                'eta': undefined,
                'url': undefined,
            },
            'exceptions': undefined,
            'httpExceptions': {
                '422': ExchangeError,
                '418': DDoSProtection,
                '429': RateLimitExceeded,
                '404': ExchangeNotAvailable,
                '409': ExchangeNotAvailable,
                '410': ExchangeNotAvailable,
                '451': ExchangeNotAvailable,
                '500': ExchangeNotAvailable,
                '501': ExchangeNotAvailable,
                '502': ExchangeNotAvailable,
                '520': ExchangeNotAvailable,
                '521': ExchangeNotAvailable,
                '522': ExchangeNotAvailable,
                '525': ExchangeNotAvailable,
                '526': ExchangeNotAvailable,
                '400': ExchangeNotAvailable,
                '403': ExchangeNotAvailable,
                '405': ExchangeNotAvailable,
                '503': ExchangeNotAvailable,
                '530': ExchangeNotAvailable,
                '408': RequestTimeout,
                '504': RequestTimeout,
                '401': AuthenticationError,
                '407': AuthenticationError,
                '511': AuthenticationError,
            },
            'commonCurrencies': { // gets extended/overwritten in subclasses
                'XBT': 'BTC',
                'BCC': 'BCH',
                'BCHABC': 'BCH',
                'BCHSV': 'BSV',
            },
            'precisionMode': DECIMAL_PLACES,
            'paddingMode': NO_PADDING,
            'limits': {
                'leverage': { 'min': undefined, 'max': undefined },
                'amount': { 'min': undefined, 'max': undefined },
                'price': { 'min': undefined, 'max': undefined },
                'cost': { 'min': undefined, 'max': undefined },
            },
        } // return
    } // describe ()

    constructor (userConfig = {}) {
        Object.assign (this, functions)
        //
        //     if (isNode) {
        //         this.nodeVersion = process.version.match (/\d+\.\d+\.\d+/)[0]
        //         this.userAgent = {
        //             'User-Agent': 'ccxt/' + (Exchange as any).ccxtVersion +
        //                 ' (+https://github.com/ccxt/ccxt)' +
        //                 ' Node.js/' + this.nodeVersion + ' (JavaScript)'
        //         }
        //     }
        //
        this.options = this.getDefaultOptions(); // exchange-specific options, if any
        // fetch implementation options (JS only)
        // http properties
        this.headers = {}
        this.origin = '*' // CORS origin
        // underlying properties
        this.minFundingAddressLength = 1 // used in checkAddress
        this.substituteCommonCurrencyCodes = true  // reserved
        this.quoteJsonNumbers = true // treat numbers in json as quoted precise strings
        this.number = Number // or String (a pointer to a function)
        this.handleContentTypeApplicationZip = false
        // whether fees should be summed by currency code
        this.reduceFees = true
        // do not delete this line, it is needed for users to be able to define their own fetchImplementation
        this.fetchImplementation = undefined
        this.validateServerSsl = true
        this.validateClientSsl = false
        // default property values
        this.timeout       = 10000 // milliseconds
        this.verbose       = false
        this.twofa         = undefined // two-factor authentication (2FA)
        // default credentials
        this.apiKey        = undefined
        this.secret        = undefined
        this.uid           = undefined
        this.login         = undefined
        this.password      = undefined
        this.privateKey    = undefined // a "0x"-prefixed hexstring private key for a wallet
        this.walletAddress = undefined // a wallet address "0x"-prefixed hexstring
        this.token         = undefined // reserved for HTTP auth in some cases
        // placeholders for cached data
        this.balance      = {}
        this.orderbooks   = {}
        this.tickers      = {}
        this.orders       = undefined
        this.trades       = {}
        this.transactions = {}
        this.ohlcvs       = {}
        this.myTrades     = undefined
        this.positions    = {}
        // web3 and cryptography flags
        this.requiresWeb3 = false
        this.requiresEddsa = false
        // response handling flags and properties
        this.lastRestRequestTimestamp = 0
        this.enableLastJsonResponse = true
        this.enableLastHttpResponse = true
        this.enableLastResponseHeaders = true
        this.last_http_response    = undefined
        this.last_json_response    = undefined
        this.last_response_headers = undefined
        // camelCase and snake_notation support
        const unCamelCaseProperties = (obj = this) => {
            if (obj !== null) {
                const ownPropertyNames = Object.getOwnPropertyNames (obj)
                for (let i = 0; i < ownPropertyNames.length; i++) {
                    const k = ownPropertyNames[i]
                    this[unCamelCase (k)] = this[k]
                }
                unCamelCaseProperties (Object.getPrototypeOf (obj))
            }
        }
        unCamelCaseProperties ()
        // merge constructor overrides to this instance
        const configEntries = Object.entries (this.describe ()).concat (Object.entries (userConfig))
        for (let i = 0; i < configEntries.length; i++) {
            const [property, value] = configEntries[i]
            if (value && Object.getPrototypeOf (value) === Object.prototype) {
                this[property] = this.deepExtend (this[property], value)
            } else {
                this[property] = value
            }
        }
        // http client options
        const agentOptions = {
            'keepAlive': true,
        }
        // ssl options
        if (!this.validateServerSsl) {
            agentOptions['rejectUnauthorized'] = false;
        }
        // generate old metainfo interface
        const hasKeys = Object.keys (this.has)
        for (let i = 0; i < hasKeys.length; i++) {
            const k = hasKeys[i]
            this['has' + this.capitalize (k)] = !!this.has[k] // converts 'emulated' to true
        }
        // generate implicit api
        if (this.api) {
            this.defineRestApi (this.api, 'request')
        }
        // init the request rate limiter
        this.initRestRateLimiter ()
        // init predefined markets if any
        if (this.markets) {
            this.setMarkets (this.markets)
        }
        this.newUpdates = ((this.options as any).newUpdates !== undefined) ? (this.options as any).newUpdates : true;
    }

    encodeURIComponent (...args) {
        // @ts-expect-error
        return encodeURIComponent (...args)
    }

    checkRequiredVersion (requiredVersion, error = true) {
        let result = true
        const [ major1, minor1, patch1 ] = requiredVersion.split ('.')
            , [ major2, minor2, patch2 ] = (Exchange as any).ccxtVersion.split ('.')
            , intMajor1 = this.parseToInt (major1)
            , intMinor1 = this.parseToInt (minor1)
            , intPatch1 = this.parseToInt (patch1)
            , intMajor2 = this.parseToInt (major2)
            , intMinor2 = this.parseToInt (minor2)
            , intPatch2 = this.parseToInt (patch2)
        if (intMajor1 > intMajor2) {
            result = false
        }
        if (intMajor1 === intMajor2) {
            if (intMinor1 > intMinor2) {
                result = false
            } else if (intMinor1 === intMinor2 && intPatch1 > intPatch2) {
                result = false
            }
        }
        if (!result) {
            if (error) {
                throw new NotSupported ('Your current version of CCXT is ' + (Exchange as any).ccxtVersion + ', a newer version ' + requiredVersion + ' is required, please, upgrade your version of CCXT')
            } else {
                return error
            }
        }
        return result
    }

    checkAddress (address) {
        if (address === undefined) {
            throw new InvalidAddress (this.id + ' address is undefined')
        }
        // check the address is not the same letter like 'aaaaa' nor too short nor has a space
        if ((this.unique (address).length === 1) || address.length < this.minFundingAddressLength || address.includes (' ')) {
            throw new InvalidAddress (this.id + ' address is invalid or has less than ' + this.minFundingAddressLength.toString () + ' characters: "' + this.json (address) + '"')
        }
        return address
    }

    initRestRateLimiter () {
        if (this.rateLimit === undefined) {
            throw new Error (this.id + '.rateLimit property is not configured');
        }
        this.tokenBucket = this.extend ({
            delay: 0.001,
            capacity: 1,
            cost: 1,
            maxCapacity: 1000,
            refillRate: (this.rateLimit > 0) ? 1 / this.rateLimit : Number.MAX_VALUE,
        }, this.tokenBucket);
        this.throttler = new Throttler (this.tokenBucket);
    }

    throttle (cost = undefined) {
        return this.throttler.throttle (cost)
    }

    defineRestApiEndpoint (methodName, uppercaseMethod, lowercaseMethod, camelcaseMethod, path, paths, config = {}) {
        const splitPath = path.split (/[^a-zA-Z0-9]/)
        const camelcaseSuffix  = splitPath.map (this.capitalize).join ('')
        const underscoreSuffix = splitPath.map ((x) => x.trim ().toLowerCase ()).filter ((x) => x.length > 0).join ('_')
        const camelcasePrefix = [ paths[0] ].concat (paths.slice (1).map (this.capitalize)).join ('')
        const underscorePrefix = [ paths[0] ].concat (paths.slice (1).map ((x) => x.trim ()).filter ((x) => x.length > 0)).join ('_')
        const camelcase  = camelcasePrefix + camelcaseMethod + this.capitalize (camelcaseSuffix)
        const underscore = underscorePrefix + '_' + lowercaseMethod + '_' + underscoreSuffix
        const typeArgument = (paths.length > 1) ? paths : paths[0]
        // handle call costs here
        const partial = async (params = {}, context = {}) => this[methodName] (path, typeArgument, uppercaseMethod, params, undefined, undefined, config, context)
        // const partial = async (params) => this[methodName] (path, typeArgument, uppercaseMethod, params || {})
        this[camelcase]  = partial
        this[underscore] = partial
    }

    defineRestApi (api, methodName, paths = []) {
        const keys = Object.keys (api)
        for (let i = 0; i < keys.length; i++) {
            const key = keys[i]
            const value = api[key]
            const uppercaseMethod = key.toUpperCase ()
            const lowercaseMethod = key.toLowerCase ()
            const camelcaseMethod = this.capitalize (lowercaseMethod)
            if (Array.isArray (value)) {
                for (let k = 0; k < value.length; k++) {
                    const path = value[k].trim ()
                    this.defineRestApiEndpoint (methodName, uppercaseMethod, lowercaseMethod, camelcaseMethod, path, paths)
                }
            // the options HTTP method conflicts with the 'options' API url path
            // } else if (key.match (/^(?:get|post|put|delete|options|head|patch)$/i)) {
            } else if (key.match (/^(?:get|post|put|delete|head|patch)$/i)) {
                const endpoints = Object.keys (value);
                for (let j = 0; j < endpoints.length; j++) {
                    const endpoint = endpoints[j]
                    const path = endpoint.trim ()
                    const config = value[endpoint]
                    if (typeof config === 'object') {
                        this.defineRestApiEndpoint (methodName, uppercaseMethod, lowercaseMethod, camelcaseMethod, path, paths, config)
                    } else if (typeof config === 'number') {
                        this.defineRestApiEndpoint (methodName, uppercaseMethod, lowercaseMethod, camelcaseMethod, path, paths, { cost: config })
                    } else {
                        throw new NotSupported (this.id + ' defineRestApi() API format is not supported, API leafs must strings, objects or numbers');
                    }
                }
            } else {
                this.defineRestApi (value, methodName, paths.concat ([ key ]))
            }
        }
    }

    log (... args) {
        console.log (... args)
    }

    async fetch (url, method = 'GET', headers: any = undefined, body: any = undefined) {


        // ##### PROXY & HEADERS #####
        headers = this.extend (this.headers, headers);
        const [ proxyUrl, httpProxy, httpsProxy, socksProxy ] = this.checkProxySettings (url, method, headers, body);
        if (proxyUrl !== undefined) {
            // in node we need to set header to *
            if (isNode) {
                headers = this.extend ({ 'Origin': this.origin }, headers)
            }
            url = proxyUrl + url;
        } else if (httpProxy !== undefined) {
            const module = await import (/* webpackIgnore: true */ '../static_dependencies/proxies/http-proxy-agent/index.js')
            const proxyAgent = new module.HttpProxyAgent(httpProxy);
            this.agent = proxyAgent;
        }  else if (httpsProxy !== undefined) {
            const module = await import (/* webpackIgnore: true */ '../static_dependencies/proxies/https-proxy-agent/index.js')
            const proxyAgent = new module.HttpsProxyAgent(httpsProxy);
            proxyAgent.keepAlive = true;
            this.agent = proxyAgent;
        } else if (socksProxy !== undefined) {
            let module = undefined;
            try {
                // @ts-ignore
                module = await import (/* webpackIgnore: true */ 'socks-proxy-agent');
            } catch (e) {
                throw new NotSupported (this.id + ' - to use SOCKS proxy with ccxt, at first you need install module "npm i socks-proxy-agent" ');
            }
            this.agent = new module.SocksProxyAgent(socksProxy);
        }

        const userAgent = (this.userAgent !== undefined) ? this.userAgent : this.user_agent;
        if (userAgent && isNode) {
            if (typeof userAgent === 'string') {
                headers = this.extend ({ 'User-Agent': userAgent }, headers)
            } else if ((typeof userAgent === 'object') && ('User-Agent' in userAgent)) {
                headers = this.extend (userAgent, headers)
            }
        }
        headers = this.setHeaders (headers)
        // ######## end of proxies ########

        if (this.verbose) {
            this.log ("fetch Request:\n", this.id, method, url, "\nRequestHeaders:\n", headers, "\nRequestBody:\n", body, "\n")
        }
        if (this.fetchImplementation === undefined) {
            if (isNode) {
                const module = await import (/* webpackIgnore: true */'../static_dependencies/node-fetch/index.js')
                if (this.agent === undefined) {
                    const { Agent } = await import (/* webpackIgnore: true */'node:https')
                    this.agent = new Agent ({ keepAlive: true })
                }
                this.AbortError = module.AbortError
                this.fetchImplementation = module.default
                this.FetchError = module.FetchError
            } else {
                this.fetchImplementation = self.fetch
                this.AbortError = DOMException
                this.FetchError = TypeError
            }
        }
        // fetchImplementation cannot be called on this. in browsers:
        // TypeError Failed to execute 'fetch' on 'Window': Illegal invocation
        const fetchImplementation = this.fetchImplementation;
        const params = { method, headers, body, timeout: this.timeout };
        if (this.agent) {
            params['agent'] = this.agent;
        }
        const controller = new AbortController ()
        params['signal'] = controller.signal
        const timeout = setTimeout (() => {
            controller.abort ()
        }, this.timeout)
        try {
            const response = await fetchImplementation (url, params)
            clearTimeout (timeout)
            return this.handleRestResponse (response, url, method, headers, body);
        } catch (e) {
            if (e instanceof this.AbortError) {
                throw new RequestTimeout (this.id + ' ' + method + ' ' + url + ' request timed out (' + this.timeout + ' ms)');
            } else if (e instanceof this.FetchError) {
                throw new NetworkError (this.id + ' ' + method + ' ' + url + ' fetch failed');
            }
            throw e
        }
    }

    parseJson (jsonString) {
        try {
            if (this.isJsonEncodedObject (jsonString)) {
                return JSON.parse (this.onJsonResponse (jsonString))
            }
        } catch (e) {
            // SyntaxError
            return undefined
        }
    }

    getResponseHeaders (response) {
        const result = {}
        response.headers.forEach ((value, key) => {
            key = key.split ('-').map ((word) => this.capitalize (word)).join ('-')
            result[key] = value
        })
        return result
    }

    handleRestResponse (response, url, method = 'GET', requestHeaders = undefined, requestBody = undefined) {
        const responseHeaders = this.getResponseHeaders (response)
        if (this.handleContentTypeApplicationZip && (responseHeaders['Content-Type'] === 'application/zip')) {
            const responseBuffer = response.buffer ();
            if (this.enableLastResponseHeaders) {
                this.last_response_headers = responseHeaders
            }
            if (this.enableLastHttpResponse) {
                this.last_http_response = responseBuffer
            }
            if (this.verbose) {
                this.log ("handleRestResponse:\n", this.id, method, url, response.status, response.statusText, "\nResponseHeaders:\n", responseHeaders, "ZIP redacted", "\n")
            }
            // no error handler needed, because it would not be a zip response in case of an error
            return responseBuffer;
        }
        return response.text ().then ((responseBody) => {
            const bodyText = this.onRestResponse (response.status, response.statusText, url, method, responseHeaders, responseBody, requestHeaders, requestBody);
            const json = this.parseJson (bodyText)
            if (this.enableLastResponseHeaders) {
                this.last_response_headers = responseHeaders
            }
            if (this.enableLastHttpResponse) {
                this.last_http_response = responseBody
            }
            if (this.enableLastJsonResponse) {
                this.last_json_response = json
            }
            if (this.verbose) {
                this.log ("handleRestResponse:\n", this.id, method, url, response.status, response.statusText, "\nResponseHeaders:\n", responseHeaders, "\nResponseBody:\n", responseBody, "\n")
            }
            const skipFurtherErrorHandling = this.handleErrors (response.status, response.statusText, url, method, responseHeaders, responseBody, json, requestHeaders, requestBody)
            if (!skipFurtherErrorHandling) {
                this.handleHttpStatusCode (response.status, response.statusText, url, method, responseBody)
            }
            return json || responseBody
        })
    }

    onRestResponse (statusCode, statusText, url, method, responseHeaders, responseBody, requestHeaders, requestBody) {
        return responseBody.trim ()
    }

    onJsonResponse (responseBody) {
        return this.quoteJsonNumbers ? responseBody.replace (/":([+.0-9eE-]+)([,}])/g, '":"$1"$2') : responseBody;
    }

    async loadMarketsHelper (reload = false, params = {}) {
        if (!reload && this.markets) {
            if (!this.markets_by_id) {
                return this.setMarkets (this.markets)
            }
            return this.markets
        }
        let currencies = undefined
        // only call if exchange API provides endpoint (true), thus avoid emulated versions ('emulated')
        if (this.has['fetchCurrencies'] === true) {
            currencies = await this.fetchCurrencies ()
        }
        const markets = await this.fetchMarkets (params)
        return this.setMarkets (markets, currencies)
    }

    loadMarkets (reload = false, params = {}): Promise<Dictionary<Market>> {
        // this method is async, it returns a promise
        if ((reload && !this.reloadingMarkets) || !this.marketsLoading) {
            this.reloadingMarkets = true
            this.marketsLoading = this.loadMarketsHelper (reload, params).then ((resolved) => {
                this.reloadingMarkets = false
                return resolved
            }, (error) => {
                this.reloadingMarkets = false
                throw error
            })
        }
        return this.marketsLoading
    }

    fetchCurrencies (params = {}) {
        // markets are returned as a list
        // currencies are returned as a dict
        // this is for historical reasons
        // and may be changed for consistency later
        return new Promise ((resolve, reject) => resolve (this.currencies));
    }

    fetchMarkets (params = {}): Promise<Market[]> {
        // markets are returned as a list
        // currencies are returned as a dict
        // this is for historical reasons
        // and may be changed for consistency later
        return new Promise ((resolve, reject) => resolve (Object.values (this.markets)))
    }

    checkRequiredDependencies () {
        return
    }

    parseNumber (value, d: number = undefined): number {
        if (value === undefined) {
            return d
        } else {
            try {
                return this.number (value)
            } catch (e) {
                return d
            }
        }
    }

    checkOrderArguments (market, type, side, amount, price, params) {
        if (price === undefined) {
            if (type === 'limit') {
                  throw new ArgumentsRequired (this.id + ' createOrder() requires a price argument for a limit order');
            }
        }
        if (amount <= 0) {
            throw new ArgumentsRequired (this.id + ' createOrder() amount should be above 0');
        }
    }

    handleHttpStatusCode (code, reason, url, method, body) {
        const codeAsString = code.toString ();
        if (codeAsString in this.httpExceptions) {
            const ErrorClass = this.httpExceptions[codeAsString];
            throw new ErrorClass (this.id + ' ' + method + ' ' + url + ' ' + codeAsString + ' ' + reason + ' ' + body);
        }
    }

    remove0xPrefix (hexData) {
        if (hexData.slice (0, 2) === '0x') {
            return hexData.slice (2);
        } else {
            return hexData;
        }
    }

    // method to override

    findTimeframe (timeframe, timeframes = undefined) {
        timeframes = timeframes || this.timeframes;
        const keys = Object.keys (timeframes);
        for (let i = 0; i < keys.length; i++) {
            const key = keys[i];
            if (timeframes[key] === timeframe) {
                return key;
            }
        }
        return undefined;
    }

    spawn (method, ... args): Future {
        const future = createFuture ()
        method.apply (this, args).then (future.resolve).catch (future.reject)
        return future
    }

    delay (timeout, method, ... args) {
        setTimeout (() => {
            this.spawn (method, ... args)
        }, timeout);
    }

    // -----------------------------------------------------------------------
    // -----------------------------------------------------------------------
    // WS/PRO methods

    orderBook (snapshot = {}, depth = Number.MAX_SAFE_INTEGER) {
        return new WsOrderBook (snapshot, depth);
    }

    indexedOrderBook (snapshot = {}, depth = Number.MAX_SAFE_INTEGER) {
        return new IndexedOrderBook (snapshot, depth);
    }

    countedOrderBook (snapshot = {}, depth = Number.MAX_SAFE_INTEGER) {
        return new CountedOrderBook (snapshot, depth);
    }

    handleMessage (client, message) {} // stub to override

    // ping (client) {} // stub to override

    client (url): WsClient {
        this.clients = this.clients || {};
        if (!this.clients[url]) {
            const onMessage = this.handleMessage.bind (this);
            const onError = this.onError.bind (this);
            const onClose = this.onClose.bind (this);
            const onConnected = this.onConnected.bind (this);
            // decide client type here: ws / signalr / socketio
            const wsOptions = this.safeValue (this.options, 'ws', {});
            const options = this.deepExtend (this.streaming, {
                'log': this.log ? this.log.bind (this) : this.log,
                'ping': (this as any).ping ? (this as any).ping.bind (this) : (this as any).ping,
                'verbose': this.verbose,
                'throttler': new Throttler (this.tokenBucket),
                // add support for proxies
                'options': {
                    'agent': this.agent,
                }
            }, wsOptions);
            this.clients[url] = new WsClient (url, onMessage, onError, onClose, onConnected, options);
        }
        return this.clients[url];
    }

    watch (url, messageHash, message = undefined, subscribeHash = undefined, subscription = undefined) {
        //
        // Without comments the code of this method is short and easy:
        //
        //     const client = this.client (url)
        //     const backoffDelay = 0
        //     const future = client.future (messageHash)
        //     const connected = client.connect (backoffDelay)
        //     connected.then (() => {
        //         if (message && !client.subscriptions[subscribeHash]) {
        //             client.subscriptions[subscribeHash] = true
        //             client.send (message)
        //         }
        //     }).catch ((error) => {})
        //     return future
        //
        // The following is a longer version of this method with comments
        //
        const client = this.client (url) as WsClient;
        // todo: calculate the backoff using the clients cache
        const backoffDelay = 0;
        //
        //  watchOrderBook ---- future ----+---------------+----→ user
        //                                 |               |
        //                                 ↓               ↑
        //                                 |               |
        //                              connect ......→ resolve
        //                                 |               |
        //                                 ↓               ↑
        //                                 |               |
        //                             subscribe -----→ receive
        //
        if ((subscribeHash === undefined) && (messageHash in client.futures)) {
            return client.futures[messageHash];
        }
        const future = client.future (messageHash);
        // read and write subscription, this is done before connecting the client
        // to avoid race conditions when other parts of the code read or write to the client.subscriptions
        const clientSubscription = client.subscriptions[subscribeHash];
        if (!clientSubscription) {
            client.subscriptions[subscribeHash] = subscription || true;
        }
        // we intentionally do not use await here to avoid unhandled exceptions
        // the policy is to make sure that 100% of promises are resolved or rejected
        // either with a call to client.resolve or client.reject with
        //  a proper exception class instance
        const connected = client.connect (backoffDelay);
        // the following is executed only if the catch-clause does not
        // catch any connection-level exceptions from the client
        // (connection established successfully)
        if (!clientSubscription) {
            connected.then (() => {
                    const options = this.safeValue (this.options, 'ws');
                    const cost = this.safeValue (options, 'cost', 1);
                    if (message) {
                        if (this.enableRateLimit && client.throttle) {
                            // add cost here |
                            //               |
                            //               V
                            client.throttle (cost).then (() => {
                                client.send (message);
                            }).catch ((e) => { throw e });
                        } else {
                            client.send (message)
                            .catch ((e) => { throw e });;
                        }
                    }
                }).catch ((e)=> {
                    delete (client.subscriptions[subscribeHash])
                    throw e
            });
        }
        return future;
    }

    onConnected (client, message = undefined) {
        // for user hooks
        // console.log ('Connected to', client.url)
    }

    onError (client, error) {
        if ((client.url in this.clients) && (this.clients[client.url].error)) {
            delete this.clients[client.url];
        }
    }

    onClose (client, error) {
        if (client.error) {
            // connection closed due to an error, do nothing
        } else {
            // server disconnected a working connection
            if (this.clients[client.url]) {
                delete this.clients[client.url];
            }
        }
    }

    async close () {
        const clients = Object.values (this.clients || {});
        for (let i = 0; i < clients.length; i++) {
            const client = clients[i] as WsClient;
            delete this.clients[client.url];
            await client.close ();
        }
    }

    handleDelta(bookside, delta, nonce = undefined) {
        //stub
    }

    async loadOrderBook (client, messageHash, symbol, limit = undefined, params = {}) {
        if (!(symbol in this.orderbooks)) {
            client.reject (new ExchangeError (this.id + ' loadOrderBook() orderbook is not initiated'), messageHash);
            return;
        }
        const maxRetries = this.handleOption ('watchOrderBook', 'maxRetries', 3);
        let tries = 0;
        try {
            const stored = this.orderbooks[symbol];
            while (tries < maxRetries) {
                const cache = stored.cache;
                const orderBook = await this.fetchOrderBook (symbol, limit, params);
                const index = this.getCacheIndex (orderBook, cache);
                if (index >= 0) {
                    stored.reset (orderBook);
                    this.handleDeltas (stored, cache.slice (index));
                    stored.cache.length = 0;
                    client.resolve (stored, messageHash);
                    return;
                }
                tries++;
            }
            client.reject (new ExchangeError (this.id + ' nonce is behind the cache after ' + maxRetries.toString () + ' tries.'), messageHash);
            delete this.clients[client.url];
        } catch (e) {
            client.reject (e, messageHash);
            await this.loadOrderBook (client, messageHash, symbol, limit, params);
        }
    }

    handleDeltas (orderbook, deltas, nonce = undefined) {
        for (let i = 0; i < deltas.length; i++) {
            this.handleDelta (orderbook, deltas[i]);
        }
    }

    // eslint-disable-next-line no-unused-vars
    getCacheIndex (orderbook, deltas) {
        // return the first index of the cache that can be applied to the orderbook or -1 if not possible
        return -1;
    }

    convertToBigInt(value: string) {
        return BigInt(value); // used on XT
    }

    valueIsDefined(value){
        return value !== undefined && value !== null;
    }

    arraySlice(array, first, second = undefined) {
        if (second === undefined) {
            return array.slice(first);
        }
        return array.slice(first, second);
    }

    getProperty (obj, property, defaultValue = undefined) {
        return (property in obj ? obj[property] : defaultValue);
    }

    /* eslint-enable */
    // ------------------------------------------------------------------------

    // ########################################################################
    // ########################################################################
    // ########################################################################
    // ########################################################################
    // ########                        ########                        ########
    // ########                        ########                        ########
    // ########                        ########                        ########
    // ########                        ########                        ########
    // ########        ########################        ########################
    // ########        ########################        ########################
    // ########        ########################        ########################
    // ########        ########################        ########################
    // ########                        ########                        ########
    // ########                        ########                        ########
    // ########                        ########                        ########
    // ########                        ########                        ########
    // ########################################################################
    // ########################################################################
    // ########################################################################
    // ########################################################################
    // ########        ########        ########                        ########
    // ########        ########        ########                        ########
    // ########        ########        ########                        ########
    // ########        ########        ########                        ########
    // ################        ########################        ################
    // ################        ########################        ################
    // ################        ########################        ################
    // ################        ########################        ################
    // ########        ########        ################        ################
    // ########        ########        ################        ################
    // ########        ########        ################        ################
    // ########        ########        ################        ################
    // ########################################################################
    // ########################################################################
    // ########################################################################
    // ########################################################################

    // ------------------------------------------------------------------------
    // METHODS BELOW THIS LINE ARE TRANSPILED FROM JAVASCRIPT TO PYTHON AND PHP

    checkProxySettings (url, method, headers, body) {
        let proxyUrl = (this.proxyUrl !== undefined) ? this.proxyUrl : this.proxy_url;
        const proxyUrlCallback = (this.proxyUrlCallback !== undefined) ? this.proxyUrlCallback : this.proxy_url_callback;
        if (proxyUrlCallback !== undefined) {
            proxyUrl = proxyUrlCallback (url, method, headers, body);
        }
        // backwards-compatibility
        if (this.proxy !== undefined) {
            if (typeof this.proxy === 'function') {
                proxyUrl = this.proxy (url, method, headers, body);
            } else {
                proxyUrl = this.proxy;
            }
        }
        let httpProxy = (this.httpProxy !== undefined) ? this.httpProxy : this.http_proxy;
        const httpProxyCallback = (this.httpProxyCallback !== undefined) ? this.httpProxyCallback : this.http_proxy_callback;
        if (httpProxyCallback !== undefined) {
            httpProxy = httpProxyCallback (url, method, headers, body);
        }
        let httpsProxy = (this.httpsProxy !== undefined) ? this.httpsProxy : this.https_proxy;
        const httpsProxyCallback = (this.httpsProxyCallback !== undefined) ? this.httpsProxyCallback : this.https_proxy_callback;
        if (httpsProxyCallback !== undefined) {
            httpsProxy = httpsProxyCallback (url, method, headers, body);
        }
        let socksProxy = (this.socksProxy !== undefined) ? this.socksProxy : this.socks_proxy;
        const socksProxyCallback = (this.socksProxyCallback !== undefined) ? this.socksProxyCallback : this.socks_proxy_callback;
        if (socksProxyCallback !== undefined) {
            socksProxy = socksProxyCallback (url, method, headers, body);
        }
        let val = 0;
        if (proxyUrl !== undefined) {
            val = val + 1;
        }
        if (proxyUrlCallback !== undefined) {
            val = val + 1;
        }
        if (httpProxy !== undefined) {
            val = val + 1;
        }
        if (httpProxyCallback !== undefined) {
            val = val + 1;
        }
        if (httpsProxy !== undefined) {
            val = val + 1;
        }
        if (httpsProxyCallback !== undefined) {
            val = val + 1;
        }
        if (socksProxy !== undefined) {
            val = val + 1;
        }
        if (socksProxyCallback !== undefined) {
            val = val + 1;
        }
        if (val > 1) {
            throw new ExchangeError (this.id + ' you have multiple conflicting proxy settings, please use only one from : proxyUrl, httpProxy, httpsProxy, socksProxy, userAgent');
        }
        if ((val === 1) && (this.proxy !== undefined)) {
            throw new ExchangeError (this.id + ' you have multiple conflicting proxy settings, instead of deprecated .proxy please use from: proxyUrl, httpProxy, httpsProxy, socksProxy');
        }
        return [ proxyUrl, httpProxy, httpsProxy, socksProxy ];
    }

    findMessageHashes (client, element: string): string[] {
        const result = [];
        const messageHashes = Object.keys (client.futures);
        for (let i = 0; i < messageHashes.length; i++) {
            const messageHash = messageHashes[i];
            if (messageHash.indexOf (element) >= 0) {
                result.push (messageHash);
            }
        }
        return result;
    }

    filterByLimit (array: object[], limit: Int = undefined, key: IndexType = 'timestamp'): any {
        if (this.valueIsDefined (limit)) {
            const arrayLength = array.length;
            if (arrayLength > 0) {
                let ascending = true;
                if ((key in array[0])) {
                    const first = array[0][key];
                    const last = array[arrayLength - 1][key];
                    if (first !== undefined && last !== undefined) {
                        ascending = first <= last;  // true if array is sorted in ascending order based on 'timestamp'
                    }
                }
                array = ascending ? this.arraySlice (array, -limit) : this.arraySlice (array, 0, limit);
            }
        }
        return array;
    }

    filterBySinceLimit (array: object[], since: Int = undefined, limit: Int = undefined, key: IndexType = 'timestamp', tail = false): any {
        const sinceIsDefined = this.valueIsDefined (since);
        const parsedArray = this.toArray (array) as any;
        let result = parsedArray;
        if (sinceIsDefined) {
            result = [ ];
            for (let i = 0; i < parsedArray.length; i++) {
                const entry = parsedArray[i];
                if (entry[key] >= since) {
                    result.push (entry);
                }
            }
        }
        if (tail) {
            return result.slice (-limit);
        }
        return this.filterByLimit (result, limit, key);
    }

    filterByValueSinceLimit (array: object[], field: IndexType, value = undefined, since: Int = undefined, limit: Int = undefined, key = 'timestamp', tail = false): any {
        const valueIsDefined = this.valueIsDefined (value);
        const sinceIsDefined = this.valueIsDefined (since);
        const parsedArray = this.toArray (array) as any;
        let result = parsedArray;
        // single-pass filter for both symbol and since
        if (valueIsDefined || sinceIsDefined) {
            result = [ ];
            for (let i = 0; i < parsedArray.length; i++) {
                const entry = parsedArray[i];
                const entryFiledEqualValue = entry[field] === value;
                const firstCondition = valueIsDefined ? entryFiledEqualValue : true;
                const entryKeyGESince = entry[key] && since && (entry[key] >= since);
                const secondCondition = sinceIsDefined ? entryKeyGESince : true;
                if (firstCondition && secondCondition) {
                    result.push (entry);
                }
            }
        }
        if (tail) {
            return result.slice (-limit);
        }
        return this.filterByLimit (result, limit, key);
    }

    setSandboxMode (enabled) {
        if (enabled) {
            if ('test' in this.urls) {
                if (typeof this.urls['api'] === 'string') {
                    this.urls['apiBackup'] = this.urls['api'];
                    this.urls['api'] = this.urls['test'];
                } else {
                    this.urls['apiBackup'] = this.clone (this.urls['api']);
                    this.urls['api'] = this.clone (this.urls['test']);
                }
            } else {
                throw new NotSupported (this.id + ' does not have a sandbox URL');
            }
        } else if ('apiBackup' in this.urls) {
            if (typeof this.urls['api'] === 'string') {
                this.urls['api'] = this.urls['apiBackup'] as any;
            } else {
                this.urls['api'] = this.clone (this.urls['apiBackup']);
            }
            const newUrls = this.omit (this.urls, 'apiBackup');
            this.urls = newUrls;
        }
    }

    sign (path, api: any = 'public', method = 'GET', params = {}, headers: any = undefined, body: any = undefined) {
        return {};
    }

    async fetchAccounts (params = {}): Promise<any> {
        throw new NotSupported (this.id + ' fetchAccounts() is not supported yet');
    }

    async fetchTrades (symbol: string, since: Int = undefined, limit: Int = undefined, params = {}): Promise<Trade[]> {
        throw new NotSupported (this.id + ' fetchTrades() is not supported yet');
    }

    async watchTrades (symbol: string, since: Int = undefined, limit: Int = undefined, params = {}): Promise<Trade[]> {
        throw new NotSupported (this.id + ' watchTrades() is not supported yet');
    }

    async fetchDepositAddresses (codes: string[] = undefined, params = {}): Promise<any> {
        throw new NotSupported (this.id + ' fetchDepositAddresses() is not supported yet');
    }

    async fetchOrderBook (symbol: string, limit: Int = undefined, params = {}): Promise<OrderBook> {
        throw new NotSupported (this.id + ' fetchOrderBook() is not supported yet');
    }

    async watchOrderBook (symbol: string, limit: Int = undefined, params = {}): Promise<OrderBook> {
        throw new NotSupported (this.id + ' watchOrderBook() is not supported yet');
    }

    async fetchTime (params = {}): Promise<number> {
        throw new NotSupported (this.id + ' fetchTime() is not supported yet');
    }

    async fetchTradingLimits (symbols: string[] = undefined, params = {}): Promise<any> {
        throw new NotSupported (this.id + ' fetchTradingLimits() is not supported yet');
    }

    parseTicker (ticker: object, market = undefined): Ticker {
        throw new NotSupported (this.id + ' parseTicker() is not supported yet');
    }

    parseDepositAddress (depositAddress, currency = undefined) {
        throw new NotSupported (this.id + ' parseDepositAddress() is not supported yet');
    }

    parseTrade (trade: object, market = undefined): Trade {
        throw new NotSupported (this.id + ' parseTrade() is not supported yet');
    }

    parseTransaction (transaction, currency = undefined) {
        throw new NotSupported (this.id + ' parseTransaction() is not supported yet');
    }

    parseTransfer (transfer, currency = undefined) {
        throw new NotSupported (this.id + ' parseTransfer() is not supported yet');
    }

    parseAccount (account) {
        throw new NotSupported (this.id + ' parseAccount() is not supported yet');
    }

    parseLedgerEntry (item, currency = undefined) {
        throw new NotSupported (this.id + ' parseLedgerEntry() is not supported yet');
    }

    parseOrder (order, market = undefined): Order {
        throw new NotSupported (this.id + ' parseOrder() is not supported yet');
    }

    async fetchBorrowRates (params = {}): Promise<any> {
        throw new NotSupported (this.id + ' fetchBorrowRates() is not supported yet');
    }

    parseMarketLeverageTiers (info, market = undefined) {
        throw new NotSupported (this.id + ' parseMarketLeverageTiers() is not supported yet');
    }

    async fetchLeverageTiers (symbols: string[] = undefined, params = {}): Promise<any> {
        throw new NotSupported (this.id + ' fetchLeverageTiers() is not supported yet');
    }

    parsePosition (position, market = undefined) {
        throw new NotSupported (this.id + ' parsePosition() is not supported yet');
    }

    parseFundingRateHistory (info, market = undefined) {
        throw new NotSupported (this.id + ' parseFundingRateHistory() is not supported yet');
    }

    parseBorrowInterest (info, market = undefined) {
        throw new NotSupported (this.id + ' parseBorrowInterest() is not supported yet');
    }

    parseWsTrade (trade, market = undefined): Trade {
        throw new NotSupported (this.id + ' parseWsTrade() is not supported yet');
    }

    parseWsOrder (order, market = undefined): Order {
        throw new NotSupported (this.id + ' parseWsOrder() is not supported yet');
    }

    parseWsOrderTrade (trade, market = undefined): Trade {
        throw new NotSupported (this.id + ' parseWsOrderTrade() is not supported yet');
    }

    parseWsOHLCV (ohlcv, market = undefined) {
        throw new NotSupported (this.id + ' parseWsOHLCV() is not supported yet');
    }

    async fetchFundingRates (symbols: string[] = undefined, params = {}): Promise<any> {
        throw new NotSupported (this.id + ' fetchFundingRates() is not supported yet');
    }

    async transfer (code: string, amount, fromAccount, toAccount, params = {}): Promise<any> {
        throw new NotSupported (this.id + ' transfer() is not supported yet');
    }

    async withdraw (code: string, amount, address, tag = undefined, params = {}): Promise<any> {
        throw new NotSupported (this.id + ' withdraw() is not supported yet');
    }

    async createDepositAddress (code: string, params = {}): Promise<DepositAddressResponse> {
        throw new NotSupported (this.id + ' createDepositAddress() is not supported yet');
    }

    async setLeverage (leverage, symbol: string = undefined, params = {}): Promise<any> {
        throw new NotSupported (this.id + ' setLeverage() is not supported yet');
    }

    parseToInt (number) {
        // Solve Common parseInt misuse ex: parseInt ((since / 1000).toString ())
        // using a number as parameter which is not valid in ts
        const stringifiedNumber = number.toString ();
        const convertedNumber = parseFloat (stringifiedNumber) as any;
        return parseInt (convertedNumber);
    }

    getDefaultOptions () {
        return {
            'defaultNetworkCodeReplacements': {
                'ETH': { 'ERC20': 'ETH' },
                'TRX': { 'TRC20': 'TRX' },
                'CRO': { 'CRC20': 'CRONOS' },
            },
        };
    }

    safeLedgerEntry (entry: object, currency: object = undefined) {
        currency = this.safeCurrency (undefined, currency);
        let direction = this.safeString (entry, 'direction');
        let before = this.safeString (entry, 'before');
        let after = this.safeString (entry, 'after');
        const amount = this.safeString (entry, 'amount');
        if (amount !== undefined) {
            if (before === undefined && after !== undefined) {
                before = Precise.stringSub (after, amount);
            } else if (before !== undefined && after === undefined) {
                after = Precise.stringAdd (before, amount);
            }
        }
        if (before !== undefined && after !== undefined) {
            if (direction === undefined) {
                if (Precise.stringGt (before, after)) {
                    direction = 'out';
                }
                if (Precise.stringGt (after, before)) {
                    direction = 'in';
                }
            }
        }
        const fee = this.safeValue (entry, 'fee');
        if (fee !== undefined) {
            fee['cost'] = this.safeNumber (fee, 'cost');
        }
        const timestamp = this.safeInteger (entry, 'timestamp');
        return {
            'id': this.safeString (entry, 'id'),
            'timestamp': timestamp,
            'datetime': this.iso8601 (timestamp),
            'direction': direction,
            'account': this.safeString (entry, 'account'),
            'referenceId': this.safeString (entry, 'referenceId'),
            'referenceAccount': this.safeString (entry, 'referenceAccount'),
            'type': this.safeString (entry, 'type'),
            'currency': currency['code'],
            'amount': this.parseNumber (amount),
            'before': this.parseNumber (before),
            'after': this.parseNumber (after),
            'status': this.safeString (entry, 'status'),
            'fee': fee,
            'info': entry,
        };
    }

    safeCurrencyStructure (currency: object) {
        return this.extend ({
            'info': undefined,
            'id': undefined,
            'numericId': undefined,
            'code': undefined,
            'precision': undefined,
            'type': undefined,
            'name': undefined,
            'active': undefined,
            'deposit': undefined,
            'withdraw': undefined,
            'fee': undefined,
            'fees': {},
            'networks': {},
            'limits': {
                'deposit': {
                    'min': undefined,
                    'max': undefined,
                },
                'withdraw': {
                    'min': undefined,
                    'max': undefined,
                },
            },
        }, currency);
    }

    setMarkets (markets, currencies = undefined) {
        const values = [];
        this.markets_by_id = {};
        // handle marketId conflicts
        // we insert spot markets first
        const marketValues = this.sortBy (this.toArray (markets), 'spot', true);
        for (let i = 0; i < marketValues.length; i++) {
            const value = marketValues[i];
            if (value['id'] in this.markets_by_id) {
                (this.markets_by_id[value['id']] as any).push (value);
            } else {
                this.markets_by_id[value['id']] = [ value ] as any;
            }
            const market = this.deepExtend (this.safeMarket (), {
                'precision': this.precision,
                'limits': this.limits,
            }, this.fees['trading'], value);
            values.push (market);
        }
        this.markets = this.indexBy (values, 'symbol') as any;
        const marketsSortedBySymbol = this.keysort (this.markets);
        const marketsSortedById = this.keysort (this.markets_by_id);
        this.symbols = Object.keys (marketsSortedBySymbol);
        this.ids = Object.keys (marketsSortedById);
        if (currencies !== undefined) {
            // currencies is always undefined when called in constructor but not when called from loadMarkets
            this.currencies = this.deepExtend (this.currencies, currencies);
        } else {
            let baseCurrencies = [];
            let quoteCurrencies = [];
            for (let i = 0; i < values.length; i++) {
                const market = values[i];
                const defaultCurrencyPrecision = (this.precisionMode === DECIMAL_PLACES) ? 8 : this.parseNumber ('1e-8');
                const marketPrecision = this.safeValue (market, 'precision', {});
                if ('base' in market) {
                    const currency = this.safeCurrencyStructure ({
                        'id': this.safeString2 (market, 'baseId', 'base'),
                        'numericId': this.safeInteger (market, 'baseNumericId'),
                        'code': this.safeString (market, 'base'),
                        'precision': this.safeValue2 (marketPrecision, 'base', 'amount', defaultCurrencyPrecision),
                    });
                    baseCurrencies.push (currency);
                }
                if ('quote' in market) {
                    const currency = this.safeCurrencyStructure ({
                        'id': this.safeString2 (market, 'quoteId', 'quote'),
                        'numericId': this.safeInteger (market, 'quoteNumericId'),
                        'code': this.safeString (market, 'quote'),
                        'precision': this.safeValue2 (marketPrecision, 'quote', 'price', defaultCurrencyPrecision),
                    });
                    quoteCurrencies.push (currency);
                }
            }
            baseCurrencies = this.sortBy (baseCurrencies, 'code');
            quoteCurrencies = this.sortBy (quoteCurrencies, 'code');
            this.baseCurrencies = this.indexBy (baseCurrencies, 'code');
            this.quoteCurrencies = this.indexBy (quoteCurrencies, 'code');
            const allCurrencies = this.arrayConcat (baseCurrencies, quoteCurrencies);
            const groupedCurrencies = this.groupBy (allCurrencies, 'code');
            const codes = Object.keys (groupedCurrencies);
            const resultingCurrencies = [];
            for (let i = 0; i < codes.length; i++) {
                const code = codes[i];
                const groupedCurrenciesCode = this.safeValue (groupedCurrencies, code, []);
                let highestPrecisionCurrency = this.safeValue (groupedCurrenciesCode, 0);
                for (let j = 1; j < groupedCurrenciesCode.length; j++) {
                    const currentCurrency = groupedCurrenciesCode[j];
                    if (this.precisionMode === TICK_SIZE) {
                        highestPrecisionCurrency = (currentCurrency['precision'] < highestPrecisionCurrency['precision']) ? currentCurrency : highestPrecisionCurrency;
                    } else {
                        highestPrecisionCurrency = (currentCurrency['precision'] > highestPrecisionCurrency['precision']) ? currentCurrency : highestPrecisionCurrency;
                    }
                }
                resultingCurrencies.push (highestPrecisionCurrency);
            }
            const sortedCurrencies = this.sortBy (resultingCurrencies, 'code');
            this.currencies = this.deepExtend (this.currencies, this.indexBy (sortedCurrencies, 'code'));
        }
        this.currencies_by_id = this.indexBy (this.currencies, 'id');
        const currenciesSortedByCode = this.keysort (this.currencies);
        this.codes = Object.keys (currenciesSortedByCode);
        return this.markets;
    }

    safeBalance (balance: object): Balances {
        const balances = this.omit (balance, [ 'info', 'timestamp', 'datetime', 'free', 'used', 'total' ]);
        const codes = Object.keys (balances);
        balance['free'] = {};
        balance['used'] = {};
        balance['total'] = {};
        const debtBalance = {};
        for (let i = 0; i < codes.length; i++) {
            const code = codes[i];
            let total = this.safeString (balance[code], 'total');
            let free = this.safeString (balance[code], 'free');
            let used = this.safeString (balance[code], 'used');
            const debt = this.safeString (balance[code], 'debt');
            if ((total === undefined) && (free !== undefined) && (used !== undefined)) {
                total = Precise.stringAdd (free, used);
            }
            if ((free === undefined) && (total !== undefined) && (used !== undefined)) {
                free = Precise.stringSub (total, used);
            }
            if ((used === undefined) && (total !== undefined) && (free !== undefined)) {
                used = Precise.stringSub (total, free);
            }
            balance[code]['free'] = this.parseNumber (free);
            balance[code]['used'] = this.parseNumber (used);
            balance[code]['total'] = this.parseNumber (total);
            balance['free'][code] = balance[code]['free'];
            balance['used'][code] = balance[code]['used'];
            balance['total'][code] = balance[code]['total'];
            if (debt !== undefined) {
                balance[code]['debt'] = this.parseNumber (debt);
                debtBalance[code] = balance[code]['debt'];
            }
        }
        const debtBalanceArray = Object.keys (debtBalance);
        const length = debtBalanceArray.length;
        if (length) {
            balance['debt'] = debtBalance;
        }
        return balance as any;
    }

    safeOrder (order: object, market: object = undefined): Order {
        // parses numbers as strings
        // * it is important pass the trades as unparsed rawTrades
        let amount = this.omitZero (this.safeString (order, 'amount'));
        let remaining = this.safeString (order, 'remaining');
        let filled = this.safeString (order, 'filled');
        let cost = this.safeString (order, 'cost');
        let average = this.omitZero (this.safeString (order, 'average'));
        let price = this.omitZero (this.safeString (order, 'price'));
        let lastTradeTimeTimestamp = this.safeInteger (order, 'lastTradeTimestamp');
        let symbol = this.safeString (order, 'symbol');
        let side = this.safeString (order, 'side');
        const parseFilled = (filled === undefined);
        const parseCost = (cost === undefined);
        const parseLastTradeTimeTimestamp = (lastTradeTimeTimestamp === undefined);
        const fee = this.safeValue (order, 'fee');
        const parseFee = (fee === undefined);
        const parseFees = this.safeValue (order, 'fees') === undefined;
        const parseSymbol = symbol === undefined;
        const parseSide = side === undefined;
        const shouldParseFees = parseFee || parseFees;
        const fees = this.safeValue (order, 'fees', []);
        let trades = [];
        if (parseFilled || parseCost || shouldParseFees) {
            const rawTrades = this.safeValue (order, 'trades', trades);
            const oldNumber = this.number;
            // we parse trades as strings here!
            (this as any).number = String;
            trades = this.parseTrades (rawTrades, market);
            this.number = oldNumber;
            let tradesLength = 0;
            const isArray = Array.isArray (trades);
            if (isArray) {
                tradesLength = trades.length;
            }
            if (isArray && (tradesLength > 0)) {
                // move properties that are defined in trades up into the order
                if (order['symbol'] === undefined) {
                    order['symbol'] = trades[0]['symbol'];
                }
                if (order['side'] === undefined) {
                    order['side'] = trades[0]['side'];
                }
                if (order['type'] === undefined) {
                    order['type'] = trades[0]['type'];
                }
                if (order['id'] === undefined) {
                    order['id'] = trades[0]['order'];
                }
                if (parseFilled) {
                    filled = '0';
                }
                if (parseCost) {
                    cost = '0';
                }
                for (let i = 0; i < trades.length; i++) {
                    const trade = trades[i];
                    const tradeAmount = this.safeString (trade, 'amount');
                    if (parseFilled && (tradeAmount !== undefined)) {
                        filled = Precise.stringAdd (filled, tradeAmount);
                    }
                    const tradeCost = this.safeString (trade, 'cost');
                    if (parseCost && (tradeCost !== undefined)) {
                        cost = Precise.stringAdd (cost, tradeCost);
                    }
                    if (parseSymbol) {
                        symbol = this.safeString (trade, 'symbol');
                    }
                    if (parseSide) {
                        side = this.safeString (trade, 'side');
                    }
                    const tradeTimestamp = this.safeValue (trade, 'timestamp');
                    if (parseLastTradeTimeTimestamp && (tradeTimestamp !== undefined)) {
                        if (lastTradeTimeTimestamp === undefined) {
                            lastTradeTimeTimestamp = tradeTimestamp;
                        } else {
                            lastTradeTimeTimestamp = Math.max (lastTradeTimeTimestamp, tradeTimestamp);
                        }
                    }
                    if (shouldParseFees) {
                        const tradeFees = this.safeValue (trade, 'fees');
                        if (tradeFees !== undefined) {
                            for (let j = 0; j < tradeFees.length; j++) {
                                const tradeFee = tradeFees[j];
                                fees.push (this.extend ({}, tradeFee));
                            }
                        } else {
                            const tradeFee = this.safeValue (trade, 'fee');
                            if (tradeFee !== undefined) {
                                fees.push (this.extend ({}, tradeFee));
                            }
                        }
                    }
                }
            }
        }
        if (shouldParseFees) {
            const reducedFees = this.reduceFees ? this.reduceFeesByCurrency (fees) : fees;
            const reducedLength = reducedFees.length;
            for (let i = 0; i < reducedLength; i++) {
                reducedFees[i]['cost'] = this.safeNumber (reducedFees[i], 'cost');
                if ('rate' in reducedFees[i]) {
                    reducedFees[i]['rate'] = this.safeNumber (reducedFees[i], 'rate');
                }
            }
            if (!parseFee && (reducedLength === 0)) {
                fee['cost'] = this.safeNumber (fee, 'cost');
                if ('rate' in fee) {
                    fee['rate'] = this.safeNumber (fee, 'rate');
                }
                reducedFees.push (fee);
            }
            order['fees'] = reducedFees;
            if (parseFee && (reducedLength === 1)) {
                order['fee'] = reducedFees[0];
            }
        }
        if (amount === undefined) {
            // ensure amount = filled + remaining
            if (filled !== undefined && remaining !== undefined) {
                amount = Precise.stringAdd (filled, remaining);
            } else if (this.safeString (order, 'status') === 'closed') {
                amount = filled;
            }
        }
        if (filled === undefined) {
            if (amount !== undefined && remaining !== undefined) {
                filled = Precise.stringSub (amount, remaining);
            }
        }
        if (remaining === undefined) {
            if (amount !== undefined && filled !== undefined) {
                remaining = Precise.stringSub (amount, filled);
            }
        }
        // ensure that the average field is calculated correctly
        const inverse = this.safeValue (market, 'inverse', false);
        const contractSize = this.numberToString (this.safeValue (market, 'contractSize', 1));
        // inverse
        // price = filled * contract size / cost
        //
        // linear
        // price = cost / (filled * contract size)
        if (average === undefined) {
            if ((filled !== undefined) && (cost !== undefined) && Precise.stringGt (filled, '0')) {
                const filledTimesContractSize = Precise.stringMul (filled, contractSize);
                if (inverse) {
                    average = Precise.stringDiv (filledTimesContractSize, cost);
                } else {
                    average = Precise.stringDiv (cost, filledTimesContractSize);
                }
            }
        }
        // similarly
        // inverse
        // cost = filled * contract size / price
        //
        // linear
        // cost = filled * contract size * price
        const costPriceExists = (average !== undefined) || (price !== undefined);
        if (parseCost && (filled !== undefined) && costPriceExists) {
            let multiplyPrice = undefined;
            if (average === undefined) {
                multiplyPrice = price;
            } else {
                multiplyPrice = average;
            }
            // contract trading
            const filledTimesContractSize = Precise.stringMul (filled, contractSize);
            if (inverse) {
                cost = Precise.stringDiv (filledTimesContractSize, multiplyPrice);
            } else {
                cost = Precise.stringMul (filledTimesContractSize, multiplyPrice);
            }
        }
        // support for market orders
        const orderType = this.safeValue (order, 'type');
        const emptyPrice = (price === undefined) || Precise.stringEquals (price, '0');
        if (emptyPrice && (orderType === 'market')) {
            price = average;
        }
        // we have trades with string values at this point so we will mutate them
        for (let i = 0; i < trades.length; i++) {
            const entry = trades[i];
            entry['amount'] = this.safeNumber (entry, 'amount');
            entry['price'] = this.safeNumber (entry, 'price');
            entry['cost'] = this.safeNumber (entry, 'cost');
            const fee = this.safeValue (entry, 'fee', {});
            fee['cost'] = this.safeNumber (fee, 'cost');
            if ('rate' in fee) {
                fee['rate'] = this.safeNumber (fee, 'rate');
            }
            entry['fee'] = fee;
        }
        let timeInForce = this.safeString (order, 'timeInForce');
        let postOnly = this.safeValue (order, 'postOnly');
        // timeInForceHandling
        if (timeInForce === undefined) {
            if (this.safeString (order, 'type') === 'market') {
                timeInForce = 'IOC';
            }
            // allow postOnly override
            if (postOnly) {
                timeInForce = 'PO';
            }
        } else if (postOnly === undefined) {
            // timeInForce is not undefined here
            postOnly = timeInForce === 'PO';
        }
        const timestamp = this.safeInteger (order, 'timestamp');
        const lastUpdateTimestamp = this.safeInteger (order, 'lastUpdateTimestamp');
        let datetime = this.safeString (order, 'datetime');
        if (datetime === undefined) {
            datetime = this.iso8601 (timestamp);
        }
        const triggerPrice = this.parseNumber (this.safeString2 (order, 'triggerPrice', 'stopPrice'));
        const takeProfitPrice = this.parseNumber (this.safeString (order, 'takeProfitPrice'));
        const stopLossPrice = this.parseNumber (this.safeString (order, 'stopLossPrice'));
        return this.extend (order, {
            'id': this.safeString (order, 'id'),
            'clientOrderId': this.safeString (order, 'clientOrderId'),
            'timestamp': timestamp,
            'datetime': datetime,
            'symbol': symbol,
            'type': this.safeString (order, 'type'),
            'side': side,
            'lastTradeTimestamp': lastTradeTimeTimestamp,
            'lastUpdateTimestamp': lastUpdateTimestamp,
            'price': this.parseNumber (price),
            'amount': this.parseNumber (amount),
            'cost': this.parseNumber (cost),
            'average': this.parseNumber (average),
            'filled': this.parseNumber (filled),
            'remaining': this.parseNumber (remaining),
            'timeInForce': timeInForce,
            'postOnly': postOnly,
            'trades': trades,
            'reduceOnly': this.safeValue (order, 'reduceOnly'),
            'stopPrice': triggerPrice,  // ! deprecated, use triggerPrice instead
            'triggerPrice': triggerPrice,
            'takeProfitPrice': takeProfitPrice,
            'stopLossPrice': stopLossPrice,
            'status': this.safeString (order, 'status'),
            'fee': this.safeValue (order, 'fee'),
        });
    }

    parseOrders (orders: object, market: object = undefined, since: Int = undefined, limit: Int = undefined, params = {}): Order[] {
        //
        // the value of orders is either a dict or a list
        //
        // dict
        //
        //     {
        //         'id1': { ... },
        //         'id2': { ... },
        //         'id3': { ... },
        //         ...
        //     }
        //
        // list
        //
        //     [
        //         { 'id': 'id1', ... },
        //         { 'id': 'id2', ... },
        //         { 'id': 'id3', ... },
        //         ...
        //     ]
        //
        let results = [];
        if (Array.isArray (orders)) {
            for (let i = 0; i < orders.length; i++) {
                const order = this.extend (this.parseOrder (orders[i], market), params);
                results.push (order);
            }
        } else {
            const ids = Object.keys (orders);
            for (let i = 0; i < ids.length; i++) {
                const id = ids[i];
                const order = this.extend (this.parseOrder (this.extend ({ 'id': id }, orders[id]), market), params);
                results.push (order);
            }
        }
        results = this.sortBy (results, 'timestamp');
        const symbol = (market !== undefined) ? market['symbol'] : undefined;
        return this.filterBySymbolSinceLimit (results, symbol, since, limit) as Order[];
    }

    calculateFee (symbol: string, type: string, side: string, amount: number, price: number, takerOrMaker = 'taker', params = {}) {
        if (type === 'market' && takerOrMaker === 'maker') {
            throw new ArgumentsRequired (this.id + ' calculateFee() - you have provided incompatible arguments - "market" type order can not be "maker". Change either the "type" or the "takerOrMaker" argument to calculate the fee.');
        }
        const market = this.markets[symbol];
        const feeSide = this.safeString (market, 'feeSide', 'quote');
        let useQuote = undefined;
        if (feeSide === 'get') {
            // the fee is always in the currency you get
            useQuote = side === 'sell';
        } else if (feeSide === 'give') {
            // the fee is always in the currency you give
            useQuote = side === 'buy';
        } else {
            // the fee is always in feeSide currency
            useQuote = feeSide === 'quote';
        }
        let cost = this.numberToString (amount);
        let key = undefined;
        if (useQuote) {
            const priceString = this.numberToString (price);
            cost = Precise.stringMul (cost, priceString);
            key = 'quote';
        } else {
            key = 'base';
        }
        // for derivatives, the fee is in 'settle' currency
        if (!market['spot']) {
            key = 'settle';
        }
        // even if `takerOrMaker` argument was set to 'maker', for 'market' orders we should forcefully override it to 'taker'
        if (type === 'market') {
            takerOrMaker = 'taker';
        }
        const rate = this.safeString (market, takerOrMaker);
        cost = Precise.stringMul (cost, rate);
        return {
            'type': takerOrMaker,
            'currency': market[key],
            'rate': this.parseNumber (rate),
            'cost': this.parseNumber (cost),
        };
    }

    safeTrade (trade: object, market: object = undefined): Trade {
        const amount = this.safeString (trade, 'amount');
        const price = this.safeString (trade, 'price');
        let cost = this.safeString (trade, 'cost');
        if (cost === undefined) {
            // contract trading
            const contractSize = this.safeString (market, 'contractSize');
            let multiplyPrice = price;
            if (contractSize !== undefined) {
                const inverse = this.safeValue (market, 'inverse', false);
                if (inverse) {
                    multiplyPrice = Precise.stringDiv ('1', price);
                }
                multiplyPrice = Precise.stringMul (multiplyPrice, contractSize);
            }
            cost = Precise.stringMul (multiplyPrice, amount);
        }
        const parseFee = this.safeValue (trade, 'fee') === undefined;
        const parseFees = this.safeValue (trade, 'fees') === undefined;
        const shouldParseFees = parseFee || parseFees;
        const fees = [];
        const fee = this.safeValue (trade, 'fee');
        if (shouldParseFees) {
            const reducedFees = this.reduceFees ? this.reduceFeesByCurrency (fees) : fees;
            const reducedLength = reducedFees.length;
            for (let i = 0; i < reducedLength; i++) {
                reducedFees[i]['cost'] = this.safeNumber (reducedFees[i], 'cost');
                if ('rate' in reducedFees[i]) {
                    reducedFees[i]['rate'] = this.safeNumber (reducedFees[i], 'rate');
                }
            }
            if (!parseFee && (reducedLength === 0)) {
                fee['cost'] = this.safeNumber (fee, 'cost');
                if ('rate' in fee) {
                    fee['rate'] = this.safeNumber (fee, 'rate');
                }
                reducedFees.push (fee);
            }
            if (parseFees) {
                trade['fees'] = reducedFees;
            }
            if (parseFee && (reducedLength === 1)) {
                trade['fee'] = reducedFees[0];
            }
            const tradeFee = this.safeValue (trade, 'fee');
            if (tradeFee !== undefined) {
                tradeFee['cost'] = this.safeNumber (tradeFee, 'cost');
                if ('rate' in tradeFee) {
                    tradeFee['rate'] = this.safeNumber (tradeFee, 'rate');
                }
                trade['fee'] = tradeFee;
            }
        }
        trade['amount'] = this.parseNumber (amount);
        trade['price'] = this.parseNumber (price);
        trade['cost'] = this.parseNumber (cost);
        return trade as Trade;
    }

    reduceFeesByCurrency (fees) {
        //
        // this function takes a list of fee structures having the following format
        //
        //     string = true
        //
        //     [
        //         { 'currency': 'BTC', 'cost': '0.1' },
        //         { 'currency': 'BTC', 'cost': '0.2'  },
        //         { 'currency': 'BTC', 'cost': '0.2', 'rate': '0.00123' },
        //         { 'currency': 'BTC', 'cost': '0.4', 'rate': '0.00123' },
        //         { 'currency': 'BTC', 'cost': '0.5', 'rate': '0.00456' },
        //         { 'currency': 'USDT', 'cost': '12.3456' },
        //     ]
        //
        //     string = false
        //
        //     [
        //         { 'currency': 'BTC', 'cost': 0.1 },
        //         { 'currency': 'BTC', 'cost': 0.2 },
        //         { 'currency': 'BTC', 'cost': 0.2, 'rate': 0.00123 },
        //         { 'currency': 'BTC', 'cost': 0.4, 'rate': 0.00123 },
        //         { 'currency': 'BTC', 'cost': 0.5, 'rate': 0.00456 },
        //         { 'currency': 'USDT', 'cost': 12.3456 },
        //     ]
        //
        // and returns a reduced fee list, where fees are summed per currency and rate (if any)
        //
        //     string = true
        //
        //     [
        //         { 'currency': 'BTC', 'cost': '0.3'  },
        //         { 'currency': 'BTC', 'cost': '0.6', 'rate': '0.00123' },
        //         { 'currency': 'BTC', 'cost': '0.5', 'rate': '0.00456' },
        //         { 'currency': 'USDT', 'cost': '12.3456' },
        //     ]
        //
        //     string  = false
        //
        //     [
        //         { 'currency': 'BTC', 'cost': 0.3  },
        //         { 'currency': 'BTC', 'cost': 0.6, 'rate': 0.00123 },
        //         { 'currency': 'BTC', 'cost': 0.5, 'rate': 0.00456 },
        //         { 'currency': 'USDT', 'cost': 12.3456 },
        //     ]
        //
        const reduced = {};
        for (let i = 0; i < fees.length; i++) {
            const fee = fees[i];
            const feeCurrencyCode = this.safeString (fee, 'currency');
            if (feeCurrencyCode !== undefined) {
                const rate = this.safeString (fee, 'rate');
                const cost = this.safeValue (fee, 'cost');
                if (Precise.stringEq (cost, '0')) {
                    // omit zero cost fees
                    continue;
                }
                if (!(feeCurrencyCode in reduced)) {
                    reduced[feeCurrencyCode] = {};
                }
                const rateKey = (rate === undefined) ? '' : rate;
                if (rateKey in reduced[feeCurrencyCode]) {
                    reduced[feeCurrencyCode][rateKey]['cost'] = Precise.stringAdd (reduced[feeCurrencyCode][rateKey]['cost'], cost);
                } else {
                    reduced[feeCurrencyCode][rateKey] = {
                        'currency': feeCurrencyCode,
                        'cost': cost,
                    };
                    if (rate !== undefined) {
                        reduced[feeCurrencyCode][rateKey]['rate'] = rate;
                    }
                }
            }
        }
        let result = [];
        const feeValues = Object.values (reduced);
        for (let i = 0; i < feeValues.length; i++) {
            const reducedFeeValues = Object.values (feeValues[i]);
            result = this.arrayConcat (result, reducedFeeValues);
        }
        return result;
    }

    safeTicker (ticker: object, market = undefined): Ticker {
        let open = this.safeValue (ticker, 'open');
        let close = this.safeValue (ticker, 'close');
        let last = this.safeValue (ticker, 'last');
        let change = this.safeValue (ticker, 'change');
        let percentage = this.safeValue (ticker, 'percentage');
        let average = this.safeValue (ticker, 'average');
        let vwap = this.safeValue (ticker, 'vwap');
        const baseVolume = this.safeValue (ticker, 'baseVolume');
        const quoteVolume = this.safeValue (ticker, 'quoteVolume');
        if (vwap === undefined) {
            vwap = Precise.stringDiv (quoteVolume, baseVolume);
        }
        if ((last !== undefined) && (close === undefined)) {
            close = last;
        } else if ((last === undefined) && (close !== undefined)) {
            last = close;
        }
        if ((last !== undefined) && (open !== undefined)) {
            if (change === undefined) {
                change = Precise.stringSub (last, open);
            }
            if (average === undefined) {
                average = Precise.stringDiv (Precise.stringAdd (last, open), '2');
            }
        }
        if ((percentage === undefined) && (change !== undefined) && (open !== undefined) && Precise.stringGt (open, '0')) {
            percentage = Precise.stringMul (Precise.stringDiv (change, open), '100');
        }
        if ((change === undefined) && (percentage !== undefined) && (open !== undefined)) {
            change = Precise.stringDiv (Precise.stringMul (percentage, open), '100');
        }
        if ((open === undefined) && (last !== undefined) && (change !== undefined)) {
            open = Precise.stringSub (last, change);
        }
        // timestamp and symbol operations don't belong in safeTicker
        // they should be done in the derived classes
        return this.extend (ticker, {
            'bid': this.omitZero (this.safeNumber (ticker, 'bid')),
            'bidVolume': this.safeNumber (ticker, 'bidVolume'),
            'ask': this.omitZero (this.safeNumber (ticker, 'ask')),
            'askVolume': this.safeNumber (ticker, 'askVolume'),
            'high': this.omitZero (this.safeNumber (ticker, 'high')),
            'low': this.omitZero (this.safeNumber (ticker, 'low')),
            'open': this.omitZero (this.parseNumber (open)),
            'close': this.omitZero (this.parseNumber (close)),
            'last': this.omitZero (this.parseNumber (last)),
            'change': this.parseNumber (change),
            'percentage': this.parseNumber (percentage),
            'average': this.omitZero (this.parseNumber (average)),
            'vwap': this.omitZero (this.parseNumber (vwap)),
            'baseVolume': this.parseNumber (baseVolume),
            'quoteVolume': this.parseNumber (quoteVolume),
            'previousClose': this.safeNumber (ticker, 'previousClose'),
        });
    }

    async fetchOHLCV (symbol: string, timeframe = '1m', since: Int = undefined, limit: Int = undefined, params = {}): Promise<OHLCV[]> {
        let message = '';
        if (this.has['fetchTrades']) {
            message = '. If you want to build OHLCV candles from trade executions data, visit https://github.com/ccxt/ccxt/tree/master/examples/ and see "build-ohlcv-bars" file';
        }
        throw new NotSupported (this.id + ' fetchOHLCV() is not supported yet' + message);
    }

    async watchOHLCV (symbol: string, timeframe = '1m', since: Int = undefined, limit: Int = undefined, params = {}): Promise<OHLCV[]> {
        throw new NotSupported (this.id + ' watchOHLCV() is not supported yet');
    }

    convertTradingViewToOHLCV (ohlcvs, timestamp = 't', open = 'o', high = 'h', low = 'l', close = 'c', volume = 'v', ms = false) {
        const result = [];
        const timestamps = this.safeValue (ohlcvs, timestamp, []);
        const opens = this.safeValue (ohlcvs, open, []);
        const highs = this.safeValue (ohlcvs, high, []);
        const lows = this.safeValue (ohlcvs, low, []);
        const closes = this.safeValue (ohlcvs, close, []);
        const volumes = this.safeValue (ohlcvs, volume, []);
        for (let i = 0; i < timestamps.length; i++) {
            result.push ([
                ms ? this.safeInteger (timestamps, i) : this.safeTimestamp (timestamps, i),
                this.safeValue (opens, i),
                this.safeValue (highs, i),
                this.safeValue (lows, i),
                this.safeValue (closes, i),
                this.safeValue (volumes, i),
            ]);
        }
        return result;
    }

    convertOHLCVToTradingView (ohlcvs, timestamp = 't', open = 'o', high = 'h', low = 'l', close = 'c', volume = 'v', ms = false) {
        const result = {};
        result[timestamp] = [];
        result[open] = [];
        result[high] = [];
        result[low] = [];
        result[close] = [];
        result[volume] = [];
        for (let i = 0; i < ohlcvs.length; i++) {
            const ts = ms ? ohlcvs[i][0] : this.parseToInt (ohlcvs[i][0] / 1000);
            result[timestamp].push (ts);
            result[open].push (ohlcvs[i][1]);
            result[high].push (ohlcvs[i][2]);
            result[low].push (ohlcvs[i][3]);
            result[close].push (ohlcvs[i][4]);
            result[volume].push (ohlcvs[i][5]);
        }
        return result;
    }

    async fetchWebEndpoint (method, endpointMethod, returnAsJson, startRegex = undefined, endRegex = undefined) {
        let errorMessage = '';
        try {
            const options = this.safeValue (this.options, method, {});
            // if it was not explicitly disabled, then don't fetch
            if (this.safeValue (options, 'webApiEnable', true) !== true) {
                return undefined;
            }
            const maxRetries = this.safeValue (options, 'webApiRetries', 10);
            let response = undefined;
            let retry = 0;
            while (retry < maxRetries) {
                try {
                    response = await this[endpointMethod] ({});
                    break;
                } catch (e) {
                    retry = retry + 1;
                    if (retry === maxRetries) {
                        throw e;
                    }
                }
            }
            let content = response;
            if (startRegex !== undefined) {
                const splitted_by_start = content.split (startRegex);
                content = splitted_by_start[1]; // we need second part after start
            }
            if (endRegex !== undefined) {
                const splitted_by_end = content.split (endRegex);
                content = splitted_by_end[0]; // we need first part after start
            }
            if (returnAsJson && (typeof content === 'string')) {
                const jsoned = this.parseJson (content.trim ()); // content should be trimmed before json parsing
                if (jsoned) {
                    return jsoned; // if parsing was not successfull, exception should be thrown
                }
            } else {
                return content;
            }
        } catch (e) {
            errorMessage = e.toString ();
        }
<<<<<<< HEAD
        throw new NotSupported (this.id + ' ' + method + '() failed to fetch correct data from website. Probably webpage markup has been changed, breaking the page custom parser. ' + errorMessage);
=======
        throw new NotSupported (this.id + ' ' + method + '() failed to fetch correct data from website. Probably webpage markup has been changed, breaking the page custom parser.' + errorMessage);
>>>>>>> 765c99ab
    }

    marketIds (symbols) {
        if (symbols === undefined) {
            return symbols;
        }
        const result = [];
        for (let i = 0; i < symbols.length; i++) {
            result.push (this.marketId (symbols[i]));
        }
        return result;
    }

    marketSymbols (symbols, type: string = undefined) {
        if (symbols === undefined) {
            return symbols;
        }
        const result = [];
        for (let i = 0; i < symbols.length; i++) {
            const market = this.market (symbols[i]);
            if (type !== undefined && market['type'] !== type) {
                throw new BadRequest (this.id + ' symbols must be of same type ' + type + '. If the type is incorrect you can change it in options or the params of the request');
            }
            const symbol = this.safeString (market, 'symbol', symbols[i]);
            result.push (symbol);
        }
        return result;
    }

    marketCodes (codes) {
        if (codes === undefined) {
            return codes;
        }
        const result = [];
        for (let i = 0; i < codes.length; i++) {
            result.push (this.commonCurrencyCode (codes[i]));
        }
        return result;
    }

    parseBidsAsks (bidasks, priceKey: IndexType = 0, amountKey: IndexType = 1) {
        bidasks = this.toArray (bidasks);
        const result = [];
        for (let i = 0; i < bidasks.length; i++) {
            result.push (this.parseBidAsk (bidasks[i], priceKey, amountKey));
        }
        return result;
    }

    async fetchL2OrderBook (symbol: string, limit: Int = undefined, params = {}) {
        const orderbook = await this.fetchOrderBook (symbol, limit, params);
        return this.extend (orderbook, {
            'asks': this.sortBy (this.aggregate (orderbook['asks']), 0),
            'bids': this.sortBy (this.aggregate (orderbook['bids']), 0, true),
        });
    }

    filterBySymbol (objects, symbol: string = undefined) {
        if (symbol === undefined) {
            return objects;
        }
        const result = [];
        for (let i = 0; i < objects.length; i++) {
            const objectSymbol = this.safeString (objects[i], 'symbol');
            if (objectSymbol === symbol) {
                result.push (objects[i]);
            }
        }
        return result;
    }

    parseOHLCV (ohlcv, market = undefined) {
        if (Array.isArray (ohlcv)) {
            return [
                this.safeInteger (ohlcv, 0), // timestamp
                this.safeNumber (ohlcv, 1), // open
                this.safeNumber (ohlcv, 2), // high
                this.safeNumber (ohlcv, 3), // low
                this.safeNumber (ohlcv, 4), // close
                this.safeNumber (ohlcv, 5), // volume
            ];
        }
        return ohlcv;
    }

    getNetwork (network: string, code: string): string {
        network = network.toUpperCase ();
        const aliases = {
            'ETHEREUM': 'ETH',
            'ETHER': 'ETH',
            'ERC20': 'ETH',
            'ETH': 'ETH',
            'TRC20': 'TRX',
            'TRON': 'TRX',
            'TRX': 'TRX',
            'BEP20': 'BSC',
            'BSC': 'BSC',
            'HRC20': 'HT',
            'HECO': 'HT',
            'SPL': 'SOL',
            'SOL': 'SOL',
            'TERRA': 'LUNA',
            'LUNA': 'LUNA',
            'POLYGON': 'MATIC',
            'MATIC': 'MATIC',
            'EOS': 'EOS',
            'WAVES': 'WAVES',
            'AVALANCHE': 'AVAX',
            'AVAX': 'AVAX',
            'QTUM': 'QTUM',
            'CHZ': 'CHZ',
            'NEO': 'NEO',
            'ONT': 'ONT',
            'RON': 'RON',
        };
        if (network === code) {
            return network;
        } else if (network in aliases) {
            return aliases[network];
        } else {
            throw new NotSupported (this.id + ' network ' + network + ' is not yet supported');
        }
    }

    networkCodeToId (networkCode, currencyCode = undefined) {
        /**
         * @ignore
         * @method
         * @name exchange#networkCodeToId
         * @description tries to convert the provided networkCode (which is expected to be an unified network code) to a network id. In order to achieve this, derived class needs to have 'options->networks' defined.
         * @param {string} networkCode unified network code
         * @param {string|undefined} currencyCode unified currency code, but this argument is not required by default, unless there is an exchange (like huobi) that needs an override of the method to be able to pass currencyCode argument additionally
         * @returns {[string|undefined]} exchange-specific network id
         */
        const networkIdsByCodes = this.safeValue (this.options, 'networks', {});
        let networkId = this.safeString (networkIdsByCodes, networkCode);
        // for example, if 'ETH' is passed for networkCode, but 'ETH' key not defined in `options->networks` object
        if (networkId === undefined) {
            if (currencyCode === undefined) {
                // if currencyCode was not provided, then we just set passed value to networkId
                networkId = networkCode;
            } else {
                // if currencyCode was provided, then we try to find if that currencyCode has a replacement (i.e. ERC20 for ETH)
                const defaultNetworkCodeReplacements = this.safeValue (this.options, 'defaultNetworkCodeReplacements', {});
                if (currencyCode in defaultNetworkCodeReplacements) {
                    // if there is a replacement for the passed networkCode, then we use it to find network-id in `options->networks` object
                    const replacementObject = defaultNetworkCodeReplacements[currencyCode]; // i.e. { 'ERC20': 'ETH' }
                    const keys = Object.keys (replacementObject);
                    for (let i = 0; i < keys.length; i++) {
                        const key = keys[i];
                        const value = replacementObject[key];
                        // if value matches to provided unified networkCode, then we use it's key to find network-id in `options->networks` object
                        if (value === networkCode) {
                            networkId = this.safeString (networkIdsByCodes, key);
                            break;
                        }
                    }
                }
                // if it wasn't found, we just set the provided value to network-id
                if (networkId === undefined) {
                    networkId = networkCode;
                }
            }
        }
        return networkId;
    }

    networkIdToCode (networkId, currencyCode = undefined) {
        /**
         * @ignore
         * @method
         * @name exchange#networkIdToCode
         * @description tries to convert the provided exchange-specific networkId to an unified network Code. In order to achieve this, derived class needs to have 'options->networksById' defined.
         * @param {string} networkId unified network code
         * @param {string|undefined} currencyCode unified currency code, but this argument is not required by default, unless there is an exchange (like huobi) that needs an override of the method to be able to pass currencyCode argument additionally
         * @returns {[string|undefined]} unified network code
         */
        const networkCodesByIds = this.safeValue (this.options, 'networksById', {});
        let networkCode = this.safeString (networkCodesByIds, networkId, networkId);
        // replace mainnet network-codes (i.e. ERC20->ETH)
        if (currencyCode !== undefined) {
            const defaultNetworkCodeReplacements = this.safeValue (this.options, 'defaultNetworkCodeReplacements', {});
            if (currencyCode in defaultNetworkCodeReplacements) {
                const replacementObject = this.safeValue (defaultNetworkCodeReplacements, currencyCode, {});
                networkCode = this.safeString (replacementObject, networkCode, networkCode);
            }
        }
        return networkCode;
    }

    handleNetworkCodeAndParams (params) {
        const networkCodeInParams = this.safeString2 (params, 'networkCode', 'network');
        if (networkCodeInParams !== undefined) {
            params = this.omit (params, [ 'networkCode', 'network' ]);
        }
        // if it was not defined by user, we should not set it from 'defaultNetworks', because handleNetworkCodeAndParams is for only request-side and thus we do not fill it with anything. We can only use 'defaultNetworks' after parsing response-side
        return [ networkCodeInParams, params ];
    }

    defaultNetworkCode (currencyCode) {
        let defaultNetworkCode = undefined;
        const defaultNetworks = this.safeValue (this.options, 'defaultNetworks', {});
        if (currencyCode in defaultNetworks) {
            // if currency had set its network in "defaultNetworks", use it
            defaultNetworkCode = defaultNetworks[currencyCode];
        } else {
            // otherwise, try to use the global-scope 'defaultNetwork' value (even if that network is not supported by currency, it doesn't make any problem, this will be just used "at first" if currency supports this network at all)
            const defaultNetwork = this.safeValue (this.options, 'defaultNetwork');
            if (defaultNetwork !== undefined) {
                defaultNetworkCode = defaultNetwork;
            }
        }
        return defaultNetworkCode;
    }

    selectNetworkCodeFromUnifiedNetworks (currencyCode, networkCode, indexedNetworkEntries) {
        return this.selectNetworkKeyFromNetworks (currencyCode, networkCode, indexedNetworkEntries, true);
    }

    selectNetworkIdFromRawNetworks (currencyCode, networkCode, indexedNetworkEntries) {
        return this.selectNetworkKeyFromNetworks (currencyCode, networkCode, indexedNetworkEntries, false);
    }

    selectNetworkKeyFromNetworks (currencyCode, networkCode, indexedNetworkEntries, isIndexedByUnifiedNetworkCode = false) {
        // this method is used against raw & unparse network entries, which are just indexed by network id
        let chosenNetworkId = undefined;
        const availableNetworkIds = Object.keys (indexedNetworkEntries);
        const responseNetworksLength = availableNetworkIds.length;
        if (networkCode !== undefined) {
            if (responseNetworksLength === 0) {
                throw new NotSupported (this.id + ' - ' + networkCode + ' network did not return any result for ' + currencyCode);
            } else {
                // if networkCode was provided by user, we should check it after response, as the referenced exchange doesn't support network-code during request
                const networkId = isIndexedByUnifiedNetworkCode ? networkCode : this.networkCodeToId (networkCode, currencyCode);
                if (networkId in indexedNetworkEntries) {
                    chosenNetworkId = networkId;
                } else {
                    throw new NotSupported (this.id + ' - ' + networkId + ' network was not found for ' + currencyCode + ', use one of ' + availableNetworkIds.join (', '));
                }
            }
        } else {
            if (responseNetworksLength === 0) {
                throw new NotSupported (this.id + ' - no networks were returned for ' + currencyCode);
            } else {
                // if networkCode was not provided by user, then we try to use the default network (if it was defined in "defaultNetworks"), otherwise, we just return the first network entry
                const defaultNetworkCode = this.defaultNetworkCode (currencyCode);
                const defaultNetworkId = isIndexedByUnifiedNetworkCode ? defaultNetworkCode : this.networkCodeToId (defaultNetworkCode, currencyCode);
                chosenNetworkId = (defaultNetworkId in indexedNetworkEntries) ? defaultNetworkId : availableNetworkIds[0];
            }
        }
        return chosenNetworkId;
    }

    safeNumber2 (dictionary, key1, key2, d = undefined) {
        const value = this.safeString2 (dictionary, key1, key2);
        return this.parseNumber (value, d);
    }

    parseOrderBook (orderbook: object, symbol: string, timestamp: number = undefined, bidsKey = 'bids', asksKey = 'asks', priceKey: IndexType = 0, amountKey: IndexType = 1): OrderBook {
        const bids = this.parseBidsAsks (this.safeValue (orderbook, bidsKey, []), priceKey, amountKey);
        const asks = this.parseBidsAsks (this.safeValue (orderbook, asksKey, []), priceKey, amountKey);
        return {
            'symbol': symbol,
            'bids': this.sortBy (bids, 0, true),
            'asks': this.sortBy (asks, 0),
            'timestamp': timestamp,
            'datetime': this.iso8601 (timestamp),
            'nonce': undefined,
        } as any;
    }

    parseOHLCVs (ohlcvs: object[], market: any = undefined, timeframe: string = '1m', since: Int = undefined, limit: Int = undefined): OHLCV[] {
        const results = [];
        for (let i = 0; i < ohlcvs.length; i++) {
            results.push (this.parseOHLCV (ohlcvs[i], market));
        }
        const sorted = this.sortBy (results, 0);
        return this.filterBySinceLimit (sorted, since, limit, 0) as any;
    }

    parseLeverageTiers (response, symbols: string[] = undefined, marketIdKey = undefined) {
        // marketIdKey should only be undefined when response is a dictionary
        symbols = this.marketSymbols (symbols);
        const tiers = {};
        for (let i = 0; i < response.length; i++) {
            const item = response[i];
            const id = this.safeString (item, marketIdKey);
            const market = this.safeMarket (id, undefined, undefined, this.safeString (this.options, 'defaultType'));
            const symbol = market['symbol'];
            const contract = this.safeValue (market, 'contract', false);
            if (contract && ((symbols === undefined) || this.inArray (symbol, symbols))) {
                tiers[symbol] = this.parseMarketLeverageTiers (item, market);
            }
        }
        return tiers;
    }

    async loadTradingLimits (symbols: string[] = undefined, reload = false, params = {}) {
        if (this.has['fetchTradingLimits']) {
            if (reload || !('limitsLoaded' in this.options)) {
                const response = await this.fetchTradingLimits (symbols);
                for (let i = 0; i < symbols.length; i++) {
                    const symbol = symbols[i];
                    this.markets[symbol] = this.deepExtend (this.markets[symbol], response[symbol]);
                }
                this.options['limitsLoaded'] = this.milliseconds ();
            }
        }
        return this.markets;
    }

    safePosition (position) {
        // simplified version of: /pull/12765/
        const unrealizedPnlString = this.safeString (position, 'unrealisedPnl');
        const initialMarginString = this.safeString (position, 'initialMargin');
        //
        // PERCENTAGE
        //
        const percentage = this.safeValue (position, 'percentage');
        if ((percentage === undefined) && (unrealizedPnlString !== undefined) && (initialMarginString !== undefined)) {
            // as it was done in all implementations ( aax, btcex, bybit, deribit, ftx, gate, kucoinfutures, phemex )
            const percentageString = Precise.stringMul (Precise.stringDiv (unrealizedPnlString, initialMarginString, 4), '100');
            position['percentage'] = this.parseNumber (percentageString);
        }
        return position;
    }

    parsePositions (positions, symbols: string[] = undefined, params = {}) {
        symbols = this.marketSymbols (symbols);
        positions = this.toArray (positions);
        const result = [];
        for (let i = 0; i < positions.length; i++) {
            const position = this.extend (this.parsePosition (positions[i], undefined), params);
            result.push (position);
        }
        return this.filterByArray (result, 'symbol', symbols, false);
    }

    parseAccounts (accounts, params = {}) {
        accounts = this.toArray (accounts);
        const result = [];
        for (let i = 0; i < accounts.length; i++) {
            const account = this.extend (this.parseAccount (accounts[i]), params);
            result.push (account);
        }
        return result;
    }

    parseTrades (trades, market: object = undefined, since: Int = undefined, limit: Int = undefined, params = {}): Trade[] {
        trades = this.toArray (trades);
        let result = [];
        for (let i = 0; i < trades.length; i++) {
            const trade = this.extend (this.parseTrade (trades[i], market), params);
            result.push (trade);
        }
        result = this.sortBy2 (result, 'timestamp', 'id');
        const symbol = (market !== undefined) ? market['symbol'] : undefined;
        return this.filterBySymbolSinceLimit (result, symbol, since, limit) as Trade[];
    }

    parseTransactions (transactions, currency: object = undefined, since: Int = undefined, limit: Int = undefined, params = {}) {
        transactions = this.toArray (transactions);
        let result = [];
        for (let i = 0; i < transactions.length; i++) {
            const transaction = this.extend (this.parseTransaction (transactions[i], currency), params);
            result.push (transaction);
        }
        result = this.sortBy (result, 'timestamp');
        const code = (currency !== undefined) ? currency['code'] : undefined;
        return this.filterByCurrencySinceLimit (result, code, since, limit);
    }

    parseTransfers (transfers, currency: object = undefined, since: Int = undefined, limit: Int = undefined, params = {}) {
        transfers = this.toArray (transfers);
        let result = [];
        for (let i = 0; i < transfers.length; i++) {
            const transfer = this.extend (this.parseTransfer (transfers[i], currency), params);
            result.push (transfer);
        }
        result = this.sortBy (result, 'timestamp');
        const code = (currency !== undefined) ? currency['code'] : undefined;
        return this.filterByCurrencySinceLimit (result, code, since, limit);
    }

    parseLedger (data, currency: object = undefined, since: Int = undefined, limit: Int = undefined, params = {}) {
        let result = [];
        const arrayData = this.toArray (data);
        for (let i = 0; i < arrayData.length; i++) {
            const itemOrItems = this.parseLedgerEntry (arrayData[i], currency);
            if (Array.isArray (itemOrItems)) {
                for (let j = 0; j < itemOrItems.length; j++) {
                    result.push (this.extend (itemOrItems[j], params));
                }
            } else {
                result.push (this.extend (itemOrItems, params));
            }
        }
        result = this.sortBy (result, 'timestamp');
        const code = (currency !== undefined) ? currency['code'] : undefined;
        return this.filterByCurrencySinceLimit (result, code, since, limit);
    }

    nonce () {
        return this.seconds ();
    }

    setHeaders (headers) {
        return headers;
    }

    marketId (symbol: string): string {
        const market = this.market (symbol);
        if (market !== undefined) {
            return market['id'];
        }
        return symbol;
    }

    symbol (symbol: string): string {
        const market = this.market (symbol);
        return this.safeString (market, 'symbol', symbol);
    }

    resolvePath (path, params) {
        return [
            this.implodeParams (path, params),
            this.omit (params, this.extractParams (path)),
        ];
    }

    filterByArray (objects, key: IndexType, values = undefined, indexed = true) {
        objects = this.toArray (objects);
        // return all of them if no values were passed
        if (values === undefined || !values) {
            return indexed ? this.indexBy (objects, key) : objects;
        }
        const results = [];
        for (let i = 0; i < objects.length; i++) {
            if (this.inArray (objects[i][key], values)) {
                results.push (objects[i]);
            }
        }
        return indexed ? this.indexBy (results, key) : results;
    }

    async fetch2 (path, api: any = 'public', method = 'GET', params = {}, headers: any = undefined, body: any = undefined, config = {}) {
        if (this.enableRateLimit) {
            const cost = this.calculateRateLimiterCost (api, method, path, params, config);
            await this.throttle (cost);
        }
        this.lastRestRequestTimestamp = this.milliseconds ();
        const request = this.sign (path, api, method, params, headers, body);
        return await this.fetch (request['url'], request['method'], request['headers'], request['body']);
    }

    async request (path, api: any = 'public', method = 'GET', params = {}, headers: any = undefined, body: any = undefined, config = {}) {
        return await this.fetch2 (path, api, method, params, headers, body, config);
    }

    async loadAccounts (reload = false, params = {}) {
        if (reload) {
            this.accounts = await this.fetchAccounts (params);
        } else {
            if (this.accounts) {
                return this.accounts;
            } else {
                this.accounts = await this.fetchAccounts (params);
            }
        }
        this.accountsById = this.indexBy (this.accounts, 'id') as any;
        return this.accounts;
    }

    buildOHLCVC (trades: Trade[], timeframe: string = '1m', since: number = 0, limit: number = 2147483647): OHLCVC[] {
        // given a sorted arrays of trades (recent last) and a timeframe builds an array of OHLCV candles
        // note, default limit value (2147483647) is max int32 value
        const ms = this.parseTimeframe (timeframe) * 1000;
        const ohlcvs = [];
        const i_timestamp = 0;
        // const open = 1;
        const i_high = 2;
        const i_low = 3;
        const i_close = 4;
        const i_volume = 5;
        const i_count = 6;
        const tradesLength = trades.length;
        const oldest = Math.min (tradesLength, limit);
        for (let i = 0; i < oldest; i++) {
            const trade = trades[i];
            const ts = trade['timestamp'];
            if (ts < since) {
                continue;
            }
            const openingTime = Math.floor (ts / ms) * ms; // shift to the edge of m/h/d (but not M)
            if (openingTime < since) { // we don't need bars, that have opening time earlier than requested
                continue;
            }
            const ohlcv_length = ohlcvs.length;
            const candle = ohlcv_length - 1;
            if ((candle === -1) || (openingTime >= this.sum (ohlcvs[candle][i_timestamp], ms))) {
                // moved to a new timeframe -> create a new candle from opening trade
                ohlcvs.push ([
                    openingTime, // timestamp
                    trade['price'], // O
                    trade['price'], // H
                    trade['price'], // L
                    trade['price'], // C
                    trade['amount'], // V
                    1, // count
                ]);
            } else {
                // still processing the same timeframe -> update opening trade
                ohlcvs[candle][i_high] = Math.max (ohlcvs[candle][i_high], trade['price']);
                ohlcvs[candle][i_low] = Math.min (ohlcvs[candle][i_low], trade['price']);
                ohlcvs[candle][i_close] = trade['price'];
                ohlcvs[candle][i_volume] = this.sum (ohlcvs[candle][i_volume], trade['amount']);
                ohlcvs[candle][i_count] = this.sum (ohlcvs[candle][i_count], 1);
            }
        }
        return ohlcvs;
    }

    parseTradingViewOHLCV (ohlcvs, market = undefined, timeframe = '1m', since: Int = undefined, limit: Int = undefined) {
        const result = this.convertTradingViewToOHLCV (ohlcvs);
        return this.parseOHLCVs (result, market, timeframe, since, limit);
    }

    async editLimitBuyOrder (id, symbol, amount, price = undefined, params = {}) {
        return await this.editLimitOrder (id, symbol, 'buy', amount, price, params);
    }

    async editLimitSellOrder (id, symbol, amount, price = undefined, params = {}) {
        return await this.editLimitOrder (id, symbol, 'sell', amount, price, params);
    }

    async editLimitOrder (id, symbol, side, amount, price = undefined, params = {}) {
        return await this.editOrder (id, symbol, 'limit', side, amount, price, params);
    }

    async editOrder (id: string, symbol, type, side, amount = undefined, price = undefined, params = {}): Promise<Order> {
        await this.cancelOrder (id, symbol);
        return await this.createOrder (symbol, type, side, amount, price, params);
    }

    async editOrderWs (id: string, symbol: string, type: OrderType, side: OrderSide, amount: number, price: number = undefined, params = {}): Promise<Order> {
        await this.cancelOrderWs (id, symbol);
        return await this.createOrderWs (symbol, type, side, amount, price, params);
    }

    async fetchPermissions (params = {}) {
        throw new NotSupported (this.id + ' fetchPermissions() is not supported yet');
    }

    async fetchPosition (symbol: string, params = {}): Promise<any> {
        throw new NotSupported (this.id + ' fetchPosition() is not supported yet');
    }

    async fetchPositions (symbols: string[] = undefined, params = {}): Promise<any> {
        throw new NotSupported (this.id + ' fetchPositions() is not supported yet');
    }

    async fetchPositionsRisk (symbols: string[] = undefined, params = {}) {
        throw new NotSupported (this.id + ' fetchPositionsRisk() is not supported yet');
    }

    async fetchBidsAsks (symbols: string[] = undefined, params = {}): Promise<Dictionary<Ticker>> {
        throw new NotSupported (this.id + ' fetchBidsAsks() is not supported yet');
    }

    parseBidAsk (bidask, priceKey: IndexType = 0, amountKey: IndexType = 1) {
        const price = this.safeNumber (bidask, priceKey);
        const amount = this.safeNumber (bidask, amountKey);
        return [ price, amount ];
    }

    safeCurrency (currencyId?: string, currency: any = undefined) {
        if ((currencyId === undefined) && (currency !== undefined)) {
            return currency;
        }
        if ((this.currencies_by_id !== undefined) && (currencyId in this.currencies_by_id) && (this.currencies_by_id[currencyId] !== undefined)) {
            return this.currencies_by_id[currencyId];
        }
        let code = currencyId;
        if (currencyId !== undefined) {
            code = this.commonCurrencyCode (currencyId.toUpperCase ());
        }
        return {
            'id': currencyId,
            'code': code,
        };
    }

    safeMarket (marketId = undefined, market = undefined, delimiter = undefined, marketType = undefined) {
        const result = {
            'id': marketId,
            'symbol': marketId,
            'base': undefined,
            'quote': undefined,
            'baseId': undefined,
            'quoteId': undefined,
            'active': undefined,
            'type': undefined,
            'linear': undefined,
            'inverse': undefined,
            'spot': false,
            'swap': false,
            'future': false,
            'option': false,
            'margin': false,
            'contract': false,
            'contractSize': undefined,
            'expiry': undefined,
            'expiryDatetime': undefined,
            'optionType': undefined,
            'strike': undefined,
            'settle': undefined,
            'settleId': undefined,
            'precision': {
                'amount': undefined,
                'price': undefined,
            },
            'limits': {
                'amount': {
                    'min': undefined,
                    'max': undefined,
                },
                'price': {
                    'min': undefined,
                    'max': undefined,
                },
                'cost': {
                    'min': undefined,
                    'max': undefined,
                },
            },
            'info': undefined,
        };
        if (marketId !== undefined) {
            if ((this.markets_by_id !== undefined) && (marketId in this.markets_by_id)) {
                const markets = this.markets_by_id[marketId];
                const numMarkets = markets.length;
                if (numMarkets === 1) {
                    return markets[0];
                } else {
                    if ((marketType === undefined) && (market === undefined)) {
                        throw new ArgumentsRequired (this.id + ' safeMarket() requires a fourth argument for ' + marketId + ' to disambiguate between different markets with the same market id');
                    }
                    const inferredMarketType = (marketType === undefined) ? market['type'] : marketType;
                    for (let i = 0; i < markets.length; i++) {
                        const market = markets[i];
                        if (market[inferredMarketType]) {
                            return market;
                        }
                    }
                }
            } else if (delimiter !== undefined) {
                const parts = marketId.split (delimiter);
                const partsLength = parts.length;
                if (partsLength === 2) {
                    result['baseId'] = this.safeString (parts, 0);
                    result['quoteId'] = this.safeString (parts, 1);
                    result['base'] = this.safeCurrencyCode (result['baseId']);
                    result['quote'] = this.safeCurrencyCode (result['quoteId']);
                    result['symbol'] = result['base'] + '/' + result['quote'];
                    return result;
                } else {
                    return result;
                }
            }
        }
        if (market !== undefined) {
            return market;
        }
        return result;
    }

    checkRequiredCredentials (error = true) {
        const keys = Object.keys (this.requiredCredentials);
        for (let i = 0; i < keys.length; i++) {
            const key = keys[i];
            if (this.requiredCredentials[key] && !this[key]) {
                if (error) {
                    throw new AuthenticationError (this.id + ' requires "' + key + '" credential');
                } else {
                    return false;
                }
            }
        }
        return true;
    }

    oath () {
        if (this.twofa !== undefined) {
            return totp (this.twofa);
        } else {
            throw new ExchangeError (this.id + ' exchange.twofa has not been set for 2FA Two-Factor Authentication');
        }
    }

    async fetchBalance (params = {}): Promise<Balances> {
        throw new NotSupported (this.id + ' fetchBalance() is not supported yet');
    }

    parseBalance (response): Balances {
        throw new NotSupported (this.id + ' parseBalance() is not supported yet');
    }

    async watchBalance (params = {}): Promise<Balances> {
        throw new NotSupported (this.id + ' watchBalance() is not supported yet');
    }

    async fetchPartialBalance (part, params = {}) {
        const balance = await this.fetchBalance (params);
        return balance[part];
    }

    async fetchFreeBalance (params = {}) {
        return await this.fetchPartialBalance ('free', params);
    }

    async fetchUsedBalance (params = {}) {
        return await this.fetchPartialBalance ('used', params);
    }

    async fetchTotalBalance (params = {}) {
        return await this.fetchPartialBalance ('total', params);
    }

    async fetchStatus (params = {}) {
        if (this.has['fetchTime']) {
            const time = await this.fetchTime (params);
            this.status = this.extend (this.status, {
                'updated': time,
                'info': time,
            });
        }
        if (!('info' in this.status)) {
            this.status['info'] = undefined;
        }
        return this.status;
    }

    async fetchFundingFee (code: string, params = {}) {
        const warnOnFetchFundingFee = this.safeValue (this.options, 'warnOnFetchFundingFee', true);
        if (warnOnFetchFundingFee) {
            throw new NotSupported (this.id + ' fetchFundingFee() method is deprecated, it will be removed in July 2022, please, use fetchTransactionFee() or set exchange.options["warnOnFetchFundingFee"] = false to suppress this warning');
        }
        return await this.fetchTransactionFee (code, params);
    }

    async fetchFundingFees (codes: string[] = undefined, params = {}) {
        const warnOnFetchFundingFees = this.safeValue (this.options, 'warnOnFetchFundingFees', true);
        if (warnOnFetchFundingFees) {
            throw new NotSupported (this.id + ' fetchFundingFees() method is deprecated, it will be removed in July 2022. Please, use fetchTransactionFees() or set exchange.options["warnOnFetchFundingFees"] = false to suppress this warning');
        }
        return await this.fetchTransactionFees (codes, params);
    }

    async fetchTransactionFee (code: string, params = {}) {
        if (!this.has['fetchTransactionFees']) {
            throw new NotSupported (this.id + ' fetchTransactionFee() is not supported yet');
        }
        return await this.fetchTransactionFees ([ code ], params);
    }

    async fetchTransactionFees (codes: string[] = undefined, params = {}): Promise<any> {
        throw new NotSupported (this.id + ' fetchTransactionFees() is not supported yet');
    }

    async fetchDepositWithdrawFees (codes: string[] = undefined, params = {}): Promise<any> {
        throw new NotSupported (this.id + ' fetchDepositWithdrawFees() is not supported yet');
    }

    async fetchDepositWithdrawFee (code: string, params = {}) {
        if (!this.has['fetchDepositWithdrawFees']) {
            throw new NotSupported (this.id + ' fetchDepositWithdrawFee() is not supported yet');
        }
        const fees = await this.fetchDepositWithdrawFees ([ code ], params);
        return this.safeValue (fees, code);
    }

    getSupportedMapping (key, mapping = {}) {
        if (key in mapping) {
            return mapping[key];
        } else {
            throw new NotSupported (this.id + ' ' + key + ' does not have a value in mapping');
        }
    }

    async fetchBorrowRate (code: string, params = {}) {
        await this.loadMarkets ();
        if (!this.has['fetchBorrowRates']) {
            throw new NotSupported (this.id + ' fetchBorrowRate() is not supported yet');
        }
        const borrowRates = await this.fetchBorrowRates (params);
        const rate = this.safeValue (borrowRates, code);
        if (rate === undefined) {
            throw new ExchangeError (this.id + ' fetchBorrowRate() could not find the borrow rate for currency code ' + code);
        }
        return rate;
    }

    handleOptionAndParams (params, methodName, optionName, defaultValue = undefined) {
        // This method can be used to obtain method specific properties, i.e: this.handleOptionAndParams (params, 'fetchPosition', 'marginMode', 'isolated')
        const defaultOptionName = 'default' + this.capitalize (optionName); // we also need to check the 'defaultXyzWhatever'
        // check if params contain the key
        let value = this.safeValue2 (params, optionName, defaultOptionName);
        if (value !== undefined) {
            params = this.omit (params, [ optionName, defaultOptionName ]);
        } else {
            // check if exchange has properties for this method
            const exchangeWideMethodOptions = this.safeValue (this.options, methodName);
            if (exchangeWideMethodOptions !== undefined) {
                // check if the option is defined inside this method's props
                value = this.safeValue2 (exchangeWideMethodOptions, optionName, defaultOptionName);
            }
            if (value === undefined) {
                // if it's still undefined, check if global exchange-wide option exists
                value = this.safeValue2 (this.options, optionName, defaultOptionName);
            }
            // if it's still undefined, use the default value
            value = (value !== undefined) ? value : defaultValue;
        }
        return [ value, params ];
    }

    handleOption (methodName, optionName, defaultValue = undefined) {
        // eslint-disable-next-line no-unused-vars
        const [ result, empty ] = this.handleOptionAndParams ({}, methodName, optionName, defaultValue);
        return result;
    }

    handleMarketTypeAndParams (methodName, market = undefined, params = {}): any {
        const defaultType = this.safeString2 (this.options, 'defaultType', 'type', 'spot');
        const methodOptions = this.safeValue (this.options, methodName);
        let methodType = defaultType;
        if (methodOptions !== undefined) {
            if (typeof methodOptions === 'string') {
                methodType = methodOptions;
            } else {
                methodType = this.safeString2 (methodOptions, 'defaultType', 'type', methodType);
            }
        }
        const marketType = (market === undefined) ? methodType : market['type'];
        const type = this.safeString2 (params, 'defaultType', 'type', marketType);
        params = this.omit (params, [ 'defaultType', 'type' ]);
        return [ type, params ];
    }

    handleSubTypeAndParams (methodName, market = undefined, params = {}, defaultValue = undefined) {
        let subType = undefined;
        // if set in params, it takes precedence
        const subTypeInParams = this.safeString2 (params, 'subType', 'defaultSubType');
        // avoid omitting if it's not present
        if (subTypeInParams !== undefined) {
            subType = subTypeInParams;
            params = this.omit (params, [ 'subType', 'defaultSubType' ]);
        } else {
            // at first, check from market object
            if (market !== undefined) {
                if (market['linear']) {
                    subType = 'linear';
                } else if (market['inverse']) {
                    subType = 'inverse';
                }
            }
            // if it was not defined in market object
            if (subType === undefined) {
                const values = this.handleOptionAndParams (undefined, methodName, 'subType', defaultValue); // no need to re-test params here
                subType = values[0];
            }
        }
        return [ subType, params ];
    }

    handleMarginModeAndParams (methodName, params = {}, defaultValue = undefined) {
        /**
         * @ignore
         * @method
         * @param {object} params extra parameters specific to the exchange api endpoint
         * @returns {[string|undefined, object]} the marginMode in lowercase as specified by params["marginMode"], params["defaultMarginMode"] this.options["marginMode"] or this.options["defaultMarginMode"]
         */
        return this.handleOptionAndParams (params, methodName, 'marginMode', defaultValue);
    }

    throwExactlyMatchedException (exact, string, message) {
        if (string in exact) {
            throw new exact[string] (message);
        }
    }

    throwBroadlyMatchedException (broad, string, message) {
        const broadKey = this.findBroadlyMatchedKey (broad, string);
        if (broadKey !== undefined) {
            throw new broad[broadKey] (message);
        }
    }

    findBroadlyMatchedKey (broad, string) {
        // a helper for matching error strings exactly vs broadly
        const keys = Object.keys (broad);
        for (let i = 0; i < keys.length; i++) {
            const key = keys[i];
            if (string !== undefined) { // #issues/12698
                if (string.indexOf (key) >= 0) {
                    return key;
                }
            }
        }
        return undefined;
    }

    handleErrors (statusCode, statusText, url, method, responseHeaders, responseBody, response, requestHeaders, requestBody) {
        // it is a stub method that must be overrided in the derived exchange classes
        // throw new NotSupported (this.id + ' handleErrors() not implemented yet');
        return undefined;
    }

    calculateRateLimiterCost (api, method, path, params, config = {}) {
        return this.safeValue (config, 'cost', 1);
    }

    async fetchTicker (symbol: string, params = {}): Promise<Ticker> {
        if (this.has['fetchTickers']) {
            await this.loadMarkets ();
            const market = this.market (symbol);
            symbol = market['symbol'];
            const tickers = await this.fetchTickers ([ symbol ], params);
            const ticker = this.safeValue (tickers, symbol);
            if (ticker === undefined) {
                throw new NullResponse (this.id + ' fetchTickers() could not find a ticker for ' + symbol);
            } else {
                return ticker;
            }
        } else {
            throw new NotSupported (this.id + ' fetchTicker() is not supported yet');
        }
    }

    async watchTicker (symbol: string, params = {}): Promise<Ticker> {
        throw new NotSupported (this.id + ' watchTicker() is not supported yet');
    }

    async fetchTickers (symbols: string[] = undefined, params = {}): Promise<Dictionary<Ticker>> {
        throw new NotSupported (this.id + ' fetchTickers() is not supported yet');
    }

    async watchTickers (symbols: string[] = undefined, params = {}): Promise<Dictionary<Ticker>> {
        throw new NotSupported (this.id + ' watchTickers() is not supported yet');
    }

    async fetchOrder (id: string, symbol: string = undefined, params = {}): Promise<Order> {
        throw new NotSupported (this.id + ' fetchOrder() is not supported yet');
    }

    async fetchOrderStatus (id: string, symbol: string = undefined, params = {}): Promise<string> {
        // TODO: TypeScript: change method signature by replacing
        // Promise<string> with Promise<Order['status']>.
        const order = await this.fetchOrder (id, symbol, params);
        return order['status'];
    }

    async fetchUnifiedOrder (order, params = {}): Promise<Order> {
        return await this.fetchOrder (this.safeValue (order, 'id'), this.safeValue (order, 'symbol'), params);
    }

    async createOrder (symbol: string, type: OrderType, side: OrderSide, amount, price = undefined, params = {}): Promise<Order> {
        throw new NotSupported (this.id + ' createOrder() is not supported yet');
    }

    async createOrderWs (symbol: string, type: OrderType, side: OrderSide, amount: number, price: number = undefined, params = {}): Promise<Order> {
        throw new NotSupported (this.id + ' createOrderWs() is not supported yet');
    }

    async cancelOrder (id: string, symbol: string = undefined, params = {}): Promise<any> {
        throw new NotSupported (this.id + ' cancelOrder() is not supported yet');
    }

    async cancelOrderWs (id: string, symbol: string = undefined, params = {}): Promise<any> {
        throw new NotSupported (this.id + ' cancelOrderWs() is not supported yet');
    }

    async cancelOrdersWs (ids: string[], symbol: string = undefined, params = {}): Promise<any> {
        throw new NotSupported (this.id + ' cancelOrdersWs() is not supported yet');
    }

    async cancelAllOrders (symbol: string = undefined, params = {}): Promise<any> {
        throw new NotSupported (this.id + ' cancelAllOrders() is not supported yet');
    }

    async cancelAllOrderWs (symbol: string = undefined, params = {}): Promise<any> {
        throw new NotSupported (this.id + ' cancelAllOrders() is not supported yet');
    }

    async cancelUnifiedOrder (order, params = {}) {
        return this.cancelOrder (this.safeValue (order, 'id'), this.safeValue (order, 'symbol'), params);
    }

    async fetchOrders (symbol: string = undefined, since: Int = undefined, limit: Int = undefined, params = {}): Promise<Order[]> {
        throw new NotSupported (this.id + ' fetchOrders() is not supported yet');
    }

    async fetchOrderTrades (id: string, symbol: string = undefined, since: Int = undefined, limit: Int = undefined, params = {}): Promise<Trade[]> {
        throw new NotSupported (this.id + ' fetchOrderTrades() is not supported yet');
    }

    async watchOrders (symbol: string = undefined, since: Int = undefined, limit: Int = undefined, params = {}): Promise<Order[]> {
        throw new NotSupported (this.id + ' watchOrders() is not supported yet');
    }

    async fetchOpenOrders (symbol: string = undefined, since: Int = undefined, limit: Int = undefined, params = {}): Promise<Order[]> {
        throw new NotSupported (this.id + ' fetchOpenOrders() is not supported yet');
    }

    async fetchClosedOrders (symbol: string = undefined, since: Int = undefined, limit: Int = undefined, params = {}): Promise<Order[]> {
        throw new NotSupported (this.id + ' fetchClosedOrders() is not supported yet');
    }

    async fetchMyTrades (symbol: string = undefined, since: Int = undefined, limit: Int = undefined, params = {}): Promise<Trade[]> {
        throw new NotSupported (this.id + ' fetchMyTrades() is not supported yet');
    }

    async watchMyTrades (symbol: string = undefined, since: Int = undefined, limit: Int = undefined, params = {}): Promise<Trade[]> {
        throw new NotSupported (this.id + ' watchMyTrades() is not supported yet');
    }

    async fetchTransactions (symbol: string = undefined, since: Int = undefined, limit: Int = undefined, params = {}): Promise<any> {
        throw new NotSupported (this.id + ' fetchTransactions() is not supported yet');
    }

    async fetchDeposits (symbol: string = undefined, since: Int = undefined, limit: Int = undefined, params = {}): Promise<any> {
        throw new NotSupported (this.id + ' fetchDeposits() is not supported yet');
    }

    async fetchWithdrawals (symbol: string = undefined, since: Int = undefined, limit: Int = undefined, params = {}): Promise<any> {
        throw new NotSupported (this.id + ' fetchWithdrawals() is not supported yet');
    }

    parseLastPrice (price, market = undefined): any {
        throw new NotSupported (this.id + ' parseLastPrice() is not supported yet');
    }

    async fetchDepositAddress (code: string, params = {}) {
        if (this.has['fetchDepositAddresses']) {
            const depositAddresses = await this.fetchDepositAddresses ([ code ], params);
            const depositAddress = this.safeValue (depositAddresses, code);
            if (depositAddress === undefined) {
                throw new InvalidAddress (this.id + ' fetchDepositAddress() could not find a deposit address for ' + code + ', make sure you have created a corresponding deposit address in your wallet on the exchange website');
            } else {
                return depositAddress;
            }
        } else {
            throw new NotSupported (this.id + ' fetchDepositAddress() is not supported yet');
        }
    }

    account (): Balance {
        return {
            'free': undefined,
            'used': undefined,
            'total': undefined,
        };
    }

    commonCurrencyCode (currency: string) {
        if (!this.substituteCommonCurrencyCodes) {
            return currency;
        }
        return this.safeString (this.commonCurrencies, currency, currency);
    }

    currency (code) {
        if (this.currencies === undefined) {
            throw new ExchangeError (this.id + ' currencies not loaded');
        }
        if (typeof code === 'string') {
            if (code in this.currencies) {
                return this.currencies[code];
            } else if (code in this.currencies_by_id) {
                return this.currencies_by_id[code];
            }
        }
        throw new ExchangeError (this.id + ' does not have currency code ' + code);
    }

    market (symbol: string) {
        if (this.markets === undefined) {
            throw new ExchangeError (this.id + ' markets not loaded');
        }
        if (typeof symbol === 'string') {
            if (symbol in this.markets) {
                return this.markets[symbol];
            } else if (symbol in this.markets_by_id) {
                const markets = this.markets_by_id[symbol];
                const defaultType = this.safeString2 (this.options, 'defaultType', 'defaultSubType', 'spot');
                for (let i = 0; i < markets.length; i++) {
                    const market = markets[i];
                    if (market[defaultType]) {
                        return market;
                    }
                }
                return markets[0];
            }
        }
        throw new BadSymbol (this.id + ' does not have market symbol ' + symbol);
    }

    handleWithdrawTagAndParams (tag, params): any {
        if (typeof tag === 'object') {
            params = this.extend (tag, params);
            tag = undefined;
        }
        if (tag === undefined) {
            tag = this.safeString (params, 'tag');
            if (tag !== undefined) {
                params = this.omit (params, 'tag');
            }
        }
        return [ tag, params ];
    }

    async createLimitOrder (symbol: string, side: OrderSide, amount, price, params = {}): Promise<Order> {
        return await this.createOrder (symbol, 'limit', side, amount, price, params);
    }

    async createMarketOrder (symbol: string, side: OrderSide, amount, price = undefined, params = {}): Promise<Order> {
        return await this.createOrder (symbol, 'market', side, amount, price, params);
    }

    async createLimitBuyOrder (symbol: string, amount, price, params = {}): Promise<Order> {
        return await this.createOrder (symbol, 'limit', 'buy', amount, price, params);
    }

    async createLimitSellOrder (symbol: string, amount, price, params = {}): Promise<Order> {
        return await this.createOrder (symbol, 'limit', 'sell', amount, price, params);
    }

    async createMarketBuyOrder (symbol: string, amount, params = {}): Promise<Order> {
        return await this.createOrder (symbol, 'market', 'buy', amount, undefined, params);
    }

    async createMarketSellOrder (symbol: string, amount, params = {}): Promise<Order> {
        return await this.createOrder (symbol, 'market', 'sell', amount, undefined, params);
    }

    costToPrecision (symbol: string, cost) {
        const market = this.market (symbol);
        return this.decimalToPrecision (cost, TRUNCATE, market['precision']['price'], this.precisionMode, this.paddingMode);
    }

    priceToPrecision (symbol: string, price): string {
        const market = this.market (symbol);
        const result = this.decimalToPrecision (price, ROUND, market['precision']['price'], this.precisionMode, this.paddingMode);
        if (result === '0') {
            throw new ArgumentsRequired (this.id + ' price of ' + market['symbol'] + ' must be greater than minimum price precision of ' + this.numberToString (market['precision']['price']));
        }
        return result;
    }

    amountToPrecision (symbol: string, amount) {
        const market = this.market (symbol);
        const result = this.decimalToPrecision (amount, TRUNCATE, market['precision']['amount'], this.precisionMode, this.paddingMode);
        if (result === '0') {
            throw new ArgumentsRequired (this.id + ' amount of ' + market['symbol'] + ' must be greater than minimum amount precision of ' + this.numberToString (market['precision']['amount']));
        }
        return result;
    }

    feeToPrecision (symbol: string, fee) {
        const market = this.market (symbol);
        return this.decimalToPrecision (fee, ROUND, market['precision']['price'], this.precisionMode, this.paddingMode);
    }

    currencyToPrecision (code: string, fee, networkCode = undefined) {
        const currency = this.currencies[code];
        let precision = this.safeValue (currency, 'precision');
        if (networkCode !== undefined) {
            const networks = this.safeValue (currency, 'networks', {});
            const networkItem = this.safeValue (networks, networkCode, {});
            precision = this.safeValue (networkItem, 'precision', precision);
        }
        if (precision === undefined) {
            return fee;
        } else {
            return this.decimalToPrecision (fee, ROUND, precision, this.precisionMode, this.paddingMode);
        }
    }

    isTickPrecision () {
        return this.precisionMode === TICK_SIZE;
    }

    isDecimalPrecision () {
        return this.precisionMode === DECIMAL_PLACES;
    }

    isSignificantPrecision () {
        return this.precisionMode === SIGNIFICANT_DIGITS;
    }

    safeNumber (obj: object, key: IndexType, defaultNumber: number = undefined): number {
        const value = this.safeString (obj, key);
        return this.parseNumber (value, defaultNumber);
    }

    safeNumberN (obj: object, arr: IndexType[], defaultNumber: number = undefined): number {
        const value = this.safeStringN (obj, arr);
        return this.parseNumber (value, defaultNumber);
    }

    parsePrecision (precision?: string) {
        /**
         * @ignore
         * @method
         * @param {string} precision The number of digits to the right of the decimal
         * @returns {string} a string number equal to 1e-precision
         */
        if (precision === undefined) {
            return undefined;
        }
        const precisionNumber = parseInt (precision);
        if (precisionNumber === 0) {
            return '1';
        }
        let parsedPrecision = '0.';
        for (let i = 0; i < precisionNumber - 1; i++) {
            parsedPrecision = parsedPrecision + '0';
        }
        return parsedPrecision + '1';
    }

    async loadTimeDifference (params = {}) {
        const serverTime = await this.fetchTime (params);
        const after = this.milliseconds ();
        this.options['timeDifference'] = after - serverTime;
        return this.options['timeDifference'];
    }

    implodeHostname (url: string) {
        return this.implodeParams (url, { 'hostname': this.hostname });
    }

    async fetchMarketLeverageTiers (symbol: string, params = {}) {
        if (this.has['fetchLeverageTiers']) {
            const market = await this.market (symbol);
            if (!market['contract']) {
                throw new BadSymbol (this.id + ' fetchMarketLeverageTiers() supports contract markets only');
            }
            const tiers = await this.fetchLeverageTiers ([ symbol ]);
            return this.safeValue (tiers, symbol);
        } else {
            throw new NotSupported (this.id + ' fetchMarketLeverageTiers() is not supported yet');
        }
    }

    async createPostOnlyOrder (symbol: string, type: OrderType, side: OrderSide, amount, price, params = {}) {
        if (!this.has['createPostOnlyOrder']) {
            throw new NotSupported (this.id + 'createPostOnlyOrder() is not supported yet');
        }
        const query = this.extend (params, { 'postOnly': true });
        return await this.createOrder (symbol, type, side, amount, price, query);
    }

    async createReduceOnlyOrder (symbol: string, type: OrderType, side: OrderSide, amount, price, params = {}) {
        if (!this.has['createReduceOnlyOrder']) {
            throw new NotSupported (this.id + 'createReduceOnlyOrder() is not supported yet');
        }
        const query = this.extend (params, { 'reduceOnly': true });
        return await this.createOrder (symbol, type, side, amount, price, query);
    }

    async createStopOrder (symbol: string, type: OrderType, side: OrderSide, amount, price = undefined, stopPrice = undefined, params = {}) {
        if (!this.has['createStopOrder']) {
            throw new NotSupported (this.id + ' createStopOrder() is not supported yet');
        }
        if (stopPrice === undefined) {
            throw new ArgumentsRequired (this.id + ' create_stop_order() requires a stopPrice argument');
        }
        const query = this.extend (params, { 'stopPrice': stopPrice });
        return await this.createOrder (symbol, type, side, amount, price, query);
    }

    async createStopLimitOrder (symbol: string, side: OrderSide, amount, price, stopPrice, params = {}) {
        if (!this.has['createStopLimitOrder']) {
            throw new NotSupported (this.id + ' createStopLimitOrder() is not supported yet');
        }
        const query = this.extend (params, { 'stopPrice': stopPrice });
        return await this.createOrder (symbol, 'limit', side, amount, price, query);
    }

    async createStopMarketOrder (symbol: string, side: OrderSide, amount, stopPrice, params = {}) {
        if (!this.has['createStopMarketOrder']) {
            throw new NotSupported (this.id + ' createStopMarketOrder() is not supported yet');
        }
        const query = this.extend (params, { 'stopPrice': stopPrice });
        return await this.createOrder (symbol, 'market', side, amount, undefined, query);
    }

    safeCurrencyCode (currencyId?: string, currency: any = undefined) {
        currency = this.safeCurrency (currencyId, currency);
        return currency['code'];
    }

    filterBySymbolSinceLimit (array, symbol: string = undefined, since: Int = undefined, limit: Int = undefined, tail = false) {
        return this.filterByValueSinceLimit (array, 'symbol', symbol, since, limit, 'timestamp', tail);
    }

    filterByCurrencySinceLimit (array, code = undefined, since: Int = undefined, limit: Int = undefined, tail = false) {
        return this.filterByValueSinceLimit (array, 'currency', code, since, limit, 'timestamp', tail);
    }

    parseLastPrices (pricesData, symbols: string[] = undefined, params = {}) {
        //
        // the value of tickers is either a dict or a list
        //
        // dict
        //
        //     {
        //         'marketId1': { ... },
        //         'marketId2': { ... },
        //         ...
        //     }
        //
        // list
        //
        //     [
        //         { 'market': 'marketId1', ... },
        //         { 'market': 'marketId2', ... },
        //         ...
        //     ]
        //
        const results = [];
        if (Array.isArray (pricesData)) {
            for (let i = 0; i < pricesData.length; i++) {
                const priceData = this.extend (this.parseLastPrice (pricesData[i]), params);
                results.push (priceData);
            }
        } else {
            const marketIds = Object.keys (pricesData);
            for (let i = 0; i < marketIds.length; i++) {
                const marketId = marketIds[i];
                const market = this.safeMarket (marketId);
                const priceData = this.extend (this.parseLastPrice (pricesData[marketId], market), params);
                results.push (priceData);
            }
        }
        symbols = this.marketSymbols (symbols);
        return this.filterByArray (results, 'symbol', symbols);
    }

    parseTickers (tickers, symbols: string[] = undefined, params = {}): Dictionary<Ticker> {
        //
        // the value of tickers is either a dict or a list
        //
        // dict
        //
        //     {
        //         'marketId1': { ... },
        //         'marketId2': { ... },
        //         'marketId3': { ... },
        //         ...
        //     }
        //
        // list
        //
        //     [
        //         { 'market': 'marketId1', ... },
        //         { 'market': 'marketId2', ... },
        //         { 'market': 'marketId3', ... },
        //         ...
        //     ]
        //
        const results = [];
        if (Array.isArray (tickers)) {
            for (let i = 0; i < tickers.length; i++) {
                const ticker = this.extend (this.parseTicker (tickers[i]), params);
                results.push (ticker);
            }
        } else {
            const marketIds = Object.keys (tickers);
            for (let i = 0; i < marketIds.length; i++) {
                const marketId = marketIds[i];
                const market = this.safeMarket (marketId);
                const ticker = this.extend (this.parseTicker (tickers[marketId], market), params);
                results.push (ticker);
            }
        }
        symbols = this.marketSymbols (symbols);
        return this.filterByArray (results, 'symbol', symbols);
    }

    parseDepositAddresses (addresses, codes: string[] = undefined, indexed = true, params = {}) {
        let result = [];
        for (let i = 0; i < addresses.length; i++) {
            const address = this.extend (this.parseDepositAddress (addresses[i]), params);
            result.push (address);
        }
        if (codes !== undefined) {
            result = this.filterByArray (result, 'currency', codes, false);
        }
        if (indexed) {
            return this.indexBy (result, 'currency');
        }
        return result;
    }

    parseBorrowInterests (response, market = undefined) {
        const interests = [];
        for (let i = 0; i < response.length; i++) {
            const row = response[i];
            interests.push (this.parseBorrowInterest (row, market));
        }
        return interests;
    }

    parseFundingRateHistories (response, market = undefined, since: Int = undefined, limit: Int = undefined) {
        const rates = [];
        for (let i = 0; i < response.length; i++) {
            const entry = response[i];
            rates.push (this.parseFundingRateHistory (entry, market));
        }
        const sorted = this.sortBy (rates, 'timestamp');
        const symbol = (market === undefined) ? undefined : market['symbol'];
        return this.filterBySymbolSinceLimit (sorted, symbol, since, limit);
    }

    safeSymbol (marketId, market = undefined, delimiter = undefined, marketType = undefined) {
        market = this.safeMarket (marketId, market, delimiter, marketType);
        return market['symbol'];
    }

    parseFundingRate (contract: string, market = undefined) {
        throw new NotSupported (this.id + ' parseFundingRate() is not supported yet');
    }

    parseFundingRates (response, market = undefined) {
        const result = {};
        for (let i = 0; i < response.length; i++) {
            const parsed = this.parseFundingRate (response[i], market);
            result[parsed['symbol']] = parsed;
        }
        return result;
    }

    isTriggerOrder (params) {
        const isTrigger = this.safeValue2 (params, 'trigger', 'stop');
        if (isTrigger) {
            params = this.omit (params, [ 'trigger', 'stop' ]);
        }
        return [ isTrigger, params ];
    }

    isPostOnly (isMarketOrder: boolean, exchangeSpecificParam, params = {}) {
        /**
         * @ignore
         * @method
         * @param {string} type Order type
         * @param {boolean} exchangeSpecificParam exchange specific postOnly
         * @param {object} params exchange specific params
         * @returns {boolean} true if a post only order, false otherwise
         */
        const timeInForce = this.safeStringUpper (params, 'timeInForce');
        let postOnly = this.safeValue2 (params, 'postOnly', 'post_only', false);
        // we assume timeInForce is uppercase from safeStringUpper (params, 'timeInForce')
        const ioc = timeInForce === 'IOC';
        const fok = timeInForce === 'FOK';
        const timeInForcePostOnly = timeInForce === 'PO';
        postOnly = postOnly || timeInForcePostOnly || exchangeSpecificParam;
        if (postOnly) {
            if (ioc || fok) {
                throw new InvalidOrder (this.id + ' postOnly orders cannot have timeInForce equal to ' + timeInForce);
            } else if (isMarketOrder) {
                throw new InvalidOrder (this.id + ' market orders cannot be postOnly');
            } else {
                return true;
            }
        } else {
            return false;
        }
    }

    handlePostOnly (isMarketOrder: boolean, exchangeSpecificPostOnlyOption: boolean, params: any = {}) {
        /**
         * @ignore
         * @method
         * @param {string} type Order type
         * @param {boolean} exchangeSpecificBoolean exchange specific postOnly
         * @param {object} params exchange specific params
         * @returns {[boolean, params]}
         */
        const timeInForce = this.safeStringUpper (params, 'timeInForce');
        let postOnly = this.safeValue (params, 'postOnly', false);
        const ioc = timeInForce === 'IOC';
        const fok = timeInForce === 'FOK';
        const po = timeInForce === 'PO';
        postOnly = postOnly || po || exchangeSpecificPostOnlyOption;
        if (postOnly) {
            if (ioc || fok) {
                throw new InvalidOrder (this.id + ' postOnly orders cannot have timeInForce equal to ' + timeInForce);
            } else if (isMarketOrder) {
                throw new InvalidOrder (this.id + ' market orders cannot be postOnly');
            } else {
                if (po) {
                    params = this.omit (params, 'timeInForce');
                }
                params = this.omit (params, 'postOnly');
                return [ true, params ];
            }
        }
        return [ false, params ];
    }

    async fetchLastPrices (symbols: string[] = undefined, params = {}) {
        throw new NotSupported (this.id + ' fetchLastPrices() is not supported yet');
    }

    async fetchTradingFees (params = {}): Promise<any> {
        throw new NotSupported (this.id + ' fetchTradingFees() is not supported yet');
    }

    async fetchTradingFee (symbol: string, params = {}) {
        if (!this.has['fetchTradingFees']) {
            throw new NotSupported (this.id + ' fetchTradingFee() is not supported yet');
        }
        return await this.fetchTradingFees (params);
    }

    parseOpenInterest (interest, market = undefined): any {
        throw new NotSupported (this.id + ' parseOpenInterest () is not supported yet');
    }

    parseOpenInterests (response, market = undefined, since: Int = undefined, limit: Int = undefined) {
        const interests = [];
        for (let i = 0; i < response.length; i++) {
            const entry = response[i];
            const interest = this.parseOpenInterest (entry, market);
            interests.push (interest);
        }
        const sorted = this.sortBy (interests, 'timestamp');
        const symbol = this.safeString (market, 'symbol');
        return this.filterBySymbolSinceLimit (sorted, symbol, since, limit);
    }

    async fetchFundingRate (symbol: string, params = {}) {
        if (this.has['fetchFundingRates']) {
            await this.loadMarkets ();
            const market = this.market (symbol);
            symbol = market['symbol'];
            if (!market['contract']) {
                throw new BadSymbol (this.id + ' fetchFundingRate() supports contract markets only');
            }
            const rates = await this.fetchFundingRates ([ symbol ], params);
            const rate = this.safeValue (rates, symbol);
            if (rate === undefined) {
                throw new NullResponse (this.id + ' fetchFundingRate () returned no data for ' + symbol);
            } else {
                return rate;
            }
        } else {
            throw new NotSupported (this.id + ' fetchFundingRate () is not supported yet');
        }
    }

    async fetchMarkOHLCV (symbol, timeframe = '1m', since: Int = undefined, limit: Int = undefined, params = {}): Promise<OHLCV[]> {
        /**
         * @method
         * @name exchange#fetchMarkOHLCV
         * @description fetches historical mark price candlestick data containing the open, high, low, and close price of a market
         * @param {string} symbol unified symbol of the market to fetch OHLCV data for
         * @param {string} timeframe the length of time each candle represents
         * @param {int|undefined} since timestamp in ms of the earliest candle to fetch
         * @param {int|undefined} limit the maximum amount of candles to fetch
         * @param {object} params extra parameters specific to the exchange api endpoint
         * @returns {[[int|float]]} A list of candles ordered as timestamp, open, high, low, close, undefined
         */
        if (this.has['fetchMarkOHLCV']) {
            const request = {
                'price': 'mark',
            };
            return await this.fetchOHLCV (symbol, timeframe, since, limit, this.extend (request, params));
        } else {
            throw new NotSupported (this.id + ' fetchMarkOHLCV () is not supported yet');
        }
    }

    async fetchIndexOHLCV (symbol: string, timeframe = '1m', since: Int = undefined, limit: Int = undefined, params = {}): Promise<OHLCV[]> {
        /**
         * @method
         * @name exchange#fetchIndexOHLCV
         * @description fetches historical index price candlestick data containing the open, high, low, and close price of a market
         * @param {string} symbol unified symbol of the market to fetch OHLCV data for
         * @param {string} timeframe the length of time each candle represents
         * @param {int|undefined} since timestamp in ms of the earliest candle to fetch
         * @param {int|undefined} limit the maximum amount of candles to fetch
         * @param {object} params extra parameters specific to the exchange api endpoint
         * @returns {[[int|float]]} A list of candles ordered as timestamp, open, high, low, close, undefined
         */
        if (this.has['fetchIndexOHLCV']) {
            const request = {
                'price': 'index',
            };
            return await this.fetchOHLCV (symbol, timeframe, since, limit, this.extend (request, params));
        } else {
            throw new NotSupported (this.id + ' fetchIndexOHLCV () is not supported yet');
        }
    }

    async fetchPremiumIndexOHLCV (symbol: string, timeframe = '1m', since: Int = undefined, limit: Int = undefined, params = {}): Promise<OHLCV[]> {
        /**
         * @method
         * @name exchange#fetchPremiumIndexOHLCV
         * @description fetches historical premium index price candlestick data containing the open, high, low, and close price of a market
         * @param {string} symbol unified symbol of the market to fetch OHLCV data for
         * @param {string} timeframe the length of time each candle represents
         * @param {int|undefined} since timestamp in ms of the earliest candle to fetch
         * @param {int|undefined} limit the maximum amount of candles to fetch
         * @param {object} params extra parameters specific to the exchange api endpoint
         * @returns {[[int|float]]} A list of candles ordered as timestamp, open, high, low, close, undefined
         */
        if (this.has['fetchPremiumIndexOHLCV']) {
            const request = {
                'price': 'premiumIndex',
            };
            return await this.fetchOHLCV (symbol, timeframe, since, limit, this.extend (request, params));
        } else {
            throw new NotSupported (this.id + ' fetchPremiumIndexOHLCV () is not supported yet');
        }
    }

    handleTimeInForce (params = {}) {
        /**
         * @ignore
         * @method
         * * Must add timeInForce to this.options to use this method
         * @return {string} returns the exchange specific value for timeInForce
         */
        const timeInForce = this.safeStringUpper (params, 'timeInForce'); // supported values GTC, IOC, PO
        if (timeInForce !== undefined) {
            const exchangeValue = this.safeString (this.options['timeInForce'], timeInForce);
            if (exchangeValue === undefined) {
                throw new ExchangeError (this.id + ' does not support timeInForce "' + timeInForce + '"');
            }
            return exchangeValue;
        }
        return undefined;
    }

    convertTypeToAccount (account) {
        /**
         * @ignore
         * @method
         * * Must add accountsByType to this.options to use this method
         * @param {string} account key for account name in this.options['accountsByType']
         * @returns the exchange specific account name or the isolated margin id for transfers
         */
        const accountsByType = this.safeValue (this.options, 'accountsByType', {});
        const lowercaseAccount = account.toLowerCase ();
        if (lowercaseAccount in accountsByType) {
            return accountsByType[lowercaseAccount];
        } else if ((account in this.markets) || (account in this.markets_by_id)) {
            const market = this.market (account);
            return market['id'];
        } else {
            return account;
        }
    }

    checkRequiredArgument (methodName, argument, argumentName, options = []) {
        /**
         * @ignore
         * @method
         * @param {string} argument the argument to check
         * @param {string} argumentName the name of the argument to check
         * @param {string} methodName the name of the method that the argument is being checked for
         * @param {[string]} options a list of options that the argument can be
         * @returns {undefined}
         */
        const optionsLength = options.length;
        if ((argument === undefined) || ((optionsLength > 0) && (!(this.inArray (argument, options))))) {
            const messageOptions = options.join (', ');
            let message = this.id + ' ' + methodName + '() requires a ' + argumentName + ' argument';
            if (messageOptions !== '') {
                message += ', one of ' + '(' + messageOptions + ')';
            }
            throw new ArgumentsRequired (message);
        }
    }

    checkRequiredMarginArgument (methodName: string, symbol: string, marginMode: string) {
        /**
         * @ignore
         * @method
         * @param {string} symbol unified symbol of the market
         * @param {string} methodName name of the method that requires a symbol
         * @param {string} marginMode is either 'isolated' or 'cross'
         */
        if ((marginMode === 'isolated') && (symbol === undefined)) {
            throw new ArgumentsRequired (this.id + ' ' + methodName + '() requires a symbol argument for isolated margin');
        } else if ((marginMode === 'cross') && (symbol !== undefined)) {
            throw new ArgumentsRequired (this.id + ' ' + methodName + '() cannot have a symbol argument for cross margin');
        }
    }

    checkRequiredSymbol (methodName: string, symbol: string) {
        /**
         * @ignore
         * @method
         * @param {string} symbol unified symbol of the market
         * @param {string} methodName name of the method that requires a symbol
         */
        this.checkRequiredArgument (methodName, symbol, 'symbol');
    }

    parseDepositWithdrawFees (response, codes: string[] = undefined, currencyIdKey = undefined): any {
        /**
         * @ignore
         * @method
         * @param {[object]|object} response unparsed response from the exchange
         * @param {[string]|undefined} codes the unified currency codes to fetch transactions fees for, returns all currencies when undefined
         * @param {str|undefined} currencyIdKey *should only be undefined when response is a dictionary* the object key that corresponds to the currency id
         * @returns {object} objects with withdraw and deposit fees, indexed by currency codes
         */
        const depositWithdrawFees = {};
        codes = this.marketCodes (codes);
        const isArray = Array.isArray (response);
        let responseKeys = response;
        if (!isArray) {
            responseKeys = Object.keys (response);
        }
        for (let i = 0; i < responseKeys.length; i++) {
            const entry = responseKeys[i];
            const dictionary = isArray ? entry : response[entry];
            const currencyId = isArray ? this.safeString (dictionary, currencyIdKey) : entry;
            const currency = this.safeValue (this.currencies_by_id, currencyId);
            const code = this.safeString (currency, 'code', currencyId);
            if ((codes === undefined) || (this.inArray (code, codes))) {
                depositWithdrawFees[code] = this.parseDepositWithdrawFee (dictionary, currency);
            }
        }
        return depositWithdrawFees;
    }

    parseDepositWithdrawFee (fee, currency = undefined): any {
        throw new NotSupported (this.id + ' parseDepositWithdrawFee() is not supported yet');
    }

    depositWithdrawFee (info): any {
        return {
            'info': info,
            'withdraw': {
                'fee': undefined,
                'percentage': undefined,
            },
            'deposit': {
                'fee': undefined,
                'percentage': undefined,
            },
            'networks': {},
        };
    }

    assignDefaultDepositWithdrawFees (fee, currency = undefined): any {
        /**
         * @ignore
         * @method
         * @description Takes a depositWithdrawFee structure and assigns the default values for withdraw and deposit
         * @param {object} fee A deposit withdraw fee structure
         * @param {object} currency A currency structure, the response from this.currency ()
         * @returns {object} A deposit withdraw fee structure
         */
        const networkKeys = Object.keys (fee['networks']);
        const numNetworks = networkKeys.length;
        if (numNetworks === 1) {
            fee['withdraw'] = fee['networks'][networkKeys[0]]['withdraw'];
            fee['deposit'] = fee['networks'][networkKeys[0]]['deposit'];
            return fee;
        }
        const currencyCode = this.safeString (currency, 'code');
        for (let i = 0; i < numNetworks; i++) {
            const network = networkKeys[i];
            if (network === currencyCode) {
                fee['withdraw'] = fee['networks'][networkKeys[i]]['withdraw'];
                fee['deposit'] = fee['networks'][networkKeys[i]]['deposit'];
            }
        }
        return fee;
    }

    parseIncome (info, market = undefined) {
        throw new NotSupported (this.id + ' parseIncome () is not supported yet');
    }

    parseIncomes (incomes, market = undefined, since: Int = undefined, limit: Int = undefined) {
        /**
         * @ignore
         * @method
         * @description parses funding fee info from exchange response
         * @param {[object]} incomes each item describes once instance of currency being received or paid
         * @param {object|undefined} market ccxt market
         * @param {int|undefined} since when defined, the response items are filtered to only include items after this timestamp
         * @param {int|undefined} limit limits the number of items in the response
         * @returns {[object]} an array of [funding history structures]{@link https://docs.ccxt.com/#/?id=funding-history-structure}
         */
        const result = [];
        for (let i = 0; i < incomes.length; i++) {
            const entry = incomes[i];
            const parsed = this.parseIncome (entry, market);
            result.push (parsed);
        }
        const sorted = this.sortBy (result, 'timestamp');
        return this.filterBySinceLimit (sorted, since, limit);
    }

    getMarketFromSymbols (symbols: string[] = undefined) {
        if (symbols === undefined) {
            return undefined;
        }
        const firstMarket = this.safeString (symbols, 0);
        const market = this.market (firstMarket);
        return market;
    }

    async fetchDepositsWithdrawals (code = undefined, since = undefined, limit = undefined, params = {}) {
        /**
         * @method
         * @name exchange#fetchDepositsWithdrawals
         * @description fetch history of deposits and withdrawals
         * @param {string|undefined} code unified currency code for the currency of the deposit/withdrawals, default is undefined
         * @param {int|undefined} since timestamp in ms of the earliest deposit/withdrawal, default is undefined
         * @param {int|undefined} limit max number of deposit/withdrawals to return, default is undefined
         * @param {object} params extra parameters specific to the exchange api endpoint
         * @returns {object} a list of [transaction structures]{@link https://docs.ccxt.com/en/latest/manual.html#transaction-structure}
         */
        if (this.has['fetchTransactions']) {
            return await this.fetchTransactions (code, since, limit, params);
        } else {
            throw new NotSupported (this.id + ' fetchDepositsWithdrawals () is not supported yet');
        }
    }
}

export {
    Exchange,
};<|MERGE_RESOLUTION|>--- conflicted
+++ resolved
@@ -2510,11 +2510,7 @@
         } catch (e) {
             errorMessage = e.toString ();
         }
-<<<<<<< HEAD
-        throw new NotSupported (this.id + ' ' + method + '() failed to fetch correct data from website. Probably webpage markup has been changed, breaking the page custom parser. ' + errorMessage);
-=======
         throw new NotSupported (this.id + ' ' + method + '() failed to fetch correct data from website. Probably webpage markup has been changed, breaking the page custom parser.' + errorMessage);
->>>>>>> 765c99ab
     }
 
     marketIds (symbols) {
