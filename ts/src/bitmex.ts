
//  ---------------------------------------------------------------------------

import Exchange from './abstract/bitmex.js';
import { TICK_SIZE } from './base/functions/number.js';
import { AuthenticationError, BadRequest, DDoSProtection, ExchangeError, ExchangeNotAvailable, InsufficientFunds, InvalidOrder, OrderNotFound, PermissionDenied, ArgumentsRequired, BadSymbol } from './base/errors.js';
import { Precise } from './base/Precise.js';
import { sha256 } from './static_dependencies/noble-hashes/sha256.js';
import { Int, OrderSide, OrderType } from './base/types.js';

//  ---------------------------------------------------------------------------

export default class bitmex extends Exchange {
    describe () {
        return this.deepExtend (super.describe (), {
            'id': 'bitmex',
            'name': 'BitMEX',
            'countries': [ 'SC' ], // Seychelles
            'version': 'v1',
            'userAgent': undefined,
            // cheapest endpoints are 10 requests per second (trading)
            // 10 per second => rateLimit = 1000ms / 10 = 100ms
            // 120 per minute => 2 per second => weight = 5 (authenticated)
            // 30 per minute => 0.5 per second => weight = 20 (unauthenticated)
            'rateLimit': 100,
            'certified': true,
            'pro': true,
            'has': {
                'CORS': undefined,
                'spot': true,
                'margin': false,
                'swap': true,
                'future': true,
                'option': false,
                'addMargin': undefined,
                'cancelAllOrders': true,
                'cancelOrder': true,
                'cancelOrders': true,
                'createOrder': true,
                'createReduceOnlyOrder': true,
                'editOrder': true,
                'fetchBalance': true,
                'fetchClosedOrders': true,
                'fetchCurrencies': true,
                'fetchDepositAddress': true,
                'fetchDepositAddresses': false,
                'fetchDepositAddressesByNetwork': false,
                'fetchDepositsWithdrawals': 'emulated',
                'fetchDepositWithdrawalFee': 'emulated',
                'fetchDepositWithdrawalFees': true,
                'fetchFundingHistory': false,
                'fetchFundingRate': false,
                'fetchFundingRateHistory': true,
                'fetchFundingRates': true,
                'fetchIndexOHLCV': false,
                'fetchLedger': true,
                'fetchLeverage': false,
                'fetchLeverageTiers': false,
                'fetchMarketLeverageTiers': false,
                'fetchMarkets': true,
                'fetchMarkOHLCV': false,
                'fetchMyTrades': true,
                'fetchOHLCV': true,
                'fetchOpenOrders': true,
                'fetchOrder': true,
                'fetchOrderBook': true,
                'fetchOrders': true,
                'fetchPosition': false,
                'fetchPositions': true,
                'fetchPositionsRisk': false,
                'fetchPremiumIndexOHLCV': false,
                'fetchTicker': true,
                'fetchTickers': true,
                'fetchTrades': true,
                'fetchTransactions': 'emulated',
                'fetchTransfer': false,
                'fetchTransfers': false,
                'reduceMargin': undefined,
                'setLeverage': true,
                'setMargin': undefined,
                'setMarginMode': true,
                'setPositionMode': false,
                'transfer': false,
                'withdraw': true,
            },
            'timeframes': {
                '1m': '1m',
                '5m': '5m',
                '1h': '1h',
                '1d': '1d',
            },
            'urls': {
                'test': {
                    'public': 'https://testnet.bitmex.com',
                    'private': 'https://testnet.bitmex.com',
                },
                'logo': 'https://user-images.githubusercontent.com/1294454/27766319-f653c6e6-5ed4-11e7-933d-f0bc3699ae8f.jpg',
                'api': {
                    'public': 'https://www.bitmex.com',
                    'private': 'https://www.bitmex.com',
                },
                'www': 'https://www.bitmex.com',
                'doc': [
                    'https://www.bitmex.com/app/apiOverview',
                    'https://github.com/BitMEX/api-connectors/tree/master/official-http',
                ],
                'fees': 'https://www.bitmex.com/app/fees',
                'referral': 'https://www.bitmex.com/register/upZpOX',
            },
            'api': {
                'public': {
                    'get': {
                        'announcement': 5,
                        'announcement/urgent': 5,
                        'chat': 5,
                        'chat/channels': 5,
                        'chat/connected': 5,
                        'chat/pinned': 5,
                        'funding': 5,
                        'instrument': 5,
                        'instrument/active': 5,
                        'instrument/activeAndIndices': 5,
                        'instrument/activeIntervals': 5,
                        'instrument/compositeIndex': 5,
                        'instrument/indices': 5,
                        'instrument/usdVolume': 5,
                        'insurance': 5,
                        'leaderboard': 5,
                        'liquidation': 5,
                        'orderBook/L2': 5,
                        'porl/nonce': 5,
                        'quote': 5,
                        'quote/bucketed': 5,
                        'schema': 5,
                        'schema/websocketHelp': 5,
                        'settlement': 5,
                        'stats': 5,
                        'stats/history': 5,
                        'stats/historyUSD': 5,
                        'trade': 5,
                        'trade/bucketed': 5,
                        'wallet/assets': 5,
                        'wallet/networks': 5,
                    },
                },
                'private': {
                    'get': {
                        'apiKey': 5,
                        'execution': 5,
                        'execution/tradeHistory': 5,
                        'globalNotification': 5,
                        'leaderboard/name': 5,
                        'order': 5,
                        'porl/snapshots': 5,
                        'position': 5,
                        'user': 5,
                        'user/affiliateStatus': 5,
                        'user/checkReferralCode': 5,
                        'user/commission': 5,
                        'user/depositAddress': 5,
                        'user/executionHistory': 5,
                        'user/margin': 5,
                        'user/quoteFillRatio': 5,
                        'user/quoteValueRatio': 5,
                        'user/tradingVolume': 5,
                        'user/wallet': 5,
                        'user/walletHistory': 5,
                        'user/walletSummary': 5,
                        'userEvent': 5,
                    },
                    'post': {
                        'chat': 5,
                        'guild/join': 5,
                        'guild/leave': 5,
                        'order': 1,
                        'order/cancelAllAfter': 5,
                        'order/closePosition': 5,
                        'position/isolate': 1,
                        'position/leverage': 1,
                        'position/riskLimit': 5,
                        'position/transferMargin': 1,
                        'user/cancelWithdrawal': 5,
                        'user/communicationToken': 5,
                        'user/confirmEmail': 5,
                        'user/confirmWithdrawal': 5,
                        'user/logout': 5,
                        'user/preferences': 5,
                        'user/requestWithdrawal': 5,
                    },
                    'put': {
                        'order': 1,
                    },
                    'delete': {
                        'order': 1,
                        'order/all': 1,
                    },
                },
            },
            'exceptions': {
                'exact': {
                    'Invalid API Key.': AuthenticationError,
                    'This key is disabled.': PermissionDenied,
                    'Access Denied': PermissionDenied,
                    'Duplicate clOrdID': InvalidOrder,
                    'orderQty is invalid': InvalidOrder,
                    'Invalid price': InvalidOrder,
                    'Invalid stopPx for ordType': InvalidOrder,
                },
                'broad': {
                    'Signature not valid': AuthenticationError,
                    'overloaded': ExchangeNotAvailable,
                    'Account has insufficient Available Balance': InsufficientFunds,
                    'Service unavailable': ExchangeNotAvailable, // {"error":{"message":"Service unavailable","name":"HTTPError"}}
                    'Server Error': ExchangeError, // {"error":{"message":"Server Error","name":"HTTPError"}}
                    'Unable to cancel order due to existing state': InvalidOrder,
                    'We require all new traders to verify': PermissionDenied, // {"message":"We require all new traders to verify their identity before their first deposit. Please visit bitmex.com/verify to complete the process.","name":"HTTPError"}
                },
            },
            'precisionMode': TICK_SIZE,
            'options': {
                // https://blog.bitmex.com/api_announcement/deprecation-of-api-nonce-header/
                // https://github.com/ccxt/ccxt/issues/4789
                'api-expires': 5, // in seconds
                'fetchOHLCVOpenTimestamp': true,
                'oldPrecision': false,
                'networks': {
                    'BTC': 'btc',
                    'ETH': 'eth',
                    'ERC20': 'eth',
                    'BEP20': 'bsc',
                    'BSC': 'bsc',
                    'TRC20': 'tron',
                    'TRON': 'tron',
                    'TRX': 'tron',
                    'AVALANCHEC': 'avax',
                    'NEAR': 'near',
                    'TEZOS': 'xtz',
                    'XTZ': 'xtz',
                    'POLKADOT': 'dot',
                    'DOT': 'dot',
                    'SOLANA': 'sol',
                    'SOL': 'sol',
                    'CARDANO': 'ada',
                },
                'networksById': {
                    'btc': 'BTC',
                    'eth': 'ERC20',
<<<<<<< HEAD
                    'bsc': 'BEP20',
                    'tron': 'TRC20',
                    'avax': 'AVALANCHEC',
=======
                    'bsc': 'BSC',
                    'tron': 'TRC20',
                    'avax': 'AVAX',
>>>>>>> 5d4b3ed7
                    'near': 'NEAR',
                    'xtz': 'TEZOS',
                    'dot': 'POLKADOT',
                    'sol': 'SOLANA',
                    'ada': 'CARDANO',
                },
            },
            'commonCurrencies': {
                'USDt': 'USDT',
                'XBt': 'BTC',
                'XBT': 'BTC',
                'Gwei': 'ETH',
                'GWEI': 'ETH',
                'LAMP': 'SOL',
                'LAMp': 'SOL',
            },
        });
    }

    async fetchCurrencies (params = {}) {
        /**
         * @method
         * @name bitmex#fetchCurrencies
         * @description fetches all available currencies on an exchange
         * @param {object} params extra parameters specific to the mexc3 api endpoint
         * @returns {object} an associative dictionary of currencies
         */
        const response = await this.publicGetWalletAssets (params);
        //
        //    {
        //        "XBt": {
        //            "asset": "XBT",
        //            "currency": "XBt",
        //            "majorCurrency": "XBT",
        //            "name": "Bitcoin",
        //            "currencyType": "Crypto",
        //            "scale": "8",
        //            // "mediumPrecision": "8",
        //            // "shorterPrecision": "4",
        //            // "symbol": "₿",
        //            // "weight": "1",
        //            // "tickLog": "0",
        //            "enabled": true,
        //            "isMarginCurrency": true,
        //            "minDepositAmount": "10000",
        //            "minWithdrawalAmount": "1000",
        //            "maxWithdrawalAmount": "100000000000000",
        //            "networks": [
        //                {
        //                    "asset": "btc",
        //                    "tokenAddress": "",
        //                    "depositEnabled": true,
        //                    "withdrawalEnabled": true,
        //                    "withdrawalFee": "20000",
        //                    "minFee": "20000",
        //                    "maxFee": "10000000"
        //                }
        //            ]
        //        },
        //     }
        //
        const result = {};
        for (let i = 0; i < response.length; i++) {
            const currency = response[i];
            const asset = this.safeString (currency, 'asset');
            const code = this.safeCurrencyCode (asset);
            const id = this.safeString (currency, 'currency');
            const name = this.safeString (currency, 'name');
            const chains = this.safeValue (currency, 'networks', []);
            let depositEnabled = false;
            let withdrawEnabled = false;
            const networks = {};
            const scale = this.safeString (currency, 'scale');
            const precisionString = this.parsePrecision (scale);
            const precision = this.parseNumber (precisionString);
            for (let j = 0; j < chains.length; j++) {
                const chain = chains[j];
                const networkId = this.safeString (chain, 'asset');
                const network = this.networkIdToCode (networkId);
                const withdrawalFeeRaw = this.safeString (chain, 'withdrawalFee');
                const withdrawalFee = this.parseNumber (Precise.stringMul (withdrawalFeeRaw, precisionString));
                const isDepositEnabled = this.safeValue (chain, 'depositEnabled', false);
                const isWithdrawEnabled = this.safeValue (chain, 'withdrawalEnabled', false);
                const active = (isDepositEnabled && isWithdrawEnabled);
                if (isDepositEnabled) {
                    depositEnabled = true;
                }
                if (isWithdrawEnabled) {
                    withdrawEnabled = true;
                }
                networks[network] = {
                    'info': chain,
                    'id': networkId,
                    'network': network,
                    'active': active,
                    'deposit': isDepositEnabled,
                    'withdraw': isWithdrawEnabled,
                    'fee': withdrawalFee,
                    'precision': undefined,
                    'limits': {
                        'withdraw': {
                            'min': undefined,
                            'max': undefined,
                        },
                        'deposit': {
                            'min': undefined,
                            'max': undefined,
                        },
                    },
                };
            }
            const currencyEnabled = this.safeValue (currency, 'enabled');
            const currencyActive = currencyEnabled || (depositEnabled || withdrawEnabled);
            const minWithdrawalString = this.safeString (currency, 'minWithdrawalAmount');
            const minWithdrawal = this.parseNumber (Precise.stringMul (minWithdrawalString, precisionString));
            const maxWithdrawalString = this.safeString (currency, 'maxWithdrawalAmount');
            const maxWithdrawal = this.parseNumber (Precise.stringMul (maxWithdrawalString, precisionString));
            const minDepositString = this.safeString (currency, 'minDepositAmount');
            const minDeposit = this.parseNumber (Precise.stringMul (minDepositString, precisionString));
            result[code] = {
                'id': id,
                'code': code,
                'info': currency,
                'name': name,
                'active': currencyActive,
                'deposit': depositEnabled,
                'withdraw': withdrawEnabled,
                'fee': undefined,
                'precision': precision,
                'limits': {
                    'amount': {
                        'min': undefined,
                        'max': undefined,
                    },
                    'withdraw': {
                        'min': minWithdrawal,
                        'max': maxWithdrawal,
                    },
                    'deposit': {
                        'min': minDeposit,
                        'max': undefined,
                    },
                },
                'networks': networks,
            };
        }
        return result;
    }

    convertFromRealAmount (code, amount) {
        const currency = this.currency (code);
        const precision = this.safeString (currency, 'precision');
        const amountString = this.numberToString (amount);
        const finalAmount = Precise.stringDiv (amountString, precision);
        return this.parseNumber (finalAmount);
    }

    convertToRealAmount (code, amount) {
        const currency = this.currency (code);
        const precision = this.safeString (currency, 'precision');
        const amountString = this.numberToString (amount);
        const finalAmount = Precise.stringMul (amountString, precision);
        return this.parseNumber (finalAmount);
    }

    amountToPrecision (symbol, amount) {
        symbol = this.safeSymbol (symbol);
        const market = this.market (symbol);
        const oldPrecision = this.safeValue (this.options, 'oldPrecision');
        if (market['spot'] && !oldPrecision) {
            amount = this.convertFromRealAmount (market['base'], amount);
        }
        return super.amountToPrecision (symbol, amount);
    }

    convertFromRawQuantity (symbol, rawQuantity, currencySide = 'base') {
        if (this.safeValue (this.options, 'oldPrecision')) {
            return this.parseNumber (rawQuantity);
        }
        symbol = this.safeSymbol (symbol);
        const marketExists = this.inArray (symbol, this.symbols);
        if (!marketExists) {
            return this.parseNumber (rawQuantity);
        }
        const market = this.market (symbol);
        if (market['spot']) {
            return this.convertToRealAmount (market[currencySide], rawQuantity);
        }
        return this.parseNumber (rawQuantity);
    }

    convertFromRawCost (symbol, rawQuantity) {
        return this.convertFromRawQuantity (symbol, rawQuantity, 'quote');
    }

    async fetchMarkets (params = {}) {
        /**
         * @method
         * @name bitmex#fetchMarkets
         * @description retrieves data on all markets for bitmex
         * @param {object} params extra parameters specific to the exchange api endpoint
         * @returns {[object]} an array of objects representing market data
         */
        const response = await this.publicGetInstrumentActiveAndIndices (params);
        //
        //  [
        //    {
        //        "symbol": "LTCUSDT",
        //        "rootSymbol": "LTC",
        //        "state": "Open",
        //        "typ": "FFWCSX",
        //        "listing": "2021-11-10T04:00:00.000Z",
        //        "front": "2021-11-10T04:00:00.000Z",
        //        "expiry": null,
        //        "settle": null,
        //        "listedSettle": null,
        //        "relistInterval": null,
        //        "inverseLeg": "",
        //        "sellLeg": "",
        //        "buyLeg": "",
        //        "optionStrikePcnt": null,
        //        "optionStrikeRound": null,
        //        "optionStrikePrice": null,
        //        "optionMultiplier": null,
        //        "positionCurrency": "LTC", // can be empty for spot markets
        //        "underlying": "LTC",
        //        "quoteCurrency": "USDT",
        //        "underlyingSymbol": "LTCT=", // can be empty for spot markets
        //        "reference": "BMEX",
        //        "referenceSymbol": ".BLTCT", // can be empty for spot markets
        //        "calcInterval": null,
        //        "publishInterval": null,
        //        "publishTime": null,
        //        "maxOrderQty": 1000000000,
        //        "maxPrice": 1000000,
        //        "lotSize": 1000,
        //        "tickSize": 0.01,
        //        "multiplier": 100,
        //        "settlCurrency": "USDt", // can be empty for spot markets
        //        "underlyingToPositionMultiplier": 10000,
        //        "underlyingToSettleMultiplier": null,
        //        "quoteToSettleMultiplier": 1000000,
        //        "isQuanto": false,
        //        "isInverse": false,
        //        "initMargin": 0.03,
        //        "maintMargin": 0.015,
        //        "riskLimit": 1000000000000, // can be null for spot markets
        //        "riskStep": 1000000000000, // can be null for spot markets
        //        "limit": null,
        //        "capped": false,
        //        "taxed": true,
        //        "deleverage": true,
        //        "makerFee": -0.0001,
        //        "takerFee": 0.0005,
        //        "settlementFee": 0,
        //        "insuranceFee": 0,
        //        "fundingBaseSymbol": ".LTCBON8H", // can be empty for spot markets
        //        "fundingQuoteSymbol": ".USDTBON8H", // can be empty for spot markets
        //        "fundingPremiumSymbol": ".LTCUSDTPI8H", // can be empty for spot markets
        //        "fundingTimestamp": "2022-01-14T20:00:00.000Z",
        //        "fundingInterval": "2000-01-01T08:00:00.000Z",
        //        "fundingRate": 0.0001,
        //        "indicativeFundingRate": 0.0001,
        //        "rebalanceTimestamp": null,
        //        "rebalanceInterval": null,
        //        "openingTimestamp": "2022-01-14T17:00:00.000Z",
        //        "closingTimestamp": "2022-01-14T18:00:00.000Z",
        //        "sessionInterval": "2000-01-01T01:00:00.000Z",
        //        "prevClosePrice": 138.511,
        //        "limitDownPrice": null,
        //        "limitUpPrice": null,
        //        "bankruptLimitDownPrice": null,
        //        "bankruptLimitUpPrice": null,
        //        "prevTotalVolume": 12699024000,
        //        "totalVolume": 12702160000,
        //        "volume": 3136000,
        //        "volume24h": 114251000,
        //        "prevTotalTurnover": 232418052349000,
        //        "totalTurnover": 232463353260000,
        //        "turnover": 45300911000,
        //        "turnover24h": 1604331340000,
        //        "homeNotional24h": 11425.1,
        //        "foreignNotional24h": 1604331.3400000003,
        //        "prevPrice24h": 135.48,
        //        "vwap": 140.42165,
        //        "highPrice": 146.42,
        //        "lowPrice": 135.08,
        //        "lastPrice": 144.36,
        //        "lastPriceProtected": 144.36,
        //        "lastTickDirection": "MinusTick",
        //        "lastChangePcnt": 0.0655,
        //        "bidPrice": 143.75,
        //        "midPrice": 143.855,
        //        "askPrice": 143.96,
        //        "impactBidPrice": 143.75,
        //        "impactMidPrice": 143.855,
        //        "impactAskPrice": 143.96,
        //        "hasLiquidity": true,
        //        "openInterest": 38103000,
        //        "openValue": 547963053300,
        //        "fairMethod": "FundingRate",
        //        "fairBasisRate": 0.1095,
        //        "fairBasis": 0.004,
        //        "fairPrice": 143.811,
        //        "markMethod": "FairPrice",
        //        "markPrice": 143.811,
        //        "indicativeTaxRate": null,
        //        "indicativeSettlePrice": 143.807,
        //        "optionUnderlyingPrice": null,
        //        "settledPriceAdjustmentRate": null,
        //        "settledPrice": null,
        //        "timestamp": "2022-01-14T17:49:55.000Z"
        //    }
        //  ]
        //
        const result = [];
        for (let i = 0; i < response.length; i++) {
            const market = response[i];
            const id = this.safeString (market, 'symbol');
            const baseId = this.safeString (market, 'underlying');
            const quoteId = this.safeString (market, 'quoteCurrency');
            const settleId = this.safeString (market, 'settlCurrency');
            const base = this.safeCurrencyCode (baseId);
            const quote = this.safeCurrencyCode (quoteId);
            const settle = this.safeCurrencyCode (settleId);
            // 'positionCurrency' may be empty ("", as Bitmex currently returns for ETHUSD)
            // so let's take the settlCurrency first and then adjust if needed
            const typ = this.safeString (market, 'typ'); // type definitions at: https://www.bitmex.com/api/explorer/#!/Instrument/Instrument_get
            const types = {
                'FFWCSX': 'swap',
                'FFWCSF': 'swap',
                'IFXXXP': 'spot',
                'FFCCSX': 'future',
                'MRBXXX': 'index',
                'MRCXXX': 'index',
                'MRFXXX': 'index',
                'MRRXXX': 'index',
                'MRIXXX': 'index',
            };
            const type = this.safeString (types, typ, typ);
            const swap = type === 'swap';
            const future = type === 'future';
            const spot = type === 'spot';
            const contract = swap || future;
            let contractSize = undefined;
            const index = type === 'index';
            const isInverse = this.safeValue (market, 'isInverse');  // this is true when BASE and SETTLE are same, i.e. BTC/XXX:BTC
            const isQuanto = this.safeValue (market, 'isQuanto'); // this is true when BASE and SETTLE are different, i.e. AXS/XXX:BTC
            const linear = contract ? (!isInverse && !isQuanto) : undefined;
            const status = this.safeString (market, 'state');
            const active = status !== 'Unlisted';
            let expiry = undefined;
            let expiryDatetime = undefined;
            let symbol = undefined;
            if (spot) {
                symbol = base + '/' + quote;
            } else if (contract) {
                symbol = base + '/' + quote + ':' + settle;
                const multiplierString = Precise.stringAbs (this.safeString (market, 'multiplier'));
                if (linear) {
                    contractSize = this.parseNumber (Precise.stringDiv ('1', market['underlyingToPositionMultiplier']));
                } else {
                    contractSize = this.parseNumber (multiplierString);
                }
                if (future) {
                    expiryDatetime = this.safeString (market, 'expiry');
                    expiry = this.parse8601 (expiryDatetime);
                    symbol = symbol + '-' + this.yymmdd (expiry);
                }
            } else {
                // for index/exotic markets, default to id
                symbol = id;
            }
            const positionId = this.safeString2 (market, 'positionCurrency', 'underlying');
            const position = this.safeCurrencyCode (positionId);
            const positionIsQuote = (position === quote);
            const maxOrderQty = this.safeNumber (market, 'maxOrderQty');
            const initMargin = this.safeString (market, 'initMargin', '1');
            const maxLeverage = this.parseNumber (Precise.stringDiv ('1', initMargin));
            result.push ({
                'id': id,
                'symbol': symbol,
                'base': base,
                'quote': quote,
                'settle': settle,
                'baseId': baseId,
                'quoteId': quoteId,
                'settleId': settleId,
                'type': type,
                'spot': spot,
                'margin': false,
                'swap': swap,
                'future': future,
                'option': false,
                'index': index,
                'active': active,
                'contract': contract,
                'linear': linear,
                'inverse': isInverse,
                'quanto': isQuanto,
                'taker': this.safeNumber (market, 'takerFee'),
                'maker': this.safeNumber (market, 'makerFee'),
                'contractSize': contractSize,
                'expiry': expiry,
                'expiryDatetime': expiryDatetime,
                'strike': this.safeNumber (market, 'optionStrikePrice'),
                'optionType': undefined,
                'precision': {
                    'amount': this.safeNumber (market, 'lotSize'),
                    'price': this.safeNumber (market, 'tickSize'),
                    'quote': this.safeNumber (market, 'tickSize'),
                    'base': this.safeNumber (market, 'tickSize'),
                },
                'limits': {
                    'leverage': {
                        'min': contract ? this.parseNumber ('1') : undefined,
                        'max': contract ? maxLeverage : undefined,
                    },
                    'amount': {
                        'min': undefined,
                        'max': positionIsQuote ? undefined : maxOrderQty,
                    },
                    'price': {
                        'min': undefined,
                        'max': this.safeNumber (market, 'maxPrice'),
                    },
                    'cost': {
                        'min': undefined,
                        'max': positionIsQuote ? maxOrderQty : undefined,
                    },
                },
                'info': market,
            });
        }
        return result;
    }

    parseBalance (response) {
        //
        //     [
        //         {
        //             "account":1455728,
        //             "currency":"XBt",
        //             "riskLimit":1000000000000,
        //             "prevState":"",
        //             "state":"",
        //             "action":"",
        //             "amount":263542,
        //             "pendingCredit":0,
        //             "pendingDebit":0,
        //             "confirmedDebit":0,
        //             "prevRealisedPnl":0,
        //             "prevUnrealisedPnl":0,
        //             "grossComm":0,
        //             "grossOpenCost":0,
        //             "grossOpenPremium":0,
        //             "grossExecCost":0,
        //             "grossMarkValue":0,
        //             "riskValue":0,
        //             "taxableMargin":0,
        //             "initMargin":0,
        //             "maintMargin":0,
        //             "sessionMargin":0,
        //             "targetExcessMargin":0,
        //             "varMargin":0,
        //             "realisedPnl":0,
        //             "unrealisedPnl":0,
        //             "indicativeTax":0,
        //             "unrealisedProfit":0,
        //             "syntheticMargin":null,
        //             "walletBalance":263542,
        //             "marginBalance":263542,
        //             "marginBalancePcnt":1,
        //             "marginLeverage":0,
        //             "marginUsedPcnt":0,
        //             "excessMargin":263542,
        //             "excessMarginPcnt":1,
        //             "availableMargin":263542,
        //             "withdrawableMargin":263542,
        //             "timestamp":"2020-08-03T12:01:01.246Z",
        //             "grossLastValue":0,
        //             "commission":null
        //         }
        //     ]
        //
        const result = { 'info': response };
        for (let i = 0; i < response.length; i++) {
            const balance = response[i];
            const currencyId = this.safeString (balance, 'currency');
            const code = this.safeCurrencyCode (currencyId);
            const account = this.account ();
            const free = this.safeString (balance, 'availableMargin');
            const total = this.safeString (balance, 'marginBalance');
            account['free'] = this.convertToRealAmount (code, free);
            account['total'] = this.convertToRealAmount (code, total);
            result[code] = account;
        }
        return this.safeBalance (result);
    }

    async fetchBalance (params = {}) {
        /**
         * @method
         * @name bitmex#fetchBalance
         * @description query for balance and get the amount of funds available for trading or funds locked in orders
         * @param {object} params extra parameters specific to the bitmex api endpoint
         * @returns {object} a [balance structure]{@link https://docs.ccxt.com/en/latest/manual.html?#balance-structure}
         */
        await this.loadMarkets ();
        const request = {
            'currency': 'all',
        };
        const response = await this.privateGetUserMargin (this.extend (request, params));
        //
        //     [
        //         {
        //             "account":1455728,
        //             "currency":"XBt",
        //             "riskLimit":1000000000000,
        //             "prevState":"",
        //             "state":"",
        //             "action":"",
        //             "amount":263542,
        //             "pendingCredit":0,
        //             "pendingDebit":0,
        //             "confirmedDebit":0,
        //             "prevRealisedPnl":0,
        //             "prevUnrealisedPnl":0,
        //             "grossComm":0,
        //             "grossOpenCost":0,
        //             "grossOpenPremium":0,
        //             "grossExecCost":0,
        //             "grossMarkValue":0,
        //             "riskValue":0,
        //             "taxableMargin":0,
        //             "initMargin":0,
        //             "maintMargin":0,
        //             "sessionMargin":0,
        //             "targetExcessMargin":0,
        //             "varMargin":0,
        //             "realisedPnl":0,
        //             "unrealisedPnl":0,
        //             "indicativeTax":0,
        //             "unrealisedProfit":0,
        //             "syntheticMargin":null,
        //             "walletBalance":263542,
        //             "marginBalance":263542,
        //             "marginBalancePcnt":1,
        //             "marginLeverage":0,
        //             "marginUsedPcnt":0,
        //             "excessMargin":263542,
        //             "excessMarginPcnt":1,
        //             "availableMargin":263542,
        //             "withdrawableMargin":263542,
        //             "timestamp":"2020-08-03T12:01:01.246Z",
        //             "grossLastValue":0,
        //             "commission":null
        //         }
        //     ]
        //
        return this.parseBalance (response);
    }

    async fetchOrderBook (symbol: string, limit: Int = undefined, params = {}) {
        /**
         * @method
         * @name bitmex#fetchOrderBook
         * @description fetches information on open orders with bid (buy) and ask (sell) prices, volumes and other data
         * @param {string} symbol unified symbol of the market to fetch the order book for
         * @param {int|undefined} limit the maximum amount of order book entries to return
         * @param {object} params extra parameters specific to the bitmex api endpoint
         * @returns {object} A dictionary of [order book structures]{@link https://docs.ccxt.com/#/?id=order-book-structure} indexed by market symbols
         */
        await this.loadMarkets ();
        const market = this.market (symbol);
        const request = {
            'symbol': market['id'],
        };
        if (limit !== undefined) {
            request['depth'] = limit;
        }
        const response = await this.publicGetOrderBookL2 (this.extend (request, params));
        const result = {
            'symbol': symbol,
            'bids': [],
            'asks': [],
            'timestamp': undefined,
            'datetime': undefined,
            'nonce': undefined,
        };
        for (let i = 0; i < response.length; i++) {
            const order = response[i];
            const side = (order['side'] === 'Sell') ? 'asks' : 'bids';
            const amount = this.convertFromRawQuantity (symbol, this.safeString (order, 'size'));
            const price = this.safeNumber (order, 'price');
            // https://github.com/ccxt/ccxt/issues/4926
            // https://github.com/ccxt/ccxt/issues/4927
            // the exchange sometimes returns null price in the orderbook
            if (price !== undefined) {
                result[side].push ([ price, amount ]);
            }
        }
        result['bids'] = this.sortBy (result['bids'], 0, true);
        result['asks'] = this.sortBy (result['asks'], 0);
        return result as any;
    }

    async fetchOrder (id: string, symbol: string = undefined, params = {}) {
        /**
         * @method
         * @name bitmex#fetchOrder
         * @description fetches information on an order made by the user
         * @param {string|undefined} symbol unified symbol of the market the order was made in
         * @param {object} params extra parameters specific to the bitmex api endpoint
         * @returns {object} An [order structure]{@link https://docs.ccxt.com/#/?id=order-structure}
         */
        const filter = {
            'filter': {
                'orderID': id,
            },
        };
        const response = await this.fetchOrders (symbol, undefined, undefined, this.deepExtend (filter, params));
        const numResults = response.length;
        if (numResults === 1) {
            return response[0];
        }
        throw new OrderNotFound (this.id + ': The order ' + id + ' not found.');
    }

    async fetchOrders (symbol: string = undefined, since: Int = undefined, limit: Int = undefined, params = {}) {
        /**
         * @method
         * @name bitmex#fetchOrders
         * @description fetches information on multiple orders made by the user
         * @param {string|undefined} symbol unified market symbol of the market orders were made in
         * @param {int|undefined} since the earliest time in ms to fetch orders for
         * @param {int|undefined} limit the maximum number of  orde structures to retrieve
         * @param {object} params extra parameters specific to the bitmex api endpoint
         * @returns {[object]} a list of [order structures]{@link https://docs.ccxt.com/#/?id=order-structure}
         */
        await this.loadMarkets ();
        let market = undefined;
        let request = {};
        if (symbol !== undefined) {
            market = this.market (symbol);
            request['symbol'] = market['id'];
        }
        if (since !== undefined) {
            request['startTime'] = this.iso8601 (since);
        }
        if (limit !== undefined) {
            request['count'] = limit;
        }
        request = this.deepExtend (request, params);
        // why the hassle? urlencode in python is kinda broken for nested dicts.
        // E.g. self.urlencode({"filter": {"open": True}}) will return "filter={'open':+True}"
        // Bitmex doesn't like that. Hence resorting to this hack.
        if ('filter' in request) {
            request['filter'] = this.json (request['filter']);
        }
        const response = await this.privateGetOrder (request);
        return this.parseOrders (response, market, since, limit);
    }

    async fetchOpenOrders (symbol: string = undefined, since: Int = undefined, limit: Int = undefined, params = {}) {
        /**
         * @method
         * @name bitmex#fetchOpenOrders
         * @description fetch all unfilled currently open orders
         * @param {string|undefined} symbol unified market symbol
         * @param {int|undefined} since the earliest time in ms to fetch open orders for
         * @param {int|undefined} limit the maximum number of  open orders structures to retrieve
         * @param {object} params extra parameters specific to the bitmex api endpoint
         * @returns {[object]} a list of [order structures]{@link https://docs.ccxt.com/#/?id=order-structure}
         */
        const request = {
            'filter': {
                'open': true,
            },
        };
        return await this.fetchOrders (symbol, since, limit, this.deepExtend (request, params));
    }

    async fetchClosedOrders (symbol: string = undefined, since: Int = undefined, limit: Int = undefined, params = {}) {
        /**
         * @method
         * @name bitmex#fetchClosedOrders
         * @description fetches information on multiple closed orders made by the user
         * @param {string|undefined} symbol unified market symbol of the market orders were made in
         * @param {int|undefined} since the earliest time in ms to fetch orders for
         * @param {int|undefined} limit the maximum number of  orde structures to retrieve
         * @param {object} params extra parameters specific to the bitmex api endpoint
         * @returns {[object]} a list of [order structures]{@link https://docs.ccxt.com/#/?id=order-structure}
         */
        // Bitmex barfs if you set 'open': false in the filter...
        const orders = await this.fetchOrders (symbol, since, limit, params);
        return this.filterBy (orders, 'status', 'closed');
    }

    async fetchMyTrades (symbol: string = undefined, since: Int = undefined, limit: Int = undefined, params = {}) {
        /**
         * @method
         * @name bitmex#fetchMyTrades
         * @description fetch all trades made by the user
         * @param {string|undefined} symbol unified market symbol
         * @param {int|undefined} since the earliest time in ms to fetch trades for
         * @param {int|undefined} limit the maximum number of trades structures to retrieve
         * @param {object} params extra parameters specific to the bitmex api endpoint
         * @returns {[object]} a list of [trade structures]{@link https://docs.ccxt.com/#/?id=trade-structure}
         */
        await this.loadMarkets ();
        let market = undefined;
        let request = {};
        if (symbol !== undefined) {
            market = this.market (symbol);
            request['symbol'] = market['id'];
        }
        if (since !== undefined) {
            request['startTime'] = this.iso8601 (since);
        }
        if (limit !== undefined) {
            request['count'] = limit;
        }
        request = this.deepExtend (request, params);
        // why the hassle? urlencode in python is kinda broken for nested dicts.
        // E.g. self.urlencode({"filter": {"open": True}}) will return "filter={'open':+True}"
        // Bitmex doesn't like that. Hence resorting to this hack.
        if ('filter' in request) {
            request['filter'] = this.json (request['filter']);
        }
        const response = await this.privateGetExecutionTradeHistory (request);
        //
        //     [
        //         {
        //             "execID": "string",
        //             "orderID": "string",
        //             "clOrdID": "string",
        //             "clOrdLinkID": "string",
        //             "account": 0,
        //             "symbol": "string",
        //             "side": "string",
        //             "lastQty": 0,
        //             "lastPx": 0,
        //             "underlyingLastPx": 0,
        //             "lastMkt": "string",
        //             "lastLiquidityInd": "string",
        //             "simpleOrderQty": 0,
        //             "orderQty": 0,
        //             "price": 0,
        //             "displayQty": 0,
        //             "stopPx": 0,
        //             "pegOffsetValue": 0,
        //             "pegPriceType": "string",
        //             "currency": "string",
        //             "settlCurrency": "string",
        //             "execType": "string",
        //             "ordType": "string",
        //             "timeInForce": "string",
        //             "execInst": "string",
        //             "contingencyType": "string",
        //             "exDestination": "string",
        //             "ordStatus": "string",
        //             "triggered": "string",
        //             "workingIndicator": true,
        //             "ordRejReason": "string",
        //             "simpleLeavesQty": 0,
        //             "leavesQty": 0,
        //             "simpleCumQty": 0,
        //             "cumQty": 0,
        //             "avgPx": 0,
        //             "commission": 0,
        //             "tradePublishIndicator": "string",
        //             "multiLegReportingType": "string",
        //             "text": "string",
        //             "trdMatchID": "string",
        //             "execCost": 0,
        //             "execComm": 0,
        //             "homeNotional": 0,
        //             "foreignNotional": 0,
        //             "transactTime": "2019-03-05T12:47:02.762Z",
        //             "timestamp": "2019-03-05T12:47:02.762Z"
        //         }
        //     ]
        //
        return this.parseTrades (response, market, since, limit);
    }

    parseLedgerEntryType (type) {
        const types = {
            'Withdrawal': 'transaction',
            'RealisedPNL': 'margin',
            'UnrealisedPNL': 'margin',
            'Deposit': 'transaction',
            'Transfer': 'transfer',
            'AffiliatePayout': 'referral',
        };
        return this.safeString (types, type, type);
    }

    parseLedgerEntry (item, currency = undefined) {
        //
        //     {
        //         transactID: "69573da3-7744-5467-3207-89fd6efe7a47",
        //         account:  24321,
        //         currency: "XBt",
        //         transactType: "Withdrawal", // "AffiliatePayout", "Transfer", "Deposit", "RealisedPNL", ...
        //         amount:  -1000000,
        //         fee:  300000,
        //         transactStatus: "Completed", // "Canceled", ...
        //         address: "1Ex4fkF4NhQaQdRWNoYpqiPbDBbq18Kdd9",
        //         tx: "3BMEX91ZhhKoWtsH9QRb5dNXnmnGpiEetA",
        //         text: "",
        //         transactTime: "2017-03-21T20:05:14.388Z",
        //         walletBalance:  0, // balance after
        //         marginBalance:  null,
        //         timestamp: "2017-03-22T13:09:23.514Z"
        //     }
        //
        // ButMEX returns the unrealized pnl from the wallet history endpoint.
        // The unrealized pnl transaction has an empty timestamp.
        // It is not related to historical pnl it has status set to "Pending".
        // Therefore it's not a part of the history at all.
        // https://github.com/ccxt/ccxt/issues/6047
        //
        //     {
        //         "transactID":"00000000-0000-0000-0000-000000000000",
        //         "account":121210,
        //         "currency":"XBt",
        //         "transactType":"UnrealisedPNL",
        //         "amount":-5508,
        //         "fee":0,
        //         "transactStatus":"Pending",
        //         "address":"XBTUSD",
        //         "tx":"",
        //         "text":"",
        //         "transactTime":null,  # ←---------------------------- null
        //         "walletBalance":139198767,
        //         "marginBalance":139193259,
        //         "timestamp":null  # ←---------------------------- null
        //     }
        //
        const id = this.safeString (item, 'transactID');
        const account = this.safeString (item, 'account');
        const referenceId = this.safeString (item, 'tx');
        const referenceAccount = undefined;
        const type = this.parseLedgerEntryType (this.safeString (item, 'transactType'));
        const currencyId = this.safeString (item, 'currency');
        const code = this.safeCurrencyCode (currencyId, currency);
        const amountString = this.safeString (item, 'amount');
        let amount = this.convertToRealAmount (code, amountString);
        let timestamp = this.parse8601 (this.safeString (item, 'transactTime'));
        if (timestamp === undefined) {
            // https://github.com/ccxt/ccxt/issues/6047
            // set the timestamp to zero, 1970 Jan 1 00:00:00
            // for unrealized pnl and other transactions without a timestamp
            timestamp = 0; // see comments above
        }
        let feeCost = this.safeNumber (item, 'fee', 0);
        if (feeCost !== undefined) {
            feeCost = this.convertToRealAmount (code, feeCost);
        }
        const fee = {
            'cost': feeCost,
            'currency': code,
        };
        let after = this.safeNumber (item, 'walletBalance');
        if (after !== undefined) {
            after = this.convertToRealAmount (code, after);
        }
        const before = this.parseNumber (Precise.stringSub (this.numberToString (after), this.numberToString (amount)));
        let direction = undefined;
        if (Precise.stringLt (amountString, '0')) {
            direction = 'out';
            amount = this.convertToRealAmount (code, Precise.stringAbs (amountString));
        } else {
            direction = 'in';
        }
        const status = this.parseTransactionStatus (this.safeString (item, 'transactStatus'));
        return {
            'id': id,
            'info': item,
            'timestamp': timestamp,
            'datetime': this.iso8601 (timestamp),
            'direction': direction,
            'account': account,
            'referenceId': referenceId,
            'referenceAccount': referenceAccount,
            'type': type,
            'currency': code,
            'amount': amount,
            'before': before,
            'after': after,
            'status': status,
            'fee': fee,
        };
    }

    async fetchLedger (code: string = undefined, since: Int = undefined, limit: Int = undefined, params = {}) {
        /**
         * @method
         * @name bitmex#fetchLedger
         * @description fetch the history of changes, actions done by the user or operations that altered balance of the user
         * @param {string|undefined} code unified currency code, default is undefined
         * @param {int|undefined} since timestamp in ms of the earliest ledger entry, default is undefined
         * @param {int|undefined} limit max number of ledger entrys to return, default is undefined
         * @param {object} params extra parameters specific to the bitmex api endpoint
         * @returns {object} a [ledger structure]{@link https://docs.ccxt.com/#/?id=ledger-structure}
         */
        await this.loadMarkets ();
        const request = {
            // 'start': 123,
        };
        //
        //     if (since !== undefined) {
        //         // date-based pagination not supported
        //     }
        //
        if (limit !== undefined) {
            request['count'] = limit;
        }
        let currency = undefined;
        if (code !== undefined) {
            currency = this.currency (code);
            request['currency'] = currency['id'];
        }
        const response = await this.privateGetUserWalletHistory (this.extend (request, params));
        //
        //     [
        //         {
        //             transactID: "69573da3-7744-5467-3207-89fd6efe7a47",
        //             account:  24321,
        //             currency: "XBt",
        //             transactType: "Withdrawal", // "AffiliatePayout", "Transfer", "Deposit", "RealisedPNL", ...
        //             amount:  -1000000,
        //             fee:  300000,
        //             transactStatus: "Completed", // "Canceled", ...
        //             address: "1Ex4fkF4NhQaQdRWNoYpqiPbDBbq18Kdd9",
        //             tx: "3BMEX91ZhhKoWtsH9QRb5dNXnmnGpiEetA",
        //             text: "",
        //             transactTime: "2017-03-21T20:05:14.388Z",
        //             walletBalance:  0, // balance after
        //             marginBalance:  null,
        //             timestamp: "2017-03-22T13:09:23.514Z"
        //         }
        //     ]
        //
        return this.parseLedger (response, currency, since, limit);
    }

    async fetchTransactions (code: string = undefined, since: Int = undefined, limit: Int = undefined, params = {}) {
        /**
         * @method
         * @name bitmex#fetchTransactions
         * @description *DEPRECATED* use fetchDepositsWithdrawals instead
         * @param {string|undefined} code unified currency code for the currency of the transactions, default is undefined
         * @param {int|undefined} since timestamp in ms of the earliest transaction, default is undefined
         * @param {int|undefined} limit max number of transactions to return, default is undefined
         * @param {object} params extra parameters specific to the bitmex api endpoint
         * @returns {object} a list of [transaction structure]{@link https://docs.ccxt.com/#/?id=transaction-structure}
         */
        await this.loadMarkets ();
        const request = {
            'currency': 'all',
            // 'start': 123,
        };
        //
        //     if (since !== undefined) {
        //         // date-based pagination not supported
        //     }
        //
        let currency = undefined;
        if (code !== undefined) {
            currency = this.currency (code);
            request['currency'] = currency['id'];
        }
        if (limit !== undefined) {
            request['count'] = limit;
        }
        const response = await this.privateGetUserWalletHistory (this.extend (request, params));
        const transactions = this.filterByArray (response, 'transactType', [ 'Withdrawal', 'Deposit' ], false);
        return this.parseTransactions (transactions, currency, since, limit);
    }

    parseTransactionStatus (status) {
        const statuses = {
            'Canceled': 'canceled',
            'Completed': 'ok',
            'Pending': 'pending',
        };
        return this.safeString (statuses, status, status);
    }

    parseTransaction (transaction, currency = undefined) {
        //
        //    {
        //        'transactID': 'ffe699c2-95ee-4c13-91f9-0faf41daec25',
        //        'account': 123456,
        //        'currency': 'XBt',
        //        'network':'', // "tron" for USDt, etc...
        //        'transactType': 'Withdrawal',
        //        'amount': -100100000,
        //        'fee': 100000,
        //        'transactStatus': 'Completed',
        //        'address': '385cR5DM96n1HvBDMzLHPYcw89fZAXULJP',
        //        'tx': '3BMEXabcdefghijklmnopqrstuvwxyz123',
        //        'text': '',
        //        'transactTime': '2019-01-02T01:00:00.000Z',
        //        'walletBalance': 99900000, // this field might be inexistent
        //        'marginBalance': None, // this field might be inexistent
        //        'timestamp': '2019-01-02T13:00:00.000Z'
        //    }
        //
        const currencyId = this.safeString (transaction, 'currency');
        currency = this.safeCurrency (currencyId, currency);
        // For deposits, transactTime == timestamp
        // For withdrawals, transactTime is submission, timestamp is processed
        const transactTime = this.parse8601 (this.safeString (transaction, 'transactTime'));
        const timestamp = this.parse8601 (this.safeString (transaction, 'timestamp'));
        const type = this.safeStringLower (transaction, 'transactType');
        // Deposits have no from address or to address, withdrawals have both
        let address = undefined;
        let addressFrom = undefined;
        let addressTo = undefined;
        if (type === 'withdrawal') {
            address = this.safeString (transaction, 'address');
            addressFrom = this.safeString (transaction, 'tx');
            addressTo = address;
        } else if (type === 'deposit') {
            addressTo = this.safeString (transaction, 'address');
            addressFrom = this.safeString (transaction, 'tx');
        }
        const amountString = this.safeString (transaction, 'amount');
        const amount = this.convertToRealAmount (currency['code'], amountString);
        const feeCostString = this.safeString (transaction, 'fee');
        const feeCost = this.convertToRealAmount (currency['code'], feeCostString);
        let status = this.safeString (transaction, 'transactStatus');
        if (status !== undefined) {
            status = this.parseTransactionStatus (status);
        }
        return {
            'info': transaction,
            'id': this.safeString (transaction, 'transactID'),
            'txid': this.safeString (transaction, 'tx'),
            'type': type,
            'currency': currency['code'],
            'network': this.safeString (transaction, 'network'),
            'amount': amount,
            'status': status,
            'timestamp': transactTime,
            'datetime': this.iso8601 (transactTime),
            'address': address,
            'addressFrom': addressFrom,
            'addressTo': addressTo,
            'tag': undefined,
            'tagFrom': undefined,
            'tagTo': undefined,
            'updated': timestamp,
            'comment': undefined,
            'fee': {
                'currency': currency['code'],
                'cost': feeCost,
                'rate': undefined,
            },
        };
    }

    async fetchTicker (symbol: string, params = {}) {
        /**
         * @method
         * @name bitmex#fetchTicker
         * @description fetches a price ticker, a statistical calculation with the information calculated over the past 24 hours for a specific market
         * @param {string} symbol unified symbol of the market to fetch the ticker for
         * @param {object} params extra parameters specific to the bitmex api endpoint
         * @returns {object} a [ticker structure]{@link https://docs.ccxt.com/#/?id=ticker-structure}
         */
        await this.loadMarkets ();
        const market = this.market (symbol);
        const request = {
            'symbol': market['id'],
        };
        const response = await this.publicGetInstrument (this.extend (request, params));
        const ticker = this.safeValue (response, 0);
        if (ticker === undefined) {
            throw new BadSymbol (this.id + ' fetchTicker() symbol ' + symbol + ' not found');
        }
        return this.parseTicker (ticker, market);
    }

    async fetchTickers (symbols: string[] = undefined, params = {}) {
        /**
         * @method
         * @name bitmex#fetchTickers
         * @description fetches price tickers for multiple markets, statistical calculations with the information calculated over the past 24 hours each market
         * @param {[string]|undefined} symbols unified symbols of the markets to fetch the ticker for, all market tickers are returned if not assigned
         * @param {object} params extra parameters specific to the bitmex api endpoint
         * @returns {object} a dictionary of [ticker structures]{@link https://docs.ccxt.com/#/?id=ticker-structure}
         */
        await this.loadMarkets ();
        symbols = this.marketSymbols (symbols);
        const response = await this.publicGetInstrumentActiveAndIndices (params);
        // same response as under "fetchMarkets"
        const result = {};
        for (let i = 0; i < response.length; i++) {
            const ticker = this.parseTicker (response[i]);
            const symbol = this.safeString (ticker, 'symbol');
            if (symbol !== undefined) {
                result[symbol] = ticker;
            }
        }
        return this.filterByArray (result, 'symbol', symbols);
    }

    parseTicker (ticker, market = undefined) {
        // see response sample under "fetchMarkets" because same endpoint is being used here
        const marketId = this.safeString (ticker, 'symbol');
        const symbol = this.safeSymbol (marketId, market);
        const timestamp = this.parse8601 (this.safeString (ticker, 'timestamp'));
        const open = this.safeString (ticker, 'prevPrice24h');
        const last = this.safeString (ticker, 'lastPrice');
        return this.safeTicker ({
            'symbol': symbol,
            'timestamp': timestamp,
            'datetime': this.iso8601 (timestamp),
            'high': this.safeString (ticker, 'highPrice'),
            'low': this.safeString (ticker, 'lowPrice'),
            'bid': this.safeString (ticker, 'bidPrice'),
            'bidVolume': undefined,
            'ask': this.safeString (ticker, 'askPrice'),
            'askVolume': undefined,
            'vwap': this.safeString (ticker, 'vwap'),
            'open': open,
            'close': last,
            'last': last,
            'previousClose': undefined,
            'change': undefined,
            'percentage': undefined,
            'average': undefined,
            'baseVolume': this.convertFromRawQuantity (symbol, this.safeString (ticker, 'homeNotional24h')),
            'quoteVolume': this.convertFromRawQuantity (symbol, this.safeString (ticker, 'foreignNotional24h')),
            'info': ticker,
        }, market);
    }

    parseOHLCV (ohlcv, market = undefined) {
        //
        //     {
        //         "timestamp":"2015-09-25T13:38:00.000Z",
        //         "symbol":"XBTUSD",
        //         "open":237.45,
        //         "high":237.45,
        //         "low":237.45,
        //         "close":237.45,
        //         "trades":0,
        //         "volume":0,
        //         "vwap":null,
        //         "lastSize":null,
        //         "turnover":0,
        //         "homeNotional":0,
        //         "foreignNotional":0
        //     }
        //
        const marketId = this.safeString (ohlcv, 'symbol');
        market = this.safeMarket (marketId, market);
        const volume = this.convertFromRawQuantity (market['symbol'], this.safeString (ohlcv, 'volume'));
        return [
            this.parse8601 (this.safeString (ohlcv, 'timestamp')),
            this.safeNumber (ohlcv, 'open'),
            this.safeNumber (ohlcv, 'high'),
            this.safeNumber (ohlcv, 'low'),
            this.safeNumber (ohlcv, 'close'),
            volume,
        ];
    }

    async fetchOHLCV (symbol: string, timeframe = '1m', since: Int = undefined, limit: Int = undefined, params = {}) {
        /**
         * @method
         * @name bitmex#fetchOHLCV
         * @description fetches historical candlestick data containing the open, high, low, and close price, and the volume of a market
         * @param {string} symbol unified symbol of the market to fetch OHLCV data for
         * @param {string} timeframe the length of time each candle represents
         * @param {int|undefined} since timestamp in ms of the earliest candle to fetch
         * @param {int|undefined} limit the maximum amount of candles to fetch
         * @param {object} params extra parameters specific to the bitmex api endpoint
         * @returns {[[int]]} A list of candles ordered as timestamp, open, high, low, close, volume
         */
        await this.loadMarkets ();
        // send JSON key/value pairs, such as {"key": "value"}
        // filter by individual fields and do advanced queries on timestamps
        // let filter = { 'key': 'value' };
        // send a bare series (e.g. XBU) to nearest expiring contract in that series
        // you can also send a timeframe, e.g. XBU:monthly
        // timeframes: daily, weekly, monthly, quarterly, and biquarterly
        const market = this.market (symbol);
        const request = {
            'symbol': market['id'],
            'binSize': this.safeString (this.timeframes, timeframe, timeframe),
            'partial': true,     // true == include yet-incomplete current bins
            // 'filter': filter, // filter by individual fields and do advanced queries
            // 'columns': [],    // will return all columns if omitted
            // 'start': 0,       // starting point for results (wtf?)
            // 'reverse': false, // true == newest first
            // 'endTime': '',    // ending date filter for results
        };
        if (limit !== undefined) {
            request['count'] = limit; // default 100, max 500
        }
        const duration = this.parseTimeframe (timeframe) * 1000;
        const fetchOHLCVOpenTimestamp = this.safeValue (this.options, 'fetchOHLCVOpenTimestamp', true);
        // if since is not set, they will return candles starting from 2017-01-01
        if (since !== undefined) {
            let timestamp = since;
            if (fetchOHLCVOpenTimestamp) {
                timestamp = this.sum (timestamp, duration);
            }
            const ymdhms = this.ymdhms (timestamp);
            request['startTime'] = ymdhms; // starting date filter for results
        } else {
            request['reverse'] = true;
        }
        const response = await this.publicGetTradeBucketed (this.extend (request, params));
        //
        //     [
        //         {"timestamp":"2015-09-25T13:38:00.000Z","symbol":"XBTUSD","open":237.45,"high":237.45,"low":237.45,"close":237.45,"trades":0,"volume":0,"vwap":null,"lastSize":null,"turnover":0,"homeNotional":0,"foreignNotional":0},
        //         {"timestamp":"2015-09-25T13:39:00.000Z","symbol":"XBTUSD","open":237.45,"high":237.45,"low":237.45,"close":237.45,"trades":0,"volume":0,"vwap":null,"lastSize":null,"turnover":0,"homeNotional":0,"foreignNotional":0},
        //         {"timestamp":"2015-09-25T13:40:00.000Z","symbol":"XBTUSD","open":237.45,"high":237.45,"low":237.45,"close":237.45,"trades":0,"volume":0,"vwap":null,"lastSize":null,"turnover":0,"homeNotional":0,"foreignNotional":0}
        //     ]
        //
        const result = this.parseOHLCVs (response, market, timeframe, since, limit);
        if (fetchOHLCVOpenTimestamp) {
            // bitmex returns the candle's close timestamp - https://github.com/ccxt/ccxt/issues/4446
            // we can emulate the open timestamp by shifting all the timestamps one place
            // so the previous close becomes the current open, and we drop the first candle
            for (let i = 0; i < result.length; i++) {
                result[i][0] = result[i][0] - duration;
            }
        }
        return result;
    }

    parseTrade (trade, market = undefined) {
        //
        // fetchTrades (public)
        //
        //     {
        //         timestamp: '2018-08-28T00:00:02.735Z',
        //         symbol: 'XBTUSD',
        //         side: 'Buy',
        //         size: 2000,
        //         price: 6906.5,
        //         tickDirection: 'PlusTick',
        //         trdMatchID: 'b9a42432-0a46-6a2f-5ecc-c32e9ca4baf8',
        //         grossValue: 28958000,
        //         homeNotional: 0.28958,
        //         foreignNotional: 2000
        //     }
        //
        // fetchMyTrades (private)
        //
        //     {
        //         "execID": "string",
        //         "orderID": "string",
        //         "clOrdID": "string",
        //         "clOrdLinkID": "string",
        //         "account": 0,
        //         "symbol": "string",
        //         "side": "string",
        //         "lastQty": 0,
        //         "lastPx": 0,
        //         "underlyingLastPx": 0,
        //         "lastMkt": "string",
        //         "lastLiquidityInd": "string",
        //         "simpleOrderQty": 0,
        //         "orderQty": 0,
        //         "price": 0,
        //         "displayQty": 0,
        //         "stopPx": 0,
        //         "pegOffsetValue": 0,
        //         "pegPriceType": "string",
        //         "currency": "string",
        //         "settlCurrency": "string",
        //         "execType": "string",
        //         "ordType": "string",
        //         "timeInForce": "string",
        //         "execInst": "string",
        //         "contingencyType": "string",
        //         "exDestination": "string",
        //         "ordStatus": "string",
        //         "triggered": "string",
        //         "workingIndicator": true,
        //         "ordRejReason": "string",
        //         "simpleLeavesQty": 0,
        //         "leavesQty": 0,
        //         "simpleCumQty": 0,
        //         "cumQty": 0,
        //         "avgPx": 0,
        //         "commission": 0,
        //         "tradePublishIndicator": "string",
        //         "multiLegReportingType": "string",
        //         "text": "string",
        //         "trdMatchID": "string",
        //         "execCost": 0,
        //         "execComm": 0,
        //         "homeNotional": 0,
        //         "foreignNotional": 0,
        //         "transactTime": "2019-03-05T12:47:02.762Z",
        //         "timestamp": "2019-03-05T12:47:02.762Z"
        //     }
        //
        const marketId = this.safeString (trade, 'symbol');
        const symbol = this.safeSymbol (marketId, market);
        const timestamp = this.parse8601 (this.safeString (trade, 'timestamp'));
        const priceString = this.safeString2 (trade, 'avgPx', 'price');
        const amountString = this.convertFromRawQuantity (symbol, this.safeString2 (trade, 'size', 'lastQty'));
        const execCost = this.numberToString (this.convertFromRawCost (symbol, this.safeString (trade, 'execCost')));
        const id = this.safeString (trade, 'trdMatchID');
        const order = this.safeString (trade, 'orderID');
        const side = this.safeStringLower (trade, 'side');
        // price * amount doesn't work for all symbols (e.g. XBT, ETH)
        let fee = undefined;
        const feeCostString = this.numberToString (this.convertFromRawCost (symbol, this.safeString (trade, 'execComm')));
        if (feeCostString !== undefined) {
            const currencyId = this.safeString (trade, 'settlCurrency');
            const feeCurrencyCode = this.safeCurrencyCode (currencyId);
            const feeRateString = this.safeString (trade, 'commission');
            fee = {
                'cost': feeCostString,
                'currency': feeCurrencyCode,
                'rate': feeRateString,
            };
        }
        // Trade or Funding
        const execType = this.safeString (trade, 'execType');
        let takerOrMaker = undefined;
        if (feeCostString !== undefined && execType === 'Trade') {
            takerOrMaker = Precise.stringLt (feeCostString, '0') ? 'maker' : 'taker';
        }
        const type = this.safeStringLower (trade, 'ordType');
        return this.safeTrade ({
            'info': trade,
            'timestamp': timestamp,
            'datetime': this.iso8601 (timestamp),
            'symbol': symbol,
            'id': id,
            'order': order,
            'type': type,
            'takerOrMaker': takerOrMaker,
            'side': side,
            'price': priceString,
            'cost': Precise.stringAbs (execCost),
            'amount': amountString,
            'fee': fee,
        }, market);
    }

    parseOrderStatus (status) {
        const statuses = {
            'New': 'open',
            'PartiallyFilled': 'open',
            'Filled': 'closed',
            'DoneForDay': 'open',
            'Canceled': 'canceled',
            'PendingCancel': 'open',
            'PendingNew': 'open',
            'Rejected': 'rejected',
            'Expired': 'expired',
            'Stopped': 'open',
            'Untriggered': 'open',
            'Triggered': 'open',
        };
        return this.safeString (statuses, status, status);
    }

    parseTimeInForce (timeInForce) {
        const timeInForces = {
            'Day': 'Day',
            'GoodTillCancel': 'GTC',
            'ImmediateOrCancel': 'IOC',
            'FillOrKill': 'FOK',
        };
        return this.safeString (timeInForces, timeInForce, timeInForce);
    }

    parseOrder (order, market = undefined) {
        //
        //     {
        //         "orderID":"56222c7a-9956-413a-82cf-99f4812c214b",
        //         "clOrdID":"",
        //         "clOrdLinkID":"",
        //         "account":1455728,
        //         "symbol":"XBTUSD",
        //         "side":"Sell",
        //         "simpleOrderQty":null,
        //         "orderQty":1,
        //         "price":40000,
        //         "displayQty":null,
        //         "stopPx":null,
        //         "pegOffsetValue":null,
        //         "pegPriceType":"",
        //         "currency":"USD",
        //         "settlCurrency":"XBt",
        //         "ordType":"Limit",
        //         "timeInForce":"GoodTillCancel",
        //         "execInst":"",
        //         "contingencyType":"",
        //         "exDestination":"XBME",
        //         "ordStatus":"New",
        //         "triggered":"",
        //         "workingIndicator":true,
        //         "ordRejReason":"",
        //         "simpleLeavesQty":null,
        //         "leavesQty":1,
        //         "simpleCumQty":null,
        //         "cumQty":0,
        //         "avgPx":null,
        //         "multiLegReportingType":"SingleSecurity",
        //         "text":"Submitted via API.",
        //         "transactTime":"2021-01-02T21:38:49.246Z",
        //         "timestamp":"2021-01-02T21:38:49.246Z"
        //     }
        //
        const status = this.parseOrderStatus (this.safeString (order, 'ordStatus'));
        const marketId = this.safeString (order, 'symbol');
        const symbol = this.safeSymbol (marketId, market);
        const timestamp = this.parse8601 (this.safeString (order, 'timestamp'));
        const lastTradeTimestamp = this.parse8601 (this.safeString (order, 'transactTime'));
        const price = this.safeString (order, 'price');
        const qty = this.safeString (order, 'orderQty');
        let cost = undefined;
        let amount = undefined;
        const defaultSubType = this.safeString (this.options, 'defaultSubType', 'linear');
        let isInverse = false;
        if (market === undefined) {
            isInverse = (defaultSubType === 'inverse');
        } else {
            isInverse = this.safeValue (market, 'inverse', false);
        }
        if (isInverse) {
            cost = this.convertFromRawQuantity (symbol, qty);
        } else {
            amount = this.convertFromRawQuantity (symbol, qty);
        }
        const average = this.safeString (order, 'avgPx');
        let filled = undefined;
        const cumQty = this.numberToString (this.convertFromRawQuantity (symbol, this.safeString (order, 'cumQty')));
        if (isInverse) {
            filled = Precise.stringDiv (cumQty, average);
        } else {
            filled = cumQty;
        }
        const id = this.safeString (order, 'orderID');
        const type = this.safeStringLower (order, 'ordType');
        const side = this.safeStringLower (order, 'side');
        const clientOrderId = this.safeString (order, 'clOrdID');
        const timeInForce = this.parseTimeInForce (this.safeString (order, 'timeInForce'));
        const stopPrice = this.safeNumber (order, 'stopPx');
        const execInst = this.safeString (order, 'execInst');
        let postOnly = undefined;
        if (execInst !== undefined) {
            postOnly = (execInst === 'ParticipateDoNotInitiate');
        }
        return this.safeOrder ({
            'info': order,
            'id': id,
            'clientOrderId': clientOrderId,
            'timestamp': timestamp,
            'datetime': this.iso8601 (timestamp),
            'lastTradeTimestamp': lastTradeTimestamp,
            'symbol': symbol,
            'type': type,
            'timeInForce': timeInForce,
            'postOnly': postOnly,
            'side': side,
            'price': price,
            'stopPrice': stopPrice,
            'triggerPrice': stopPrice,
            'amount': amount,
            'cost': cost,
            'average': average,
            'filled': filled,
            'remaining': undefined,
            'status': status,
            'fee': undefined,
            'trades': undefined,
        }, market);
    }

    async fetchTrades (symbol: string, since: Int = undefined, limit: Int = undefined, params = {}) {
        /**
         * @method
         * @name bitmex#fetchTrades
         * @description get the list of most recent trades for a particular symbol
         * @param {string} symbol unified symbol of the market to fetch trades for
         * @param {int|undefined} since timestamp in ms of the earliest trade to fetch
         * @param {int|undefined} limit the maximum amount of trades to fetch
         * @param {object} params extra parameters specific to the bitmex api endpoint
         * @returns {[object]} a list of [trade structures]{@link https://docs.ccxt.com/en/latest/manual.html?#public-trades}
         */
        await this.loadMarkets ();
        const market = this.market (symbol);
        const request = {
            'symbol': market['id'],
        };
        if (since !== undefined) {
            request['startTime'] = this.iso8601 (since);
        } else {
            // by default reverse=false, i.e. trades are fetched since the time of market inception (year 2015 for XBTUSD)
            request['reverse'] = true;
        }
        if (limit !== undefined) {
            request['count'] = limit;
        }
        const response = await this.publicGetTrade (this.extend (request, params));
        //
        //     [
        //         {
        //             timestamp: '2018-08-28T00:00:02.735Z',
        //             symbol: 'XBTUSD',
        //             side: 'Buy',
        //             size: 2000,
        //             price: 6906.5,
        //             tickDirection: 'PlusTick',
        //             trdMatchID: 'b9a42432-0a46-6a2f-5ecc-c32e9ca4baf8',
        //             grossValue: 28958000,
        //             homeNotional: 0.28958,
        //             foreignNotional: 2000
        //         },
        //         {
        //             timestamp: '2018-08-28T00:00:03.778Z',
        //             symbol: 'XBTUSD',
        //             side: 'Sell',
        //             size: 1000,
        //             price: 6906,
        //             tickDirection: 'MinusTick',
        //             trdMatchID: '0d4f1682-5270-a800-569b-4a0eb92db97c',
        //             grossValue: 14480000,
        //             homeNotional: 0.1448,
        //             foreignNotional: 1000
        //         },
        //     ]
        //
        return this.parseTrades (response, market, since, limit);
    }

    async createOrder (symbol: string, type: OrderType, side: OrderSide, amount, price = undefined, params = {}) {
        /**
         * @method
         * @name bitmex#createOrder
         * @description create a trade order
         * @param {string} symbol unified symbol of the market to create an order in
         * @param {string} type 'market' or 'limit'
         * @param {string} side 'buy' or 'sell'
         * @param {float} amount how much of currency you want to trade in units of base currency
         * @param {float|undefined} price the price at which the order is to be fullfilled, in units of the quote currency, ignored in market orders
         * @param {object} params extra parameters specific to the bitmex api endpoint
         * @returns {object} an [order structure]{@link https://docs.ccxt.com/#/?id=order-structure}
         */
        await this.loadMarkets ();
        const market = this.market (symbol);
        const orderType = this.capitalize (type);
        const reduceOnly = this.safeValue (params, 'reduceOnly');
        if (reduceOnly !== undefined) {
            if ((market['type'] !== 'swap') && (market['type'] !== 'future')) {
                throw new InvalidOrder (this.id + ' createOrder() does not support reduceOnly for ' + market['type'] + ' orders, reduceOnly orders are supported for swap and future markets only');
            }
        }
        const brokerId = this.safeString (this.options, 'brokerId', 'CCXT');
        const qty = this.parseToInt (this.amountToPrecision (symbol, amount));
        const request = {
            'symbol': market['id'],
            'side': this.capitalize (side),
            'orderQty': qty, // lot size multiplied by the number of contracts
            'ordType': orderType,
            'text': brokerId,
        };
        if ((orderType === 'Stop') || (orderType === 'StopLimit') || (orderType === 'MarketIfTouched') || (orderType === 'LimitIfTouched')) {
            const stopPrice = this.safeNumber2 (params, 'stopPx', 'stopPrice');
            if (stopPrice === undefined) {
                throw new ArgumentsRequired (this.id + ' createOrder() requires a stopPx or stopPrice parameter for the ' + orderType + ' order type');
            } else {
                request['stopPx'] = parseFloat (this.priceToPrecision (symbol, stopPrice));
                params = this.omit (params, [ 'stopPx', 'stopPrice' ]);
            }
        }
        if ((orderType === 'Limit') || (orderType === 'StopLimit') || (orderType === 'LimitIfTouched')) {
            request['price'] = parseFloat (this.priceToPrecision (symbol, price));
        }
        const clientOrderId = this.safeString2 (params, 'clOrdID', 'clientOrderId');
        if (clientOrderId !== undefined) {
            request['clOrdID'] = clientOrderId;
            params = this.omit (params, [ 'clOrdID', 'clientOrderId' ]);
        }
        const response = await this.privatePostOrder (this.extend (request, params));
        return this.parseOrder (response, market);
    }

    async editOrder (id: string, symbol, type, side, amount = undefined, price = undefined, params = {}) {
        await this.loadMarkets ();
        const request = {};
        const origClOrdID = this.safeString2 (params, 'origClOrdID', 'clientOrderId');
        if (origClOrdID !== undefined) {
            request['origClOrdID'] = origClOrdID;
            const clientOrderId = this.safeString (params, 'clOrdID', 'clientOrderId');
            if (clientOrderId !== undefined) {
                request['clOrdID'] = clientOrderId;
            }
            params = this.omit (params, [ 'origClOrdID', 'clOrdID', 'clientOrderId' ]);
        } else {
            request['orderID'] = id;
        }
        if (amount !== undefined) {
            const qty = this.parseToInt (this.amountToPrecision (symbol, amount));
            request['orderQty'] = qty;
        }
        if (price !== undefined) {
            request['price'] = price;
        }
        const brokerId = this.safeString (this.options, 'brokerId', 'CCXT');
        request['text'] = brokerId;
        const response = await this.privatePutOrder (this.extend (request, params));
        return this.parseOrder (response);
    }

    async cancelOrder (id: string, symbol: string = undefined, params = {}) {
        /**
         * @method
         * @name bitmex#cancelOrder
         * @description cancels an open order
         * @param {string} id order id
         * @param {string|undefined} symbol not used by bitmex cancelOrder ()
         * @param {object} params extra parameters specific to the bitmex api endpoint
         * @returns {object} An [order structure]{@link https://docs.ccxt.com/#/?id=order-structure}
         */
        await this.loadMarkets ();
        // https://github.com/ccxt/ccxt/issues/6507
        const clientOrderId = this.safeValue2 (params, 'clOrdID', 'clientOrderId');
        const request = {};
        if (clientOrderId === undefined) {
            request['orderID'] = id;
        } else {
            request['clOrdID'] = clientOrderId;
            params = this.omit (params, [ 'clOrdID', 'clientOrderId' ]);
        }
        const response = await this.privateDeleteOrder (this.extend (request, params));
        const order = this.safeValue (response, 0, {});
        const error = this.safeString (order, 'error');
        if (error !== undefined) {
            if (error.indexOf ('Unable to cancel order due to existing state') >= 0) {
                throw new OrderNotFound (this.id + ' cancelOrder() failed: ' + error);
            }
        }
        return this.parseOrder (order);
    }

    async cancelOrders (ids, symbol: string = undefined, params = {}) {
        /**
         * @method
         * @name bitmex#cancelOrders
         * @description cancel multiple orders
         * @param {[string]} ids order ids
         * @param {string|undefined} symbol not used by bitmex cancelOrders ()
         * @param {object} params extra parameters specific to the bitmex api endpoint
         * @returns {object} an list of [order structures]{@link https://docs.ccxt.com/#/?id=order-structure}
         */
        // return await this.cancelOrder (ids, symbol, params);
        await this.loadMarkets ();
        // https://github.com/ccxt/ccxt/issues/6507
        const clientOrderId = this.safeValue2 (params, 'clOrdID', 'clientOrderId');
        const request = {};
        if (clientOrderId === undefined) {
            request['orderID'] = ids;
        } else {
            request['clOrdID'] = clientOrderId;
            params = this.omit (params, [ 'clOrdID', 'clientOrderId' ]);
        }
        const response = await this.privateDeleteOrder (this.extend (request, params));
        return this.parseOrders (response);
    }

    async cancelAllOrders (symbol: string = undefined, params = {}) {
        /**
         * @method
         * @name bitmex#cancelAllOrders
         * @description cancel all open orders
         * @param {string|undefined} symbol unified market symbol, only orders in the market of this symbol are cancelled when symbol is not undefined
         * @param {object} params extra parameters specific to the bitmex api endpoint
         * @returns {[object]} a list of [order structures]{@link https://docs.ccxt.com/#/?id=order-structure}
         */
        await this.loadMarkets ();
        const request = {};
        let market = undefined;
        if (symbol !== undefined) {
            market = this.market (symbol);
            request['symbol'] = market['id'];
        }
        const response = await this.privateDeleteOrderAll (this.extend (request, params));
        //
        //     [
        //         {
        //             "orderID": "string",
        //             "clOrdID": "string",
        //             "clOrdLinkID": "string",
        //             "account": 0,
        //             "symbol": "string",
        //             "side": "string",
        //             "simpleOrderQty": 0,
        //             "orderQty": 0,
        //             "price": 0,
        //             "displayQty": 0,
        //             "stopPx": 0,
        //             "pegOffsetValue": 0,
        //             "pegPriceType": "string",
        //             "currency": "string",
        //             "settlCurrency": "string",
        //             "ordType": "string",
        //             "timeInForce": "string",
        //             "execInst": "string",
        //             "contingencyType": "string",
        //             "exDestination": "string",
        //             "ordStatus": "string",
        //             "triggered": "string",
        //             "workingIndicator": true,
        //             "ordRejReason": "string",
        //             "simpleLeavesQty": 0,
        //             "leavesQty": 0,
        //             "simpleCumQty": 0,
        //             "cumQty": 0,
        //             "avgPx": 0,
        //             "multiLegReportingType": "string",
        //             "text": "string",
        //             "transactTime": "2020-06-01T09:36:35.290Z",
        //             "timestamp": "2020-06-01T09:36:35.290Z"
        //         }
        //     ]
        //
        return this.parseOrders (response, market);
    }

    async fetchPositions (symbols: string[] = undefined, params = {}) {
        /**
         * @method
         * @name bitmex#fetchPositions
         * @description fetch all open positions
         * @param {[string]|undefined} symbols list of unified market symbols
         * @param {object} params extra parameters specific to the bitmex api endpoint
         * @returns {[object]} a list of [position structure]{@link https://docs.ccxt.com/#/?id=position-structure}
         */
        await this.loadMarkets ();
        const response = await this.privateGetPosition (params);
        //
        //     [
        //         {
        //             "account": 0,
        //             "symbol": "string",
        //             "currency": "string",
        //             "underlying": "string",
        //             "quoteCurrency": "string",
        //             "commission": 0,
        //             "initMarginReq": 0,
        //             "maintMarginReq": 0,
        //             "riskLimit": 0,
        //             "leverage": 0,
        //             "crossMargin": true,
        //             "deleveragePercentile": 0,
        //             "rebalancedPnl": 0,
        //             "prevRealisedPnl": 0,
        //             "prevUnrealisedPnl": 0,
        //             "prevClosePrice": 0,
        //             "openingTimestamp": "2020-11-09T06:53:59.892Z",
        //             "openingQty": 0,
        //             "openingCost": 0,
        //             "openingComm": 0,
        //             "openOrderBuyQty": 0,
        //             "openOrderBuyCost": 0,
        //             "openOrderBuyPremium": 0,
        //             "openOrderSellQty": 0,
        //             "openOrderSellCost": 0,
        //             "openOrderSellPremium": 0,
        //             "execBuyQty": 0,
        //             "execBuyCost": 0,
        //             "execSellQty": 0,
        //             "execSellCost": 0,
        //             "execQty": 0,
        //             "execCost": 0,
        //             "execComm": 0,
        //             "currentTimestamp": "2020-11-09T06:53:59.893Z",
        //             "currentQty": 0,
        //             "currentCost": 0,
        //             "currentComm": 0,
        //             "realisedCost": 0,
        //             "unrealisedCost": 0,
        //             "grossOpenCost": 0,
        //             "grossOpenPremium": 0,
        //             "grossExecCost": 0,
        //             "isOpen": true,
        //             "markPrice": 0,
        //             "markValue": 0,
        //             "riskValue": 0,
        //             "homeNotional": 0,
        //             "foreignNotional": 0,
        //             "posState": "string",
        //             "posCost": 0,
        //             "posCost2": 0,
        //             "posCross": 0,
        //             "posInit": 0,
        //             "posComm": 0,
        //             "posLoss": 0,
        //             "posMargin": 0,
        //             "posMaint": 0,
        //             "posAllowance": 0,
        //             "taxableMargin": 0,
        //             "initMargin": 0,
        //             "maintMargin": 0,
        //             "sessionMargin": 0,
        //             "targetExcessMargin": 0,
        //             "varMargin": 0,
        //             "realisedGrossPnl": 0,
        //             "realisedTax": 0,
        //             "realisedPnl": 0,
        //             "unrealisedGrossPnl": 0,
        //             "longBankrupt": 0,
        //             "shortBankrupt": 0,
        //             "taxBase": 0,
        //             "indicativeTaxRate": 0,
        //             "indicativeTax": 0,
        //             "unrealisedTax": 0,
        //             "unrealisedPnl": 0,
        //             "unrealisedPnlPcnt": 0,
        //             "unrealisedRoePcnt": 0,
        //             "simpleQty": 0,
        //             "simpleCost": 0,
        //             "simpleValue": 0,
        //             "simplePnl": 0,
        //             "simplePnlPcnt": 0,
        //             "avgCostPrice": 0,
        //             "avgEntryPrice": 0,
        //             "breakEvenPrice": 0,
        //             "marginCallPrice": 0,
        //             "liquidationPrice": 0,
        //             "bankruptPrice": 0,
        //             "timestamp": "2020-11-09T06:53:59.894Z",
        //             "lastPrice": 0,
        //             "lastValue": 0
        //         }
        //     ]
        //
        return this.parsePositions (response, symbols);
    }

    parsePosition (position, market = undefined) {
        //
        //     {
        //         "account": 9371654,
        //         "symbol": "ETHUSDT",
        //         "currency": "USDt",
        //         "underlying": "ETH",
        //         "quoteCurrency": "USDT",
        //         "commission": 0.00075,
        //         "initMarginReq": 0.3333333333333333,
        //         "maintMarginReq": 0.01,
        //         "riskLimit": 1000000000000,
        //         "leverage": 3,
        //         "crossMargin": false,
        //         "deleveragePercentile": 1,
        //         "rebalancedPnl": 0,
        //         "prevRealisedPnl": 0,
        //         "prevUnrealisedPnl": 0,
        //         "prevClosePrice": 2053.738,
        //         "openingTimestamp": "2022-05-21T04:00:00.000Z",
        //         "openingQty": 0,
        //         "openingCost": 0,
        //         "openingComm": 0,
        //         "openOrderBuyQty": 0,
        //         "openOrderBuyCost": 0,
        //         "openOrderBuyPremium": 0,
        //         "openOrderSellQty": 0,
        //         "openOrderSellCost": 0,
        //         "openOrderSellPremium": 0,
        //         "execBuyQty": 2000,
        //         "execBuyCost": 39260000,
        //         "execSellQty": 0,
        //         "execSellCost": 0,
        //         "execQty": 2000,
        //         "execCost": 39260000,
        //         "execComm": 26500,
        //         "currentTimestamp": "2022-05-21T04:35:16.397Z",
        //         "currentQty": 2000,
        //         "currentCost": 39260000,
        //         "currentComm": 26500,
        //         "realisedCost": 0,
        //         "unrealisedCost": 39260000,
        //         "grossOpenCost": 0,
        //         "grossOpenPremium": 0,
        //         "grossExecCost": 39260000,
        //         "isOpen": true,
        //         "markPrice": 1964.195,
        //         "markValue": 39283900,
        //         "riskValue": 39283900,
        //         "homeNotional": 0.02,
        //         "foreignNotional": -39.2839,
        //         "posState": "",
        //         "posCost": 39260000,
        //         "posCost2": 39260000,
        //         "posCross": 0,
        //         "posInit": 13086667,
        //         "posComm": 39261,
        //         "posLoss": 0,
        //         "posMargin": 13125928,
        //         "posMaint": 435787,
        //         "posAllowance": 0,
        //         "taxableMargin": 0,
        //         "initMargin": 0,
        //         "maintMargin": 13149828,
        //         "sessionMargin": 0,
        //         "targetExcessMargin": 0,
        //         "varMargin": 0,
        //         "realisedGrossPnl": 0,
        //         "realisedTax": 0,
        //         "realisedPnl": -26500,
        //         "unrealisedGrossPnl": 23900,
        //         "longBankrupt": 0,
        //         "shortBankrupt": 0,
        //         "taxBase": 0,
        //         "indicativeTaxRate": null,
        //         "indicativeTax": 0,
        //         "unrealisedTax": 0,
        //         "unrealisedPnl": 23900,
        //         "unrealisedPnlPcnt": 0.0006,
        //         "unrealisedRoePcnt": 0.0018,
        //         "simpleQty": null,
        //         "simpleCost": null,
        //         "simpleValue": null,
        //         "simplePnl": null,
        //         "simplePnlPcnt": null,
        //         "avgCostPrice": 1963,
        //         "avgEntryPrice": 1963,
        //         "breakEvenPrice": 1964.35,
        //         "marginCallPrice": 1328.5,
        //         "liquidationPrice": 1328.5,
        //         "bankruptPrice": 1308.7,
        //         "timestamp": "2022-05-21T04:35:16.397Z",
        //         "lastPrice": 1964.195,
        //         "lastValue": 39283900
        //     }
        //
        market = this.safeMarket (this.safeString (position, 'symbol'), market);
        const symbol = market['symbol'];
        const datetime = this.safeString (position, 'timestamp');
        const crossMargin = this.safeValue (position, 'crossMargin');
        const marginMode = (crossMargin === true) ? 'cross' : 'isolated';
        const notionalString = Precise.stringAbs (this.safeString (position, 'foreignNotional', 'homeNotional'));
        const settleCurrencyCode = this.safeString (market, 'settle');
        const maintenanceMargin = this.convertToRealAmount (settleCurrencyCode, this.safeString (position, 'maintMargin'));
        const unrealisedPnl = this.convertToRealAmount (settleCurrencyCode, this.safeString (position, 'unrealisedPnl'));
        const contracts = this.parseNumber (Precise.stringAbs (this.safeString (position, 'currentQty')));
        const contractSize = this.safeNumber (market, 'contractSize');
        let side = undefined;
        const homeNotional = this.safeString (position, 'homeNotional');
        if (homeNotional !== undefined) {
            if (homeNotional[0] === '-') {
                side = 'short';
            } else {
                side = 'long';
            }
        }
        return this.safePosition ({
            'info': position,
            'id': this.safeString (position, 'account'),
            'symbol': symbol,
            'timestamp': this.parse8601 (datetime),
            'datetime': datetime,
            'lastUpdateTimestamp': undefined,
            'hedged': undefined,
            'side': side,
            'contracts': contracts,
            'contractSize': contractSize,
            'entryPrice': this.safeNumber (position, 'avgEntryPrice'),
            'markPrice': this.safeNumber (position, 'markPrice'),
            'lastPrice': undefined,
            'notional': this.parseNumber (notionalString),
            'leverage': this.safeNumber (position, 'leverage'),
            'collateral': undefined,
            'initialMargin': this.safeNumber (position, 'initMargin'),
            'initialMarginPercentage': this.safeNumber (position, 'initMarginReq'),
            'maintenanceMargin': maintenanceMargin,
            'maintenanceMarginPercentage': this.safeNumber (position, 'maintMarginReq'),
            'unrealizedPnl': unrealisedPnl,
            'liquidationPrice': this.safeNumber (position, 'liquidationPrice'),
            'marginMode': marginMode,
            'marginRatio': undefined,
            'percentage': this.safeNumber (position, 'unrealisedPnlPcnt'),
        });
    }

    async withdraw (code: string, amount, address, tag = undefined, params = {}) {
        /**
         * @method
         * @name bitmex#withdraw
         * @description make a withdrawal
         * @param {string} code unified currency code
         * @param {float} amount the amount to withdraw
         * @param {string} address the address to withdraw to
         * @param {string|undefined} tag
         * @param {object} params extra parameters specific to the bitmex api endpoint
         * @returns {object} a [transaction structure]{@link https://docs.ccxt.com/#/?id=transaction-structure}
         */
        [ tag, params ] = this.handleWithdrawTagAndParams (tag, params);
        this.checkAddress (address);
        await this.loadMarkets ();
        const currency = this.currency (code);
        const qty = this.convertFromRealAmount (code, amount);
        let networkCode = undefined;
        [ networkCode, params ] = this.handleNetworkCodeAndParams (params);
        const request = {
            'currency': currency['id'],
            'amount': qty,
            'address': address,
            'network': this.networkCodeToId (networkCode, currency['code']),
            // 'otpToken': '123456', // requires if two-factor auth (OTP) is enabled
            // 'fee': 0.001, // bitcoin network fee
        };
        const response = await this.privatePostUserRequestWithdrawal (this.extend (request, params));
        //
        //     {
        //         "transactID": "3aece414-bb29-76c8-6c6d-16a477a51a1e",
        //         "account": 1403035,
        //         "currency": "USDt",
        //         "network": "tron",
        //         "transactType": "Withdrawal",
        //         "amount": -11000000,
        //         "fee": 1000000,
        //         "transactStatus": "Pending",
        //         "address": "TAf5JxcAQQsC2Nm2zu21XE2iDtnisxPo1x",
        //         "tx": "",
        //         "text": "",
        //         "transactTime": "2022-12-16T07:37:06.500Z",
        //         "timestamp": "2022-12-16T07:37:06.500Z",
        //     }
        //
        return this.parseTransaction (response, currency);
    }

    async fetchFundingRates (symbols: string[] = undefined, params = {}) {
        /**
         * @method
         * @name bitmex#fetchFundingRates
         * @description fetch the funding rate for multiple markets
         * @param {[string]|undefined} symbols list of unified market symbols
         * @param {object} params extra parameters specific to the bitmex api endpoint
         * @returns {object} a dictionary of [funding rates structures]{@link https://docs.ccxt.com/#/?id=funding-rates-structure}, indexe by market symbols
         */
        await this.loadMarkets ();
        const response = await this.publicGetInstrumentActiveAndIndices (params);
        // same response as under "fetchMarkets"
        const filteredResponse = [];
        for (let i = 0; i < response.length; i++) {
            const item = response[i];
            const marketId = this.safeString (item, 'symbol');
            const market = this.safeMarket (marketId);
            const swap = this.safeValue (market, 'swap', false);
            if (swap) {
                filteredResponse.push (item);
            }
        }
        return this.parseFundingRates (filteredResponse, symbols);
    }

    parseFundingRate (contract, market = undefined) {
        // see response sample under "fetchMarkets" because same endpoint is being used here
        const datetime = this.safeString (contract, 'timestamp');
        const marketId = this.safeString (contract, 'symbol');
        const fundingDatetime = this.safeString (contract, 'fundingTimestamp');
        return {
            'info': contract,
            'symbol': this.safeSymbol (marketId, market),
            'markPrice': this.safeNumber (contract, 'markPrice'),
            'indexPrice': undefined,
            'interestRate': undefined,
            'estimatedSettlePrice': this.safeNumber (contract, 'indicativeSettlePrice'),
            'timestamp': this.parse8601 (datetime),
            'datetime': datetime,
            'fundingRate': this.safeNumber (contract, 'fundingRate'),
            'fundingTimestamp': this.iso8601 (fundingDatetime),
            'fundingDatetime': fundingDatetime,
            'nextFundingRate': this.safeNumber (contract, 'indicativeFundingRate'),
            'nextFundingTimestamp': undefined,
            'nextFundingDatetime': undefined,
            'previousFundingRate': undefined,
            'previousFundingTimestamp': undefined,
            'previousFundingDatetime': undefined,
        };
    }

    async fetchFundingRateHistory (symbol: string = undefined, since: Int = undefined, limit: Int = undefined, params = {}) {
        /**
         * @method
         * @name bitmex#fetchFundingRateHistory
         * @description Fetches the history of funding rates
         * @param {string|undefined} symbol unified symbol of the market to fetch the funding rate history for
         * @param {int|undefined} since timestamp in ms of the earliest funding rate to fetch
         * @param {int|undefined} limit the maximum amount of [funding rate structures]{@link https://docs.ccxt.com/en/latest/manual.html?#funding-rate-history-structure} to fetch
         * @param {object} params extra parameters specific to the bitmex api endpoint
         * @param {int|undefined} params.until timestamp in ms for ending date filter
         * @param {bool|undefined} params.reverse if true, will sort results newest first
         * @param {int|undefined} params.start starting point for results
         * @param {string|undefined} params.columns array of column names to fetch in info, if omitted, will return all columns
         * @param {string|undefined} params.filter generic table filter, send json key/value pairs, such as {"key": "value"}, you can key on individual fields, and do more advanced querying on timestamps, see the [timestamp docs]{@link https://www.bitmex.com/app/restAPI#Timestamp-Filters} for more details
         * @returns {[object]} a list of [funding rate structures]{@link https://docs.ccxt.com/en/latest/manual.html?#funding-rate-history-structure}
         */
        await this.loadMarkets ();
        const request = {};
        let market = undefined;
        if (symbol in this.currencies) {
            const code = this.currency (symbol);
            request['symbol'] = code['id'];
        } else if (symbol !== undefined) {
            const splitSymbol = symbol.split (':');
            const splitSymbolLength = splitSymbol.length;
            const timeframes = [ 'nearest', 'daily', 'weekly', 'monthly', 'quarterly', 'biquarterly', 'perpetual' ];
            if ((splitSymbolLength > 1) && this.inArray (splitSymbol[1], timeframes)) {
                const code = this.currency (splitSymbol[0]);
                symbol = code['id'] + ':' + splitSymbol[1];
                request['symbol'] = symbol;
            } else {
                market = this.market (symbol);
                request['symbol'] = market['id'];
            }
        }
        if (since !== undefined) {
            request['startTime'] = this.iso8601 (since);
        }
        if (limit !== undefined) {
            request['count'] = limit;
        }
        const until = this.safeInteger2 (params, 'until', 'till');
        params = this.omit (params, [ 'until', 'till' ]);
        if (until !== undefined) {
            request['endTime'] = this.iso8601 (until);
        }
        const response = await this.publicGetFunding (this.extend (request, params));
        //
        //    [
        //        {
        //            "timestamp": "2016-05-07T12:00:00.000Z",
        //            "symbol": "ETHXBT",
        //            "fundingInterval": "2000-01-02T00:00:00.000Z",
        //            "fundingRate": 0.0010890000000000001,
        //            "fundingRateDaily": 0.0010890000000000001
        //        }
        //    ]
        //
        return this.parseFundingRateHistories (response, market, since, limit);
    }

    parseFundingRateHistory (info, market = undefined) {
        //
        //    {
        //        "timestamp": "2016-05-07T12:00:00.000Z",
        //        "symbol": "ETHXBT",
        //        "fundingInterval": "2000-01-02T00:00:00.000Z",
        //        "fundingRate": 0.0010890000000000001,
        //        "fundingRateDaily": 0.0010890000000000001
        //    }
        //
        const marketId = this.safeString (info, 'symbol');
        const datetime = this.safeString (info, 'timestamp');
        return {
            'info': info,
            'symbol': this.safeSymbol (marketId, market),
            'fundingRate': this.safeNumber (info, 'fundingRate'),
            'timestamp': this.parse8601 (datetime),
            'datetime': datetime,
        };
    }

    async setLeverage (leverage, symbol: string = undefined, params = {}) {
        /**
         * @method
         * @name bitmex#setLeverage
         * @description set the level of leverage for a market
         * @param {float} leverage the rate of leverage
         * @param {string} symbol unified market symbol
         * @param {object} params extra parameters specific to the bitmex api endpoint
         * @returns {object} response from the exchange
         */
        if (symbol === undefined) {
            throw new ArgumentsRequired (this.id + ' setLeverage() requires a symbol argument');
        }
        if ((leverage < 0.01) || (leverage > 100)) {
            throw new BadRequest (this.id + ' leverage should be between 0.01 and 100');
        }
        await this.loadMarkets ();
        const market = this.market (symbol);
        if (market['type'] !== 'swap' && market['type'] !== 'future') {
            throw new BadSymbol (this.id + ' setLeverage() supports future and swap contracts only');
        }
        const request = {
            'symbol': market['id'],
            'leverage': leverage,
        };
        return await this.privatePostPositionLeverage (this.extend (request, params));
    }

    async setMarginMode (marginMode, symbol: string = undefined, params = {}) {
        /**
         * @method
         * @name bitmex#setMarginMode
         * @description set margin mode to 'cross' or 'isolated'
         * @param {string} marginMode 'cross' or 'isolated'
         * @param {string} symbol unified market symbol
         * @param {object} params extra parameters specific to the bitmex api endpoint
         * @returns {object} response from the exchange
         */
        if (symbol === undefined) {
            throw new ArgumentsRequired (this.id + ' setMarginMode() requires a symbol argument');
        }
        marginMode = marginMode.toLowerCase ();
        if (marginMode !== 'isolated' && marginMode !== 'cross') {
            throw new BadRequest (this.id + ' setMarginMode() marginMode argument should be isolated or cross');
        }
        await this.loadMarkets ();
        const market = this.market (symbol);
        if ((market['type'] !== 'swap') && (market['type'] !== 'future')) {
            throw new BadSymbol (this.id + ' setMarginMode() supports swap and future contracts only');
        }
        const enabled = (marginMode === 'cross') ? false : true;
        const request = {
            'symbol': market['id'],
            'enabled': enabled,
        };
        return await this.privatePostPositionIsolate (this.extend (request, params));
    }

    async fetchDepositAddress (code: string, params = {}) {
        /**
         * @method
         * @name bitmex#fetchDepositAddress
         * @description fetch the deposit address for a currency associated with this account
         * @see https://www.bitmex.com/api/explorer/#!/User/User_getDepositAddress
         * @param {string} code unified currency code
         * @param {object} params extra parameters specific to the bitmex api endpoint
         * @param {string} params.network deposit chain, can view all chains via this.publicGetWalletAssets, default is eth, unless the currency has a default chain within this.options['networks']
         * @returns {object} an [address structure]{@link https://docs.ccxt.com/#/?id=address-structure}
         */
        await this.loadMarkets ();
        let networkCode = undefined;
        [ networkCode, params ] = this.handleNetworkCodeAndParams (params);
        if (networkCode === undefined) {
            throw new ArgumentsRequired (this.id + ' fetchDepositAddress requires params["network"]');
        }
        const currency = this.currency (code);
        let currencyId = currency['id'];
        const idLength = currencyId.length;
        currencyId = currencyId.slice (0, idLength - 1) + currencyId.slice (idLength - 1, idLength).toLowerCase ();  // make the last letter lowercase
        params = this.omit (params, 'network');
        const request = {
            'currency': currencyId,
            'network': this.networkCodeToId (networkCode, currency['code']),
        };
        const response = await this.privateGetUserDepositAddress (this.extend (request, params));
        //
        //    '"bc1qmex3puyrzn2gduqcnlu70c2uscpyaa9nm2l2j9le2lt2wkgmw33sy7ndjg"'
        //
        return {
            'currency': code,
            'address': response.replace ('"', '').replace ('"', ''), // Done twice because some languages only replace the first instance
            'tag': undefined,
            'network': networkCode,
            'info': response,
        };
    }

    parseDepositWithdrawFee (fee, currency = undefined) {
        //
        //    {
        //        asset: 'XBT',
        //        currency: 'XBt',
        //        majorCurrency: 'XBT',
        //        name: 'Bitcoin',
        //        currencyType: 'Crypto',
        //        scale: '8',
        //        enabled: true,
        //        isMarginCurrency: true,
        //        minDepositAmount: '10000',
        //        minWithdrawalAmount: '1000',
        //        maxWithdrawalAmount: '100000000000000',
        //        networks: [
        //            {
        //                asset: 'btc',
        //                tokenAddress: '',
        //                depositEnabled: true,
        //                withdrawalEnabled: true,
        //                withdrawalFee: '20000',
        //                minFee: '20000',
        //                maxFee: '10000000'
        //            }
        //        ]
        //    }
        //
        const networks = this.safeValue (fee, 'networks', []);
        const networksLength = networks.length;
        const result = {
            'info': fee,
            'withdraw': {
                'fee': undefined,
                'percentage': undefined,
            },
            'deposit': {
                'fee': undefined,
                'percentage': undefined,
            },
            'networks': {},
        };
        if (networksLength !== 0) {
            const scale = this.safeString (fee, 'scale');
            const precision = this.parsePrecision (scale);
            for (let i = 0; i < networksLength; i++) {
                const network = networks[i];
                const networkId = this.safeString (network, 'asset');
                const currencyCode = this.safeString (currency, 'code');
                const networkCode = this.networkIdToCode (networkId, currencyCode);
                const withdrawalFeeId = this.safeString (network, 'withdrawalFee');
                const withdrawalFee = this.parseNumber (Precise.stringMul (withdrawalFeeId, precision));
                result['networks'][networkCode] = {
                    'deposit': { 'fee': undefined, 'percentage': undefined },
                    'withdraw': { 'fee': withdrawalFee, 'percentage': false },
                };
                if (networksLength === 1) {
                    result['withdraw']['fee'] = withdrawalFee;
                    result['withdraw']['percentage'] = false;
                }
            }
        }
        return result;
    }

    async fetchDepositWithdrawFees (codes: string[] = undefined, params = {}) {
        /**
         * @method
         * @name bitmex#fetchDepositWithdrawFees
         * @description fetch deposit and withdraw fees
         * @see https://www.bitmex.com/api/explorer/#!/Wallet/Wallet_getAssetsConfig
         * @param {[string]|undefined} codes list of unified currency codes
         * @param {object} params extra parameters specific to the bitmex api endpoint
         * @returns {object} a list of [fee structures]{@link https://docs.ccxt.com/en/latest/manual.html#fee-structure}
         */
        await this.loadMarkets ();
        const assets = await this.publicGetWalletAssets (params);
        //
        //    [
        //        {
        //            asset: 'XBT',
        //            currency: 'XBt',
        //            majorCurrency: 'XBT',
        //            name: 'Bitcoin',
        //            currencyType: 'Crypto',
        //            scale: '8',
        //            enabled: true,
        //            isMarginCurrency: true,
        //            minDepositAmount: '10000',
        //            minWithdrawalAmount: '1000',
        //            maxWithdrawalAmount: '100000000000000',
        //            networks: [
        //                {
        //                    asset: 'btc',
        //                    tokenAddress: '',
        //                    depositEnabled: true,
        //                    withdrawalEnabled: true,
        //                    withdrawalFee: '20000',
        //                    minFee: '20000',
        //                    maxFee: '10000000'
        //                }
        //            ]
        //        },
        //        ...
        //    ]
        //
        return this.parseDepositWithdrawFees (assets, codes, 'asset');
    }

    calculateRateLimiterCost (api, method, path, params, config = {}) {
        const isAuthenticated = this.checkRequiredCredentials (false);
        const cost = this.safeValue (config, 'cost', 1);
        if (cost !== 1) { // trading endpoints
            if (isAuthenticated) {
                return cost;
            } else {
                return 20;
            }
        }
        return cost;
    }

    handleErrors (code, reason, url, method, headers, body, response, requestHeaders, requestBody) {
        if (response === undefined) {
            return undefined;
        }
        if (code === 429) {
            throw new DDoSProtection (this.id + ' ' + body);
        }
        if (code >= 400) {
            const error = this.safeValue (response, 'error', {});
            const message = this.safeString (error, 'message');
            const feedback = this.id + ' ' + body;
            this.throwExactlyMatchedException (this.exceptions['exact'], message, feedback);
            this.throwBroadlyMatchedException (this.exceptions['broad'], message, feedback);
            if (code === 400) {
                throw new BadRequest (feedback);
            }
            throw new ExchangeError (feedback); // unknown message
        }
        return undefined;
    }

    nonce () {
        return this.milliseconds ();
    }

    sign (path, api = 'public', method = 'GET', params = {}, headers = undefined, body = undefined) {
        let query = '/api/' + this.version + '/' + path;
        if (method === 'GET') {
            if (Object.keys (params).length) {
                query += '?' + this.urlencode (params);
            }
        } else {
            const format = this.safeString (params, '_format');
            if (format !== undefined) {
                query += '?' + this.urlencode ({ '_format': format });
                params = this.omit (params, '_format');
            }
        }
        const url = this.urls['api'][api] + query;
        const isAuthenticated = this.checkRequiredCredentials (false);
        if (api === 'private' || (api === 'public' && isAuthenticated)) {
            this.checkRequiredCredentials ();
            let auth = method + query;
            let expires = this.safeInteger (this.options, 'api-expires');
            headers = {
                'Content-Type': 'application/json',
                'api-key': this.apiKey,
            };
            expires = this.sum (this.seconds (), expires);
            const stringExpires = expires.toString ();
            auth += stringExpires;
            headers['api-expires'] = stringExpires;
            if (method === 'POST' || method === 'PUT' || method === 'DELETE') {
                if (Object.keys (params).length) {
                    body = this.json (params);
                    auth += body;
                }
            }
            headers['api-signature'] = this.hmac (this.encode (auth), this.encode (this.secret), sha256);
        }
        return { 'url': url, 'method': method, 'body': body, 'headers': headers };
    }
}<|MERGE_RESOLUTION|>--- conflicted
+++ resolved
@@ -245,15 +245,9 @@
                 'networksById': {
                     'btc': 'BTC',
                     'eth': 'ERC20',
-<<<<<<< HEAD
                     'bsc': 'BEP20',
                     'tron': 'TRC20',
                     'avax': 'AVALANCHEC',
-=======
-                    'bsc': 'BSC',
-                    'tron': 'TRC20',
-                    'avax': 'AVAX',
->>>>>>> 5d4b3ed7
                     'near': 'NEAR',
                     'xtz': 'TEZOS',
                     'dot': 'POLKADOT',
