
//  ---------------------------------------------------------------------------

import Exchange from './abstract/bitmex.js';
import { TICK_SIZE } from './base/functions/number.js';
import { AuthenticationError, BadRequest, DDoSProtection, ExchangeError, ExchangeNotAvailable, InsufficientFunds, InvalidOrder, OrderNotFound, PermissionDenied, ArgumentsRequired, BadSymbol } from './base/errors.js';
import { Precise } from './base/Precise.js';
import { sha256 } from './static_dependencies/noble-hashes/sha256.js';
import { Int, OrderSide, OrderType, Trade, OHLCV, Order, Liquidation, OrderBook, Balances, Str, Transaction, Ticker, Tickers, Market, Strings, Currency, MarketType } from './base/types.js';

//  ---------------------------------------------------------------------------

/**
 * @class bitmex
 * @extends Exchange
 */
export default class bitmex extends Exchange {
    describe () {
        return this.deepExtend (super.describe (), {
            'id': 'bitmex',
            'name': 'BitMEX',
            'countries': [ 'SC' ], // Seychelles
            'version': 'v1',
            'userAgent': undefined,
            // cheapest endpoints are 10 requests per second (trading)
            // 10 per second => rateLimit = 1000ms / 10 = 100ms
            // 120 per minute => 2 per second => weight = 5 (authenticated)
            // 30 per minute => 0.5 per second => weight = 20 (unauthenticated)
            'rateLimit': 100,
            'certified': true,
            'pro': true,
            'has': {
                'CORS': undefined,
                'spot': true,
                'margin': false,
                'swap': true,
                'future': true,
                'option': false,
                'addMargin': undefined,
                'cancelAllOrders': true,
                'cancelOrder': true,
                'cancelOrders': true,
                'createOrder': true,
                'createReduceOnlyOrder': true,
                'editOrder': true,
                'fetchBalance': true,
                'fetchClosedOrders': true,
                'fetchCurrencies': true,
                'fetchDepositAddress': true,
                'fetchDepositAddresses': false,
                'fetchDepositAddressesByNetwork': false,
                'fetchDepositsWithdrawals': 'emulated',
                'fetchDepositWithdrawFee': 'emulated',
                'fetchDepositWithdrawFees': true,
                'fetchFundingHistory': false,
                'fetchFundingRate': false,
                'fetchFundingRateHistory': true,
                'fetchFundingRates': true,
                'fetchIndexOHLCV': false,
                'fetchLedger': true,
                'fetchLeverage': false,
                'fetchLeverageTiers': false,
                'fetchLiquidations': true,
                'fetchMarketLeverageTiers': false,
                'fetchMarkets': true,
                'fetchMarkOHLCV': false,
                'fetchMyLiquidations': false,
                'fetchMyTrades': true,
                'fetchOHLCV': true,
                'fetchOpenOrders': true,
                'fetchOrder': true,
                'fetchOrderBook': true,
                'fetchOrders': true,
                'fetchPosition': false,
                'fetchPositions': true,
                'fetchPositionsRisk': false,
                'fetchPremiumIndexOHLCV': false,
                'fetchTicker': true,
                'fetchTickers': true,
                'fetchTrades': true,
                'fetchTransactions': 'emulated',
                'fetchTransfer': false,
                'fetchTransfers': false,
                'reduceMargin': undefined,
                'setLeverage': true,
                'setMargin': undefined,
                'setMarginMode': true,
                'setPositionMode': false,
                'transfer': false,
                'withdraw': true,
            },
            'timeframes': {
                '1m': '1m',
                '5m': '5m',
                '1h': '1h',
                '1d': '1d',
            },
            'urls': {
                'test': {
                    'public': 'https://testnet.bitmex.com',
                    'private': 'https://testnet.bitmex.com',
                },
                'logo': 'https://user-images.githubusercontent.com/1294454/27766319-f653c6e6-5ed4-11e7-933d-f0bc3699ae8f.jpg',
                'api': {
                    'public': 'https://www.bitmex.com',
                    'private': 'https://www.bitmex.com',
                },
                'www': 'https://www.bitmex.com',
                'doc': [
                    'https://www.bitmex.com/app/apiOverview',
                    'https://github.com/BitMEX/api-connectors/tree/master/official-http',
                ],
                'fees': 'https://www.bitmex.com/app/fees',
                'referral': 'https://www.bitmex.com/register/upZpOX',
            },
            'api': {
                'public': {
                    'get': {
                        'announcement': 5,
                        'announcement/urgent': 5,
                        'chat': 5,
                        'chat/channels': 5,
                        'chat/connected': 5,
                        'chat/pinned': 5,
                        'funding': 5,
                        'instrument': 5,
                        'instrument/active': 5,
                        'instrument/activeAndIndices': 5,
                        'instrument/activeIntervals': 5,
                        'instrument/compositeIndex': 5,
                        'instrument/indices': 5,
                        'instrument/usdVolume': 5,
                        'insurance': 5,
                        'leaderboard': 5,
                        'liquidation': 5,
                        'orderBook/L2': 5,
                        'porl/nonce': 5,
                        'quote': 5,
                        'quote/bucketed': 5,
                        'schema': 5,
                        'schema/websocketHelp': 5,
                        'settlement': 5,
                        'stats': 5,
                        'stats/history': 5,
                        'stats/historyUSD': 5,
                        'trade': 5,
                        'trade/bucketed': 5,
                        'wallet/assets': 5,
                        'wallet/networks': 5,
                    },
                },
                'private': {
                    'get': {
                        'apiKey': 5,
                        'execution': 5,
                        'execution/tradeHistory': 5,
                        'globalNotification': 5,
                        'leaderboard/name': 5,
                        'order': 5,
                        'porl/snapshots': 5,
                        'position': 5,
                        'user': 5,
                        'user/affiliateStatus': 5,
                        'user/checkReferralCode': 5,
                        'user/commission': 5,
                        'user/depositAddress': 5,
                        'user/executionHistory': 5,
                        'user/margin': 5,
                        'user/quoteFillRatio': 5,
                        'user/quoteValueRatio': 5,
                        'user/tradingVolume': 5,
                        'user/wallet': 5,
                        'user/walletHistory': 5,
                        'user/walletSummary': 5,
                        'userEvent': 5,
                    },
                    'post': {
                        'chat': 5,
                        'guild/join': 5,
                        'guild/leave': 5,
                        'order': 1,
                        'order/cancelAllAfter': 5,
                        'order/closePosition': 5,
                        'position/isolate': 1,
                        'position/leverage': 1,
                        'position/riskLimit': 5,
                        'position/transferMargin': 1,
                        'user/cancelWithdrawal': 5,
                        'user/communicationToken': 5,
                        'user/confirmEmail': 5,
                        'user/confirmWithdrawal': 5,
                        'user/logout': 5,
                        'user/preferences': 5,
                        'user/requestWithdrawal': 5,
                    },
                    'put': {
                        'order': 1,
                    },
                    'delete': {
                        'order': 1,
                        'order/all': 1,
                    },
                },
            },
            'exceptions': {
                'exact': {
                    'Invalid API Key.': AuthenticationError,
                    'This key is disabled.': PermissionDenied,
                    'Access Denied': PermissionDenied,
                    'Duplicate clOrdID': InvalidOrder,
                    'orderQty is invalid': InvalidOrder,
                    'Invalid price': InvalidOrder,
                    'Invalid stopPx for ordType': InvalidOrder,
                },
                'broad': {
                    'Signature not valid': AuthenticationError,
                    'overloaded': ExchangeNotAvailable,
                    'Account has insufficient Available Balance': InsufficientFunds,
                    'Service unavailable': ExchangeNotAvailable, // {"error":{"message":"Service unavailable","name":"HTTPError"}}
                    'Server Error': ExchangeError, // {"error":{"message":"Server Error","name":"HTTPError"}}
                    'Unable to cancel order due to existing state': InvalidOrder,
                    'We require all new traders to verify': PermissionDenied, // {"message":"We require all new traders to verify their identity before their first deposit. Please visit bitmex.com/verify to complete the process.","name":"HTTPError"}
                },
            },
            'precisionMode': TICK_SIZE,
            'options': {
                // https://blog.bitmex.com/api_announcement/deprecation-of-api-nonce-header/
                // https://github.com/ccxt/ccxt/issues/4789
                'api-expires': 5, // in seconds
                'fetchOHLCVOpenTimestamp': true,
                'oldPrecision': false,
                'networks': {
                    'BTC': 'btc',
                    'ERC20': 'eth',
                    'BEP20': 'bsc',
                    'TRC20': 'tron',
                    'AVAXC': 'avax',
                    'NEAR': 'near',
                    'XTZ': 'xtz',
                    'DOT': 'dot',
                    'SOL': 'sol',
                    'ADA': 'ada',
                },
            },
            'commonCurrencies': {
                'USDt': 'USDT',
                'XBt': 'BTC',
                'XBT': 'BTC',
                'Gwei': 'ETH',
                'GWEI': 'ETH',
                'LAMP': 'SOL',
                'LAMp': 'SOL',
            },
        });
    }

    async fetchCurrencies (params = {}) {
        /**
         * @method
         * @name bitmex#fetchCurrencies
         * @description fetches all available currencies on an exchange
         * @param {object} [params] extra parameters specific to the mexc3 api endpoint
         * @returns {object} an associative dictionary of currencies
         */
        const response = await this.publicGetWalletAssets (params);
        //
        //    {
        //        "XBt": {
        //            "asset": "XBT",
        //            "currency": "XBt",
        //            "majorCurrency": "XBT",
        //            "name": "Bitcoin",
        //            "currencyType": "Crypto",
        //            "scale": "8",
        //            // "mediumPrecision": "8",
        //            // "shorterPrecision": "4",
        //            // "symbol": "₿",
        //            // "weight": "1",
        //            // "tickLog": "0",
        //            "enabled": true,
        //            "isMarginCurrency": true,
        //            "minDepositAmount": "10000",
        //            "minWithdrawalAmount": "1000",
        //            "maxWithdrawalAmount": "100000000000000",
        //            "networks": [
        //                {
        //                    "asset": "btc",
        //                    "tokenAddress": "",
        //                    "depositEnabled": true,
        //                    "withdrawalEnabled": true,
        //                    "withdrawalFee": "20000",
        //                    "minFee": "20000",
        //                    "maxFee": "10000000"
        //                }
        //            ]
        //        },
        //     }
        //
        const result = {};
        for (let i = 0; i < response.length; i++) {
            const currency = response[i];
            const asset = this.safeString (currency, 'asset');
            const code = this.safeCurrencyCode (asset);
            const id = this.safeString (currency, 'currency');
            const name = this.safeString (currency, 'name');
            const chains = this.safeValue (currency, 'networks', []);
            let depositEnabled = false;
            let withdrawEnabled = false;
            const networks = {};
            const scale = this.safeString (currency, 'scale');
            const precisionString = this.parsePrecision (scale);
            const precision = this.parseNumber (precisionString);
            for (let j = 0; j < chains.length; j++) {
                const chain = chains[j];
                const networkId = this.safeString (chain, 'asset');
                const network = this.networkIdToCode (networkId);
                const withdrawalFeeRaw = this.safeString (chain, 'withdrawalFee');
                const withdrawalFee = this.parseNumber (Precise.stringMul (withdrawalFeeRaw, precisionString));
                const isDepositEnabled = this.safeValue (chain, 'depositEnabled', false);
                const isWithdrawEnabled = this.safeValue (chain, 'withdrawalEnabled', false);
                const active = (isDepositEnabled && isWithdrawEnabled);
                if (isDepositEnabled) {
                    depositEnabled = true;
                }
                if (isWithdrawEnabled) {
                    withdrawEnabled = true;
                }
                networks[network] = {
                    'info': chain,
                    'id': networkId,
                    'network': network,
                    'active': active,
                    'deposit': isDepositEnabled,
                    'withdraw': isWithdrawEnabled,
                    'fee': withdrawalFee,
                    'precision': undefined,
                    'limits': {
                        'withdraw': {
                            'min': undefined,
                            'max': undefined,
                        },
                        'deposit': {
                            'min': undefined,
                            'max': undefined,
                        },
                    },
                };
            }
            const currencyEnabled = this.safeValue (currency, 'enabled');
            const currencyActive = currencyEnabled || (depositEnabled || withdrawEnabled);
            const minWithdrawalString = this.safeString (currency, 'minWithdrawalAmount');
            const minWithdrawal = this.parseNumber (Precise.stringMul (minWithdrawalString, precisionString));
            const maxWithdrawalString = this.safeString (currency, 'maxWithdrawalAmount');
            const maxWithdrawal = this.parseNumber (Precise.stringMul (maxWithdrawalString, precisionString));
            const minDepositString = this.safeString (currency, 'minDepositAmount');
            const minDeposit = this.parseNumber (Precise.stringMul (minDepositString, precisionString));
            result[code] = {
                'id': id,
                'code': code,
                'info': currency,
                'name': name,
                'active': currencyActive,
                'deposit': depositEnabled,
                'withdraw': withdrawEnabled,
                'fee': undefined,
                'precision': precision,
                'limits': {
                    'amount': {
                        'min': undefined,
                        'max': undefined,
                    },
                    'withdraw': {
                        'min': minWithdrawal,
                        'max': maxWithdrawal,
                    },
                    'deposit': {
                        'min': minDeposit,
                        'max': undefined,
                    },
                },
                'networks': networks,
            };
        }
        return result;
    }

    convertFromRealAmount (code, amount) {
        const currency = this.currency (code);
        const precision = this.safeString (currency, 'precision');
        const amountString = this.numberToString (amount);
        const finalAmount = Precise.stringDiv (amountString, precision);
        return this.parseNumber (finalAmount);
    }

    convertToRealAmount (code: string, amount: string) {
        const currency = this.currency (code);
        const precision = this.safeString (currency, 'precision');
        return Precise.stringMul (amount, precision);
    }

    amountToPrecision (symbol, amount) {
        symbol = this.safeSymbol (symbol);
        const market = this.market (symbol);
        const oldPrecision = this.safeValue (this.options, 'oldPrecision');
        if (market['spot'] && !oldPrecision) {
            amount = this.convertFromRealAmount (market['base'], amount);
        }
        return super.amountToPrecision (symbol, amount);
    }

    convertFromRawQuantity (symbol, rawQuantity, currencySide = 'base') {
        if (this.safeValue (this.options, 'oldPrecision')) {
            return this.parseNumber (rawQuantity);
        }
        symbol = this.safeSymbol (symbol);
        const marketExists = this.inArray (symbol, this.symbols);
        if (!marketExists) {
            return this.parseNumber (rawQuantity);
        }
        const market = this.market (symbol);
        if (market['spot']) {
            return this.parseNumber (this.convertToRealAmount (market[currencySide], rawQuantity));
        }
        return this.parseNumber (rawQuantity);
    }

    convertFromRawCost (symbol, rawQuantity) {
        return this.convertFromRawQuantity (symbol, rawQuantity, 'quote');
    }

    async fetchMarkets (params = {}) {
        /**
         * @method
         * @name bitmex#fetchMarkets
         * @description retrieves data on all markets for bitmex
         * @param {object} [params] extra parameters specific to the exchange api endpoint
         * @returns {object[]} an array of objects representing market data
         */
        const response = await this.publicGetInstrumentActive (params);
        //
        //  [
        //    {
        //        "symbol": "LTCUSDT",
        //        "rootSymbol": "LTC",
        //        "state": "Open",
        //        "typ": "FFWCSX",
        //        "listing": "2021-11-10T04:00:00.000Z",
        //        "front": "2021-11-10T04:00:00.000Z",
        //        "expiry": null,
        //        "settle": null,
        //        "listedSettle": null,
        //        "relistInterval": null,
        //        "inverseLeg": "",
        //        "sellLeg": "",
        //        "buyLeg": "",
        //        "optionStrikePcnt": null,
        //        "optionStrikeRound": null,
        //        "optionStrikePrice": null,
        //        "optionMultiplier": null,
        //        "positionCurrency": "LTC", // can be empty for spot markets
        //        "underlying": "LTC",
        //        "quoteCurrency": "USDT",
        //        "underlyingSymbol": "LTCT=", // can be empty for spot markets
        //        "reference": "BMEX",
        //        "referenceSymbol": ".BLTCT", // can be empty for spot markets
        //        "calcInterval": null,
        //        "publishInterval": null,
        //        "publishTime": null,
        //        "maxOrderQty": 1000000000,
        //        "maxPrice": 1000000,
        //        "lotSize": 1000,
        //        "tickSize": 0.01,
        //        "multiplier": 100,
        //        "settlCurrency": "USDt", // can be empty for spot markets
        //        "underlyingToPositionMultiplier": 10000,
        //        "underlyingToSettleMultiplier": null,
        //        "quoteToSettleMultiplier": 1000000,
        //        "isQuanto": false,
        //        "isInverse": false,
        //        "initMargin": 0.03,
        //        "maintMargin": 0.015,
        //        "riskLimit": 1000000000000, // can be null for spot markets
        //        "riskStep": 1000000000000, // can be null for spot markets
        //        "limit": null,
        //        "capped": false,
        //        "taxed": true,
        //        "deleverage": true,
        //        "makerFee": -0.0001,
        //        "takerFee": 0.0005,
        //        "settlementFee": 0,
        //        "insuranceFee": 0,
        //        "fundingBaseSymbol": ".LTCBON8H", // can be empty for spot markets
        //        "fundingQuoteSymbol": ".USDTBON8H", // can be empty for spot markets
        //        "fundingPremiumSymbol": ".LTCUSDTPI8H", // can be empty for spot markets
        //        "fundingTimestamp": "2022-01-14T20:00:00.000Z",
        //        "fundingInterval": "2000-01-01T08:00:00.000Z",
        //        "fundingRate": 0.0001,
        //        "indicativeFundingRate": 0.0001,
        //        "rebalanceTimestamp": null,
        //        "rebalanceInterval": null,
        //        "openingTimestamp": "2022-01-14T17:00:00.000Z",
        //        "closingTimestamp": "2022-01-14T18:00:00.000Z",
        //        "sessionInterval": "2000-01-01T01:00:00.000Z",
        //        "prevClosePrice": 138.511,
        //        "limitDownPrice": null,
        //        "limitUpPrice": null,
        //        "bankruptLimitDownPrice": null,
        //        "bankruptLimitUpPrice": null,
        //        "prevTotalVolume": 12699024000,
        //        "totalVolume": 12702160000,
        //        "volume": 3136000,
        //        "volume24h": 114251000,
        //        "prevTotalTurnover": 232418052349000,
        //        "totalTurnover": 232463353260000,
        //        "turnover": 45300911000,
        //        "turnover24h": 1604331340000,
        //        "homeNotional24h": 11425.1,
        //        "foreignNotional24h": 1604331.3400000003,
        //        "prevPrice24h": 135.48,
        //        "vwap": 140.42165,
        //        "highPrice": 146.42,
        //        "lowPrice": 135.08,
        //        "lastPrice": 144.36,
        //        "lastPriceProtected": 144.36,
        //        "lastTickDirection": "MinusTick",
        //        "lastChangePcnt": 0.0655,
        //        "bidPrice": 143.75,
        //        "midPrice": 143.855,
        //        "askPrice": 143.96,
        //        "impactBidPrice": 143.75,
        //        "impactMidPrice": 143.855,
        //        "impactAskPrice": 143.96,
        //        "hasLiquidity": true,
        //        "openInterest": 38103000,
        //        "openValue": 547963053300,
        //        "fairMethod": "FundingRate",
        //        "fairBasisRate": 0.1095,
        //        "fairBasis": 0.004,
        //        "fairPrice": 143.811,
        //        "markMethod": "FairPrice",
        //        "markPrice": 143.811,
        //        "indicativeTaxRate": null,
        //        "indicativeSettlePrice": 143.807,
        //        "optionUnderlyingPrice": null,
        //        "settledPriceAdjustmentRate": null,
        //        "settledPrice": null,
        //        "timestamp": "2022-01-14T17:49:55.000Z"
        //    }
        //  ]
        //
        return this.parseMarkets (response);
    }

    parseMarket (market): Market {
        const id = this.safeString (market, 'symbol');
        let baseId = this.safeString (market, 'underlying');
        let quoteId = this.safeString (market, 'quoteCurrency');
        const settleId = this.safeString (market, 'settlCurrency');
        const settle = this.safeCurrencyCode (settleId);
        // 'positionCurrency' may be empty ("", as Bitmex currently returns for ETHUSD)
        // so let's take the settlCurrency first and then adjust if needed
        const typ = this.safeString (market, 'typ'); // type definitions at: https://www.bitmex.com/api/explorer/#!/Instrument/Instrument_get
        let type: MarketType;
        let swap = false;
        let spot = false;
        let future = false;
        if (typ === 'FFWCSX') {
            type = 'swap';
            swap = true;
        } else if (typ === 'IFXXXP') {
            type = 'spot';
            spot = true;
        } else if (typ === 'FFCCSX') {
            type = 'future';
            future = true;
        } else if (typ === 'FFICSX') {
            // prediction markets (without any volume)
            quoteId = baseId;
            baseId = this.safeString (market, 'rootSymbol');
            type = 'future';
            future = true;
        }
        const base = this.safeCurrencyCode (baseId);
        const quote = this.safeCurrencyCode (quoteId);
        const contract = swap || future;
        let contractSize = undefined;
        const isInverse = this.safeValue (market, 'isInverse');  // this is true when BASE and SETTLE are same, i.e. BTC/XXX:BTC
        const isQuanto = this.safeValue (market, 'isQuanto'); // this is true when BASE and SETTLE are different, i.e. AXS/XXX:BTC
        const linear = contract ? (!isInverse && !isQuanto) : undefined;
        const status = this.safeString (market, 'state');
        const active = status !== 'Unlisted';
        let expiry = undefined;
        let expiryDatetime = undefined;
        let symbol = undefined;
        if (spot) {
            symbol = base + '/' + quote;
        } else if (contract) {
            symbol = base + '/' + quote + ':' + settle;
            if (linear) {
                const multiplierString = this.safeString2 (market, 'underlyingToPositionMultiplier', 'underlyingToSettleMultiplier');
                contractSize = this.parseNumber (Precise.stringDiv ('1', multiplierString));
            } else {
                const multiplierString = Precise.stringAbs (this.safeString (market, 'multiplier'));
                contractSize = this.parseNumber (multiplierString);
            }
            if (future) {
                expiryDatetime = this.safeString (market, 'expiry');
                expiry = this.parse8601 (expiryDatetime);
                symbol = symbol + '-' + this.yymmdd (expiry);
            }
        } else {
            // for index/exotic markets, default to id
            symbol = id;
        }
        const positionId = this.safeString2 (market, 'positionCurrency', 'underlying');
        const position = this.safeCurrencyCode (positionId);
        const positionIsQuote = (position === quote);
        const maxOrderQty = this.safeNumber (market, 'maxOrderQty');
        const initMargin = this.safeString (market, 'initMargin', '1');
        const maxLeverage = this.parseNumber (Precise.stringDiv ('1', initMargin));
        return {
            'id': id,
            'symbol': symbol,
            'base': base,
            'quote': quote,
            'settle': settle,
            'baseId': baseId,
            'quoteId': quoteId,
            'settleId': settleId,
            'type': type,
            'spot': spot,
            'margin': false,
            'swap': swap,
            'future': future,
            'option': false,
            'active': active,
            'contract': contract,
            'linear': linear,
            'inverse': isInverse,
            'quanto': isQuanto,
            'taker': this.safeNumber (market, 'takerFee'),
            'maker': this.safeNumber (market, 'makerFee'),
            'contractSize': contractSize,
            'expiry': expiry,
            'expiryDatetime': expiryDatetime,
            'strike': this.safeNumber (market, 'optionStrikePrice'),
            'optionType': undefined,
            'precision': {
                'amount': this.safeNumber (market, 'lotSize'),
                'price': this.safeNumber (market, 'tickSize'),
            },
            'limits': {
                'leverage': {
                    'min': contract ? this.parseNumber ('1') : undefined,
                    'max': contract ? maxLeverage : undefined,
                },
                'amount': {
                    'min': undefined,
                    'max': positionIsQuote ? undefined : maxOrderQty,
                },
                'price': {
                    'min': undefined,
                    'max': this.safeNumber (market, 'maxPrice'),
                },
                'cost': {
                    'min': undefined,
                    'max': positionIsQuote ? maxOrderQty : undefined,
                },
            },
            'created': this.parse8601 (this.safeString (market, 'listing')),
            'info': market,
        };
    }

    parseBalance (response): Balances {
        //
        //     [
        //         {
        //             "account":1455728,
        //             "currency":"XBt",
        //             "riskLimit":1000000000000,
        //             "prevState":"",
        //             "state":"",
        //             "action":"",
        //             "amount":263542,
        //             "pendingCredit":0,
        //             "pendingDebit":0,
        //             "confirmedDebit":0,
        //             "prevRealisedPnl":0,
        //             "prevUnrealisedPnl":0,
        //             "grossComm":0,
        //             "grossOpenCost":0,
        //             "grossOpenPremium":0,
        //             "grossExecCost":0,
        //             "grossMarkValue":0,
        //             "riskValue":0,
        //             "taxableMargin":0,
        //             "initMargin":0,
        //             "maintMargin":0,
        //             "sessionMargin":0,
        //             "targetExcessMargin":0,
        //             "varMargin":0,
        //             "realisedPnl":0,
        //             "unrealisedPnl":0,
        //             "indicativeTax":0,
        //             "unrealisedProfit":0,
        //             "syntheticMargin":null,
        //             "walletBalance":263542,
        //             "marginBalance":263542,
        //             "marginBalancePcnt":1,
        //             "marginLeverage":0,
        //             "marginUsedPcnt":0,
        //             "excessMargin":263542,
        //             "excessMarginPcnt":1,
        //             "availableMargin":263542,
        //             "withdrawableMargin":263542,
        //             "timestamp":"2020-08-03T12:01:01.246Z",
        //             "grossLastValue":0,
        //             "commission":null
        //         }
        //     ]
        //
        const result = { 'info': response };
        for (let i = 0; i < response.length; i++) {
            const balance = response[i];
            const currencyId = this.safeString (balance, 'currency');
            const code = this.safeCurrencyCode (currencyId);
            const account = this.account ();
            const free = this.safeString (balance, 'availableMargin');
            const total = this.safeString (balance, 'marginBalance');
            account['free'] = this.convertToRealAmount (code, free);
            account['total'] = this.convertToRealAmount (code, total);
            result[code] = account;
        }
        return this.safeBalance (result);
    }

    async fetchBalance (params = {}): Promise<Balances> {
        /**
         * @method
         * @name bitmex#fetchBalance
         * @description query for balance and get the amount of funds available for trading or funds locked in orders
         * @param {object} [params] extra parameters specific to the bitmex api endpoint
         * @returns {object} a [balance structure]{@link https://docs.ccxt.com/#/?id=balance-structure}
         */
        await this.loadMarkets ();
        const request = {
            'currency': 'all',
        };
        const response = await this.privateGetUserMargin (this.extend (request, params));
        //
        //     [
        //         {
        //             "account":1455728,
        //             "currency":"XBt",
        //             "riskLimit":1000000000000,
        //             "prevState":"",
        //             "state":"",
        //             "action":"",
        //             "amount":263542,
        //             "pendingCredit":0,
        //             "pendingDebit":0,
        //             "confirmedDebit":0,
        //             "prevRealisedPnl":0,
        //             "prevUnrealisedPnl":0,
        //             "grossComm":0,
        //             "grossOpenCost":0,
        //             "grossOpenPremium":0,
        //             "grossExecCost":0,
        //             "grossMarkValue":0,
        //             "riskValue":0,
        //             "taxableMargin":0,
        //             "initMargin":0,
        //             "maintMargin":0,
        //             "sessionMargin":0,
        //             "targetExcessMargin":0,
        //             "varMargin":0,
        //             "realisedPnl":0,
        //             "unrealisedPnl":0,
        //             "indicativeTax":0,
        //             "unrealisedProfit":0,
        //             "syntheticMargin":null,
        //             "walletBalance":263542,
        //             "marginBalance":263542,
        //             "marginBalancePcnt":1,
        //             "marginLeverage":0,
        //             "marginUsedPcnt":0,
        //             "excessMargin":263542,
        //             "excessMarginPcnt":1,
        //             "availableMargin":263542,
        //             "withdrawableMargin":263542,
        //             "timestamp":"2020-08-03T12:01:01.246Z",
        //             "grossLastValue":0,
        //             "commission":null
        //         }
        //     ]
        //
        return this.parseBalance (response);
    }

    async fetchOrderBook (symbol: string, limit: Int = undefined, params = {}): Promise<OrderBook> {
        /**
         * @method
         * @name bitmex#fetchOrderBook
         * @description fetches information on open orders with bid (buy) and ask (sell) prices, volumes and other data
         * @param {string} symbol unified symbol of the market to fetch the order book for
         * @param {int} [limit] the maximum amount of order book entries to return
         * @param {object} [params] extra parameters specific to the bitmex api endpoint
         * @returns {object} A dictionary of [order book structures]{@link https://docs.ccxt.com/#/?id=order-book-structure} indexed by market symbols
         */
        await this.loadMarkets ();
        const market = this.market (symbol);
        const request = {
            'symbol': market['id'],
        };
        if (limit !== undefined) {
            request['depth'] = limit;
        }
        const response = await this.publicGetOrderBookL2 (this.extend (request, params));
        const result = {
            'symbol': symbol,
            'bids': [],
            'asks': [],
            'timestamp': undefined,
            'datetime': undefined,
            'nonce': undefined,
        };
        for (let i = 0; i < response.length; i++) {
            const order = response[i];
            const side = (order['side'] === 'Sell') ? 'asks' : 'bids';
            const amount = this.convertFromRawQuantity (symbol, this.safeString (order, 'size'));
            const price = this.safeNumber (order, 'price');
            // https://github.com/ccxt/ccxt/issues/4926
            // https://github.com/ccxt/ccxt/issues/4927
            // the exchange sometimes returns null price in the orderbook
            if (price !== undefined) {
                result[side].push ([ price, amount ]);
            }
        }
        result['bids'] = this.sortBy (result['bids'], 0, true);
        result['asks'] = this.sortBy (result['asks'], 0);
        return result as OrderBook;
    }

    async fetchOrder (id: string, symbol: Str = undefined, params = {}) {
        /**
         * @method
         * @name bitmex#fetchOrder
         * @description fetches information on an order made by the user
         * @param {string} symbol unified symbol of the market the order was made in
         * @param {object} [params] extra parameters specific to the bitmex api endpoint
         * @returns {object} An [order structure]{@link https://docs.ccxt.com/#/?id=order-structure}
         */
        const filter = {
            'filter': {
                'orderID': id,
            },
        };
        const response = await this.fetchOrders (symbol, undefined, undefined, this.deepExtend (filter, params));
        const numResults = response.length;
        if (numResults === 1) {
            return response[0];
        }
        throw new OrderNotFound (this.id + ': The order ' + id + ' not found.');
    }

    async fetchOrders (symbol: Str = undefined, since: Int = undefined, limit: Int = undefined, params = {}): Promise<Order[]> {
        /**
         * @method
         * @name bitmex#fetchOrders
         * @see https://www.bitmex.com/api/explorer/#!/Order/Order_getOrders
         * @description fetches information on multiple orders made by the user
         * @param {string} symbol unified market symbol of the market orders were made in
         * @param {int} [since] the earliest time in ms to fetch orders for
         * @param {int} [limit] the maximum number of  orde structures to retrieve
         * @param {object} [params] extra parameters specific to the bitmex api endpoint
         * @param {int} [params.until] the earliest time in ms to fetch orders for
         * @param {boolean} [params.paginate] default false, when true will automatically paginate by calling this endpoint multiple times. See in the docs all the [availble parameters](https://github.com/ccxt/ccxt/wiki/Manual#pagination-params)
         * @returns {Order[]} a list of [order structures]{@link https://docs.ccxt.com/#/?id=order-structure}
         */
        await this.loadMarkets ();
        let paginate = false;
        [ paginate, params ] = this.handleOptionAndParams (params, 'fetchOrders', 'paginate');
        if (paginate) {
            return await this.fetchPaginatedCallDynamic ('fetchOrders', symbol, since, limit, params, 100) as Order[];
        }
        let market = undefined;
        let request = {};
        if (symbol !== undefined) {
            market = this.market (symbol);
            request['symbol'] = market['id'];
        }
        if (since !== undefined) {
            request['startTime'] = this.iso8601 (since);
        }
        if (limit !== undefined) {
            request['count'] = limit;
        }
        const until = this.safeInteger2 (params, 'until', 'endTime');
        if (until !== undefined) {
            params = this.omit (params, [ 'until' ]);
            request['endTime'] = this.iso8601 (until);
        }
        request = this.deepExtend (request, params);
        // why the hassle? urlencode in python is kinda broken for nested dicts.
        // E.g. self.urlencode({"filter": {"open": True}}) will return "filter={'open':+True}"
        // Bitmex doesn't like that. Hence resorting to this hack.
        if ('filter' in request) {
            request['filter'] = this.json (request['filter']);
        }
        const response = await this.privateGetOrder (request);
        return this.parseOrders (response, market, since, limit);
    }

    async fetchOpenOrders (symbol: Str = undefined, since: Int = undefined, limit: Int = undefined, params = {}): Promise<Order[]> {
        /**
         * @method
         * @name bitmex#fetchOpenOrders
         * @description fetch all unfilled currently open orders
         * @param {string} symbol unified market symbol
         * @param {int} [since] the earliest time in ms to fetch open orders for
         * @param {int} [limit] the maximum number of  open orders structures to retrieve
         * @param {object} [params] extra parameters specific to the bitmex api endpoint
         * @returns {Order[]} a list of [order structures]{@link https://docs.ccxt.com/#/?id=order-structure}
         */
        const request = {
            'filter': {
                'open': true,
            },
        };
        return await this.fetchOrders (symbol, since, limit, this.deepExtend (request, params));
    }

    async fetchClosedOrders (symbol: Str = undefined, since: Int = undefined, limit: Int = undefined, params = {}): Promise<Order[]> {
        /**
         * @method
         * @name bitmex#fetchClosedOrders
         * @description fetches information on multiple closed orders made by the user
         * @param {string} symbol unified market symbol of the market orders were made in
         * @param {int} [since] the earliest time in ms to fetch orders for
         * @param {int} [limit] the maximum number of  orde structures to retrieve
         * @param {object} [params] extra parameters specific to the bitmex api endpoint
         * @returns {Order[]} a list of [order structures]{@link https://docs.ccxt.com/#/?id=order-structure}
         */
        // Bitmex barfs if you set 'open': false in the filter...
        const orders = await this.fetchOrders (symbol, since, limit, params);
        return this.filterByArray (orders, 'status', [ 'closed', 'canceled' ], false) as Order[];
    }

    async fetchMyTrades (symbol: Str = undefined, since: Int = undefined, limit: Int = undefined, params = {}) {
        /**
         * @method
         * @name bitmex#fetchMyTrades
         * @see https://www.bitmex.com/api/explorer/#!/Execution/Execution_getTradeHistory
         * @description fetch all trades made by the user
         * @param {string} symbol unified market symbol
         * @param {int} [since] the earliest time in ms to fetch trades for
         * @param {int} [limit] the maximum number of trades structures to retrieve
         * @param {object} [params] extra parameters specific to the bitmex api endpoint
         * @param {boolean} [params.paginate] default false, when true will automatically paginate by calling this endpoint multiple times. See in the docs all the [availble parameters](https://github.com/ccxt/ccxt/wiki/Manual#pagination-params)
         * @returns {Trade[]} a list of [trade structures]{@link https://docs.ccxt.com/#/?id=trade-structure}
         */
        await this.loadMarkets ();
        let paginate = false;
        [ paginate, params ] = this.handleOptionAndParams (params, 'fetchMyTrades', 'paginate');
        if (paginate) {
            return await this.fetchPaginatedCallDynamic ('fetchMyTrades', symbol, since, limit, params, 100) as Trade[];
        }
        let market = undefined;
        let request = {};
        if (symbol !== undefined) {
            market = this.market (symbol);
            request['symbol'] = market['id'];
        }
        if (since !== undefined) {
            request['startTime'] = this.iso8601 (since);
        }
        if (limit !== undefined) {
            request['count'] = limit;
        }
        const until = this.safeInteger2 (params, 'until', 'endTime');
        if (until !== undefined) {
            params = this.omit (params, [ 'until' ]);
            request['endTime'] = this.iso8601 (until);
        }
        request = this.deepExtend (request, params);
        // why the hassle? urlencode in python is kinda broken for nested dicts.
        // E.g. self.urlencode({"filter": {"open": True}}) will return "filter={'open':+True}"
        // Bitmex doesn't like that. Hence resorting to this hack.
        if ('filter' in request) {
            request['filter'] = this.json (request['filter']);
        }
        const response = await this.privateGetExecutionTradeHistory (request);
        //
        //     [
        //         {
        //             "execID": "string",
        //             "orderID": "string",
        //             "clOrdID": "string",
        //             "clOrdLinkID": "string",
        //             "account": 0,
        //             "symbol": "string",
        //             "side": "string",
        //             "lastQty": 0,
        //             "lastPx": 0,
        //             "underlyingLastPx": 0,
        //             "lastMkt": "string",
        //             "lastLiquidityInd": "string",
        //             "simpleOrderQty": 0,
        //             "orderQty": 0,
        //             "price": 0,
        //             "displayQty": 0,
        //             "stopPx": 0,
        //             "pegOffsetValue": 0,
        //             "pegPriceType": "string",
        //             "currency": "string",
        //             "settlCurrency": "string",
        //             "execType": "string",
        //             "ordType": "string",
        //             "timeInForce": "string",
        //             "execInst": "string",
        //             "contingencyType": "string",
        //             "exDestination": "string",
        //             "ordStatus": "string",
        //             "triggered": "string",
        //             "workingIndicator": true,
        //             "ordRejReason": "string",
        //             "simpleLeavesQty": 0,
        //             "leavesQty": 0,
        //             "simpleCumQty": 0,
        //             "cumQty": 0,
        //             "avgPx": 0,
        //             "commission": 0,
        //             "tradePublishIndicator": "string",
        //             "multiLegReportingType": "string",
        //             "text": "string",
        //             "trdMatchID": "string",
        //             "execCost": 0,
        //             "execComm": 0,
        //             "homeNotional": 0,
        //             "foreignNotional": 0,
        //             "transactTime": "2019-03-05T12:47:02.762Z",
        //             "timestamp": "2019-03-05T12:47:02.762Z"
        //         }
        //     ]
        //
        return this.parseTrades (response, market, since, limit);
    }

    parseLedgerEntryType (type) {
        const types = {
            'Withdrawal': 'transaction',
            'RealisedPNL': 'margin',
            'UnrealisedPNL': 'margin',
            'Deposit': 'transaction',
            'Transfer': 'transfer',
            'AffiliatePayout': 'referral',
            'SpotTrade': 'trade',
        };
        return this.safeString (types, type, type);
    }

    parseLedgerEntry (item, currency: Currency = undefined) {
        //
        //     {
        //         "transactID": "69573da3-7744-5467-3207-89fd6efe7a47",
        //         "account":  24321,
        //         "currency": "XBt",
        //         "transactType": "Withdrawal", // "AffiliatePayout", "Transfer", "Deposit", "RealisedPNL", ...
        //         "amount":  -1000000,
        //         "fee":  300000,
        //         "transactStatus": "Completed", // "Canceled", ...
        //         "address": "1Ex4fkF4NhQaQdRWNoYpqiPbDBbq18Kdd9",
        //         "tx": "3BMEX91ZhhKoWtsH9QRb5dNXnmnGpiEetA",
        //         "text": "",
        //         "transactTime": "2017-03-21T20:05:14.388Z",
        //         "walletBalance":  0, // balance after
        //         "marginBalance":  null,
        //         "timestamp": "2017-03-22T13:09:23.514Z"
        //     }
        //
        // ButMEX returns the unrealized pnl from the wallet history endpoint.
        // The unrealized pnl transaction has an empty timestamp.
        // It is not related to historical pnl it has status set to "Pending".
        // Therefore it's not a part of the history at all.
        // https://github.com/ccxt/ccxt/issues/6047
        //
        //     {
        //         "transactID":"00000000-0000-0000-0000-000000000000",
        //         "account":121210,
        //         "currency":"XBt",
        //         "transactType":"UnrealisedPNL",
        //         "amount":-5508,
        //         "fee":0,
        //         "transactStatus":"Pending",
        //         "address":"XBTUSD",
        //         "tx":"",
        //         "text":"",
        //         "transactTime":null,  # ←---------------------------- null
        //         "walletBalance":139198767,
        //         "marginBalance":139193259,
        //         "timestamp":null  # ←---------------------------- null
        //     }
        //
        const id = this.safeString (item, 'transactID');
        const account = this.safeString (item, 'account');
        const referenceId = this.safeString (item, 'tx');
        const referenceAccount = undefined;
        const type = this.parseLedgerEntryType (this.safeString (item, 'transactType'));
        const currencyId = this.safeString (item, 'currency');
        const code = this.safeCurrencyCode (currencyId, currency);
        const amountString = this.safeString (item, 'amount');
        let amount = this.convertToRealAmount (code, amountString);
        let timestamp = this.parse8601 (this.safeString (item, 'transactTime'));
        if (timestamp === undefined) {
            // https://github.com/ccxt/ccxt/issues/6047
            // set the timestamp to zero, 1970 Jan 1 00:00:00
            // for unrealized pnl and other transactions without a timestamp
            timestamp = 0; // see comments above
        }
        let feeCost = this.safeString (item, 'fee');
        if (feeCost !== undefined) {
            feeCost = this.convertToRealAmount (code, feeCost);
        }
        const fee = {
            'cost': this.parseNumber (feeCost),
            'currency': code,
        };
        let after = this.safeString (item, 'walletBalance');
        if (after !== undefined) {
            after = this.convertToRealAmount (code, after);
        }
        const before = this.parseNumber (Precise.stringSub (this.numberToString (after), this.numberToString (amount)));
        let direction = undefined;
        if (Precise.stringLt (amountString, '0')) {
            direction = 'out';
            amount = this.convertToRealAmount (code, Precise.stringAbs (amountString));
        } else {
            direction = 'in';
        }
        const status = this.parseTransactionStatus (this.safeString (item, 'transactStatus'));
        return {
            'id': id,
            'info': item,
            'timestamp': timestamp,
            'datetime': this.iso8601 (timestamp),
            'direction': direction,
            'account': account,
            'referenceId': referenceId,
            'referenceAccount': referenceAccount,
            'type': type,
            'currency': code,
            'amount': amount,
            'before': before,
            'after': this.parseNumber (after),
            'status': status,
            'fee': fee,
        };
    }

    async fetchLedger (code: Str = undefined, since: Int = undefined, limit: Int = undefined, params = {}) {
        /**
         * @method
         * @name bitmex#fetchLedger
         * @description fetch the history of changes, actions done by the user or operations that altered balance of the user
         * @param {string} code unified currency code, default is undefined
         * @param {int} [since] timestamp in ms of the earliest ledger entry, default is undefined
         * @param {int} [limit] max number of ledger entrys to return, default is undefined
         * @param {object} [params] extra parameters specific to the bitmex api endpoint
         * @returns {object} a [ledger structure]{@link https://docs.ccxt.com/#/?id=ledger-structure}
         */
        await this.loadMarkets ();
        const request = {
            // 'start': 123,
        };
        //
        //     if (since !== undefined) {
        //         // date-based pagination not supported
        //     }
        //
        if (limit !== undefined) {
            request['count'] = limit;
        }
        let currency = undefined;
        if (code !== undefined) {
            currency = this.currency (code);
            request['currency'] = currency['id'];
        }
        const response = await this.privateGetUserWalletHistory (this.extend (request, params));
        //
        //     [
        //         {
        //             "transactID": "69573da3-7744-5467-3207-89fd6efe7a47",
        //             "account":  24321,
        //             "currency": "XBt",
        //             "transactType": "Withdrawal", // "AffiliatePayout", "Transfer", "Deposit", "RealisedPNL", ...
        //             "amount":  -1000000,
        //             "fee":  300000,
        //             "transactStatus": "Completed", // "Canceled", ...
        //             "address": "1Ex4fkF4NhQaQdRWNoYpqiPbDBbq18Kdd9",
        //             "tx": "3BMEX91ZhhKoWtsH9QRb5dNXnmnGpiEetA",
        //             "text": "",
        //             "transactTime": "2017-03-21T20:05:14.388Z",
        //             "walletBalance":  0, // balance after
        //             "marginBalance":  null,
        //             "timestamp": "2017-03-22T13:09:23.514Z"
        //         }
        //     ]
        //
        return this.parseLedger (response, currency, since, limit);
    }

    async fetchDepositsWithdrawals (code: Str = undefined, since: Int = undefined, limit: Int = undefined, params = {}): Promise<Transaction[]> {
        /**
         * @method
         * @name bitmex#fetchDepositsWithdrawals
         * @description fetch history of deposits and withdrawals
         * @param {string} [code] unified currency code for the currency of the deposit/withdrawals, default is undefined
         * @param {int} [since] timestamp in ms of the earliest deposit/withdrawal, default is undefined
         * @param {int} [limit] max number of deposit/withdrawals to return, default is undefined
         * @param {object} [params] extra parameters specific to the bitmex api endpoint
         * @returns {object} a list of [transaction structure]{@link https://docs.ccxt.com/#/?id=transaction-structure}
         */
        await this.loadMarkets ();
        const request = {
            'currency': 'all',
            // 'start': 123,
        };
        //
        //     if (since !== undefined) {
        //         // date-based pagination not supported
        //     }
        //
        let currency = undefined;
        if (code !== undefined) {
            currency = this.currency (code);
            request['currency'] = currency['id'];
        }
        if (limit !== undefined) {
            request['count'] = limit;
        }
        const response = await this.privateGetUserWalletHistory (this.extend (request, params));
        const transactions = this.filterByArray (response, 'transactType', [ 'Withdrawal', 'Deposit' ], false);
        return this.parseTransactions (transactions, currency, since, limit);
    }

    parseTransactionStatus (status) {
        const statuses = {
            'Confirmed': 'pending',
            'Canceled': 'canceled',
            'Completed': 'ok',
            'Pending': 'pending',
        };
        return this.safeString (statuses, status, status);
    }

    parseTransaction (transaction, currency: Currency = undefined): Transaction {
        //
        //    {
        //        "transactID": "ffe699c2-95ee-4c13-91f9-0faf41daec25",
        //        "account": 123456,
        //        "currency": "XBt",
        //        "network":'', // "tron" for USDt, etc...
        //        "transactType": "Withdrawal",
        //        "amount": -100100000,
        //        "fee": 100000,
        //        "transactStatus": "Completed",
        //        "address": "385cR5DM96n1HvBDMzLHPYcw89fZAXULJP",
        //        "tx": "3BMEXabcdefghijklmnopqrstuvwxyz123",
        //        "text": '',
        //        "transactTime": "2019-01-02T01:00:00.000Z",
        //        "walletBalance": 99900000, // this field might be inexistent
        //        "marginBalance": None, // this field might be inexistent
        //        "timestamp": "2019-01-02T13:00:00.000Z"
        //    }
        //
        const currencyId = this.safeString (transaction, 'currency');
        currency = this.safeCurrency (currencyId, currency);
        // For deposits, transactTime == timestamp
        // For withdrawals, transactTime is submission, timestamp is processed
        const transactTime = this.parse8601 (this.safeString (transaction, 'transactTime'));
        const timestamp = this.parse8601 (this.safeString (transaction, 'timestamp'));
        const type = this.safeStringLower (transaction, 'transactType');
        // Deposits have no from address or to address, withdrawals have both
        let address = undefined;
        let addressFrom = undefined;
        let addressTo = undefined;
        if (type === 'withdrawal') {
            address = this.safeString (transaction, 'address');
            addressFrom = this.safeString (transaction, 'tx');
            addressTo = address;
        } else if (type === 'deposit') {
            addressTo = this.safeString (transaction, 'address');
            addressFrom = this.safeString (transaction, 'tx');
        }
        const amountString = this.safeString (transaction, 'amount');
        const amountStringAbs = Precise.stringAbs (amountString);
        const amount = this.convertToRealAmount (currency['code'], amountStringAbs);
        const feeCostString = this.safeString (transaction, 'fee');
        const feeCost = this.convertToRealAmount (currency['code'], feeCostString);
        let status = this.safeString (transaction, 'transactStatus');
        if (status !== undefined) {
            status = this.parseTransactionStatus (status);
        }
        return {
            'info': transaction,
            'id': this.safeString (transaction, 'transactID'),
            'txid': this.safeString (transaction, 'tx'),
            'type': type,
            'currency': currency['code'],
            'network': this.networkIdToCode (this.safeString (transaction, 'network'), currency['code']),
            'amount': this.parseNumber (amount),
            'status': status,
            'timestamp': transactTime,
            'datetime': this.iso8601 (transactTime),
            'address': address,
            'addressFrom': addressFrom,
            'addressTo': addressTo,
            'tag': undefined,
            'tagFrom': undefined,
            'tagTo': undefined,
            'updated': timestamp,
            'internal': undefined,
            'comment': undefined,
            'fee': {
                'currency': currency['code'],
                'cost': this.parseNumber (feeCost),
                'rate': undefined,
            },
        };
    }

    async fetchTicker (symbol: string, params = {}): Promise<Ticker> {
        /**
         * @method
         * @name bitmex#fetchTicker
         * @description fetches a price ticker, a statistical calculation with the information calculated over the past 24 hours for a specific market
         * @param {string} symbol unified symbol of the market to fetch the ticker for
         * @param {object} [params] extra parameters specific to the bitmex api endpoint
         * @returns {object} a [ticker structure]{@link https://docs.ccxt.com/#/?id=ticker-structure}
         */
        await this.loadMarkets ();
        const market = this.market (symbol);
        const request = {
            'symbol': market['id'],
        };
        const response = await this.publicGetInstrument (this.extend (request, params));
        const ticker = this.safeValue (response, 0);
        if (ticker === undefined) {
            throw new BadSymbol (this.id + ' fetchTicker() symbol ' + symbol + ' not found');
        }
        return this.parseTicker (ticker, market);
    }

    async fetchTickers (symbols: Strings = undefined, params = {}): Promise<Tickers> {
        /**
         * @method
         * @name bitmex#fetchTickers
         * @description fetches price tickers for multiple markets, statistical calculations with the information calculated over the past 24 hours each market
         * @param {string[]|undefined} symbols unified symbols of the markets to fetch the ticker for, all market tickers are returned if not assigned
         * @param {object} [params] extra parameters specific to the bitmex api endpoint
         * @returns {object} a dictionary of [ticker structures]{@link https://docs.ccxt.com/#/?id=ticker-structure}
         */
        await this.loadMarkets ();
        symbols = this.marketSymbols (symbols);
        const response = await this.publicGetInstrumentActiveAndIndices (params);
        // same response as under "fetchMarkets"
        const result = {};
        for (let i = 0; i < response.length; i++) {
            const ticker = this.parseTicker (response[i]);
            const symbol = this.safeString (ticker, 'symbol');
            if (symbol !== undefined) {
                result[symbol] = ticker;
            }
        }
        return this.filterByArrayTickers (result, 'symbol', symbols);
    }

    parseTicker (ticker, market: Market = undefined): Ticker {
        // see response sample under "fetchMarkets" because same endpoint is being used here
        const marketId = this.safeString (ticker, 'symbol');
        const symbol = this.safeSymbol (marketId, market);
        const timestamp = this.parse8601 (this.safeString (ticker, 'timestamp'));
        const open = this.safeString (ticker, 'prevPrice24h');
        const last = this.safeString (ticker, 'lastPrice');
        return this.safeTicker ({
            'symbol': symbol,
            'timestamp': timestamp,
            'datetime': this.iso8601 (timestamp),
            'high': this.safeString (ticker, 'highPrice'),
            'low': this.safeString (ticker, 'lowPrice'),
            'bid': this.safeString (ticker, 'bidPrice'),
            'bidVolume': undefined,
            'ask': this.safeString (ticker, 'askPrice'),
            'askVolume': undefined,
            'vwap': this.safeString (ticker, 'vwap'),
            'open': open,
            'close': last,
            'last': last,
            'previousClose': undefined,
            'change': undefined,
            'percentage': undefined,
            'average': undefined,
            'baseVolume': this.safeString (ticker, 'homeNotional24h'),
            'quoteVolume': this.safeString (ticker, 'foreignNotional24h'),
            'info': ticker,
        }, market);
    }

    parseOHLCV (ohlcv, market: Market = undefined): OHLCV {
        //
        //     {
        //         "timestamp":"2015-09-25T13:38:00.000Z",
        //         "symbol":"XBTUSD",
        //         "open":237.45,
        //         "high":237.45,
        //         "low":237.45,
        //         "close":237.45,
        //         "trades":0,
        //         "volume":0,
        //         "vwap":null,
        //         "lastSize":null,
        //         "turnover":0,
        //         "homeNotional":0,
        //         "foreignNotional":0
        //     }
        //
        const marketId = this.safeString (ohlcv, 'symbol');
        market = this.safeMarket (marketId, market);
        const volume = this.convertFromRawQuantity (market['symbol'], this.safeString (ohlcv, 'volume'));
        return [
            this.parse8601 (this.safeString (ohlcv, 'timestamp')),
            this.safeNumber (ohlcv, 'open'),
            this.safeNumber (ohlcv, 'high'),
            this.safeNumber (ohlcv, 'low'),
            this.safeNumber (ohlcv, 'close'),
            volume,
        ];
    }

    async fetchOHLCV (symbol: string, timeframe = '1m', since: Int = undefined, limit: Int = undefined, params = {}): Promise<OHLCV[]> {
        /**
         * @method
         * @name bitmex#fetchOHLCV
         * @see https://www.bitmex.com/api/explorer/#!/Trade/Trade_getBucketed
         * @description fetches historical candlestick data containing the open, high, low, and close price, and the volume of a market
         * @param {string} symbol unified symbol of the market to fetch OHLCV data for
         * @param {string} timeframe the length of time each candle represents
         * @param {int} [since] timestamp in ms of the earliest candle to fetch
         * @param {int} [limit] the maximum amount of candles to fetch
         * @param {object} [params] extra parameters specific to the bitmex api endpoint
         * @param {boolean} [params.paginate] default false, when true will automatically paginate by calling this endpoint multiple times. See in the docs all the [availble parameters](https://github.com/ccxt/ccxt/wiki/Manual#pagination-params)
         * @returns {int[][]} A list of candles ordered as timestamp, open, high, low, close, volume
         */
        await this.loadMarkets ();
        let paginate = false;
        [ paginate, params ] = this.handleOptionAndParams (params, 'fetchOHLCV', 'paginate');
        if (paginate) {
            return await this.fetchPaginatedCallDeterministic ('fetchOHLCV', symbol, since, limit, timeframe, params) as OHLCV[];
        }
        // send JSON key/value pairs, such as {"key": "value"}
        // filter by individual fields and do advanced queries on timestamps
        // let filter = { 'key': 'value' };
        // send a bare series (e.g. XBU) to nearest expiring contract in that series
        // you can also send a timeframe, e.g. XBU:monthly
        // timeframes: daily, weekly, monthly, quarterly, and biquarterly
        const market = this.market (symbol);
        const request = {
            'symbol': market['id'],
            'binSize': this.safeString (this.timeframes, timeframe, timeframe),
            'partial': true,     // true == include yet-incomplete current bins
            // 'filter': filter, // filter by individual fields and do advanced queries
            // 'columns': [],    // will return all columns if omitted
            // 'start': 0,       // starting point for results (wtf?)
            // 'reverse': false, // true == newest first
            // 'endTime': '',    // ending date filter for results
        };
        if (limit !== undefined) {
            request['count'] = limit; // default 100, max 500
        }
        const until = this.safeInteger2 (params, 'until', 'endTime');
        if (until !== undefined) {
            params = this.omit (params, [ 'until' ]);
            request['endTime'] = this.iso8601 (until);
        }
        const duration = this.parseTimeframe (timeframe) * 1000;
        const fetchOHLCVOpenTimestamp = this.safeValue (this.options, 'fetchOHLCVOpenTimestamp', true);
        // if since is not set, they will return candles starting from 2017-01-01
        if (since !== undefined) {
            let timestamp = since;
            if (fetchOHLCVOpenTimestamp) {
                timestamp = this.sum (timestamp, duration);
            }
            const ymdhms = this.ymdhms (timestamp);
            request['startTime'] = ymdhms; // starting date filter for results
        } else {
            request['reverse'] = true;
        }
        const response = await this.publicGetTradeBucketed (this.extend (request, params));
        //
        //     [
        //         {"timestamp":"2015-09-25T13:38:00.000Z","symbol":"XBTUSD","open":237.45,"high":237.45,"low":237.45,"close":237.45,"trades":0,"volume":0,"vwap":null,"lastSize":null,"turnover":0,"homeNotional":0,"foreignNotional":0},
        //         {"timestamp":"2015-09-25T13:39:00.000Z","symbol":"XBTUSD","open":237.45,"high":237.45,"low":237.45,"close":237.45,"trades":0,"volume":0,"vwap":null,"lastSize":null,"turnover":0,"homeNotional":0,"foreignNotional":0},
        //         {"timestamp":"2015-09-25T13:40:00.000Z","symbol":"XBTUSD","open":237.45,"high":237.45,"low":237.45,"close":237.45,"trades":0,"volume":0,"vwap":null,"lastSize":null,"turnover":0,"homeNotional":0,"foreignNotional":0}
        //     ]
        //
        const result = this.parseOHLCVs (response, market, timeframe, since, limit);
        if (fetchOHLCVOpenTimestamp) {
            // bitmex returns the candle's close timestamp - https://github.com/ccxt/ccxt/issues/4446
            // we can emulate the open timestamp by shifting all the timestamps one place
            // so the previous close becomes the current open, and we drop the first candle
            for (let i = 0; i < result.length; i++) {
                result[i][0] = result[i][0] - duration;
            }
        }
        return result;
    }

    parseTrade (trade, market: Market = undefined): Trade {
        //
        // fetchTrades (public)
        //
        //     {
        //         "timestamp": "2018-08-28T00:00:02.735Z",
        //         "symbol": "XBTUSD",
        //         "side": "Buy",
        //         "size": 2000,
        //         "price": 6906.5,
        //         "tickDirection": "PlusTick",
        //         "trdMatchID": "b9a42432-0a46-6a2f-5ecc-c32e9ca4baf8",
        //         "grossValue": 28958000,
        //         "homeNotional": 0.28958,
        //         "foreignNotional": 2000
        //     }
        //
        // fetchMyTrades (private)
        //
        //     {
        //         "execID": "string",
        //         "orderID": "string",
        //         "clOrdID": "string",
        //         "clOrdLinkID": "string",
        //         "account": 0,
        //         "symbol": "string",
        //         "side": "string",
        //         "lastQty": 0,
        //         "lastPx": 0,
        //         "underlyingLastPx": 0,
        //         "lastMkt": "string",
        //         "lastLiquidityInd": "string",
        //         "simpleOrderQty": 0,
        //         "orderQty": 0,
        //         "price": 0,
        //         "displayQty": 0,
        //         "stopPx": 0,
        //         "pegOffsetValue": 0,
        //         "pegPriceType": "string",
        //         "currency": "string",
        //         "settlCurrency": "string",
        //         "execType": "string",
        //         "ordType": "string",
        //         "timeInForce": "string",
        //         "execInst": "string",
        //         "contingencyType": "string",
        //         "exDestination": "string",
        //         "ordStatus": "string",
        //         "triggered": "string",
        //         "workingIndicator": true,
        //         "ordRejReason": "string",
        //         "simpleLeavesQty": 0,
        //         "leavesQty": 0,
        //         "simpleCumQty": 0,
        //         "cumQty": 0,
        //         "avgPx": 0,
        //         "commission": 0,
        //         "tradePublishIndicator": "string",
        //         "multiLegReportingType": "string",
        //         "text": "string",
        //         "trdMatchID": "string",
        //         "execCost": 0,
        //         "execComm": 0,
        //         "homeNotional": 0,
        //         "foreignNotional": 0,
        //         "transactTime": "2019-03-05T12:47:02.762Z",
        //         "timestamp": "2019-03-05T12:47:02.762Z"
        //     }
        //
        const marketId = this.safeString (trade, 'symbol');
        const symbol = this.safeSymbol (marketId, market);
        const timestamp = this.parse8601 (this.safeString (trade, 'timestamp'));
        const priceString = this.safeString2 (trade, 'avgPx', 'price');
        const amountString = this.convertFromRawQuantity (symbol, this.safeString2 (trade, 'size', 'lastQty'));
        const execCost = this.numberToString (this.convertFromRawCost (symbol, this.safeString (trade, 'execCost')));
        const id = this.safeString (trade, 'trdMatchID');
        const order = this.safeString (trade, 'orderID');
        const side = this.safeStringLower (trade, 'side');
        // price * amount doesn't work for all symbols (e.g. XBT, ETH)
        let fee = undefined;
        const feeCostString = this.numberToString (this.convertFromRawCost (symbol, this.safeString (trade, 'execComm')));
        if (feeCostString !== undefined) {
            const currencyId = this.safeString (trade, 'settlCurrency');
            const feeCurrencyCode = this.safeCurrencyCode (currencyId);
            const feeRateString = this.safeString (trade, 'commission');
            fee = {
                'cost': Precise.stringAbs (feeCostString),
                'currency': feeCurrencyCode,
                'rate': Precise.stringAbs (feeRateString),
            };
        }
        // Trade or Funding
        const execType = this.safeString (trade, 'execType');
        let takerOrMaker = undefined;
        if (feeCostString !== undefined && execType === 'Trade') {
            takerOrMaker = Precise.stringLt (feeCostString, '0') ? 'maker' : 'taker';
        }
        const type = this.safeStringLower (trade, 'ordType');
        return this.safeTrade ({
            'info': trade,
            'timestamp': timestamp,
            'datetime': this.iso8601 (timestamp),
            'symbol': symbol,
            'id': id,
            'order': order,
            'type': type,
            'takerOrMaker': takerOrMaker,
            'side': side,
            'price': priceString,
            'cost': Precise.stringAbs (execCost),
            'amount': amountString,
            'fee': fee,
        }, market);
    }

    parseOrderStatus (status) {
        const statuses = {
            'New': 'open',
            'PartiallyFilled': 'open',
            'Filled': 'closed',
            'DoneForDay': 'open',
            'Canceled': 'canceled',
            'PendingCancel': 'open',
            'PendingNew': 'open',
            'Rejected': 'rejected',
            'Expired': 'expired',
            'Stopped': 'open',
            'Untriggered': 'open',
            'Triggered': 'open',
        };
        return this.safeString (statuses, status, status);
    }

    parseTimeInForce (timeInForce) {
        const timeInForces = {
            'Day': 'Day',
            'GoodTillCancel': 'GTC',
            'ImmediateOrCancel': 'IOC',
            'FillOrKill': 'FOK',
        };
        return this.safeString (timeInForces, timeInForce, timeInForce);
    }

    parseOrder (order, market: Market = undefined): Order {
        //
        //     {
        //         "orderID":"56222c7a-9956-413a-82cf-99f4812c214b",
        //         "clOrdID":"",
        //         "clOrdLinkID":"",
        //         "account":1455728,
        //         "symbol":"XBTUSD",
        //         "side":"Sell",
        //         "simpleOrderQty":null,
        //         "orderQty":1,
        //         "price":40000,
        //         "displayQty":null,
        //         "stopPx":null,
        //         "pegOffsetValue":null,
        //         "pegPriceType":"",
        //         "currency":"USD",
        //         "settlCurrency":"XBt",
        //         "ordType":"Limit",
        //         "timeInForce":"GoodTillCancel",
        //         "execInst":"",
        //         "contingencyType":"",
        //         "exDestination":"XBME",
        //         "ordStatus":"New",
        //         "triggered":"",
        //         "workingIndicator":true,
        //         "ordRejReason":"",
        //         "simpleLeavesQty":null,
        //         "leavesQty":1,
        //         "simpleCumQty":null,
        //         "cumQty":0,
        //         "avgPx":null,
        //         "multiLegReportingType":"SingleSecurity",
        //         "text":"Submitted via API.",
        //         "transactTime":"2021-01-02T21:38:49.246Z",
        //         "timestamp":"2021-01-02T21:38:49.246Z"
        //     }
        //
        const marketId = this.safeString (order, 'symbol');
        market = this.safeMarket (marketId, market);
        const symbol = market['symbol'];
        const qty = this.safeString (order, 'orderQty');
        let cost = undefined;
        let amount = undefined;
        let isInverse = false;
        if (marketId === undefined) {
            const defaultSubType = this.safeString (this.options, 'defaultSubType', 'linear');
            isInverse = (defaultSubType === 'inverse');
        } else {
            isInverse = this.safeValue (market, 'inverse', false);
        }
        if (isInverse) {
            cost = this.convertFromRawQuantity (symbol, qty);
        } else {
            amount = this.convertFromRawQuantity (symbol, qty);
        }
        const average = this.safeString (order, 'avgPx');
        let filled = undefined;
        const cumQty = this.numberToString (this.convertFromRawQuantity (symbol, this.safeString (order, 'cumQty')));
        if (isInverse) {
            filled = Precise.stringDiv (cumQty, average);
        } else {
            filled = cumQty;
        }
        const execInst = this.safeString (order, 'execInst');
        let postOnly = undefined;
        if (execInst !== undefined) {
            postOnly = (execInst === 'ParticipateDoNotInitiate');
        }
        const timestamp = this.parse8601 (this.safeString (order, 'timestamp'));
        const stopPrice = this.safeNumber (order, 'stopPx');
        const remaining = this.safeString (order, 'leavesQty');
        return this.safeOrder ({
            'info': order,
            'id': this.safeString (order, 'orderID'),
            'clientOrderId': this.safeString (order, 'clOrdID'),
            'timestamp': timestamp,
            'datetime': this.iso8601 (timestamp),
            'lastTradeTimestamp': this.parse8601 (this.safeString (order, 'transactTime')),
            'symbol': symbol,
            'type': this.safeStringLower (order, 'ordType'),
            'timeInForce': this.parseTimeInForce (this.safeString (order, 'timeInForce')),
            'postOnly': postOnly,
            'side': this.safeStringLower (order, 'side'),
            'price': this.safeString (order, 'price'),
            'stopPrice': stopPrice,
            'triggerPrice': stopPrice,
            'amount': amount,
            'cost': cost,
            'average': average,
            'filled': filled,
            'remaining': this.convertFromRawQuantity (symbol, remaining),
            'status': this.parseOrderStatus (this.safeString (order, 'ordStatus')),
            'fee': undefined,
            'trades': undefined,
        }, market);
    }

    async fetchTrades (symbol: string, since: Int = undefined, limit: Int = undefined, params = {}): Promise<Trade[]> {
        /**
         * @method
         * @name bitmex#fetchTrades
         * @see https://www.bitmex.com/api/explorer/#!/Trade/Trade_get
         * @description get the list of most recent trades for a particular symbol
         * @param {string} symbol unified symbol of the market to fetch trades for
         * @param {int} [since] timestamp in ms of the earliest trade to fetch
         * @param {int} [limit] the maximum amount of trades to fetch
         * @param {object} [params] extra parameters specific to the bitmex api endpoint
         * @param {boolean} [params.paginate] default false, when true will automatically paginate by calling this endpoint multiple times. See in the docs all the [availble parameters](https://github.com/ccxt/ccxt/wiki/Manual#pagination-params)
         * @returns {Trade[]} a list of [trade structures]{@link https://docs.ccxt.com/#/?id=public-trades}
         */
        await this.loadMarkets ();
        let paginate = false;
        [ paginate, params ] = this.handleOptionAndParams (params, 'fetchTrades', 'paginate');
        if (paginate) {
            return await this.fetchPaginatedCallDynamic ('fetchTrades', symbol, since, limit, params) as Trade[];
        }
        const market = this.market (symbol);
        const request = {
            'symbol': market['id'],
        };
        if (since !== undefined) {
            request['startTime'] = this.iso8601 (since);
        } else {
            // by default reverse=false, i.e. trades are fetched since the time of market inception (year 2015 for XBTUSD)
            request['reverse'] = true;
        }
        if (limit !== undefined) {
            request['count'] = Math.min (limit, 1000); // api maximum 1000
        }
        const until = this.safeInteger2 (params, 'until', 'endTime');
        if (until !== undefined) {
            params = this.omit (params, [ 'until' ]);
            request['endTime'] = this.iso8601 (until);
        }
        const response = await this.publicGetTrade (this.extend (request, params));
        //
        //     [
        //         {
        //             "timestamp": "2018-08-28T00:00:02.735Z",
        //             "symbol": "XBTUSD",
        //             "side": "Buy",
        //             "size": 2000,
        //             "price": 6906.5,
        //             "tickDirection": "PlusTick",
        //             "trdMatchID": "b9a42432-0a46-6a2f-5ecc-c32e9ca4baf8",
        //             "grossValue": 28958000,
        //             "homeNotional": 0.28958,
        //             "foreignNotional": 2000
        //         },
        //         {
        //             "timestamp": "2018-08-28T00:00:03.778Z",
        //             "symbol": "XBTUSD",
        //             "side": "Sell",
        //             "size": 1000,
        //             "price": 6906,
        //             "tickDirection": "MinusTick",
        //             "trdMatchID": "0d4f1682-5270-a800-569b-4a0eb92db97c",
        //             "grossValue": 14480000,
        //             "homeNotional": 0.1448,
        //             "foreignNotional": 1000
        //         },
        //     ]
        //
        return this.parseTrades (response, market, since, limit);
    }

    async createOrder (symbol: string, type: OrderType, side: OrderSide, amount, price = undefined, params = {}) {
        /**
         * @method
         * @name bitmex#createOrder
         * @description create a trade order
         * @see https://www.bitmex.com/api/explorer/#!/Order/Order_new
         * @param {string} symbol unified symbol of the market to create an order in
         * @param {string} type 'market' or 'limit'
         * @param {string} side 'buy' or 'sell'
         * @param {float} amount how much of currency you want to trade in units of base currency
         * @param {float} [price] the price at which the order is to be fullfilled, in units of the quote currency, ignored in market orders
         * @param {object} [params] extra parameters specific to the bitmex api endpoint
<<<<<<< HEAD
         * @param {object} [params.triggerPrice] the price at which a trigger order is triggered at
         * @param {object} [params.triggerDirection] the direction whenever the trigger happens with relation to price - 'above' or 'below'
         * @returns {object} an [order structure]{@link https://github.com/ccxt/ccxt/wiki/Manual#order-structure}
=======
         * @returns {object} an [order structure]{@link https://docs.ccxt.com/#/?id=order-structure}
>>>>>>> 84662a05
         */
        await this.loadMarkets ();
        const market = this.market (symbol);
        const orderType = this.capitalize (type);
        const reduceOnly = this.safeValue (params, 'reduceOnly');
        if (reduceOnly !== undefined) {
            if ((market['type'] !== 'swap') && (market['type'] !== 'future')) {
                throw new InvalidOrder (this.id + ' createOrder() does not support reduceOnly for ' + market['type'] + ' orders, reduceOnly orders are supported for swap and future markets only');
            }
        }
        const brokerId = this.safeString (this.options, 'brokerId', 'CCXT');
        const qty = this.parseToInt (this.amountToPrecision (symbol, amount));
        const request = {
            'symbol': market['id'],
            'side': this.capitalize (side),
            'orderQty': qty, // lot size multiplied by the number of contracts
            'ordType': orderType,
            'text': brokerId,
        };
        const customTriggerType = (orderType === 'Stop') || (orderType === 'StopLimit') || (orderType === 'MarketIfTouched') || (orderType === 'LimitIfTouched');
        // support for unified trigger format
        const triggerPrice = this.safeNumberN (params, [ 'triggerPrice', 'stopPx', 'stopPrice' ]);
        if ((triggerPrice !== undefined) && !customTriggerType) {
            params = this.omit (params, [ 'triggerPrice', 'stopPx', 'stopPrice' ]);
            request['stopPx'] = parseFloat (this.priceToPrecision (symbol, triggerPrice));
            const triggerDirection = this.safeString (params, 'triggerDirection');
            const triggerAbove = (triggerDirection === 'up');
            this.checkRequiredArgument ('createOrder', triggerDirection, 'triggerDirection', [ 'up', 'down' ]);
            this.checkRequiredArgument ('createOrder', side, 'side', [ 'buy', 'sell' ]);
            if (type === 'limit') {
                request['price'] = parseFloat (this.priceToPrecision (symbol, price));
                if (side === 'buy') {
                    request['ordType'] = triggerAbove ? 'StopLimit' : 'LimitIfTouched';
                } else {
                    request['ordType'] = triggerAbove ? 'LimitIfTouched' : 'StopLimit';
                }
            } else if (type === 'market') {
                if (side === 'buy') {
                    request['ordType'] = triggerAbove ? 'Stop' : 'MarketIfTouched';
                } else {
                    request['ordType'] = triggerAbove ? 'MarketIfTouched' : 'Stop';
                }
            }
        } else if ((triggerPrice === undefined) && customTriggerType) {
            // if exchange specific trigger types were provided
            throw new ArgumentsRequired (this.id + ' createOrder() requires a triggerPrice (stopPx|stopPrice) parameter for the ' + orderType + ' order type');
        }
        if ((orderType === 'Limit') || (orderType === 'StopLimit') || (orderType === 'LimitIfTouched')) {
            request['price'] = parseFloat (this.priceToPrecision (symbol, price));
        }
        const clientOrderId = this.safeString2 (params, 'clOrdID', 'clientOrderId');
        if (clientOrderId !== undefined) {
            request['clOrdID'] = clientOrderId;
            params = this.omit (params, [ 'clOrdID', 'clientOrderId' ]);
        }
        const response = await this.privatePostOrder (this.extend (request, params));
        return this.parseOrder (response, market);
    }

    async editOrder (id: string, symbol, type, side, amount = undefined, price = undefined, params = {}) {
        await this.loadMarkets ();
        const request = {};
        const origClOrdID = this.safeString2 (params, 'origClOrdID', 'clientOrderId');
        if (origClOrdID !== undefined) {
            request['origClOrdID'] = origClOrdID;
            const clientOrderId = this.safeString (params, 'clOrdID', 'clientOrderId');
            if (clientOrderId !== undefined) {
                request['clOrdID'] = clientOrderId;
            }
            params = this.omit (params, [ 'origClOrdID', 'clOrdID', 'clientOrderId' ]);
        } else {
            request['orderID'] = id;
        }
        if (amount !== undefined) {
            const qty = this.parseToInt (this.amountToPrecision (symbol, amount));
            request['orderQty'] = qty;
        }
        if (price !== undefined) {
            request['price'] = price;
        }
        const brokerId = this.safeString (this.options, 'brokerId', 'CCXT');
        request['text'] = brokerId;
        const response = await this.privatePutOrder (this.extend (request, params));
        return this.parseOrder (response);
    }

    async cancelOrder (id: string, symbol: Str = undefined, params = {}) {
        /**
         * @method
         * @name bitmex#cancelOrder
         * @description cancels an open order
         * @param {string} id order id
         * @param {string} symbol not used by bitmex cancelOrder ()
         * @param {object} [params] extra parameters specific to the bitmex api endpoint
         * @returns {object} An [order structure]{@link https://docs.ccxt.com/#/?id=order-structure}
         */
        await this.loadMarkets ();
        // https://github.com/ccxt/ccxt/issues/6507
        const clientOrderId = this.safeValue2 (params, 'clOrdID', 'clientOrderId');
        const request = {};
        if (clientOrderId === undefined) {
            request['orderID'] = id;
        } else {
            request['clOrdID'] = clientOrderId;
            params = this.omit (params, [ 'clOrdID', 'clientOrderId' ]);
        }
        const response = await this.privateDeleteOrder (this.extend (request, params));
        const order = this.safeValue (response, 0, {});
        const error = this.safeString (order, 'error');
        if (error !== undefined) {
            if (error.indexOf ('Unable to cancel order due to existing state') >= 0) {
                throw new OrderNotFound (this.id + ' cancelOrder() failed: ' + error);
            }
        }
        return this.parseOrder (order);
    }

    async cancelOrders (ids, symbol: Str = undefined, params = {}) {
        /**
         * @method
         * @name bitmex#cancelOrders
         * @description cancel multiple orders
         * @param {string[]} ids order ids
         * @param {string} symbol not used by bitmex cancelOrders ()
         * @param {object} [params] extra parameters specific to the bitmex api endpoint
         * @returns {object} an list of [order structures]{@link https://docs.ccxt.com/#/?id=order-structure}
         */
        // return await this.cancelOrder (ids, symbol, params);
        await this.loadMarkets ();
        // https://github.com/ccxt/ccxt/issues/6507
        const clientOrderId = this.safeValue2 (params, 'clOrdID', 'clientOrderId');
        const request = {};
        if (clientOrderId === undefined) {
            request['orderID'] = ids;
        } else {
            request['clOrdID'] = clientOrderId;
            params = this.omit (params, [ 'clOrdID', 'clientOrderId' ]);
        }
        const response = await this.privateDeleteOrder (this.extend (request, params));
        return this.parseOrders (response);
    }

    async cancelAllOrders (symbol: Str = undefined, params = {}) {
        /**
         * @method
         * @name bitmex#cancelAllOrders
         * @description cancel all open orders
         * @param {string} symbol unified market symbol, only orders in the market of this symbol are cancelled when symbol is not undefined
         * @param {object} [params] extra parameters specific to the bitmex api endpoint
         * @returns {object[]} a list of [order structures]{@link https://docs.ccxt.com/#/?id=order-structure}
         */
        await this.loadMarkets ();
        const request = {};
        let market = undefined;
        if (symbol !== undefined) {
            market = this.market (symbol);
            request['symbol'] = market['id'];
        }
        const response = await this.privateDeleteOrderAll (this.extend (request, params));
        //
        //     [
        //         {
        //             "orderID": "string",
        //             "clOrdID": "string",
        //             "clOrdLinkID": "string",
        //             "account": 0,
        //             "symbol": "string",
        //             "side": "string",
        //             "simpleOrderQty": 0,
        //             "orderQty": 0,
        //             "price": 0,
        //             "displayQty": 0,
        //             "stopPx": 0,
        //             "pegOffsetValue": 0,
        //             "pegPriceType": "string",
        //             "currency": "string",
        //             "settlCurrency": "string",
        //             "ordType": "string",
        //             "timeInForce": "string",
        //             "execInst": "string",
        //             "contingencyType": "string",
        //             "exDestination": "string",
        //             "ordStatus": "string",
        //             "triggered": "string",
        //             "workingIndicator": true,
        //             "ordRejReason": "string",
        //             "simpleLeavesQty": 0,
        //             "leavesQty": 0,
        //             "simpleCumQty": 0,
        //             "cumQty": 0,
        //             "avgPx": 0,
        //             "multiLegReportingType": "string",
        //             "text": "string",
        //             "transactTime": "2020-06-01T09:36:35.290Z",
        //             "timestamp": "2020-06-01T09:36:35.290Z"
        //         }
        //     ]
        //
        return this.parseOrders (response, market);
    }

    async fetchPositions (symbols: Strings = undefined, params = {}) {
        /**
         * @method
         * @name bitmex#fetchPositions
         * @description fetch all open positions
         * @param {string[]|undefined} symbols list of unified market symbols
         * @param {object} [params] extra parameters specific to the bitmex api endpoint
         * @returns {object[]} a list of [position structure]{@link https://docs.ccxt.com/#/?id=position-structure}
         */
        await this.loadMarkets ();
        const response = await this.privateGetPosition (params);
        //
        //     [
        //         {
        //             "account": 0,
        //             "symbol": "string",
        //             "currency": "string",
        //             "underlying": "string",
        //             "quoteCurrency": "string",
        //             "commission": 0,
        //             "initMarginReq": 0,
        //             "maintMarginReq": 0,
        //             "riskLimit": 0,
        //             "leverage": 0,
        //             "crossMargin": true,
        //             "deleveragePercentile": 0,
        //             "rebalancedPnl": 0,
        //             "prevRealisedPnl": 0,
        //             "prevUnrealisedPnl": 0,
        //             "prevClosePrice": 0,
        //             "openingTimestamp": "2020-11-09T06:53:59.892Z",
        //             "openingQty": 0,
        //             "openingCost": 0,
        //             "openingComm": 0,
        //             "openOrderBuyQty": 0,
        //             "openOrderBuyCost": 0,
        //             "openOrderBuyPremium": 0,
        //             "openOrderSellQty": 0,
        //             "openOrderSellCost": 0,
        //             "openOrderSellPremium": 0,
        //             "execBuyQty": 0,
        //             "execBuyCost": 0,
        //             "execSellQty": 0,
        //             "execSellCost": 0,
        //             "execQty": 0,
        //             "execCost": 0,
        //             "execComm": 0,
        //             "currentTimestamp": "2020-11-09T06:53:59.893Z",
        //             "currentQty": 0,
        //             "currentCost": 0,
        //             "currentComm": 0,
        //             "realisedCost": 0,
        //             "unrealisedCost": 0,
        //             "grossOpenCost": 0,
        //             "grossOpenPremium": 0,
        //             "grossExecCost": 0,
        //             "isOpen": true,
        //             "markPrice": 0,
        //             "markValue": 0,
        //             "riskValue": 0,
        //             "homeNotional": 0,
        //             "foreignNotional": 0,
        //             "posState": "string",
        //             "posCost": 0,
        //             "posCost2": 0,
        //             "posCross": 0,
        //             "posInit": 0,
        //             "posComm": 0,
        //             "posLoss": 0,
        //             "posMargin": 0,
        //             "posMaint": 0,
        //             "posAllowance": 0,
        //             "taxableMargin": 0,
        //             "initMargin": 0,
        //             "maintMargin": 0,
        //             "sessionMargin": 0,
        //             "targetExcessMargin": 0,
        //             "varMargin": 0,
        //             "realisedGrossPnl": 0,
        //             "realisedTax": 0,
        //             "realisedPnl": 0,
        //             "unrealisedGrossPnl": 0,
        //             "longBankrupt": 0,
        //             "shortBankrupt": 0,
        //             "taxBase": 0,
        //             "indicativeTaxRate": 0,
        //             "indicativeTax": 0,
        //             "unrealisedTax": 0,
        //             "unrealisedPnl": 0,
        //             "unrealisedPnlPcnt": 0,
        //             "unrealisedRoePcnt": 0,
        //             "simpleQty": 0,
        //             "simpleCost": 0,
        //             "simpleValue": 0,
        //             "simplePnl": 0,
        //             "simplePnlPcnt": 0,
        //             "avgCostPrice": 0,
        //             "avgEntryPrice": 0,
        //             "breakEvenPrice": 0,
        //             "marginCallPrice": 0,
        //             "liquidationPrice": 0,
        //             "bankruptPrice": 0,
        //             "timestamp": "2020-11-09T06:53:59.894Z",
        //             "lastPrice": 0,
        //             "lastValue": 0
        //         }
        //     ]
        //
        const results = this.parsePositions (response, symbols);
        return this.filterByArrayPositions (results, 'symbol', symbols, false);
    }

    parsePosition (position, market: Market = undefined) {
        //
        //     {
        //         "account": 9371654,
        //         "symbol": "ETHUSDT",
        //         "currency": "USDt",
        //         "underlying": "ETH",
        //         "quoteCurrency": "USDT",
        //         "commission": 0.00075,
        //         "initMarginReq": 0.3333333333333333,
        //         "maintMarginReq": 0.01,
        //         "riskLimit": 1000000000000,
        //         "leverage": 3,
        //         "crossMargin": false,
        //         "deleveragePercentile": 1,
        //         "rebalancedPnl": 0,
        //         "prevRealisedPnl": 0,
        //         "prevUnrealisedPnl": 0,
        //         "prevClosePrice": 2053.738,
        //         "openingTimestamp": "2022-05-21T04:00:00.000Z",
        //         "openingQty": 0,
        //         "openingCost": 0,
        //         "openingComm": 0,
        //         "openOrderBuyQty": 0,
        //         "openOrderBuyCost": 0,
        //         "openOrderBuyPremium": 0,
        //         "openOrderSellQty": 0,
        //         "openOrderSellCost": 0,
        //         "openOrderSellPremium": 0,
        //         "execBuyQty": 2000,
        //         "execBuyCost": 39260000,
        //         "execSellQty": 0,
        //         "execSellCost": 0,
        //         "execQty": 2000,
        //         "execCost": 39260000,
        //         "execComm": 26500,
        //         "currentTimestamp": "2022-05-21T04:35:16.397Z",
        //         "currentQty": 2000,
        //         "currentCost": 39260000,
        //         "currentComm": 26500,
        //         "realisedCost": 0,
        //         "unrealisedCost": 39260000,
        //         "grossOpenCost": 0,
        //         "grossOpenPremium": 0,
        //         "grossExecCost": 39260000,
        //         "isOpen": true,
        //         "markPrice": 1964.195,
        //         "markValue": 39283900,
        //         "riskValue": 39283900,
        //         "homeNotional": 0.02,
        //         "foreignNotional": -39.2839,
        //         "posState": "",
        //         "posCost": 39260000,
        //         "posCost2": 39260000,
        //         "posCross": 0,
        //         "posInit": 13086667,
        //         "posComm": 39261,
        //         "posLoss": 0,
        //         "posMargin": 13125928,
        //         "posMaint": 435787,
        //         "posAllowance": 0,
        //         "taxableMargin": 0,
        //         "initMargin": 0,
        //         "maintMargin": 13149828,
        //         "sessionMargin": 0,
        //         "targetExcessMargin": 0,
        //         "varMargin": 0,
        //         "realisedGrossPnl": 0,
        //         "realisedTax": 0,
        //         "realisedPnl": -26500,
        //         "unrealisedGrossPnl": 23900,
        //         "longBankrupt": 0,
        //         "shortBankrupt": 0,
        //         "taxBase": 0,
        //         "indicativeTaxRate": null,
        //         "indicativeTax": 0,
        //         "unrealisedTax": 0,
        //         "unrealisedPnl": 23900,
        //         "unrealisedPnlPcnt": 0.0006,
        //         "unrealisedRoePcnt": 0.0018,
        //         "simpleQty": null,
        //         "simpleCost": null,
        //         "simpleValue": null,
        //         "simplePnl": null,
        //         "simplePnlPcnt": null,
        //         "avgCostPrice": 1963,
        //         "avgEntryPrice": 1963,
        //         "breakEvenPrice": 1964.35,
        //         "marginCallPrice": 1328.5,
        //         "liquidationPrice": 1328.5,
        //         "bankruptPrice": 1308.7,
        //         "timestamp": "2022-05-21T04:35:16.397Z",
        //         "lastPrice": 1964.195,
        //         "lastValue": 39283900
        //     }
        //
        market = this.safeMarket (this.safeString (position, 'symbol'), market);
        const symbol = market['symbol'];
        const datetime = this.safeString (position, 'timestamp');
        const crossMargin = this.safeValue (position, 'crossMargin');
        const marginMode = (crossMargin === true) ? 'cross' : 'isolated';
        const notionalString = Precise.stringAbs (this.safeString (position, 'foreignNotional', 'homeNotional'));
        const settleCurrencyCode = this.safeString (market, 'settle');
        const maintenanceMargin = this.convertToRealAmount (settleCurrencyCode, this.safeString (position, 'maintMargin'));
        const unrealisedPnl = this.convertToRealAmount (settleCurrencyCode, this.safeString (position, 'unrealisedPnl'));
        const contracts = this.parseNumber (Precise.stringAbs (this.safeString (position, 'currentQty')));
        const contractSize = this.safeNumber (market, 'contractSize');
        let side = undefined;
        const homeNotional = this.safeString (position, 'homeNotional');
        if (homeNotional !== undefined) {
            if (homeNotional[0] === '-') {
                side = 'short';
            } else {
                side = 'long';
            }
        }
        return this.safePosition ({
            'info': position,
            'id': this.safeString (position, 'account'),
            'symbol': symbol,
            'timestamp': this.parse8601 (datetime),
            'datetime': datetime,
            'lastUpdateTimestamp': undefined,
            'hedged': undefined,
            'side': side,
            'contracts': contracts,
            'contractSize': contractSize,
            'entryPrice': this.safeNumber (position, 'avgEntryPrice'),
            'markPrice': this.safeNumber (position, 'markPrice'),
            'lastPrice': undefined,
            'notional': this.parseNumber (notionalString),
            'leverage': this.safeNumber (position, 'leverage'),
            'collateral': undefined,
            'initialMargin': this.safeNumber (position, 'initMargin'),
            'initialMarginPercentage': this.safeNumber (position, 'initMarginReq'),
            'maintenanceMargin': maintenanceMargin,
            'maintenanceMarginPercentage': this.safeNumber (position, 'maintMarginReq'),
            'unrealizedPnl': unrealisedPnl,
            'liquidationPrice': this.safeNumber (position, 'liquidationPrice'),
            'marginMode': marginMode,
            'marginRatio': undefined,
            'percentage': this.safeNumber (position, 'unrealisedPnlPcnt'),
            'stopLossPrice': undefined,
            'takeProfitPrice': undefined,
        });
    }

    async withdraw (code: string, amount, address, tag = undefined, params = {}) {
        /**
         * @method
         * @name bitmex#withdraw
         * @description make a withdrawal
         * @param {string} code unified currency code
         * @param {float} amount the amount to withdraw
         * @param {string} address the address to withdraw to
         * @param {string} tag
         * @param {object} [params] extra parameters specific to the bitmex api endpoint
         * @returns {object} a [transaction structure]{@link https://docs.ccxt.com/#/?id=transaction-structure}
         */
        [ tag, params ] = this.handleWithdrawTagAndParams (tag, params);
        this.checkAddress (address);
        await this.loadMarkets ();
        const currency = this.currency (code);
        const qty = this.convertFromRealAmount (code, amount);
        let networkCode = undefined;
        [ networkCode, params ] = this.handleNetworkCodeAndParams (params);
        const request = {
            'currency': currency['id'],
            'amount': qty,
            'address': address,
            'network': this.networkCodeToId (networkCode, currency['code']),
            // 'otpToken': '123456', // requires if two-factor auth (OTP) is enabled
            // 'fee': 0.001, // bitcoin network fee
        };
        const response = await this.privatePostUserRequestWithdrawal (this.extend (request, params));
        //
        //     {
        //         "transactID": "3aece414-bb29-76c8-6c6d-16a477a51a1e",
        //         "account": 1403035,
        //         "currency": "USDt",
        //         "network": "tron",
        //         "transactType": "Withdrawal",
        //         "amount": -11000000,
        //         "fee": 1000000,
        //         "transactStatus": "Pending",
        //         "address": "TAf5JxcAQQsC2Nm2zu21XE2iDtnisxPo1x",
        //         "tx": "",
        //         "text": "",
        //         "transactTime": "2022-12-16T07:37:06.500Z",
        //         "timestamp": "2022-12-16T07:37:06.500Z",
        //     }
        //
        return this.parseTransaction (response, currency);
    }

    async fetchFundingRates (symbols: Strings = undefined, params = {}) {
        /**
         * @method
         * @name bitmex#fetchFundingRates
         * @description fetch the funding rate for multiple markets
         * @param {string[]|undefined} symbols list of unified market symbols
         * @param {object} [params] extra parameters specific to the bitmex api endpoint
         * @returns {object} a dictionary of [funding rates structures]{@link https://docs.ccxt.com/#/?id=funding-rates-structure}, indexe by market symbols
         */
        await this.loadMarkets ();
        const response = await this.publicGetInstrumentActiveAndIndices (params);
        // same response as under "fetchMarkets"
        const filteredResponse = [];
        for (let i = 0; i < response.length; i++) {
            const item = response[i];
            const marketId = this.safeString (item, 'symbol');
            const market = this.safeMarket (marketId);
            const swap = this.safeValue (market, 'swap', false);
            if (swap) {
                filteredResponse.push (item);
            }
        }
        symbols = this.marketSymbols (symbols);
        const result = this.parseFundingRates (filteredResponse);
        return this.filterByArray (result, 'symbol', symbols);
    }

    parseFundingRate (contract, market: Market = undefined) {
        // see response sample under "fetchMarkets" because same endpoint is being used here
        const datetime = this.safeString (contract, 'timestamp');
        const marketId = this.safeString (contract, 'symbol');
        const fundingDatetime = this.safeString (contract, 'fundingTimestamp');
        return {
            'info': contract,
            'symbol': this.safeSymbol (marketId, market),
            'markPrice': this.safeNumber (contract, 'markPrice'),
            'indexPrice': undefined,
            'interestRate': undefined,
            'estimatedSettlePrice': this.safeNumber (contract, 'indicativeSettlePrice'),
            'timestamp': this.parse8601 (datetime),
            'datetime': datetime,
            'fundingRate': this.safeNumber (contract, 'fundingRate'),
            'fundingTimestamp': this.iso8601 (fundingDatetime),
            'fundingDatetime': fundingDatetime,
            'nextFundingRate': this.safeNumber (contract, 'indicativeFundingRate'),
            'nextFundingTimestamp': undefined,
            'nextFundingDatetime': undefined,
            'previousFundingRate': undefined,
            'previousFundingTimestamp': undefined,
            'previousFundingDatetime': undefined,
        };
    }

    async fetchFundingRateHistory (symbol: Str = undefined, since: Int = undefined, limit: Int = undefined, params = {}) {
        /**
         * @method
         * @name bitmex#fetchFundingRateHistory
         * @description Fetches the history of funding rates
         * @param {string} symbol unified symbol of the market to fetch the funding rate history for
         * @param {int} [since] timestamp in ms of the earliest funding rate to fetch
         * @param {int} [limit] the maximum amount of [funding rate structures]{@link https://docs.ccxt.com/#/?id=funding-rate-history-structure} to fetch
         * @param {object} [params] extra parameters specific to the bitmex api endpoint
         * @param {int} [params.until] timestamp in ms for ending date filter
         * @param {bool} [params.reverse] if true, will sort results newest first
         * @param {int} [params.start] starting point for results
         * @param {string} [params.columns] array of column names to fetch in info, if omitted, will return all columns
         * @param {string} [params.filter] generic table filter, send json key/value pairs, such as {"key": "value"}, you can key on individual fields, and do more advanced querying on timestamps, see the [timestamp docs]{@link https://www.bitmex.com/app/restAPI#Timestamp-Filters} for more details
         * @returns {object[]} a list of [funding rate structures]{@link https://docs.ccxt.com/#/?id=funding-rate-history-structure}
         */
        await this.loadMarkets ();
        const request = {};
        let market = undefined;
        if (symbol in this.currencies) {
            const code = this.currency (symbol);
            request['symbol'] = code['id'];
        } else if (symbol !== undefined) {
            const splitSymbol = symbol.split (':');
            const splitSymbolLength = splitSymbol.length;
            const timeframes = [ 'nearest', 'daily', 'weekly', 'monthly', 'quarterly', 'biquarterly', 'perpetual' ];
            if ((splitSymbolLength > 1) && this.inArray (splitSymbol[1], timeframes)) {
                const code = this.currency (splitSymbol[0]);
                symbol = code['id'] + ':' + splitSymbol[1];
                request['symbol'] = symbol;
            } else {
                market = this.market (symbol);
                request['symbol'] = market['id'];
            }
        }
        if (since !== undefined) {
            request['startTime'] = this.iso8601 (since);
        }
        if (limit !== undefined) {
            request['count'] = limit;
        }
        const until = this.safeInteger2 (params, 'until', 'till');
        params = this.omit (params, [ 'until', 'till' ]);
        if (until !== undefined) {
            request['endTime'] = this.iso8601 (until);
        }
        request['reverse'] = true;
        const response = await this.publicGetFunding (this.extend (request, params));
        //
        //    [
        //        {
        //            "timestamp": "2016-05-07T12:00:00.000Z",
        //            "symbol": "ETHXBT",
        //            "fundingInterval": "2000-01-02T00:00:00.000Z",
        //            "fundingRate": 0.0010890000000000001,
        //            "fundingRateDaily": 0.0010890000000000001
        //        }
        //    ]
        //
        return this.parseFundingRateHistories (response, market, since, limit);
    }

    parseFundingRateHistory (info, market: Market = undefined) {
        //
        //    {
        //        "timestamp": "2016-05-07T12:00:00.000Z",
        //        "symbol": "ETHXBT",
        //        "fundingInterval": "2000-01-02T00:00:00.000Z",
        //        "fundingRate": 0.0010890000000000001,
        //        "fundingRateDaily": 0.0010890000000000001
        //    }
        //
        const marketId = this.safeString (info, 'symbol');
        const datetime = this.safeString (info, 'timestamp');
        return {
            'info': info,
            'symbol': this.safeSymbol (marketId, market),
            'fundingRate': this.safeNumber (info, 'fundingRate'),
            'timestamp': this.parse8601 (datetime),
            'datetime': datetime,
        };
    }

    async setLeverage (leverage, symbol: Str = undefined, params = {}) {
        /**
         * @method
         * @name bitmex#setLeverage
         * @description set the level of leverage for a market
         * @param {float} leverage the rate of leverage
         * @param {string} symbol unified market symbol
         * @param {object} [params] extra parameters specific to the bitmex api endpoint
         * @returns {object} response from the exchange
         */
        if (symbol === undefined) {
            throw new ArgumentsRequired (this.id + ' setLeverage() requires a symbol argument');
        }
        if ((leverage < 0.01) || (leverage > 100)) {
            throw new BadRequest (this.id + ' leverage should be between 0.01 and 100');
        }
        await this.loadMarkets ();
        const market = this.market (symbol);
        if (market['type'] !== 'swap' && market['type'] !== 'future') {
            throw new BadSymbol (this.id + ' setLeverage() supports future and swap contracts only');
        }
        const request = {
            'symbol': market['id'],
            'leverage': leverage,
        };
        return await this.privatePostPositionLeverage (this.extend (request, params));
    }

    async setMarginMode (marginMode, symbol: Str = undefined, params = {}) {
        /**
         * @method
         * @name bitmex#setMarginMode
         * @description set margin mode to 'cross' or 'isolated'
         * @param {string} marginMode 'cross' or 'isolated'
         * @param {string} symbol unified market symbol
         * @param {object} [params] extra parameters specific to the bitmex api endpoint
         * @returns {object} response from the exchange
         */
        if (symbol === undefined) {
            throw new ArgumentsRequired (this.id + ' setMarginMode() requires a symbol argument');
        }
        marginMode = marginMode.toLowerCase ();
        if (marginMode !== 'isolated' && marginMode !== 'cross') {
            throw new BadRequest (this.id + ' setMarginMode() marginMode argument should be isolated or cross');
        }
        await this.loadMarkets ();
        const market = this.market (symbol);
        if ((market['type'] !== 'swap') && (market['type'] !== 'future')) {
            throw new BadSymbol (this.id + ' setMarginMode() supports swap and future contracts only');
        }
        const enabled = (marginMode === 'cross') ? false : true;
        const request = {
            'symbol': market['id'],
            'enabled': enabled,
        };
        return await this.privatePostPositionIsolate (this.extend (request, params));
    }

    async fetchDepositAddress (code: string, params = {}) {
        /**
         * @method
         * @name bitmex#fetchDepositAddress
         * @description fetch the deposit address for a currency associated with this account
         * @see https://www.bitmex.com/api/explorer/#!/User/User_getDepositAddress
         * @param {string} code unified currency code
         * @param {object} [params] extra parameters specific to the bitmex api endpoint
         * @param {string} [params.network] deposit chain, can view all chains via this.publicGetWalletAssets, default is eth, unless the currency has a default chain within this.options['networks']
         * @returns {object} an [address structure]{@link https://docs.ccxt.com/#/?id=address-structure}
         */
        await this.loadMarkets ();
        let networkCode = undefined;
        [ networkCode, params ] = this.handleNetworkCodeAndParams (params);
        if (networkCode === undefined) {
            throw new ArgumentsRequired (this.id + ' fetchDepositAddress requires params["network"]');
        }
        const currency = this.currency (code);
        let currencyId = currency['id'];
        const idLength = currencyId.length;
        currencyId = currencyId.slice (0, idLength - 1) + currencyId.slice (idLength - 1, idLength).toLowerCase ();  // make the last letter lowercase
        params = this.omit (params, 'network');
        const request = {
            'currency': currencyId,
            'network': this.networkCodeToId (networkCode, currency['code']),
        };
        const response = await this.privateGetUserDepositAddress (this.extend (request, params));
        //
        //    '"bc1qmex3puyrzn2gduqcnlu70c2uscpyaa9nm2l2j9le2lt2wkgmw33sy7ndjg"'
        //
        return {
            'currency': code,
            'address': response.replace ('"', '').replace ('"', ''), // Done twice because some languages only replace the first instance
            'tag': undefined,
            'network': networkCode,
            'info': response,
        };
    }

    parseDepositWithdrawFee (fee, currency: Currency = undefined) {
        //
        //    {
        //        "asset": "XBT",
        //        "currency": "XBt",
        //        "majorCurrency": "XBT",
        //        "name": "Bitcoin",
        //        "currencyType": "Crypto",
        //        "scale": "8",
        //        "enabled": true,
        //        "isMarginCurrency": true,
        //        "minDepositAmount": "10000",
        //        "minWithdrawalAmount": "1000",
        //        "maxWithdrawalAmount": "100000000000000",
        //        "networks": [
        //            {
        //                "asset": "btc",
        //                "tokenAddress": '',
        //                "depositEnabled": true,
        //                "withdrawalEnabled": true,
        //                "withdrawalFee": "20000",
        //                "minFee": "20000",
        //                "maxFee": "10000000"
        //            }
        //        ]
        //    }
        //
        const networks = this.safeValue (fee, 'networks', []);
        const networksLength = networks.length;
        const result = {
            'info': fee,
            'withdraw': {
                'fee': undefined,
                'percentage': undefined,
            },
            'deposit': {
                'fee': undefined,
                'percentage': undefined,
            },
            'networks': {},
        };
        if (networksLength !== 0) {
            const scale = this.safeString (fee, 'scale');
            const precision = this.parsePrecision (scale);
            for (let i = 0; i < networksLength; i++) {
                const network = networks[i];
                const networkId = this.safeString (network, 'asset');
                const currencyCode = this.safeString (currency, 'code');
                const networkCode = this.networkIdToCode (networkId, currencyCode);
                const withdrawalFeeId = this.safeString (network, 'withdrawalFee');
                const withdrawalFee = this.parseNumber (Precise.stringMul (withdrawalFeeId, precision));
                result['networks'][networkCode] = {
                    'deposit': { 'fee': undefined, 'percentage': undefined },
                    'withdraw': { 'fee': withdrawalFee, 'percentage': false },
                };
                if (networksLength === 1) {
                    result['withdraw']['fee'] = withdrawalFee;
                    result['withdraw']['percentage'] = false;
                }
            }
        }
        return result;
    }

    async fetchDepositWithdrawFees (codes: Strings = undefined, params = {}) {
        /**
         * @method
         * @name bitmex#fetchDepositWithdrawFees
         * @description fetch deposit and withdraw fees
         * @see https://www.bitmex.com/api/explorer/#!/Wallet/Wallet_getAssetsConfig
         * @param {string[]|undefined} codes list of unified currency codes
         * @param {object} [params] extra parameters specific to the bitmex api endpoint
         * @returns {object} a list of [fee structures]{@link https://docs.ccxt.com/#/?id=fee-structure}
         */
        await this.loadMarkets ();
        const assets = await this.publicGetWalletAssets (params);
        //
        //    [
        //        {
        //            "asset": "XBT",
        //            "currency": "XBt",
        //            "majorCurrency": "XBT",
        //            "name": "Bitcoin",
        //            "currencyType": "Crypto",
        //            "scale": "8",
        //            "enabled": true,
        //            "isMarginCurrency": true,
        //            "minDepositAmount": "10000",
        //            "minWithdrawalAmount": "1000",
        //            "maxWithdrawalAmount": "100000000000000",
        //            "networks": [
        //                {
        //                    "asset": "btc",
        //                    "tokenAddress": '',
        //                    "depositEnabled": true,
        //                    "withdrawalEnabled": true,
        //                    "withdrawalFee": "20000",
        //                    "minFee": "20000",
        //                    "maxFee": "10000000"
        //                }
        //            ]
        //        },
        //        ...
        //    ]
        //
        return this.parseDepositWithdrawFees (assets, codes, 'asset');
    }

    calculateRateLimiterCost (api, method, path, params, config = {}) {
        const isAuthenticated = this.checkRequiredCredentials (false);
        const cost = this.safeValue (config, 'cost', 1);
        if (cost !== 1) { // trading endpoints
            if (isAuthenticated) {
                return cost;
            } else {
                return 20;
            }
        }
        return cost;
    }

    async fetchLiquidations (symbol: string, since: Int = undefined, limit: Int = undefined, params = {}) {
        /**
         * @method
         * @name bitmex#fetchLiquidations
         * @description retrieves the public liquidations of a trading pair
         * @see https://www.bitmex.com/api/explorer/#!/Liquidation/Liquidation_get
         * @param {string} symbol unified CCXT market symbol
         * @param {int} [since] the earliest time in ms to fetch liquidations for
         * @param {int} [limit] the maximum number of liquidation structures to retrieve
         * @param {object} [params] exchange specific parameters for the bitmex api endpoint
         * @param {int} [params.until] timestamp in ms of the latest liquidation
         * @param {boolean} [params.paginate] default false, when true will automatically paginate by calling this endpoint multiple times. See in the docs all the [availble parameters](https://github.com/ccxt/ccxt/wiki/Manual#pagination-params)
         * @returns {object} an array of [liquidation structures]{@link https://docs.ccxt.com/#/?id=liquidation-structure}
         */
        await this.loadMarkets ();
        let paginate = false;
        [ paginate, params ] = this.handleOptionAndParams (params, 'fetchLiquidations', 'paginate');
        if (paginate) {
            return await this.fetchPaginatedCallDynamic ('fetchLiquidations', symbol, since, limit, params) as Liquidation[];
        }
        const market = this.market (symbol);
        let request = {
            'symbol': market['id'],
        };
        if (since !== undefined) {
            request['startTime'] = since;
        }
        if (limit !== undefined) {
            request['count'] = limit;
        }
        [ request, params ] = this.handleUntilOption ('endTime', request, params);
        const response = await this.publicGetLiquidation (this.extend (request, params));
        //
        //     [
        //         {
        //             "orderID": "string",
        //             "symbol": "string",
        //             "side": "string",
        //             "price": 0,
        //             "leavesQty": 0
        //         }
        //     ]
        //
        return this.parseLiquidations (response, market, since, limit);
    }

    parseLiquidation (liquidation, market: Market = undefined) {
        //
        //     {
        //         "orderID": "string",
        //         "symbol": "string",
        //         "side": "string",
        //         "price": 0,
        //         "leavesQty": 0
        //     }
        //
        const marketId = this.safeString (liquidation, 'symbol');
        return this.safeLiquidation ({
            'info': liquidation,
            'symbol': this.safeSymbol (marketId, market),
            'contracts': undefined,
            'contractSize': this.safeNumber (market, 'contractSize'),
            'price': this.safeNumber (liquidation, 'price'),
            'baseValue': undefined,
            'quoteValue': undefined,
            'timestamp': undefined,
            'datetime': undefined,
        });
    }

    handleErrors (code, reason, url, method, headers, body, response, requestHeaders, requestBody) {
        if (response === undefined) {
            return undefined;
        }
        if (code === 429) {
            throw new DDoSProtection (this.id + ' ' + body);
        }
        if (code >= 400) {
            const error = this.safeValue (response, 'error', {});
            const message = this.safeString (error, 'message');
            const feedback = this.id + ' ' + body;
            this.throwExactlyMatchedException (this.exceptions['exact'], message, feedback);
            this.throwBroadlyMatchedException (this.exceptions['broad'], message, feedback);
            if (code === 400) {
                throw new BadRequest (feedback);
            }
            throw new ExchangeError (feedback); // unknown message
        }
        return undefined;
    }

    nonce () {
        return this.milliseconds ();
    }

    sign (path, api = 'public', method = 'GET', params = {}, headers = undefined, body = undefined) {
        let query = '/api/' + this.version + '/' + path;
        if (method === 'GET') {
            if (Object.keys (params).length) {
                query += '?' + this.urlencode (params);
            }
        } else {
            const format = this.safeString (params, '_format');
            if (format !== undefined) {
                query += '?' + this.urlencode ({ '_format': format });
                params = this.omit (params, '_format');
            }
        }
        const url = this.urls['api'][api] + query;
        const isAuthenticated = this.checkRequiredCredentials (false);
        if (api === 'private' || (api === 'public' && isAuthenticated)) {
            this.checkRequiredCredentials ();
            let auth = method + query;
            let expires = this.safeInteger (this.options, 'api-expires');
            headers = {
                'Content-Type': 'application/json',
                'api-key': this.apiKey,
            };
            expires = this.sum (this.seconds (), expires);
            const stringExpires = expires.toString ();
            auth += stringExpires;
            headers['api-expires'] = stringExpires;
            if (method === 'POST' || method === 'PUT' || method === 'DELETE') {
                if (Object.keys (params).length) {
                    body = this.json (params);
                    auth += body;
                }
            }
            headers['api-signature'] = this.hmac (this.encode (auth), this.encode (this.secret), sha256);
        }
        return { 'url': url, 'method': method, 'body': body, 'headers': headers };
    }
}<|MERGE_RESOLUTION|>--- conflicted
+++ resolved
@@ -1838,13 +1838,9 @@
          * @param {float} amount how much of currency you want to trade in units of base currency
          * @param {float} [price] the price at which the order is to be fullfilled, in units of the quote currency, ignored in market orders
          * @param {object} [params] extra parameters specific to the bitmex api endpoint
-<<<<<<< HEAD
          * @param {object} [params.triggerPrice] the price at which a trigger order is triggered at
          * @param {object} [params.triggerDirection] the direction whenever the trigger happens with relation to price - 'above' or 'below'
          * @returns {object} an [order structure]{@link https://github.com/ccxt/ccxt/wiki/Manual#order-structure}
-=======
-         * @returns {object} an [order structure]{@link https://docs.ccxt.com/#/?id=order-structure}
->>>>>>> 84662a05
          */
         await this.loadMarkets ();
         const market = this.market (symbol);
@@ -1871,8 +1867,8 @@
             params = this.omit (params, [ 'triggerPrice', 'stopPx', 'stopPrice' ]);
             request['stopPx'] = parseFloat (this.priceToPrecision (symbol, triggerPrice));
             const triggerDirection = this.safeString (params, 'triggerDirection');
-            const triggerAbove = (triggerDirection === 'up');
-            this.checkRequiredArgument ('createOrder', triggerDirection, 'triggerDirection', [ 'up', 'down' ]);
+            const triggerAbove = (triggerDirection === 'above');
+            this.checkRequiredArgument ('createOrder', triggerDirection, 'triggerDirection', [ 'above', 'below' ]);
             this.checkRequiredArgument ('createOrder', side, 'side', [ 'buy', 'sell' ]);
             if (type === 'limit') {
                 request['price'] = parseFloat (this.priceToPrecision (symbol, price));
