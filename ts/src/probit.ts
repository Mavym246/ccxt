
//  ---------------------------------------------------------------------------

import Exchange from './abstract/probit.js';
import { ExchangeError, ExchangeNotAvailable, BadResponse, BadRequest, InvalidOrder, InsufficientFunds, AuthenticationError, ArgumentsRequired, InvalidAddress, RateLimitExceeded, DDoSProtection, BadSymbol } from './base/errors.js';
import { Precise } from './base/Precise.js';
import { TRUNCATE, TICK_SIZE } from './base/functions/number.js';
import { Int, OrderSide, OrderType } from './base/types.js';

//  ---------------------------------------------------------------------------

/**
 * @class probit
 * @extends Exchange
 */
export default class probit extends Exchange {
    describe () {
        return this.deepExtend (super.describe (), {
            'id': 'probit',
            'name': 'ProBit',
            'countries': [ 'SC', 'KR' ], // Seychelles, South Korea
            'rateLimit': 50, // ms
            'pro': true,
            'has': {
                'CORS': true,
                'spot': true,
                'margin': false,
                'swap': false,
                'future': false,
                'option': false,
                'addMargin': false,
                'cancelOrder': true,
                'createMarketOrder': true,
                'createOrder': true,
                'createReduceOnlyOrder': false,
                'createStopLimitOrder': false,
                'createStopMarketOrder': false,
                'createStopOrder': false,
                'fetchBalance': true,
                'fetchBorrowRate': false,
                'fetchBorrowRateHistories': false,
                'fetchBorrowRateHistory': false,
                'fetchBorrowRates': false,
                'fetchBorrowRatesPerSymbol': false,
                'fetchClosedOrders': true,
                'fetchCurrencies': true,
                'fetchDepositAddress': true,
                'fetchDepositAddresses': true,
                'fetchDeposits': true,
                'fetchFundingHistory': false,
                'fetchFundingRate': false,
                'fetchFundingRateHistory': false,
                'fetchFundingRates': false,
                'fetchIndexOHLCV': false,
                'fetchLeverage': false,
                'fetchLeverageTiers': false,
                'fetchMarginMode': false,
                'fetchMarkets': true,
                'fetchMarkOHLCV': false,
                'fetchMyTrades': true,
                'fetchOHLCV': true,
                'fetchOpenInterestHistory': false,
                'fetchOpenOrders': true,
                'fetchOrder': true,
                'fetchOrderBook': true,
                'fetchPosition': false,
                'fetchPositionMode': false,
                'fetchPositions': false,
                'fetchPositionsRisk': false,
                'fetchPremiumIndexOHLCV': false,
                'fetchTicker': true,
                'fetchTickers': true,
                'fetchTime': true,
                'fetchTrades': true,
                'fetchTradingFee': false,
                'fetchTradingFees': false,
                'fetchTransactions': true,
                'fetchTransfer': false,
                'fetchTransfers': false,
                'fetchWithdrawal': false,
                'fetchWithdrawals': true,
                'reduceMargin': false,
                'setLeverage': false,
                'setMarginMode': false,
                'setPositionMode': false,
                'signIn': true,
                'transfer': false,
                'withdraw': true,
            },
            'timeframes': {
                '1m': '1m',
                '3m': '3m',
                '5m': '5m',
                '10m': '10m',
                '15m': '15m',
                '30m': '30m',
                '1h': '1h',
                '4h': '4h',
                '6h': '6h',
                '12h': '12h',
                '1d': '1D',
                '1w': '1W',
                '1M': '1M',
            },
            'version': 'v1',
            'urls': {
                'logo': 'https://user-images.githubusercontent.com/51840849/79268032-c4379480-7ea2-11ea-80b3-dd96bb29fd0d.jpg',
                'api': {
                    'accounts': 'https://accounts.probit.com',
                    'public': 'https://api.probit.com/api/exchange',
                    'private': 'https://api.probit.com/api/exchange',
                },
                'www': 'https://www.probit.com',
                'doc': [
                    'https://docs-en.probit.com',
                    'https://docs-ko.probit.com',
                ],
                'fees': 'https://support.probit.com/hc/en-us/articles/360020968611-Trading-Fees',
                'referral': 'https://www.probit.com/r/34608773',
            },
            'api': {
                'public': {
                    'get': {
                        'market': 1,
                        'currency': 1,
                        'currency_with_platform': 1,
                        'time': 1,
                        'ticker': 1,
                        'order_book': 1,
                        'trade': 1,
                        'candle': 1,
                    },
                },
                'private': {
                    'post': {
                        'new_order': 2,
                        'cancel_order': 1,
                        'withdrawal': 2,
                    },
                    'get': {
                        'balance': 1,
                        'order': 1,
                        'open_order': 1,
                        'order_history': 1,
                        'trade_history': 1,
                        'deposit_address': 1,
                        'transfer/payment': 1,
                    },
                },
                'accounts': {
                    'post': {
                        'token': 1,
                    },
                },
            },
            'fees': {
                'trading': {
                    'tierBased': false,
                    'percentage': true,
                    'maker': this.parseNumber ('0.002'),
                    'taker': this.parseNumber ('0.002'),
                },
            },
            'exceptions': {
                'exact': {
                    'UNAUTHORIZED': AuthenticationError,
                    'INVALID_ARGUMENT': BadRequest, // Parameters are not a valid format, parameters are empty, or out of range, or a parameter was sent when not required.
                    'TRADING_UNAVAILABLE': ExchangeNotAvailable,
                    'NOT_ENOUGH_BALANCE': InsufficientFunds,
                    'NOT_ALLOWED_COMBINATION': BadRequest,
                    'INVALID_ORDER': InvalidOrder, // Requested order does not exist, or it is not your order
                    'RATE_LIMIT_EXCEEDED': RateLimitExceeded, // You are sending requests too frequently. Please try it later.
                    'MARKET_UNAVAILABLE': ExchangeNotAvailable, // Market is closed today
                    'INVALID_MARKET': BadSymbol, // Requested market is not exist
                    'MARKET_CLOSED': BadSymbol, // {"errorCode":"MARKET_CLOSED"}
                    'MARKET_NOT_FOUND': BadSymbol, // {"errorCode":"MARKET_NOT_FOUND","message":"8e2b8496-0a1e-5beb-b990-a205b902eabe","details":{}}
                    'INVALID_CURRENCY': BadRequest, // Requested currency is not exist on ProBit system
                    'TOO_MANY_OPEN_ORDERS': DDoSProtection, // Too many open orders
                    'DUPLICATE_ADDRESS': InvalidAddress, // Address already exists in withdrawal address list
                    'invalid_grant': AuthenticationError, // {"error":"invalid_grant"}
                },
            },
            'requiredCredentials': {
                'apiKey': true,
                'secret': true,
            },
            'precisionMode': TICK_SIZE,
            'options': {
                'createMarketBuyOrderRequiresPrice': true,
                'timeInForce': {
                    'limit': 'gtc',
                    'market': 'ioc',
                },
                'networks': {
                    'BEP20': 'BSC',
                    'ERC20': 'ETH',
                    'TRC20': 'TRON',
                },
                'networksById': {
                    'BSC': 'BEP20',
                    'ETH': 'ERC20',
                    'TRON': 'TRC20',
                },
            },
            'commonCurrencies': {
                'AUTO': 'Cube',
                'AZU': 'Azultec',
                'BCC': 'BCC',
                'BDP': 'BidiPass',
                'BIRD': 'Birdchain',
                'BTCBEAR': 'BEAR',
                'BTCBULL': 'BULL',
                'CBC': 'CryptoBharatCoin',
                'CHE': 'Chellit',
                'CLR': 'Color Platform',
                'CTK': 'Cryptyk',
                'CTT': 'Castweet',
                'DIP': 'Dipper',
                'DKT': 'DAKOTA',
                'EGC': 'EcoG9coin',
                'EPS': 'Epanus',  // conflict with EPS Ellipsis https://github.com/ccxt/ccxt/issues/8909
                'FX': 'Fanzy',
                'GDT': 'Gorilla Diamond',
                'GM': 'GM Holding',
                'GOGOL': 'GOL',
                'GOL': 'Goldofir',
                'GRB': 'Global Reward Bank',
                'HBC': 'Hybrid Bank Cash',
                'HUSL': 'The Hustle App',
                'LAND': 'Landbox',
                'LBK': 'Legal Block',
                'ORC': 'Oracle System',
                'PXP': 'PIXSHOP COIN',
                'PYE': 'CreamPYE',
                'ROOK': 'Reckoon',
                'SOC': 'Soda Coin',
                'SST': 'SocialSwap',
                'TCT': 'Top Coin Token',
                'TOR': 'Torex',
                'TPAY': 'Tetra Pay',
                'UNI': 'UNICORN Token',
                'UNISWAP': 'UNI',
            },
        });
    }

    async fetchMarkets (params = {}) {
        /**
         * @method
         * @name probit#fetchMarkets
         * @see https://docs-en.probit.com/reference/market
         * @description retrieves data on all markets for probit
         * @param {object} params extra parameters specific to the exchange api endpoint
         * @returns {object[]} an array of objects representing market data
         */
        const response = await this.publicGetMarket (params);
        //
        //     {
        //         "data":[
        //             {
        //                 "id":"MONA-USDT",
        //                 "base_currency_id":"MONA",
        //                 "quote_currency_id":"USDT",
        //                 "min_price":"0.001",
        //                 "max_price":"9999999999999999",
        //                 "price_increment":"0.001",
        //                 "min_quantity":"0.0001",
        //                 "max_quantity":"9999999999999999",
        //                 "quantity_precision":4,
        //                 "min_cost":"1",
        //                 "max_cost":"9999999999999999",
        //                 "cost_precision":8,
        //                 "taker_fee_rate":"0.2",
        //                 "maker_fee_rate":"0.2",
        //                 "show_in_ui":true,
        //                 "closed":false
        //             },
        //         ]
        //     }
        //
        const markets = this.safeValue (response, 'data', []);
        const result = [];
        for (let i = 0; i < markets.length; i++) {
            const market = markets[i];
            const id = this.safeString (market, 'id');
            const baseId = this.safeString (market, 'base_currency_id');
            const quoteId = this.safeString (market, 'quote_currency_id');
            const base = this.safeCurrencyCode (baseId);
            const quote = this.safeCurrencyCode (quoteId);
            const closed = this.safeValue (market, 'closed', false);
            const takerFeeRate = this.safeString (market, 'taker_fee_rate');
            const taker = Precise.stringDiv (takerFeeRate, '100');
            const makerFeeRate = this.safeString (market, 'maker_fee_rate');
            const maker = Precise.stringDiv (makerFeeRate, '100');
            result.push ({
                'id': id,
                'symbol': base + '/' + quote,
                'base': base,
                'quote': quote,
                'settle': undefined,
                'baseId': baseId,
                'quoteId': quoteId,
                'settleId': undefined,
                'type': 'spot',
                'spot': true,
                'margin': false,
                'swap': false,
                'future': false,
                'option': false,
                'active': !closed,
                'contract': false,
                'linear': undefined,
                'inverse': undefined,
                'taker': this.parseNumber (taker),
                'maker': this.parseNumber (maker),
                'contractSize': undefined,
                'expiry': undefined,
                'expiryDatetime': undefined,
                'strike': undefined,
                'optionType': undefined,
                'precision': {
                    'amount': this.parseNumber (this.parsePrecision (this.safeString (market, 'quantity_precision'))),
                    'price': this.safeNumber (market, 'price_increment'),
                    'cost': this.parseNumber (this.parsePrecision (this.safeString (market, 'cost_precision'))),
                },
                'limits': {
                    'leverage': {
                        'min': undefined,
                        'max': undefined,
                    },
                    'amount': {
                        'min': this.safeNumber (market, 'min_quantity'),
                        'max': this.safeNumber (market, 'max_quantity'),
                    },
                    'price': {
                        'min': this.safeNumber (market, 'min_price'),
                        'max': this.safeNumber (market, 'max_price'),
                    },
                    'cost': {
                        'min': this.safeNumber (market, 'min_cost'),
                        'max': this.safeNumber (market, 'max_cost'),
                    },
                },
                'info': market,
            });
        }
        return result;
    }

    async fetchCurrencies (params = {}) {
        /**
         * @method
         * @name probit#fetchCurrencies
         * @see https://docs-en.probit.com/reference/currency
         * @description fetches all available currencies on an exchange
         * @param {object} params extra parameters specific to the probit api endpoint
         * @returns {object} an associative dictionary of currencies
         */
        const response = await this.publicGetCurrencyWithPlatform (params);
        //
        //     {
        //         "data":[
        //             {
        //                 "id":"USDT",
        //                 "display_name":{"ko-kr":"테더","en-us":"Tether"},
        //                 "show_in_ui":true,
        //                 "platform":[
        //                     {
        //                         "id":"ETH",
        //                         "priority":1,
        //                         "deposit":true,
        //                         "withdrawal":true,
        //                         "currency_id":"USDT",
        //                         "precision":6,
        //                         "min_confirmation_count":15,
        //                         "require_destination_tag":false,
        //                         "display_name":{"name":{"ko-kr":"ERC-20","en-us":"ERC-20"}},
        //                         "min_deposit_amount":"0",
        //                         "min_withdrawal_amount":"1",
        //                         "withdrawal_fee":[
        //                             {"amount":"0.01","priority":2,"currency_id":"ETH"},
        //                             {"amount":"1.5","priority":1,"currency_id":"USDT"},
        //                         ],
        //                         "deposit_fee":{},
        //                         "suspended_reason":"",
        //                         "deposit_suspended":false,
        //                         "withdrawal_suspended":false
        //                     },
        //                     {
        //                         "id":"OMNI",
        //                         "priority":2,
        //                         "deposit":true,
        //                         "withdrawal":true,
        //                         "currency_id":"USDT",
        //                         "precision":6,
        //                         "min_confirmation_count":3,
        //                         "require_destination_tag":false,
        //                         "display_name":{"name":{"ko-kr":"OMNI","en-us":"OMNI"}},
        //                         "min_deposit_amount":"0",
        //                         "min_withdrawal_amount":"5",
        //                         "withdrawal_fee":[{"amount":"5","priority":1,"currency_id":"USDT"}],
        //                         "deposit_fee":{},
        //                         "suspended_reason":"wallet_maintenance",
        //                         "deposit_suspended":false,
        //                         "withdrawal_suspended":false
        //                     }
        //                 ],
        //                 "stakeable":false,
        //                 "unstakeable":false,
        //                 "auto_stake":false,
        //                 "auto_stake_amount":"0"
        //             }
        //         ]
        //     }
        //
        const currencies = this.safeValue (response, 'data', []);
        const result = {};
        for (let i = 0; i < currencies.length; i++) {
            const currency = currencies[i];
            const id = this.safeString (currency, 'id');
            const code = this.safeCurrencyCode (id);
            const displayName = this.safeValue (currency, 'display_name');
            const name = this.safeString (displayName, 'en-us');
            const platforms = this.safeValue (currency, 'platform', []);
            const platformsByPriority = this.sortBy (platforms, 'priority');
            let platform = undefined;
            const networkList = {};
            for (let j = 0; j < platformsByPriority.length; j++) {
                const network = platformsByPriority[j];
                const id = this.safeString (network, 'id');
                const networkCode = this.networkIdToCode (id);
                const currentDepositSuspended = this.safeValue (network, 'deposit_suspended');
                const currentWithdrawalSuspended = this.safeValue (network, 'withdrawal_suspended');
                const currentDeposit = !currentDepositSuspended;
                const currentWithdraw = !currentWithdrawalSuspended;
                const currentActive = currentDeposit && currentWithdraw;
                if (currentActive) {
                    platform = network;
                }
                const precision = this.parsePrecision (this.safeString (network, 'precision'));
                const withdrawFee = this.safeValue (network, 'withdrawal_fee', []);
                const fee = this.safeValue (withdrawFee, 0, {});
                networkList[networkCode] = {
                    'id': id,
                    'network': networkCode,
                    'active': currentActive,
                    'deposit': currentDeposit,
                    'withdraw': currentWithdraw,
                    'fee': this.safeNumber (fee, 'amount'),
                    'precision': this.parseNumber (precision),
                    'limits': {
                        'withdraw': {
                            'min': this.safeNumber (network, 'min_withdrawal_amount'),
                            'max': undefined,
                        },
                        'deposit': {
                            'min': this.safeNumber (network, 'min_deposit_amount'),
                            'max': undefined,
                        },
                    },
                    'info': network,
                };
            }
            if (platform === undefined) {
                platform = this.safeValue (platformsByPriority, 0, {});
            }
            const depositSuspended = this.safeValue (platform, 'deposit_suspended');
            const withdrawalSuspended = this.safeValue (platform, 'withdrawal_suspended');
            const deposit = !depositSuspended;
            const withdraw = !withdrawalSuspended;
            const active = deposit && withdraw;
            const withdrawalFees = this.safeValue (platform, 'withdrawal_fee', {});
            const fees = [];
            // sometimes the withdrawal fee is an empty object
            // [ { 'amount': '0.015', 'priority': 1, 'currency_id': 'ETH' }, {} ]
            for (let j = 0; j < withdrawalFees.length; j++) {
                const withdrawalFeeInner = withdrawalFees[j];
                const amount = this.safeNumber (withdrawalFeeInner, 'amount');
                const priority = this.safeInteger (withdrawalFeeInner, 'priority');
                if ((amount !== undefined) && (priority !== undefined)) {
                    fees.push (withdrawalFeeInner);
                }
            }
            const withdrawalFeesByPriority = this.sortBy (fees, 'priority');
            const withdrawalFee = this.safeValue (withdrawalFeesByPriority, 0, {});
            const fee = this.safeNumber (withdrawalFee, 'amount');
            result[code] = {
                'id': id,
                'code': code,
                'info': currency,
                'name': name,
                'active': active,
                'deposit': deposit,
                'withdraw': withdraw,
                'fee': fee,
                'precision': this.parseNumber (this.parsePrecision (this.safeString (platform, 'precision'))),
                'limits': {
                    'amount': {
                        'min': undefined,
                        'max': undefined,
                    },
                    'deposit': {
                        'min': this.safeNumber (platform, 'min_deposit_amount'),
                        'max': undefined,
                    },
                    'withdraw': {
                        'min': this.safeNumber (platform, 'min_withdrawal_amount'),
                        'max': undefined,
                    },
                },
                'networks': networkList,
            };
        }
        return result;
    }

    parseBalance (response) {
        const result = {
            'info': response,
            'timestamp': undefined,
            'datetime': undefined,
        };
        const data = this.safeValue (response, 'data', []);
        for (let i = 0; i < data.length; i++) {
            const balance = data[i];
            const currencyId = this.safeString (balance, 'currency_id');
            const code = this.safeCurrencyCode (currencyId);
            const account = this.account ();
            account['total'] = this.safeString (balance, 'total');
            account['free'] = this.safeString (balance, 'available');
            result[code] = account;
        }
        return this.safeBalance (result);
    }

    async fetchBalance (params = {}) {
        /**
         * @method
         * @name probit#fetchBalance
         * @see https://docs-en.probit.com/reference/balance
         * @description query for balance and get the amount of funds available for trading or funds locked in orders
         * @param {object} params extra parameters specific to the probit api endpoint
         * @returns {object} a [balance structure]{@link https://docs.ccxt.com/en/latest/manual.html?#balance-structure}
         */
        await this.loadMarkets ();
        const response = await this.privateGetBalance (params);
        //
        //     {
        //         data: [
        //             {
        //                 "currency_id":"XRP",
        //                 "total":"100",
        //                 "available":"0",
        //             }
        //         ]
        //     }
        //
        return this.parseBalance (response);
    }

    async fetchOrderBook (symbol: string, limit: Int = undefined, params = {}) {
        /**
         * @method
         * @name probit#fetchOrderBook
         * @see https://docs-en.probit.com/reference/order_book
         * @description fetches information on open orders with bid (buy) and ask (sell) prices, volumes and other data
         * @param {string} symbol unified symbol of the market to fetch the order book for
         * @param {int|undefined} limit the maximum amount of order book entries to return
         * @param {object} params extra parameters specific to the probit api endpoint
         * @returns {object} A dictionary of [order book structures]{@link https://docs.ccxt.com/#/?id=order-book-structure} indexed by market symbols
         */
        await this.loadMarkets ();
        const market = this.market (symbol);
        const request = {
            'market_id': market['id'],
        };
        const response = await this.publicGetOrderBook (this.extend (request, params));
        //
        //     {
        //         data: [
        //             { side: 'buy', price: '0.000031', quantity: '10' },
        //             { side: 'buy', price: '0.00356007', quantity: '4.92156877' },
        //             { side: 'sell', price: '0.1857', quantity: '0.17' },
        //         ]
        //     }
        //
        const data = this.safeValue (response, 'data', []);
        const dataBySide = this.groupBy (data, 'side');
        return this.parseOrderBook (dataBySide, market['symbol'], undefined, 'buy', 'sell', 'price', 'quantity');
    }

    async fetchTickers (symbols: string[] = undefined, params = {}) {
        /**
         * @method
         * @name probit#fetchTickers
         * @see https://docs-en.probit.com/reference/ticker
         * @description fetches price tickers for multiple markets, statistical calculations with the information calculated over the past 24 hours each market
         * @param {string[]|undefined} symbols unified symbols of the markets to fetch the ticker for, all market tickers are returned if not assigned
         * @param {object} params extra parameters specific to the probit api endpoint
         * @returns {object} a dictionary of [ticker structures]{@link https://docs.ccxt.com/#/?id=ticker-structure}
         */
        await this.loadMarkets ();
        const request = {};
        if (symbols !== undefined) {
            const marketIds = this.marketIds (symbols);
            request['market_ids'] = marketIds.join (',');
        }
        const response = await this.publicGetTicker (this.extend (request, params));
        //
        //     {
        //         "data":[
        //             {
        //                 "last":"0.022902",
        //                 "low":"0.021693",
        //                 "high":"0.024093",
        //                 "change":"-0.000047",
        //                 "base_volume":"15681.986",
        //                 "quote_volume":"360.514403624",
        //                 "market_id":"ETH-BTC",
        //                 "time":"2020-04-12T18:43:38.000Z"
        //             }
        //         ]
        //     }
        //
        const data = this.safeValue (response, 'data', []);
        return this.parseTickers (data, symbols);
    }

    async fetchTicker (symbol: string, params = {}) {
        /**
         * @method
         * @name probit#fetchTicker
         * @see https://docs-en.probit.com/reference/ticker
         * @description fetches a price ticker, a statistical calculation with the information calculated over the past 24 hours for a specific market
         * @param {string} symbol unified symbol of the market to fetch the ticker for
         * @param {object} params extra parameters specific to the probit api endpoint
         * @returns {object} a [ticker structure]{@link https://docs.ccxt.com/#/?id=ticker-structure}
         */
        await this.loadMarkets ();
        const market = this.market (symbol);
        const request = {
            'market_ids': market['id'],
        };
        const response = await this.publicGetTicker (this.extend (request, params));
        //
        //     {
        //         "data":[
        //             {
        //                 "last":"0.022902",
        //                 "low":"0.021693",
        //                 "high":"0.024093",
        //                 "change":"-0.000047",
        //                 "base_volume":"15681.986",
        //                 "quote_volume":"360.514403624",
        //                 "market_id":"ETH-BTC",
        //                 "time":"2020-04-12T18:43:38.000Z"
        //             }
        //         ]
        //     }
        //
        const data = this.safeValue (response, 'data', []);
        const ticker = this.safeValue (data, 0);
        if (ticker === undefined) {
            throw new BadResponse (this.id + ' fetchTicker() returned an empty response');
        }
        return this.parseTicker (ticker, market);
    }

    parseTicker (ticker, market = undefined) {
        //
        //     {
        //         "last":"0.022902",
        //         "low":"0.021693",
        //         "high":"0.024093",
        //         "change":"-0.000047",
        //         "base_volume":"15681.986",
        //         "quote_volume":"360.514403624",
        //         "market_id":"ETH-BTC",
        //         "time":"2020-04-12T18:43:38.000Z"
        //     }
        //
        const timestamp = this.parse8601 (this.safeString (ticker, 'time'));
        const marketId = this.safeString (ticker, 'market_id');
        const symbol = this.safeSymbol (marketId, market, '-');
        const close = this.safeString (ticker, 'last');
        const change = this.safeString (ticker, 'change');
        const baseVolume = this.safeString (ticker, 'base_volume');
        const quoteVolume = this.safeString (ticker, 'quote_volume');
        return this.safeTicker ({
            'symbol': symbol,
            'timestamp': timestamp,
            'datetime': this.iso8601 (timestamp),
            'high': this.safeString (ticker, 'high'),
            'low': this.safeString (ticker, 'low'),
            'bid': undefined,
            'bidVolume': undefined,
            'ask': undefined,
            'askVolume': undefined,
            'vwap': undefined,
            'open': undefined,
            'close': close,
            'last': close,
            'previousClose': undefined, // previous day close
            'change': change,
            'percentage': undefined,
            'average': undefined,
            'baseVolume': baseVolume,
            'quoteVolume': quoteVolume,
            'info': ticker,
        }, market);
    }

    async fetchMyTrades (symbol: string = undefined, since: Int = undefined, limit: Int = undefined, params = {}) {
        /**
         * @method
         * @name probit#fetchMyTrades
         * @see https://docs-en.probit.com/reference/trade
         * @description fetch all trades made by the user
         * @param {string|undefined} symbol unified market symbol
         * @param {int|undefined} since the earliest time in ms to fetch trades for
         * @param {int|undefined} limit the maximum number of trades structures to retrieve
         * @param {object} params extra parameters specific to the probit api endpoint
         * @returns {object[]} a list of [trade structures]{@link https://docs.ccxt.com/#/?id=trade-structure}
         */
        await this.loadMarkets ();
        let market = undefined;
        const request = {
            'limit': 100,
            'start_time': this.iso8601 (0),
            'end_time': this.iso8601 (this.milliseconds ()),
        };
        if (symbol !== undefined) {
            market = this.market (symbol);
            request['market_id'] = market['id'];
        }
        if (since !== undefined) {
            request['start_time'] = this.iso8601 (since);
        }
        if (limit !== undefined) {
            request['limit'] = limit;
        }
        const response = await this.privateGetTradeHistory (this.extend (request, params));
        //
        //     {
        //         data: [
        //             {
        //                 "id":"BTC-USDT:183566",
        //                 "order_id":"17209376",
        //                 "side":"sell",
        //                 "fee_amount":"0.657396569175",
        //                 "fee_currency_id":"USDT",
        //                 "status":"settled",
        //                 "price":"6573.96569175",
        //                 "quantity":"0.1",
        //                 "cost":"657.396569175",
        //                 "time":"2018-08-10T06:06:46.000Z",
        //                 "market_id":"BTC-USDT"
        //             }
        //         ]
        //     }
        //
        const data = this.safeValue (response, 'data', []);
        return this.parseTrades (data, market, since, limit);
    }

    async fetchTrades (symbol: string, since: Int = undefined, limit: Int = undefined, params = {}) {
        /**
         * @method
         * @name probit#fetchTrades
         * @see https://docs-en.probit.com/reference/trade-1
         * @description get the list of most recent trades for a particular symbol
         * @param {string} symbol unified symbol of the market to fetch trades for
         * @param {int|undefined} since timestamp in ms of the earliest trade to fetch
         * @param {int|undefined} limit the maximum amount of trades to fetch
         * @param {object} params extra parameters specific to the probit api endpoint
         * @returns {object[]} a list of [trade structures]{@link https://docs.ccxt.com/en/latest/manual.html?#public-trades}
         */
        await this.loadMarkets ();
        const market = this.market (symbol);
        const request = {
            'market_id': market['id'],
            'limit': 100,
            'start_time': '1970-01-01T00:00:00.000Z',
            'end_time': this.iso8601 (this.milliseconds ()),
        };
        if (since !== undefined) {
            request['start_time'] = this.iso8601 (since);
        }
        if (limit !== undefined) {
            request['limit'] = limit;
        }
        const response = await this.publicGetTrade (this.extend (request, params));
        //
        //     {
        //         "data":[
        //             {
        //                 "id":"ETH-BTC:3331886",
        //                 "price":"0.022981",
        //                 "quantity":"12.337",
        //                 "time":"2020-04-12T20:55:42.371Z",
        //                 "side":"sell",
        //                 "tick_direction":"down"
        //             },
        //             {
        //                 "id":"ETH-BTC:3331885",
        //                 "price":"0.022982",
        //                 "quantity":"6.472",
        //                 "time":"2020-04-12T20:55:39.652Z",
        //                 "side":"sell",
        //                 "tick_direction":"down"
        //             }
        //         ]
        //     }
        //
        const data = this.safeValue (response, 'data', []);
        return this.parseTrades (data, market, since, limit);
    }

    parseTrade (trade, market = undefined) {
        //
        // fetchTrades (public)
        //
        //     {
        //         "id":"ETH-BTC:3331886",
        //         "price":"0.022981",
        //         "quantity":"12.337",
        //         "time":"2020-04-12T20:55:42.371Z",
        //         "side":"sell",
        //         "tick_direction":"down"
        //     }
        //
        // fetchMyTrades (private)
        //
        //     {
        //         "id":"BTC-USDT:183566",
        //         "order_id":"17209376",
        //         "side":"sell",
        //         "fee_amount":"0.657396569175",
        //         "fee_currency_id":"USDT",
        //         "status":"settled",
        //         "price":"6573.96569175",
        //         "quantity":"0.1",
        //         "cost":"657.396569175",
        //         "time":"2018-08-10T06:06:46.000Z",
        //         "market_id":"BTC-USDT"
        //     }
        //
        const timestamp = this.parse8601 (this.safeString (trade, 'time'));
        const id = this.safeString (trade, 'id');
        let marketId = undefined;
        if (id !== undefined) {
            const parts = id.split (':');
            marketId = this.safeString (parts, 0);
        }
        marketId = this.safeString (trade, 'market_id', marketId);
        const symbol = this.safeSymbol (marketId, market, '-');
        const side = this.safeString (trade, 'side');
        const priceString = this.safeString (trade, 'price');
        const amountString = this.safeString (trade, 'quantity');
        const orderId = this.safeString (trade, 'order_id');
        const feeCostString = this.safeString (trade, 'fee_amount');
        let fee = undefined;
        if (feeCostString !== undefined) {
            const feeCurrencyId = this.safeString (trade, 'fee_currency_id');
            const feeCurrencyCode = this.safeCurrencyCode (feeCurrencyId);
            fee = {
                'cost': feeCostString,
                'currency': feeCurrencyCode,
            };
        }
        return this.safeTrade ({
            'id': id,
            'info': trade,
            'timestamp': timestamp,
            'datetime': this.iso8601 (timestamp),
            'symbol': symbol,
            'order': orderId,
            'type': undefined,
            'side': side,
            'takerOrMaker': undefined,
            'price': priceString,
            'amount': amountString,
            'cost': undefined,
            'fee': fee,
        }, market);
    }

    async fetchTime (params = {}) {
        /**
         * @method
         * @name probit#fetchTime
         * @see https://docs-en.probit.com/reference/time
         * @description fetches the current integer timestamp in milliseconds from the exchange server
         * @param {object} params extra parameters specific to the probit api endpoint
         * @returns {int} the current integer timestamp in milliseconds from the exchange server
         */
        const response = await this.publicGetTime (params);
        //
        //     { "data":"2020-04-12T18:54:25.390Z" }
        //
        const timestamp = this.parse8601 (this.safeString (response, 'data'));
        return timestamp;
    }

    normalizeOHLCVTimestamp (timestamp, timeframe, after = false) {
        const duration = this.parseTimeframe (timeframe);
        if (timeframe === '1M') {
            const iso8601 = this.iso8601 (timestamp);
            const parts = iso8601.split ('-');
            const year = this.safeString (parts, 0);
            const month = this.safeInteger (parts, 1);
            let monthString = undefined;
            if (after) {
                monthString = this.sum (month, 1).toString ();
            }
            if (month < 10) {
                monthString = '0' + month.toString ();
            }
            return year + '-' + monthString + '-01T00:00:00.000Z';
        } else if (timeframe === '1w') {
            timestamp = this.parseToInt (timestamp / 1000);
            const firstSunday = 259200; // 1970-01-04T00:00:00.000Z
            const difference = timestamp - firstSunday;
            const numWeeks = Math.floor (difference / duration);
            let previousSunday = this.sum (firstSunday, numWeeks * duration);
            if (after) {
                previousSunday = this.sum (previousSunday, duration);
            }
            return this.iso8601 (previousSunday * 1000);
        } else {
            timestamp = this.parseToInt (timestamp / 1000);
            timestamp = duration * this.parseToInt (timestamp / duration);
            if (after) {
                timestamp = this.sum (timestamp, duration);
            }
            return this.iso8601 (timestamp * 1000);
        }
    }

    async fetchOHLCV (symbol: string, timeframe = '1m', since: Int = undefined, limit: Int = undefined, params = {}) {
        /**
         * @method
         * @name probit#fetchOHLCV
         * @see https://docs-en.probit.com/reference/candle
         * @description fetches historical candlestick data containing the open, high, low, and close price, and the volume of a market
         * @param {string} symbol unified symbol of the market to fetch OHLCV data for
         * @param {string} timeframe the length of time each candle represents
         * @param {int|undefined} since timestamp in ms of the earliest candle to fetch
         * @param {int|undefined} limit the maximum amount of candles to fetch
         * @param {object} params extra parameters specific to the probit api endpoint
         * @returns {int[][]} A list of candles ordered as timestamp, open, high, low, close, volume
         */
        await this.loadMarkets ();
        const market = this.market (symbol);
        const interval = this.safeString (this.timeframes, timeframe, timeframe);
        limit = (limit === undefined) ? 100 : limit;
        let requestLimit = this.sum (limit, 1);
        requestLimit = Math.min (1000, requestLimit); // max 1000
        const request = {
            'market_ids': market['id'],
            'interval': interval,
            'sort': 'asc', // 'asc' will always include the start_time, 'desc' will always include end_time
            'limit': requestLimit, // max 1000
        };
        const now = this.milliseconds ();
        const duration = this.parseTimeframe (timeframe);
        let startTime = since;
        let endTime = now;
        if (since === undefined) {
            if (limit === undefined) {
                limit = requestLimit;
            }
            startTime = now - limit * duration * 1000;
        } else {
            if (limit === undefined) {
                endTime = now;
            } else {
                endTime = this.sum (since, this.sum (limit, 1) * duration * 1000);
            }
        }
        const startTimeNormalized = this.normalizeOHLCVTimestamp (startTime, timeframe);
        const endTimeNormalized = this.normalizeOHLCVTimestamp (endTime, timeframe, true);
        request['start_time'] = startTimeNormalized;
        request['end_time'] = endTimeNormalized;
        const response = await this.publicGetCandle (this.extend (request, params));
        //
        //     {
        //         "data":[
        //             {
        //                 "market_id":"ETH-BTC",
        //                 "open":"0.02811",
        //                 "close":"0.02811",
        //                 "low":"0.02811",
        //                 "high":"0.02811",
        //                 "base_volume":"0.0005",
        //                 "quote_volume":"0.000014055",
        //                 "start_time":"2018-11-30T18:19:00.000Z",
        //                 "end_time":"2018-11-30T18:20:00.000Z"
        //             },
        //         ]
        //     }
        //
        const data = this.safeValue (response, 'data', []);
        return this.parseOHLCVs (data, market, timeframe, since, limit);
    }

    parseOHLCV (ohlcv, market = undefined) {
        //
        //     {
        //         "market_id":"ETH-BTC",
        //         "open":"0.02811",
        //         "close":"0.02811",
        //         "low":"0.02811",
        //         "high":"0.02811",
        //         "base_volume":"0.0005",
        //         "quote_volume":"0.000014055",
        //         "start_time":"2018-11-30T18:19:00.000Z",
        //         "end_time":"2018-11-30T18:20:00.000Z"
        //     }
        //
        return [
            this.parse8601 (this.safeString (ohlcv, 'start_time')),
            this.safeNumber (ohlcv, 'open'),
            this.safeNumber (ohlcv, 'high'),
            this.safeNumber (ohlcv, 'low'),
            this.safeNumber (ohlcv, 'close'),
            this.safeNumber (ohlcv, 'base_volume'),
        ];
    }

    async fetchOpenOrders (symbol: string = undefined, since: Int = undefined, limit: Int = undefined, params = {}) {
        /**
         * @method
         * @name probit#fetchOpenOrders
         * @see https://docs-en.probit.com/reference/open_order-1
         * @description fetch all unfilled currently open orders
         * @param {string|undefined} symbol unified market symbol
         * @param {int|undefined} since the earliest time in ms to fetch open orders for
         * @param {int|undefined} limit the maximum number of  open orders structures to retrieve
         * @param {object} params extra parameters specific to the probit api endpoint
         * @returns {object[]} a list of [order structures]{@link https://docs.ccxt.com/#/?id=order-structure}
         */
        await this.loadMarkets ();
        since = this.parse8601 (since);
        const request = {};
        let market = undefined;
        if (symbol !== undefined) {
            market = this.market (symbol);
            request['market_id'] = market['id'];
        }
        const response = await this.privateGetOpenOrder (this.extend (request, params));
        const data = this.safeValue (response, 'data');
        return this.parseOrders (data, market, since, limit);
    }

    async fetchClosedOrders (symbol: string = undefined, since: Int = undefined, limit: Int = undefined, params = {}) {
        /**
         * @method
         * @name probit#fetchClosedOrders
         * @see https://docs-en.probit.com/reference/order
         * @description fetches information on multiple closed orders made by the user
         * @param {string|undefined} symbol unified market symbol of the market orders were made in
         * @param {int|undefined} since the earliest time in ms to fetch orders for
         * @param {int|undefined} limit the maximum number of  orde structures to retrieve
         * @param {object} params extra parameters specific to the probit api endpoint
         * @returns {object[]} a list of [order structures]{@link https://docs.ccxt.com/#/?id=order-structure}
         */
        await this.loadMarkets ();
        const request = {
            'start_time': this.iso8601 (0),
            'end_time': this.iso8601 (this.milliseconds ()),
            'limit': 100,
        };
        let market = undefined;
        if (symbol !== undefined) {
            market = this.market (symbol);
            request['market_id'] = market['id'];
        }
        if (since) {
            request['start_time'] = this.iso8601 (since);
        }
        if (limit) {
            request['limit'] = limit;
        }
        const response = await this.privateGetOrderHistory (this.extend (request, params));
        const data = this.safeValue (response, 'data');
        return this.parseOrders (data, market, since, limit);
    }

    async fetchOrder (id: string, symbol: string = undefined, params = {}) {
        /**
         * @method
         * @name probit#fetchOrder
         * @see https://docs-en.probit.com/reference/order-3
         * @description fetches information on an order made by the user
         * @param {string} symbol unified symbol of the market the order was made in
         * @param {object} params extra parameters specific to the probit api endpoint
         * @returns {object} An [order structure]{@link https://docs.ccxt.com/#/?id=order-structure}
         */
        if (symbol === undefined) {
            throw new ArgumentsRequired (this.id + ' fetchOrder() requires a symbol argument');
        }
        await this.loadMarkets ();
        const market = this.market (symbol);
        const request = {
            'market_id': market['id'],
        };
        const clientOrderId = this.safeString2 (params, 'clientOrderId', 'client_order_id');
        if (clientOrderId !== undefined) {
            request['client_order_id'] = clientOrderId;
        } else {
            request['order_id'] = id;
        }
        const query = this.omit (params, [ 'clientOrderId', 'client_order_id' ]);
        const response = await this.privateGetOrder (this.extend (request, query));
        const data = this.safeValue (response, 'data', []);
        const order = this.safeValue (data, 0);
        return this.parseOrder (order, market);
    }

    parseOrderStatus (status) {
        const statuses = {
            'open': 'open',
            'cancelled': 'canceled',
            'filled': 'closed',
        };
        return this.safeString (statuses, status, status);
    }

    parseOrder (order, market = undefined) {
        //
        //     {
        //         id,
        //         user_id,
        //         market_id,
        //         type: 'orderType',
        //         side: 'side',
        //         quantity,
        //         limit_price,
        //         time_in_force: 'timeInForce',
        //         filled_cost,
        //         filled_quantity,
        //         open_quantity,
        //         cancelled_quantity,
        //         status: 'orderStatus',
        //         time: 'date',
        //         client_order_id,
        //     }
        //
        const status = this.parseOrderStatus (this.safeString (order, 'status'));
        const id = this.safeString (order, 'id');
        const type = this.safeString (order, 'type');
        const side = this.safeString (order, 'side');
        const marketId = this.safeString (order, 'market_id');
        const symbol = this.safeSymbol (marketId, market, '-');
        const timestamp = this.parse8601 (this.safeString (order, 'time'));
        let price = this.safeString (order, 'limit_price');
        const filled = this.safeString (order, 'filled_quantity');
        let remaining = this.safeString (order, 'open_quantity');
        const canceledAmount = this.safeString (order, 'cancelled_quantity');
        if (canceledAmount !== undefined) {
            remaining = Precise.stringAdd (remaining, canceledAmount);
        }
        const amount = this.safeString (order, 'quantity', Precise.stringAdd (filled, remaining));
        const cost = this.safeString2 (order, 'filled_cost', 'cost');
        if (type === 'market') {
            price = undefined;
        }
        const clientOrderId = this.safeString (order, 'client_order_id');
        const timeInForce = this.safeStringUpper (order, 'time_in_force');
        return this.safeOrder ({
            'id': id,
            'info': order,
            'clientOrderId': clientOrderId,
            'timestamp': timestamp,
            'datetime': this.iso8601 (timestamp),
            'lastTradeTimestamp': undefined,
            'symbol': symbol,
            'type': type,
            'timeInForce': timeInForce,
            'side': side,
            'status': status,
            'price': price,
            'stopPrice': undefined,
            'triggerPrice': undefined,
            'amount': amount,
            'filled': filled,
            'remaining': remaining,
            'average': undefined,
            'cost': cost,
            'fee': undefined,
            'trades': undefined,
        }, market);
    }

    costToPrecision (symbol, cost) {
        return this.decimalToPrecision (cost, TRUNCATE, this.markets[symbol]['precision']['cost'], this.precisionMode);
    }

    async createOrder (symbol: string, type: OrderType, side: OrderSide, amount, price = undefined, params = {}) {
        /**
         * @method
         * @name probit#createOrder
         * @see https://docs-en.probit.com/reference/order-1
         * @description create a trade order
         * @param {string} symbol unified symbol of the market to create an order in
         * @param {string} type 'market' or 'limit'
         * @param {string} side 'buy' or 'sell'
         * @param {float} amount how much of currency you want to trade in units of base currency
         * @param {float|undefined} price the price at which the order is to be fullfilled, in units of the quote currency, ignored in market orders
         * @param {object} params extra parameters specific to the probit api endpoint
         * @returns {object} an [order structure]{@link https://docs.ccxt.com/#/?id=order-structure}
         */
        await this.loadMarkets ();
        const market = this.market (symbol);
        const options = this.safeValue (this.options, 'timeInForce');
        const defaultTimeInForce = this.safeValue (options, type);
        const timeInForce = this.safeString2 (params, 'timeInForce', 'time_in_force', defaultTimeInForce);
        const request = {
            'market_id': market['id'],
            'type': type,
            'side': side,
            'time_in_force': timeInForce,
        };
        const clientOrderId = this.safeString2 (params, 'clientOrderId', 'client_order_id');
        if (clientOrderId !== undefined) {
            request['client_order_id'] = clientOrderId;
        }
        let costToPrecision = undefined;
        if (type === 'limit') {
            request['limit_price'] = this.priceToPrecision (symbol, price);
            request['quantity'] = this.amountToPrecision (symbol, amount);
        } else if (type === 'market') {
            // for market buy it requires the amount of quote currency to spend
            if (side === 'buy') {
                let cost = this.safeNumber (params, 'cost');
                const createMarketBuyOrderRequiresPrice = this.safeValue (this.options, 'createMarketBuyOrderRequiresPrice', true);
                if (createMarketBuyOrderRequiresPrice) {
                    if (price !== undefined) {
                        if (cost === undefined) {
                            cost = amount * price;
                        }
                    } else if (cost === undefined) {
                        throw new InvalidOrder (this.id + " createOrder() requires the price argument for market buy orders to calculate total order cost (amount to spend), where cost = amount * price. Supply a price argument to createOrder() call if you want the cost to be calculated for you from price and amount, or, alternatively, add .options['createMarketBuyOrderRequiresPrice'] = false and supply the total cost value in the 'amount' argument or in the 'cost' extra parameter (the exchange-specific behaviour)");
                    }
                } else {
                    cost = (cost === undefined) ? amount : cost;
                }
                costToPrecision = this.costToPrecision (symbol, cost);
                request['cost'] = costToPrecision;
            } else {
                request['quantity'] = this.amountToPrecision (symbol, amount);
            }
        }
        const query = this.omit (params, [ 'timeInForce', 'time_in_force', 'clientOrderId', 'client_order_id' ]);
        const response = await this.privatePostNewOrder (this.extend (request, query));
        //
        //     {
        //         data: {
        //             id,
        //             user_id,
        //             market_id,
        //             type: 'orderType',
        //             side: 'side',
        //             quantity,
        //             limit_price,
        //             time_in_force: 'timeInForce',
        //             filled_cost,
        //             filled_quantity,
        //             open_quantity,
        //             cancelled_quantity,
        //             status: 'orderStatus',
        //             time: 'date',
        //             client_order_id,
        //         }
        //     }
        //
        const data = this.safeValue (response, 'data');
        const order = this.parseOrder (data, market);
        // a workaround for incorrect huge amounts
        // returned by the exchange on market buys
        if ((type === 'market') && (side === 'buy')) {
            order['amount'] = undefined;
            order['cost'] = this.parseNumber (costToPrecision);
            order['remaining'] = undefined;
        }
        return order;
    }

    async cancelOrder (id: string, symbol: string = undefined, params = {}) {
        /**
         * @method
         * @name probit#cancelOrder
         * @see https://docs-en.probit.com/reference/order-2
         * @description cancels an open order
         * @param {string} id order id
         * @param {string} symbol unified symbol of the market the order was made in
         * @param {object} params extra parameters specific to the probit api endpoint
         * @returns {object} An [order structure]{@link https://docs.ccxt.com/#/?id=order-structure}
         */
        if (symbol === undefined) {
            throw new ArgumentsRequired (this.id + ' cancelOrder() requires a symbol argument');
        }
        await this.loadMarkets ();
        const market = this.market (symbol);
        const request = {
            'market_id': market['id'],
            'order_id': id,
        };
        const response = await this.privatePostCancelOrder (this.extend (request, params));
        const data = this.safeValue (response, 'data');
        return this.parseOrder (data);
    }

    parseDepositAddress (depositAddress, currency = undefined) {
        const address = this.safeString (depositAddress, 'address');
        const tag = this.safeString (depositAddress, 'destination_tag');
        const currencyId = this.safeString (depositAddress, 'currency_id');
        currency = this.safeCurrency (currencyId, currency);
        const code = currency['code'];
        const network = this.safeString (depositAddress, 'platform_id');
        this.checkAddress (address);
        return {
            'currency': code,
            'address': address,
            'tag': tag,
            'network': network,
            'info': depositAddress,
        };
    }

    async fetchDepositAddress (code: string, params = {}) {
        /**
         * @method
         * @name probit#fetchDepositAddress
         * @see https://docs-en.probit.com/reference/deposit_address
         * @description fetch the deposit address for a currency associated with this account
         * @param {string} code unified currency code
         * @param {object} params extra parameters specific to the probit api endpoint
         * @returns {object} an [address structure]{@link https://docs.ccxt.com/#/?id=address-structure}
         */
        await this.loadMarkets ();
        const currency = this.currency (code);
        const request = {
            'currency_id': currency['id'],
            // 'platform_id': 'TRON', (undocumented)
        };
        const networks = this.safeValue (this.options, 'networks', {});
        let network = this.safeStringUpper (params, 'network'); // this line allows the user to specify either ERC20 or ETH
        network = this.safeString (networks, network, network); // handle ERC20>ETH alias
        if (network !== undefined) {
            request['platform_id'] = network;
            params = this.omit (params, 'platform_id');
        }
        const response = await this.privateGetDepositAddress (this.extend (request, params));
        //
        // without 'platform_id'
        //     {
        //         "data":[
        //             {
        //                 "currency_id":"ETH",
        //                 "address":"0x12e2caf3c4051ba1146e612f532901a423a9898a",
        //                 "destination_tag":null
        //             }
        //         ]
        //     }
        //
        // with 'platform_id'
        //     {
        //         "data":[
        //             {
        //                 "platform_id":"TRON",
        //                 "address":"TDQLMxBTa6MzuoZ6deSGZkqET3Ek8v7uC6",
        //                 "destination_tag":null
        //             }
        //         ]
        //     }
        //
        const data = this.safeValue (response, 'data', []);
        const firstAddress = this.safeValue (data, 0);
        if (firstAddress === undefined) {
            throw new InvalidAddress (this.id + ' fetchDepositAddress() returned an empty response');
        }
        return this.parseDepositAddress (firstAddress, currency);
    }

    async fetchDepositAddresses (codes = undefined, params = {}) {
        /**
         * @method
         * @name probit#fetchDepositAddresses
         * @see https://docs-en.probit.com/reference/deposit_address
         * @description fetch deposit addresses for multiple currencies and chain types
         * @param {string[]|undefined} codes list of unified currency codes, default is undefined
         * @param {object} params extra parameters specific to the probit api endpoint
         * @returns {object} a list of [address structures]{@link https://docs.ccxt.com/#/?id=address-structure}
         */
        await this.loadMarkets ();
        const request = {};
        if (codes) {
            const currencyIds = [];
            for (let i = 0; i < codes.length; i++) {
                const currency = this.currency (codes[i]);
                currencyIds.push (currency['id']);
            }
            request['currency_id'] = codes.join (',');
        }
        const response = await this.privateGetDepositAddress (this.extend (request, params));
        const data = this.safeValue (response, 'data', []);
        return this.parseDepositAddresses (data, codes);
    }

    async withdraw (code: string, amount, address, tag = undefined, params = {}) {
        /**
         * @method
         * @name probit#withdraw
         * @see https://docs-en.probit.com/reference/withdrawal
         * @description make a withdrawal
         * @param {string} code unified currency code
         * @param {float} amount the amount to withdraw
         * @param {string} address the address to withdraw to
         * @param {string|undefined} tag
         * @param {object} params extra parameters specific to the probit api endpoint
         * @returns {object} a [transaction structure]{@link https://docs.ccxt.com/#/?id=transaction-structure}
         */
        [ tag, params ] = this.handleWithdrawTagAndParams (tag, params);
        // In order to use this method
        // you need to allow API withdrawal from the API Settings Page, and
        // and register the list of withdrawal addresses and destination tags on the API Settings page
        // you can only withdraw to the registered addresses using the API
        this.checkAddress (address);
        await this.loadMarkets ();
        const currency = this.currency (code);
        if (tag === undefined) {
            tag = '';
        }
        const request = {
            'currency_id': currency['id'],
            // 'platform_id': 'ETH', // if omitted it will use the default platform for the currency
            'address': address,
            'destination_tag': tag,
            'amount': this.numberToString (amount),
            // which currency to pay the withdrawal fees
            // only applicable for currencies that accepts multiple withdrawal fee options
            // 'fee_currency_id': 'ETH', // if omitted it will use the default fee policy for each currency
            // whether the amount field includes fees
            // 'include_fee': false, // makes sense only when fee_currency_id is equal to currency_id
        };
        const networks = this.safeValue (this.options, 'networks', {});
        let network = this.safeStringUpper (params, 'network'); // this line allows the user to specify either ERC20 or ETH
        network = this.safeString (networks, network, network); // handle ERC20>ETH alias
        if (network !== undefined) {
            request['platform_id'] = network;
            params = this.omit (params, 'network');
        }
        const response = await this.privatePostWithdrawal (this.extend (request, params));
        const data = this.safeValue (response, 'data');
        return this.parseTransaction (data, currency);
    }

    async fetchDeposits (code: string = undefined, since: Int = undefined, limit: Int = undefined, params = {}) {
        /**
         * @method
         * @name probit#fetchDeposits
         * @description fetch all deposits made to an account
         * @param {string|undefined} code unified currency code
         * @param {int|undefined} since the earliest time in ms to fetch deposits for
         * @param {int|undefined} limit the maximum number of transaction structures to retrieve
         * @param {object} params extra parameters specific to the probit api endpoint
         * @returns {[object]} a list of [transaction structures]{@link https://docs.ccxt.com/#/?id=transaction-structure}
         */
        const request = {
            'type': 'deposit',
        };
        const result = await this.fetchTransactions (code, since, limit, this.extend (request, params));
        return result;
    }

    async fetchWithdrawals (code: string = undefined, since: Int = undefined, limit: Int = undefined, params = {}) {
        /**
         * @method
         * @name probit#fetchWithdrawals
         * @description fetch all withdrawals made to an account
         * @param {string|undefined} code unified currency code
         * @param {int|undefined} since the earliest time in ms to fetch withdrawals for
         * @param {int|undefined} limit the maximum number of transaction structures to retrieve
         * @param {object} params extra parameters specific to the probit api endpoint
         * @returns {[object]} a list of [transaction structures]{@link https://docs.ccxt.com/#/?id=transaction-structure}
         */
        const request = {
            'type': 'withdrawal',
        };
        const result = await this.fetchTransactions (code, since, limit, this.extend (request, params));
        return result;
    }

    async fetchTransactions (code: string = undefined, since: Int = undefined, limit: Int = undefined, params = {}) {
        /**
         * @method
         * @name probit#fetchTransactions
         * @description fetch all transactions made to an account
         * @param {string|undefined} code unified currency code
         * @param {int|undefined} since the earliest time in ms to fetch transactions for
         * @param {int|undefined} limit the maximum number of transaction structures to retrieve
         * @param {object} params extra parameters specific to the probit api endpoint
         * @returns {[object]} a list of [transaction structures]{@link https://docs.ccxt.com/#/?id=transaction-structure}
         */
        await this.loadMarkets ();
        let currency = undefined;
        const request = {};
        if (code !== undefined) {
            currency = this.currency (code);
            request['currency_id'] = currency['id'];
        }
        if (since !== undefined) {
            request['start_time'] = this.iso8601 (since);
        }
        if (limit !== undefined) {
            request['limit'] = limit;
        }
        const response = await this.privateGetTransferPayment (this.extend (request, params));
        //
        //     {
        //         "data": [
        //             {
        //                 "id": "01211d4b-0e68-41d6-97cb-298bfe2cab67",
        //                 "type": "deposit",
        //                 "status": "done",
        //                 "amount": "0.01",
        //                 "address": "0x9e7430fc0bdd14745bd00a1b92ed25133a7c765f",
        //                 "time": "2023-06-14T12:03:11.000Z",
        //                 "hash": "0x0ff5bedc9e378f9529acc6b9840fa8c2ef00fd0275e0bac7fa0589a9b5d1712e",
        //                 "currency_id": "ETH",
        //                 "confirmations":0,
        //                 "fee": "0",
        //                 "destination_tag": null,
        //                 "platform_id": "ETH",
        //                 "fee_currency_id": "ETH",
        //                 "payment_service_name":null,
        //                 "payment_service_display_name":null,
        //                 "crypto":null
        //             }
        //         ]
        //     }
        //
        const data = this.safeValue (response, 'data', {});
        return this.parseTransactions (data, currency, since, limit);
    }

    parseTransaction (transaction, currency = undefined) {
        const id = this.safeString (transaction, 'id');
        const amount = this.safeNumber (transaction, 'amount');
        const address = this.safeString (transaction, 'address');
        const tag = this.safeString (transaction, 'destination_tag');
        const txid = this.safeString (transaction, 'hash');
        const timestamp = this.parse8601 (this.safeString (transaction, 'time'));
        const type = this.safeString (transaction, 'type');
        const currencyId = this.safeString (transaction, 'currency_id');
        const code = this.safeCurrencyCode (currencyId);
        const status = this.parseTransactionStatus (this.safeString (transaction, 'status'));
        const feeCost = this.safeNumber (transaction, 'fee');
        let fee = undefined;
        if (feeCost !== undefined && feeCost !== 0) {
            fee = {
                'currency': code,
                'cost': feeCost,
            };
        }
        return {
            'id': id,
            'currency': code,
            'amount': amount,
            'network': undefined,
            'addressFrom': undefined,
            'address': address,
            'addressTo': address,
            'tagFrom': undefined,
            'tag': tag,
            'tagTo': tag,
            'status': status,
            'type': type,
            'txid': txid,
            'timestamp': timestamp,
            'datetime': this.iso8601 (timestamp),
            'updated': undefined,
            'fee': fee,
            'info': transaction,
        };
    }

    parseTransactionStatus (status) {
        const statuses = {
            'requested': 'pending',
            'pending': 'pending',
            'confirming': 'pending',
            'confirmed': 'pending',
            'applying': 'pending',
            'done': 'ok',
            'cancelled': 'canceled',
            'cancelling': 'canceled',
        };
        return this.safeString (statuses, status, status);
    }

    async fetchDepositWithdrawFees (codes: string[] = undefined, params = {}) {
        /**
         * @method
         * @name probit#fetchDepositWithdrawFees
         * @see https://docs-en.probit.com/reference/currency
         * @description fetch deposit and withdraw fees
<<<<<<< HEAD
         * @see https://docs.poloniex.com/#public-endpoints-reference-data-currency-information
         * @param {string[]|undefined} codes list of unified currency codes
         * @param {object} params extra parameters specific to the poloniex api endpoint
         * @returns {object[]} a list of [fees structures]{@link https://docs.ccxt.com/#/?id=fee-structure}
=======
         * @param {[string]|undefined} codes list of unified currency codes
         * @param {object} params extra parameters specific to the probit api endpoint
         * @returns {[object]} a list of [fees structures]{@link https://docs.ccxt.com/#/?id=fee-structure}
>>>>>>> a98ba385
         */
        await this.loadMarkets ();
        const response = await this.publicGetCurrencyWithPlatform (params);
        //
        //  {
        //     "data": [
        //       {
        //       "id": "AFX",
        //       "display_name": {
        //       "ko-kr": "아프릭스",
        //       "en-us": "Afrix"
        //       },
        //       "show_in_ui": true,
        //       "platform": [
        //       {
        //       "id": "ZYN",
        //       "priority": 1,
        //       "deposit": true,
        //       "withdrawal": true,
        //       "currency_id": "AFX",
        //       "precision": 18,
        //       "min_confirmation_count": 60,
        //       "require_destination_tag": false,
        //       "allow_withdrawal_destination_tag": false,
        //       "display_name": {
        //       "name": {
        //       "ko-kr": "지네코인",
        //       "en-us": "Wethio"
        //       }
        //       },
        //       "min_deposit_amount": "0",
        //       "min_withdrawal_amount": "0",
        //       "withdrawal_fee": [
        //       {
        //       "currency_id": "ZYN",
        //       "amount": "0.5",
        //       "priority": 1
        //       }
        //       ],
        //       "deposit_fee": {},
        //       "suspended_reason": "",
        //       "deposit_suspended": false,
        //       "withdrawal_suspended": false,
        //       "platform_currency_display_name": {}
        //       }
        //       ],
        //       "internal_transfer": {
        //       "suspended_reason": null,
        //       "suspended": false
        //       },
        //       "stakeable": false,
        //       "unstakeable": false,
        //       "auto_stake": false,
        //       "auto_stake_amount": "0"
        //       },
        //     ]
        //  }
        //
        const data = this.safeValue (response, 'data');
        return this.parseDepositWithdrawFees (data, codes, 'id');
    }

    parseDepositWithdrawFee (fee, currency = undefined) {
        //
        // {
        //     id: 'USDT',
        //     display_name: { 'ko-kr': '테더', 'en-us': 'Tether' },
        //     show_in_ui: true,
        //     platform: [
        //       {
        //         id: 'ETH',
        //         priority: '1',
        //         deposit: true,
        //         withdrawal: true,
        //         currency_id: 'USDT',
        //         precision: '6',
        //         min_confirmation_count: '15',
        //         require_destination_tag: false,
        //         allow_withdrawal_destination_tag: false,
        //         display_name: [Object],
        //         min_deposit_amount: '0',
        //         min_withdrawal_amount: '1',
        //         withdrawal_fee: [Array],
        //         deposit_fee: {},
        //         suspended_reason: '',
        //         deposit_suspended: false,
        //         withdrawal_suspended: false,
        //         platform_currency_display_name: [Object]
        //       },
        //     ],
        //     internal_transfer: { suspended_reason: null, suspended: false },
        //     stakeable: false,
        //     unstakeable: false,
        //     auto_stake: false,
        //     auto_stake_amount: '0'
        //   }
        //
        const depositWithdrawFee = this.depositWithdrawFee ({});
        const platforms = this.safeValue (fee, 'platform', []);
        const depositResult = {
            'fee': undefined,
            'percentage': undefined,
        };
        for (let i = 0; i < platforms.length; i++) {
            const network = platforms[i];
            const networkId = this.safeString (network, 'id');
            const networkCode = this.networkIdToCode (networkId, currency['code']);
            const withdrawalFees = this.safeValue (network, 'withdrawal_fee', {});
            const withdrawFee = this.safeNumber (withdrawalFees[0], 'amount');
            if (withdrawalFees.length > 0) {
                const withdrawResult = {
                    'fee': withdrawFee,
                    'percentage': (withdrawFee !== undefined) ? false : undefined,
                };
                if (i === 0) {
                    depositWithdrawFee['withdraw'] = withdrawResult;
                }
                depositWithdrawFee['networks'][networkCode] = {
                    'withdraw': withdrawResult,
                    'deposit': depositResult,
                };
            }
        }
        depositWithdrawFee['info'] = fee;
        return depositWithdrawFee;
    }

    nonce () {
        return this.milliseconds ();
    }

    sign (path, api = 'public', method = 'GET', params = {}, headers = undefined, body = undefined) {
        let url = this.urls['api'][api] + '/';
        const query = this.omit (params, this.extractParams (path));
        if (api === 'accounts') {
            this.checkRequiredCredentials ();
            url += this.implodeParams (path, params);
            const auth = this.apiKey + ':' + this.secret;
            const auth64 = this.stringToBase64 (auth);
            headers = {
                'Authorization': 'Basic ' + auth64,
                'Content-Type': 'application/json',
            };
            if (Object.keys (query).length) {
                body = this.json (query);
            }
        } else {
            url += this.version + '/';
            if (api === 'public') {
                url += this.implodeParams (path, params);
                if (Object.keys (query).length) {
                    url += '?' + this.urlencode (query);
                }
            } else if (api === 'private') {
                const now = this.milliseconds ();
                this.checkRequiredCredentials ();
                const expires = this.safeInteger (this.options, 'expires');
                if ((expires === undefined) || (expires < now)) {
                    throw new AuthenticationError (this.id + ' access token expired, call signIn() method');
                }
                const accessToken = this.safeString (this.options, 'accessToken');
                headers = {
                    'Authorization': 'Bearer ' + accessToken,
                };
                url += this.implodeParams (path, params);
                if (method === 'GET') {
                    if (Object.keys (query).length) {
                        url += '?' + this.urlencode (query);
                    }
                } else if (Object.keys (query).length) {
                    body = this.json (query);
                    headers['Content-Type'] = 'application/json';
                }
            }
        }
        return { 'url': url, 'method': method, 'body': body, 'headers': headers };
    }

    async signIn (params = {}) {
        /**
         * @method
         * @name probit#signIn
         * @see https://docs-en.probit.com/reference/token
         * @description sign in, must be called prior to using other authenticated methods
         * @param {object} params extra parameters specific to the probit api endpoint
         * @returns response from exchange
         */
        this.checkRequiredCredentials ();
        const request = {
            'grant_type': 'client_credentials', // the only supported value
        };
        const response = await this.accountsPostToken (this.extend (request, params));
        //
        //     {
        //         access_token: '0ttDv/2hTTn3bLi8GP1gKaneiEQ6+0hOBenPrxNQt2s=',
        //         token_type: 'bearer',
        //         expires_in: 900
        //     }
        //
        const expiresIn = this.safeInteger (response, 'expires_in');
        const accessToken = this.safeString (response, 'access_token');
        this.options['accessToken'] = accessToken;
        this.options['expires'] = this.sum (this.milliseconds (), expiresIn * 1000);
        return response;
    }

    handleErrors (code, reason, url, method, headers, body, response, requestHeaders, requestBody) {
        if (response === undefined) {
            return undefined; // fallback to default error handler
        }
        if ('errorCode' in response) {
            const errorCode = this.safeString (response, 'errorCode');
            const message = this.safeString (response, 'message');
            if (errorCode !== undefined) {
                const feedback = this.id + ' ' + body;
                this.throwExactlyMatchedException (this.exceptions['exact'], message, feedback);
                this.throwBroadlyMatchedException (this.exceptions['exact'], errorCode, feedback);
                throw new ExchangeError (feedback);
            }
        }
        return undefined;
    }
}<|MERGE_RESOLUTION|>--- conflicted
+++ resolved
@@ -1607,16 +1607,10 @@
          * @name probit#fetchDepositWithdrawFees
          * @see https://docs-en.probit.com/reference/currency
          * @description fetch deposit and withdraw fees
-<<<<<<< HEAD
          * @see https://docs.poloniex.com/#public-endpoints-reference-data-currency-information
          * @param {string[]|undefined} codes list of unified currency codes
          * @param {object} params extra parameters specific to the poloniex api endpoint
          * @returns {object[]} a list of [fees structures]{@link https://docs.ccxt.com/#/?id=fee-structure}
-=======
-         * @param {[string]|undefined} codes list of unified currency codes
-         * @param {object} params extra parameters specific to the probit api endpoint
-         * @returns {[object]} a list of [fees structures]{@link https://docs.ccxt.com/#/?id=fee-structure}
->>>>>>> a98ba385
          */
         await this.loadMarkets ();
         const response = await this.publicGetCurrencyWithPlatform (params);
