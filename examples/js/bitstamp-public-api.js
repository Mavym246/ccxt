<<<<<<< HEAD
=======
"use strict";
const ccxt = require ('../../ccxt.js')
    , log  = require ('ololog')
    , asTable = require ('as-table').configure ({ delimiter: ' | ' })
    , id = 'bitstamp'
    , exchange = new ccxt[id] ()
    , symbol = 'BTC/USD'
>>>>>>> 65b66468

import ccxt from '../../ccxt.js';
import log from 'ololog';
import asTable from 'as-table';


const table = asTable.configure ({ delimiter: ' | ' }), id = 'bitstamp', exchange = new ccxt[id] ({ enableRateLimit: true }), symbol = 'BTC/USD';(async function main () {

    // Markets data
    const markets = await exchange.fetchMarkets ()
    console.log('Total number of markets: ', Object.keys(markets).length);

    // Currencies
    const currencies = await exchange.fetchCurrencies ()
    console.log('Currencies: ', JSON.stringify(currencies));

    // Order book data
    const orderbook = await exchange.fetchOrderBook (symbol)
    console.log ('Order book ', symbol, orderbook.asks[0], orderbook.bids[0])

    // Ticker
    const ticker = await exchange.fetchTicker (symbol)
    console.log ('Ticker ', symbol, " bid ", ticker.bid, " ask ", ticker.ask)

    // Trades
    const response = await exchange.fetchTrades (symbol, null, 10)
    log (table (response))

    // OHLC data
    const candles = await exchange.fetchOHLCV (symbol, '1m', undefined, 10);
    const first = candles[0]
    const last = candles[candles.length - 1]
    console.log (
        'Fetched', candles.length, symbol, 'candles',
        'from', exchange.iso8601 (first[0]),
        'to', exchange.iso8601 (last[0])
    )

}) ()<|MERGE_RESOLUTION|>--- conflicted
+++ resolved
@@ -1,13 +1,3 @@
-<<<<<<< HEAD
-=======
-"use strict";
-const ccxt = require ('../../ccxt.js')
-    , log  = require ('ololog')
-    , asTable = require ('as-table').configure ({ delimiter: ' | ' })
-    , id = 'bitstamp'
-    , exchange = new ccxt[id] ()
-    , symbol = 'BTC/USD'
->>>>>>> 65b66468
 
 import ccxt from '../../ccxt.js';
 import log from 'ololog';
