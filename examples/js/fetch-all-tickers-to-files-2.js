--- conflicted
+++ resolved
@@ -1,18 +1,8 @@
-<<<<<<< HEAD
 import ccxt from '../../ccxt.js';
 import { writeFileSync } from 'fs';
 import path from 'path';
 
 const enableRateLimit = true, exchanges = {}, tickers = {};
-=======
-'use strict';
-
-const ccxt = require ('../../ccxt.js')
-    , { writeFileSync } = require ('fs')
-    , path = require ('path')
-    , exchanges = {}
-    , tickers = {}
->>>>>>> 65b66468
 
 
 ccxt.exchanges.forEach (id => {
