--- conflicted
+++ resolved
@@ -75,11 +75,7 @@
     "vss": "node build/vss",
     "lint": "eslint",
     "check-syntax": "npm run transpile && npm run check-js-syntax && npm run check-python-syntax && npm run check-php-syntax",
-<<<<<<< HEAD
-    "check-js-syntax": "node -e \"console.log(process.cwd())\" && eslint --version && eslint \"ts/*.ts\" \"ts/base/Exchange.ts\" --cache --cache-location .cache/eslintcache --cache-strategy metadata",
-=======
     "check-js-syntax": "node -e \"console.log(process.cwd())\" && eslint --version && eslint \"js/*.js\" \"js/base/Exchange.js\" \"js/pro/*.js\" --cache --cache-location .cache/eslintcache --cache-strategy metadata",
->>>>>>> 6660549c
     "check-python-syntax": "cd python && tox -e qa && cd ..",
     "check-php-syntax": "npm run check-rest-php-syntax && npm run check-ws-php-syntax",
     "check-rest-php-syntax": "php -f php/test/syntax.php",
