--- conflicted
+++ resolved
@@ -1,10 +1,6 @@
 {
   "name": "ccxt-esm",
-<<<<<<< HEAD
-  "version": "1.91.86",
-=======
   "version": "1.91.57",
->>>>>>> e11cdc6f
   "description": "A JavaScript / Python / PHP cryptocurrency trading library with support for 130+ exchanges",
   "unpkg": "dist/ccxt.browser.mjs",
   "type": "module",
@@ -86,11 +82,7 @@
     "eslint": "^8.8.0",
     "eslint-config-airbnb-base": "15.0.0",
     "eslint-plugin-import": "2.25.4",
-<<<<<<< HEAD
     "ololog": "^1.1.155",
-=======
-    "ololog": "1.1.155",
->>>>>>> e11cdc6f
     "rollup": "^2.70.1",
     "rollup-plugin-polyfill-node": "^0.9.0"
   },
