--- conflicted
+++ resolved
@@ -1,10 +1,6 @@
 {
   "name": "ccxt-esm",
-<<<<<<< HEAD
-  "version": "1.91.98",
-=======
   "version": "1.92.30",
->>>>>>> 3eb3f6eb
   "description": "A JavaScript / Python / PHP cryptocurrency trading library with support for 130+ exchanges",
   "unpkg": "dist/ccxt.browser.mjs",
   "type": "module",
@@ -33,14 +29,9 @@
   "readme": "README.md",
   "scripts": {
     "docker": "docker-compose run --rm ccxt",
-<<<<<<< HEAD
     "tsBuild": "tsc --project tsconfig.json",
     "build": "npm run tsBuild && npm run pre-transpile && npm run transpile && npm run post-transpile && npm run update-badges",
     "force-build": "npm run tsBuild && npm run pre-transpile && npm run force-transpile && npm run post-transpile && npm run update-badges",
-=======
-    "build": "npm run pre-transpile && npm run transpile && npm run post-transpile && npm run update-badges",
-    "force-build": "npm run pre-transpile && npm run force-transpile && npm run post-transpile && npm run update-badges",
->>>>>>> 3eb3f6eb
     "pre-transpile": "npm run export-exchanges && npm run vss && npm run copy-python-files && npm run check-js-syntax && npm run bundle",
     "post-transpile": "npm run check-python-syntax && npm run check-php-syntax",
     "test": "npm run build && node run-tests.js",
@@ -86,27 +77,18 @@
     "@rollup/plugin-commonjs": "^21.0.3",
     "@rollup/plugin-json": "^4.1.0",
     "@rollup/plugin-node-resolve": "^13.1.3",
-<<<<<<< HEAD
     "@typescript-eslint/eslint-plugin": "^5.30.5",
     "@typescript-eslint/parser": "^5.30.5",
-=======
->>>>>>> 3eb3f6eb
     "ansicolor": "1.1.81",
     "as-table": "1.0.37",
     "asciichart": "^1.5.25",
     "eslint": "^8.8.0",
     "eslint-config-airbnb-base": "15.0.0",
     "eslint-plugin-import": "2.25.4",
-<<<<<<< HEAD
-    "ololog": "1.1.155",
+    "ololog": "^1.1.155",
     "rollup": "^2.70.1",
     "rollup-plugin-polyfill-node": "^0.9.0",
     "typescript": "^4.7.4"
-=======
-    "ololog": "^1.1.155",
-    "rollup": "^2.70.1",
-    "rollup-plugin-polyfill-node": "^0.9.0"
->>>>>>> 3eb3f6eb
   },
   "author": {
     "name": "Igor Kroitor",
