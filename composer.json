{
    "name": "ccxt/ccxtpro",
    "type": "library",
    "description": "A professional tool for algorithmic cryptocurrency trading",
    "homepage": "https://ccxt.pro",
    "license": "See LICENSE.txt",
    "authors": [{
        "name": "Igor Kroitor",
        "email": "igor.kroitor@gmail.com",
        "homepage": "https://github.com/kroitor",
        "role": "Developer"
    }, {
        "name": "Carlo Revelli",
        "email": "carlo.revelli@berkeley.edu",
        "homepage": "https://github.com/frosty00",
        "role": "Junior Developer"
    }],
    "autoload": {
        "psr-4": {
            "ccxtpro\\" : "php/"
        },
        "files": [ "ccxtpro.php", "php/base/functions.php" ]
    },
    "require": {
<<<<<<< HEAD
        "php": ">=5.5",
        "ccxt/ccxt": ">=1.41.86",
=======
        "php": ">=5.4.0",
        "ccxt/ccxt": ">=1.42.8",
>>>>>>> 69e9e33c
        "ratchet/pawl": "^0.3.4",
        "ext-ds": "*",
        "ext-json": "*"
    },
    "archive": {
        "exclude": [
            "/build",
            "/dist",
            "/doc",
            "/js",
            "/python",
            "/wiki"
        ]
    },
    "keywords": [
        "algorithmic",
        "algotrading",
        "altcoin",
        "altcoins",
        "api",
        "arbitrage",
        "backtest",
        "backtesting",
        "bitcoin",
        "bot",
        "btc",
        "cny",
        "coin",
        "coins",
        "crypto",
        "cryptocurrency",
        "crypto currency",
        "crypto market",
        "currency",
        "currencies",
        "darkcoin",
        "dash",
        "digital currency",
        "doge",
        "dogecoin",
        "e-commerce",
        "etc",
        "eth",
        "ether",
        "ethereum",
        "exchange",
        "exchanges",
        "eur",
        "framework",
        "invest",
        "investing",
        "investor",
        "library",
        "light",
        "litecoin",
        "ltc",
        "market",
        "market data",
        "markets",
        "merchandise",
        "merchant",
        "minimal",
        "order",
        "orderbook",
        "order book",
        "price",
        "price data",
        "pricefeed",
        "private",
        "public",
        "ripple",
        "strategy",
        "toolkit",
        "trade",
        "trader",
        "trading",
        "usd",
        "volume",
        "xbt",
        "xrp",
        "zec",
        "zerocoin",
        "1Broker",
        "1BTCXE",
        "ACX",
        "acx.io",
        "ANX",
        "ANXPro",
        "Binance",
        "binance.com",
        "bit2c.co.il",
        "Bit2C",
        "BitBay",
        "BitBays",
        "bitcoincoid",
        "Bitcoin.co.id",
        "Bitfinex",
        "bitFLyer",
        "bitflyer.jp",
        "bithumb",
        "bithumb.com",
        "bitlish",
        "BitMarket",
        "BitMEX",
        "Bitso",
        "Bitstamp",
        "Bittrex",
        "BL3P",
        "Bleutrade",
        "bleutrade.com",
        "BlinkTrade",
        "BtcBox",
        "btcbox.co.jp",
        "BTCC",
        "BTCChina",
        "BTC-e",
        "BTCe",
        "BTCExchange",
        "btcexchange.ph",
        "BTC Markets",
        "btcmarkets",
        "btcmarkets.net",
        "BTCTrader",
        "btctrader.com",
        "btc-trade.com.ua",
        "BTC Trade UA",
        "BTCTurk",
        "btcturk.com",
        "BTCX",
        "btc-x",
        "bter",
        "Bter.com",
        "BX.in.th",
        "ccex",
        "C-CEX",
        "cex",
        "CEX.IO",
        "CHBTC",
        "ChileBit",
        "chilebit.net",
        "coincheck",
        "coingi",
        "coingi.com",
        "CoinMarketCap",
        "CoinMate",
        "Coinsecure",
        "CoinSpot",
        "coinspot.com.au",
        "Crypto Capital",
        "cryptocapital.co",
        "DSX",
        "dsx.uk",
        "EXMO",
        "flowBTC",
        "flowbtc.com",
        "FoxBit",
        "foxbit.exchange",
        "FYB-SE",
        "FYB-SG",
        "Gatecoin",
        "GDAX",
        "Gemini",
        "HitBTC",
        "Huobi",
        "HuobiPRO",
        "huobi.pro",
        "Independent Reserve",
        "independentreserve.com",
        "itBit",
        "jubi.com",
        "Kraken",
        "LakeBTC",
        "lakebtc.com",
        "LiveCoin",
        "Liqui",
        "liqui.io",
        "luno",
        "mercado",
        "MercadoBitcoin",
        "mercadobitcoin.br",
        "mixcoins",
        "mixcoins.com",
        "nova",
        "novaexchange",
        "novaexchange.com",
        "OKCoin",
        "OKCoin.com",
        "OKCoin.cn",
        "OKEX",
        "okex.com",
        "Paymium",
        "Poloniex",
        "QuadrigaCX",
        "Qryptos",
        "QUOINE",
        "Southxchange",
        "SurBitcoin",
        "surbitcoin.com",
        "Tidex",
        "tidex.com",
        "TheRockTrading",
        "UrduBit",
        "urdubit.com",
        "Vaultoro",
        "VBTC",
        "vbtc.exchange",
        "vbtc.vn",
        "VirWoX",
        "WEX",
        "wex.nz",
        "xBTCe",
        "xbtce.com",
        "YoBit",
        "yobit.net",
        "YUNBI",
        "Zaif"
    ]
}<|MERGE_RESOLUTION|>--- conflicted
+++ resolved
@@ -22,13 +22,8 @@
         "files": [ "ccxtpro.php", "php/base/functions.php" ]
     },
     "require": {
-<<<<<<< HEAD
-        "php": ">=5.5",
-        "ccxt/ccxt": ">=1.41.86",
-=======
-        "php": ">=5.4.0",
+        "php": ">=5.7.0",
         "ccxt/ccxt": ">=1.42.8",
->>>>>>> 69e9e33c
         "ratchet/pawl": "^0.3.4",
         "ext-ds": "*",
         "ext-json": "*"
