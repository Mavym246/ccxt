#!/usr/bin/env bash
set -e

if [ "${BASH_VERSION:0:1}" -lt 4 ]; then
  echo "EPROGMISMATCH: bash version must be at least 4" >&2
  exit 75
fi

if [ $# -gt 0 ]; then
  echo "E2BIG: too many arguments" >&2
  exit 7
fi

[[ -n "$TRAVIS_BUILD_ID" ]] && IS_TRAVIS="TRUE" || IS_TRAVIS="FALSE"

msgPrefix="⬤ BUILD.SH : "

function run_tests {
  local rest_args=
  local ws_args=
  if [ $# -eq 2 ]; then
    rest_args="$1"
    ws_args="$2"
    if [ -z "$rest_args" ]; then
      : &
      local rest_pid=$!
    fi
    if [ -z "$ws_args" ]; then
      : &
      local ws_pid=$!
    fi
  fi

  if [ -z "$rest_pid" ]; then
    if [ -z "$rest_args" ] || { [ -n "$rest_args" ] && [ "$rest_args" != "skip" ]; }; then
      # shellcheck disable=SC2086
      node test-commonjs.cjs && node run-tests --js --python-async --php-async $rest_args &
      local rest_pid=$!
    fi
  fi
  if [ -z "$ws_pid" ]; then
    if [ -z "$ws_args" ] || { [ -n "$ws_args" ] && [ "$ws_args" != "skip" ]; }; then
      # shellcheck disable=SC2086
      node run-tests-ws --js --python-async --php-async $ws_args &
      local ws_pid=$!
    fi
  fi

  if [ -n "$rest_pid" ] && [ -n "$ws_pid" ]; then
    wait $rest_pid && wait $ws_pid
  elif [ -n "$rest_pid" ]; then
    wait $rest_pid
  else
    wait $ws_pid
  fi
}

build_and_test_all () {
  npm run force-build
<<<<<<< HEAD
  if [ "$IS_TRAVIS" == "TRUE" ]; then
=======
  if [ "$IS_TRAVIS" = "TRUE" ]; then
>>>>>>> 7c7171fe
    merged_pull_request="$(git show --format="%s" -s HEAD | sed -nE 's/Merge pull request #([0-9]{5}).+$/\1/p')"
    echo "DEBUG: $merged_pull_request" # for debugging
    if [ -n "$merged_pull_request" ]; then
      echo "Travis is building merge commit #$merged_pull_request"
      # run every 3 merged pull requests
      if [ $(("${merged_pull_request:0-1}" % 3)) -eq 0 ]; then
        # update pyenv
        (cd "$(pyenv root)" && git pull -q origin master)
        # install python interpreters
        pyenv install -s 3.7.17
        pyenv install -s 3.8.18
        pyenv install -s 3.9.18
        pyenv install -s 3.10.13
        pyenv install -s 3.11.6
        pyenv global 3.7 3.8 3.9 3.10 3.11
        cd python
        if ! tox run-parallel; then
          exit 1
        fi
        cd ..
      fi
    fi
    npm run test-base
    npm run test-base-ws
    run_tests
  fi
  exit
}

### CHECK IF THIS IS A PR ###
# for appveyor, when PR is from fork, APPVEYOR_REPO_BRANCH is "master" and "APPVEYOR_PULL_REQUEST_HEAD_REPO_BRANCH" is branch name. if PR is from same repo, only APPVEYOR_REPO_BRANCH is set (and it is branch name)
<<<<<<< HEAD
if { [ "$IS_TRAVIS" == "TRUE" ] && [ "$TRAVIS_PULL_REQUEST" = "false" ]; } || { [ "$IS_TRAVIS" != "TRUE" ] && [ -z "$APPVEYOR_PULL_REQUEST_HEAD_REPO_BRANCH" ]; }; then
=======
if { [ "$IS_TRAVIS" = "TRUE" ] && [ "$TRAVIS_PULL_REQUEST" = "false" ]; } || { [ "$IS_TRAVIS" != "TRUE" ] && [ -z "$APPVEYOR_PULL_REQUEST_HEAD_REPO_BRANCH" ]; }; then
>>>>>>> 7c7171fe
  echo "$msgPrefix This is a master commit (not a PR), will build everything"
  build_and_test_all
fi

##### DETECT CHANGES #####
# in appveyor, there is no origin/master locally, so we need to fetch it.
if [[ "$IS_TRAVIS" != "TRUE" ]]; then
  git remote set-branches origin 'master'
  git fetch --depth=1 --no-tags
fi

diff=$(git diff origin/master --name-only)
# temporarily remove the below scripts from diff
diff=$(echo "$diff" | sed -e "s/^build\.sh//")
diff=$(echo "$diff" | sed -e "s/^skip\-tests\.json//")
diff=$(echo "$diff" | sed -e "s/^ts\/src\/test\/static.*json//") #remove static tests and markets
# diff=$(echo "$diff" | sed -e "s/^\.travis\.yml//")
# diff=$(echo "$diff" | sed -e "s/^package\-lock\.json//")
# diff=$(echo "$diff" | sed -e "s/python\/qa\.py//")
#echo $diff

critical_pattern='Client(Trait)?\.php|Exchange\.php|\/base|^build|static_dependencies|^run-tests|package(-lock)?\.json|composer\.json|ccxt\.ts|__init__.py|test' # add \/test|
if [[ "$diff" =~ $critical_pattern ]]; then
  echo "$msgPrefix Important changes detected - doing full build & test"
  echo "$diff"
  build_and_test_all
fi

echo "$msgPrefix Unimportant changes detected - build & test only specific exchange(s)"
readarray -t y <<<"$diff"
rest_pattern='ts\/src\/([A-Za-z0-9_-]+).ts' # \w not working for some reason
ws_pattern='ts\/src\/pro\/([A-Za-z0-9_-]+)\.ts'

REST_EXCHANGES=()
WS_EXCHANGES=()
for file in "${y[@]}"; do
  if [[ "$file" =~ $rest_pattern ]]; then
    modified_exchange="${BASH_REMATCH[1]}"
    REST_EXCHANGES+=($modified_exchange)
  elif [[ "$file" =~ $ws_pattern ]]; then
    modified_exchange="${BASH_REMATCH[1]}"
    WS_EXCHANGES+=($modified_exchange)
  fi
done


### BUILD SPECIFIC EXCHANGES ###
# faster version of pre-transpile (without bundle and atomic linting)
npm run export-exchanges && npm run tsBuild && npm run emitAPI

# check return types
npm run validate-types ${REST_EXCHANGES[*]}

echo "$msgPrefix REST_EXCHANGES TO BE TRANSPILED: ${REST_EXCHANGES[*]}"
PYTHON_FILES=()
for exchange in "${REST_EXCHANGES[@]}"; do
  npm run eslint "ts/src/$exchange.ts"
  node build/transpile.js $exchange --force --child
  PYTHON_FILES+=("python/ccxt/$exchange.py")
  PYTHON_FILES+=("python/ccxt/async_support/$exchange.py")
done
echo "$msgPrefix WS_EXCHANGES TO BE TRANSPILED: ${WS_EXCHANGES[*]}"
for exchange in "${WS_EXCHANGES[@]}"; do
  npm run eslint "ts/src/pro/$exchange.ts"
  node build/transpileWS.js $exchange --force --child
  PYTHON_FILES+=("python/ccxt/pro/$exchange.py")
done
# faster version of post-transpile
npm run check-php-syntax

# only run the python linter if exchange related files are changed
if [ ${#PYTHON_FILES[@]} -gt 0 ]; then
  echo "$msgPrefix Linting python files: ${PYTHON_FILES[*]}"
  ruff "${PYTHON_FILES[@]}"
fi


### RUN SPECIFIC TESTS (ONLY IN TRAVIS) ###
if [[ "$IS_TRAVIS" != "TRUE" ]]; then
  exit
fi
if [ ${#REST_EXCHANGES[@]} -eq 0 ] && [ ${#WS_EXCHANGES[@]} -eq 0 ]; then
  echo "$msgPrefix no exchanges to test, exiting"
  exit
fi

# run base tests (base js,py,php, brokerId and static-tests)
npm run test-base

# rest_args=${REST_EXCHANGES[*]} || "skip"
rest_args=$(IFS=" " ; echo "${REST_EXCHANGES[*]}") || "skip"
# ws_args=${WS_EXCHANGES[*]} || "skip"
ws_args=$(IFS=" " ; echo "${WS_EXCHANGES[*]}") || "skip"

run_tests "$rest_args" "$ws_args"<|MERGE_RESOLUTION|>--- conflicted
+++ resolved
@@ -57,11 +57,7 @@
 
 build_and_test_all () {
   npm run force-build
-<<<<<<< HEAD
-  if [ "$IS_TRAVIS" == "TRUE" ]; then
-=======
   if [ "$IS_TRAVIS" = "TRUE" ]; then
->>>>>>> 7c7171fe
     merged_pull_request="$(git show --format="%s" -s HEAD | sed -nE 's/Merge pull request #([0-9]{5}).+$/\1/p')"
     echo "DEBUG: $merged_pull_request" # for debugging
     if [ -n "$merged_pull_request" ]; then
@@ -93,11 +89,7 @@
 
 ### CHECK IF THIS IS A PR ###
 # for appveyor, when PR is from fork, APPVEYOR_REPO_BRANCH is "master" and "APPVEYOR_PULL_REQUEST_HEAD_REPO_BRANCH" is branch name. if PR is from same repo, only APPVEYOR_REPO_BRANCH is set (and it is branch name)
-<<<<<<< HEAD
-if { [ "$IS_TRAVIS" == "TRUE" ] && [ "$TRAVIS_PULL_REQUEST" = "false" ]; } || { [ "$IS_TRAVIS" != "TRUE" ] && [ -z "$APPVEYOR_PULL_REQUEST_HEAD_REPO_BRANCH" ]; }; then
-=======
 if { [ "$IS_TRAVIS" = "TRUE" ] && [ "$TRAVIS_PULL_REQUEST" = "false" ]; } || { [ "$IS_TRAVIS" != "TRUE" ] && [ -z "$APPVEYOR_PULL_REQUEST_HEAD_REPO_BRANCH" ]; }; then
->>>>>>> 7c7171fe
   echo "$msgPrefix This is a master commit (not a PR), will build everything"
   build_and_test_all
 fi
